--- conflicted
+++ resolved
@@ -82,15 +82,9 @@
       for (Entry<Key,Value> entry : rootScanner)
         files2.add(entry.getKey().getColumnQualifier().toString());
 
-<<<<<<< HEAD
       // flush of metadata table should change file set in root table
-      Assert.assertTrue(files2.size() > 0);
-      Assert.assertNotEquals(files1, files2);
-=======
-    // flush of metadata table should change file set in root table
-    assertTrue(files2.size() > 0);
-    assertNotEquals(files1, files2);
->>>>>>> 851c2d13
+      assertTrue(files2.size() > 0);
+      assertNotEquals(files1, files2);
 
       c.tableOperations().compact(MetadataTable.NAME, null, null, false, true);
 
@@ -98,14 +92,9 @@
       for (Entry<Key,Value> entry : rootScanner)
         files3.add(entry.getKey().getColumnQualifier().toString());
 
-<<<<<<< HEAD
       // compaction of metadata table should change file set in root table
-      Assert.assertNotEquals(files2, files3);
+      assertNotEquals(files2, files3);
     }
-=======
-    // compaction of metadata table should change file set in root table
-    assertNotEquals(files2, files3);
->>>>>>> 851c2d13
   }
 
   @Test
