--- conflicted
+++ resolved
@@ -38,15 +38,9 @@
   private final SortedKeyValueIterator<K,V> source;
 
   @Override
-<<<<<<< HEAD
-  public synchronized void init(SortedKeyValueIterator<K,V> source, Map<String,String> options, IteratorEnvironment env) throws IOException {
-    throw new UnsupportedOperationException();
-=======
   public synchronized void init(SortedKeyValueIterator<K,V> source, Map<String,String> options,
       IteratorEnvironment env) throws IOException {
-    this.source = source;
-    source.init(source, options, env);
->>>>>>> f4f43feb
+    throw new UnsupportedOperationException();
   }
 
   @Override
