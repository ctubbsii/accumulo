/*
 * Licensed to the Apache Software Foundation (ASF) under one
 * or more contributor license agreements.  See the NOTICE file
 * distributed with this work for additional information
 * regarding copyright ownership.  The ASF licenses this file
 * to you under the Apache License, Version 2.0 (the
 * "License"); you may not use this file except in compliance
 * with the License.  You may obtain a copy of the License at
 *
 *   https://www.apache.org/licenses/LICENSE-2.0
 *
 * Unless required by applicable law or agreed to in writing,
 * software distributed under the License is distributed on an
 * "AS IS" BASIS, WITHOUT WARRANTIES OR CONDITIONS OF ANY
 * KIND, either express or implied.  See the License for the
 * specific language governing permissions and limitations
 * under the License.
 */
package org.apache.accumulo.gc;

import static com.google.common.util.concurrent.Uninterruptibles.sleepUninterruptibly;

import java.io.FileNotFoundException;
import java.io.IOException;
import java.util.UUID;
import java.util.concurrent.TimeUnit;
import java.util.stream.IntStream;

import org.apache.accumulo.core.Constants;
import org.apache.accumulo.core.cli.ConfigOpts;
import org.apache.accumulo.core.client.AccumuloClient;
import org.apache.accumulo.core.clientImpl.thrift.TInfo;
import org.apache.accumulo.core.conf.AccumuloConfiguration;
import org.apache.accumulo.core.conf.Property;
import org.apache.accumulo.core.gc.thrift.GCMonitorService.Iface;
import org.apache.accumulo.core.gc.thrift.GCStatus;
import org.apache.accumulo.core.gc.thrift.GcCycleStats;
import org.apache.accumulo.core.lock.ServiceLock;
import org.apache.accumulo.core.lock.ServiceLockData;
import org.apache.accumulo.core.lock.ServiceLockData.ThriftService;
import org.apache.accumulo.core.lock.ServiceLockSupport.HAServiceLockWatcher;
import org.apache.accumulo.core.metadata.AccumuloTable;
import org.apache.accumulo.core.metadata.schema.Ample.DataLevel;
import org.apache.accumulo.core.metrics.MetricsInfo;
import org.apache.accumulo.core.process.thrift.ServerProcessService;
import org.apache.accumulo.core.securityImpl.thrift.TCredentials;
import org.apache.accumulo.core.trace.TraceUtil;
import org.apache.accumulo.core.util.threads.ThreadPools;
import org.apache.accumulo.gc.metrics.GcCycleMetrics;
import org.apache.accumulo.gc.metrics.GcMetrics;
import org.apache.accumulo.server.AbstractServer;
import org.apache.accumulo.server.fs.VolumeManager;
import org.apache.accumulo.server.manager.LiveTServerSet;
import org.apache.accumulo.server.rpc.ServerAddress;
import org.apache.accumulo.server.rpc.TServerUtils;
import org.apache.accumulo.server.rpc.ThriftProcessorTypes;
import org.apache.hadoop.fs.Path;
import org.apache.zookeeper.KeeperException;
import org.slf4j.Logger;
import org.slf4j.LoggerFactory;

import com.google.common.net.HostAndPort;

import edu.umd.cs.findbugs.annotations.SuppressFBWarnings;
import io.opentelemetry.api.trace.Span;
import io.opentelemetry.context.Scope;

// Could/Should implement HighlyAvailableService but the Thrift server is already started before
// the ZK lock is acquired. The server is only for metrics, there are no concerns about clients
// using the service before the lock is acquired.
public class SimpleGarbageCollector extends AbstractServer
    implements Iface, ServerProcessService.Iface {

  private static final Logger log = LoggerFactory.getLogger(SimpleGarbageCollector.class);

  private final GCStatus status =
      new GCStatus(new GcCycleStats(), new GcCycleStats(), new GcCycleStats(), new GcCycleStats());

  private final GcCycleMetrics gcCycleMetrics = new GcCycleMetrics();
  private ServiceLock gcLock;

  SimpleGarbageCollector(ConfigOpts opts, String[] args) {
    super("gc", opts, args);

    final AccumuloConfiguration conf = getConfiguration();

    final long gcDelay = conf.getTimeInMillis(Property.GC_CYCLE_DELAY);
    final String useFullCompaction = conf.get(Property.GC_USE_FULL_COMPACTION);

    log.info("start delay: {} milliseconds", getStartDelay());
    log.info("time delay: {} milliseconds", gcDelay);
    log.info("safemode: {}", inSafeMode());
    log.info("candidate batch size: {} bytes", getCandidateBatchSize());
    log.info("delete threads: {}", getNumDeleteThreads());
    log.info("gc post metadata action: {}", useFullCompaction);
  }

  public static void main(String[] args) throws Exception {
    try (SimpleGarbageCollector gc = new SimpleGarbageCollector(new ConfigOpts(), args)) {
      gc.runServer();
    }
  }

  /**
   * Gets the delay before the first collection.
   *
   * @return start delay, in milliseconds
   */
  long getStartDelay() {
    return getConfiguration().getTimeInMillis(Property.GC_CYCLE_START);
  }

  /**
   * Gets the number of threads used for deleting files.
   *
   * @return number of delete threads
   */
  int getNumDeleteThreads() {
    return getConfiguration().getCount(Property.GC_DELETE_THREADS);
  }

  /**
   * Gets the batch size for garbage collecting.
   *
   * @return candidate batch size.
   */
  long getCandidateBatchSize() {
    return getConfiguration().getAsBytes(Property.GC_CANDIDATE_BATCH_SIZE);
  }

  /**
   * Checks if safemode is set - files will not be deleted.
   *
   * @return true if safe mode is set, false otherwise
   */
  boolean inSafeMode() {
    return getConfiguration().getBoolean(Property.GC_SAFEMODE);
  }

  @Override
  @SuppressFBWarnings(value = "DM_EXIT", justification = "main class can call System.exit")
  public void run() {
    final VolumeManager fs = getContext().getVolumeManager();

    // Sleep for an initial period, giving the manager time to start up and
    // old data files to be unused
    log.info("Trying to acquire ZooKeeper lock for garbage collector");

    HostAndPort address = startStatsService();

    try {
      getZooLock(address);
    } catch (Exception ex) {
      log.error("{}", ex.getMessage(), ex);
      System.exit(1);
    }

    MetricsInfo metricsInfo = getContext().getMetricsInfo();

    metricsInfo.addMetricsProducers(this, new GcMetrics(this));
    metricsInfo.init(
        MetricsInfo.serviceTags(getContext().getInstanceName(), getApplicationName(), address, ""));
    try {
      long delay = getStartDelay();
      log.debug("Sleeping for {} milliseconds before beginning garbage collection cycles", delay);
      Thread.sleep(delay);
    } catch (InterruptedException e) {
      log.warn("{}", e.getMessage(), e);
      return;
    }

    // This is created outside of the run loop and passed to the walogCollector so that
    // only a single timed task is created (internal to LiveTServerSet) using SimpleTimer.
    final LiveTServerSet liveTServerSet =
        new LiveTServerSet(getContext(), (current, deleted, added) -> {
          log.debug("Number of current servers {}, tservers added {}, removed {}",
              current == null ? -1 : current.size(), added, deleted);

          if (log.isTraceEnabled()) {
            log.trace("Current servers: {}\nAdded: {}\n Removed: {}", current, added, deleted);
          }
        });

    while (!isShutdownRequested()) {
      if (Thread.currentThread().isInterrupted()) {
        LOG.info("Server process thread has been interrupted, shutting down");
        break;
      }
      try {
        Span outerSpan = TraceUtil.startSpan(this.getClass(), "gc");
        try (Scope outerScope = outerSpan.makeCurrent()) {
          Span innerSpan = TraceUtil.startSpan(this.getClass(), "loop");
          try (Scope innerScope = innerSpan.makeCurrent()) {
            final long tStart = System.nanoTime();
            try {
              System.gc(); // make room

              status.current.started = System.currentTimeMillis();
              var rootGC = new GCRun(DataLevel.ROOT, getContext());
              var mdGC = new GCRun(DataLevel.METADATA, getContext());
              var userGC = new GCRun(DataLevel.USER, getContext());

              log.info("Starting Root table Garbage Collection.");
              status.current.bulks += new GarbageCollectionAlgorithm().collect(rootGC);
              incrementStatsForRun(rootGC);
              logStats();

              log.info("Starting Metadata table Garbage Collection.");
              status.current.bulks += new GarbageCollectionAlgorithm().collect(mdGC);
              incrementStatsForRun(mdGC);
              logStats();

              log.info("Starting User table Garbage Collection.");
              status.current.bulks += new GarbageCollectionAlgorithm().collect(userGC);
              incrementStatsForRun(userGC);
              logStats();

            } catch (Exception e) {
              TraceUtil.setException(innerSpan, e, false);
              log.error("{}", e.getMessage(), e);
            } finally {
              status.current.finished = System.currentTimeMillis();
              status.last = status.current;
              gcCycleMetrics.setLastCollect(status.current);
              status.current = new GcCycleStats();
            }

            final long tStop = System.nanoTime();
            log.info(String.format("Collect cycle took %.2f seconds",
                (TimeUnit.NANOSECONDS.toMillis(tStop - tStart) / 1000.0)));

            /*
             * We want to prune references to fully-replicated WALs from the replication table which
             * are no longer referenced in the metadata table before running
             * GarbageCollectWriteAheadLogs to ensure we delete as many files as possible.
             */
            Span replSpan = TraceUtil.startSpan(this.getClass(), "replicationClose");
            try (Scope replScope = replSpan.makeCurrent()) {
              @SuppressWarnings("deprecation")
              Runnable closeWals =
                  new org.apache.accumulo.gc.replication.CloseWriteAheadLogReferences(getContext());
              closeWals.run();
            } catch (Exception e) {
              TraceUtil.setException(replSpan, e, false);
              log.error("Error trying to close write-ahead logs for replication table", e);
            } finally {
              replSpan.end();
            }

            // Clean up any unused write-ahead logs
            Span walSpan = TraceUtil.startSpan(this.getClass(), "walogs");
            try (Scope walScope = walSpan.makeCurrent()) {
              GarbageCollectWriteAheadLogs walogCollector = new GarbageCollectWriteAheadLogs(
                  getContext(), fs, liveTServerSet, isUsingTrash());
              log.info("Beginning garbage collection of write-ahead logs");
              walogCollector.collect(status);
              gcCycleMetrics.setLastWalCollect(status.lastLog);
            } catch (Exception e) {
              TraceUtil.setException(walSpan, e, false);
              log.error("{}", e.getMessage(), e);
            } finally {
              walSpan.end();
            }
          } catch (Exception e) {
            TraceUtil.setException(innerSpan, e, true);
            throw e;
          } finally {
            innerSpan.end();
          }

          // we just made a lot of metadata changes: flush them out
          try {
            AccumuloClient accumuloClient = getContext();

            final long actionStart = System.nanoTime();

            String action = getConfiguration().get(Property.GC_USE_FULL_COMPACTION);
            log.debug("gc post action {} started", action);

            switch (action) {
              case "compact":
                accumuloClient.tableOperations().compact(MetadataTable.NAME, null, null, true,
                    true);
                accumuloClient.tableOperations().compact(RootTable.NAME, null, null, true, true);
                break;
              case "flush":
                accumuloClient.tableOperations().flush(MetadataTable.NAME, null, null, true);
                accumuloClient.tableOperations().flush(RootTable.NAME, null, null, true);
                break;
              default:
                log.trace("'none - no action' or invalid value provided: {}", action);
            }

            final long actionComplete = System.nanoTime();

            gcCycleMetrics.setPostOpDurationNanos(actionComplete - actionStart);

<<<<<<< HEAD
          final long tStop = System.nanoTime();
          log.info(String.format("Collect cycle took %.2f seconds",
              (TimeUnit.NANOSECONDS.toMillis(tStop - tStart) / 1000.0)));

          // Clean up any unused write-ahead logs
          Span walSpan = TraceUtil.startSpan(this.getClass(), "walogs");
          try (Scope walScope = walSpan.makeCurrent()) {
            GarbageCollectWriteAheadLogs walogCollector =
                new GarbageCollectWriteAheadLogs(getContext(), fs, liveTServerSet);
            log.info("Beginning garbage collection of write-ahead logs");
            walogCollector.collect(status);
            gcCycleMetrics.setLastWalCollect(status.lastLog);
=======
            log.info("gc post action {} completed in {} seconds", action, String.format("%.2f",
                (TimeUnit.NANOSECONDS.toMillis(actionComplete - actionStart) / 1000.0)));

>>>>>>> f8fb8729
          } catch (Exception e) {
            TraceUtil.setException(outerSpan, e, false);
            log.warn("{}", e.getMessage(), e);
          }
        } catch (Exception e) {
          TraceUtil.setException(outerSpan, e, true);
          throw e;
        } finally {
          outerSpan.end();
        }
        try {
<<<<<<< HEAD
          AccumuloClient accumuloClient = getContext();

          final long actionStart = System.nanoTime();

          String action = getConfiguration().get(Property.GC_USE_FULL_COMPACTION);
          log.debug("gc post action {} started", action);

          switch (action) {
            case "compact":
              accumuloClient.tableOperations().compact(AccumuloTable.METADATA.tableName(), null,
                  null, true, true);
              accumuloClient.tableOperations().compact(AccumuloTable.ROOT.tableName(), null, null,
                  true, true);
              break;
            case "flush":
              accumuloClient.tableOperations().flush(AccumuloTable.METADATA.tableName(), null, null,
                  true);
              accumuloClient.tableOperations().flush(AccumuloTable.ROOT.tableName(), null, null,
                  true);
              break;
            default:
              log.trace("'none - no action' or invalid value provided: {}", action);
          }

          final long actionComplete = System.nanoTime();
=======
>>>>>>> f8fb8729

          gcCycleMetrics.incrementRunCycleCount();
          long gcDelay = getConfiguration().getTimeInMillis(Property.GC_CYCLE_DELAY);
          log.debug("Sleeping for {} milliseconds", gcDelay);
          Thread.sleep(gcDelay);
        } catch (InterruptedException e) {
          log.warn("{}", e.getMessage(), e);
          throw e;
        }
      } catch (InterruptedException e) {
        log.info("Interrupt Exception received, shutting down");
        gracefulShutdown(getContext().rpcCreds());
      }
    }
    getShutdownComplete().set(true);
    log.info("stop requested. exiting ... ");
    try {
      gcLock.unlock();
    } catch (Exception e) {
      log.warn("Failed to release GarbageCollector lock", e);
    }

  }

  private void incrementStatsForRun(GCRun gcRun) {
    status.current.candidates += gcRun.getCandidatesStat();
    status.current.inUse += gcRun.getInUseStat();
    status.current.deleted += gcRun.getDeletedStat();
    status.current.errors += gcRun.getErrorsStat();
  }

  private void logStats() {
    log.info("Number of data file candidates for deletion: {}", status.current.candidates);
    log.info("Number of data file candidates still in use: {}", status.current.inUse);
    log.info("Number of successfully deleted data files: {}", status.current.deleted);
    log.info("Number of data files delete failures: {}", status.current.errors);
    log.info("Number of bulk imports in progress: {}", status.current.bulks);
  }

  /**
   * Moves a file to trash. If this garbage collector is not using trash, this method returns false
   * and leaves the file alone. If the file is missing, this method returns false as opposed to
   * throwing an exception.
   *
   * @return true if the file was moved to trash
   * @throws IOException if the volume manager encountered a problem
   */
  boolean moveToTrash(Path path) throws IOException {
    final VolumeManager fs = getContext().getVolumeManager();
    try {
      return fs.moveToTrash(path);
    } catch (FileNotFoundException ex) {
      return false;
    }
  }

  private void getZooLock(HostAndPort addr) throws KeeperException, InterruptedException {
    var path = ServiceLock.path(getContext().getZooKeeperRoot() + Constants.ZGC_LOCK);

    UUID zooLockUUID = UUID.randomUUID();
<<<<<<< HEAD
    gcLock = new ServiceLock(getContext().getZooSession(), path, zooLockUUID);
    HAServiceLockWatcher gcLockWatcher = new HAServiceLockWatcher("gc");
=======
    gcLock = new ServiceLock(getContext().getZooReaderWriter().getZooKeeper(), path, zooLockUUID);
    HAServiceLockWatcher gcLockWatcher =
        new HAServiceLockWatcher("gc", () -> getShutdownComplete().get());
>>>>>>> f8fb8729

    while (true) {
      gcLock.lock(gcLockWatcher,
          new ServiceLockData(zooLockUUID, addr.toString(), ThriftService.GC));

      gcLockWatcher.waitForChange();

      if (gcLockWatcher.isLockAcquired()) {
        break;
      }

      if (!gcLockWatcher.isFailedToAcquireLock()) {
        throw new IllegalStateException("gc lock in unknown state");
      }

      gcLock.tryToCancelAsyncLockOrUnlock();

      log.debug("Failed to get GC ZooKeeper lock, will retry");
      sleepUninterruptibly(1000, TimeUnit.MILLISECONDS);
    }

    log.info("Got GC lock.");

  }

  private HostAndPort startStatsService() {
    var processor = ThriftProcessorTypes.getGcTProcessor(this, this, getContext());
    IntStream port = getConfiguration().getPortStream(Property.GC_PORT);
    HostAndPort[] addresses = TServerUtils.getHostAndPorts(getHostname(), port);
    long maxMessageSize = getConfiguration().getAsBytes(Property.RPC_MAX_MESSAGE_SIZE);
    ServerAddress server = TServerUtils.startTServer(getConfiguration(),
        getContext().getThriftServerType(), processor, this.getClass().getSimpleName(),
        "GC Monitor Service", 2, ThreadPools.DEFAULT_TIMEOUT_MILLISECS, 1000, maxMessageSize,
        getContext().getServerSslParams(), getContext().getSaslParams(), 0,
        getConfiguration().getCount(Property.RPC_BACKLOG), getContext().getMetricsInfo(), false,
        addresses);
    log.debug("Starting garbage collector listening on " + server.address);
    return server.address;
  }

  /**
   * Checks if the given string is a directory.
   *
   * @param delete possible directory
   * @return true if string is a directory
   */
  static boolean isDir(String delete) {
    if (delete == null) {
      return false;
    }

    int slashCount = 0;
    for (int i = 0; i < delete.length(); i++) {
      if (delete.charAt(i) == '/') {
        slashCount++;
      }
    }
    return slashCount == 1;
  }

  @Override
  public GCStatus getStatus(TInfo info, TCredentials credentials) {
    return status;
  }

  public GcCycleMetrics getGcCycleMetrics() {
    return gcCycleMetrics;
  }

  @Override
  public ServiceLock getLock() {
    return gcLock;
  }

}<|MERGE_RESOLUTION|>--- conflicted
+++ resolved
@@ -229,29 +229,11 @@
             log.info(String.format("Collect cycle took %.2f seconds",
                 (TimeUnit.NANOSECONDS.toMillis(tStop - tStart) / 1000.0)));
 
-            /*
-             * We want to prune references to fully-replicated WALs from the replication table which
-             * are no longer referenced in the metadata table before running
-             * GarbageCollectWriteAheadLogs to ensure we delete as many files as possible.
-             */
-            Span replSpan = TraceUtil.startSpan(this.getClass(), "replicationClose");
-            try (Scope replScope = replSpan.makeCurrent()) {
-              @SuppressWarnings("deprecation")
-              Runnable closeWals =
-                  new org.apache.accumulo.gc.replication.CloseWriteAheadLogReferences(getContext());
-              closeWals.run();
-            } catch (Exception e) {
-              TraceUtil.setException(replSpan, e, false);
-              log.error("Error trying to close write-ahead logs for replication table", e);
-            } finally {
-              replSpan.end();
-            }
-
             // Clean up any unused write-ahead logs
             Span walSpan = TraceUtil.startSpan(this.getClass(), "walogs");
             try (Scope walScope = walSpan.makeCurrent()) {
-              GarbageCollectWriteAheadLogs walogCollector = new GarbageCollectWriteAheadLogs(
-                  getContext(), fs, liveTServerSet, isUsingTrash());
+              GarbageCollectWriteAheadLogs walogCollector =
+                  new GarbageCollectWriteAheadLogs(getContext(), fs, liveTServerSet);
               log.info("Beginning garbage collection of write-ahead logs");
               walogCollector.collect(status);
               gcCycleMetrics.setLastWalCollect(status.lastLog);
@@ -279,13 +261,15 @@
 
             switch (action) {
               case "compact":
-                accumuloClient.tableOperations().compact(MetadataTable.NAME, null, null, true,
-                    true);
-                accumuloClient.tableOperations().compact(RootTable.NAME, null, null, true, true);
+                accumuloClient.tableOperations().compact(AccumuloTable.METADATA.name(), null, null,
+                    true, true);
+                accumuloClient.tableOperations().compact(AccumuloTable.ROOT.name(), null, null,
+                    true, true);
                 break;
               case "flush":
-                accumuloClient.tableOperations().flush(MetadataTable.NAME, null, null, true);
-                accumuloClient.tableOperations().flush(RootTable.NAME, null, null, true);
+                accumuloClient.tableOperations().flush(AccumuloTable.METADATA.name(), null, null,
+                    true);
+                accumuloClient.tableOperations().flush(AccumuloTable.ROOT.name(), null, null, true);
                 break;
               default:
                 log.trace("'none - no action' or invalid value provided: {}", action);
@@ -295,24 +279,9 @@
 
             gcCycleMetrics.setPostOpDurationNanos(actionComplete - actionStart);
 
-<<<<<<< HEAD
-          final long tStop = System.nanoTime();
-          log.info(String.format("Collect cycle took %.2f seconds",
-              (TimeUnit.NANOSECONDS.toMillis(tStop - tStart) / 1000.0)));
-
-          // Clean up any unused write-ahead logs
-          Span walSpan = TraceUtil.startSpan(this.getClass(), "walogs");
-          try (Scope walScope = walSpan.makeCurrent()) {
-            GarbageCollectWriteAheadLogs walogCollector =
-                new GarbageCollectWriteAheadLogs(getContext(), fs, liveTServerSet);
-            log.info("Beginning garbage collection of write-ahead logs");
-            walogCollector.collect(status);
-            gcCycleMetrics.setLastWalCollect(status.lastLog);
-=======
             log.info("gc post action {} completed in {} seconds", action, String.format("%.2f",
                 (TimeUnit.NANOSECONDS.toMillis(actionComplete - actionStart) / 1000.0)));
 
->>>>>>> f8fb8729
           } catch (Exception e) {
             TraceUtil.setException(outerSpan, e, false);
             log.warn("{}", e.getMessage(), e);
@@ -324,34 +293,6 @@
           outerSpan.end();
         }
         try {
-<<<<<<< HEAD
-          AccumuloClient accumuloClient = getContext();
-
-          final long actionStart = System.nanoTime();
-
-          String action = getConfiguration().get(Property.GC_USE_FULL_COMPACTION);
-          log.debug("gc post action {} started", action);
-
-          switch (action) {
-            case "compact":
-              accumuloClient.tableOperations().compact(AccumuloTable.METADATA.tableName(), null,
-                  null, true, true);
-              accumuloClient.tableOperations().compact(AccumuloTable.ROOT.tableName(), null, null,
-                  true, true);
-              break;
-            case "flush":
-              accumuloClient.tableOperations().flush(AccumuloTable.METADATA.tableName(), null, null,
-                  true);
-              accumuloClient.tableOperations().flush(AccumuloTable.ROOT.tableName(), null, null,
-                  true);
-              break;
-            default:
-              log.trace("'none - no action' or invalid value provided: {}", action);
-          }
-
-          final long actionComplete = System.nanoTime();
-=======
->>>>>>> f8fb8729
 
           gcCycleMetrics.incrementRunCycleCount();
           long gcDelay = getConfiguration().getTimeInMillis(Property.GC_CYCLE_DELAY);
@@ -412,14 +353,9 @@
     var path = ServiceLock.path(getContext().getZooKeeperRoot() + Constants.ZGC_LOCK);
 
     UUID zooLockUUID = UUID.randomUUID();
-<<<<<<< HEAD
     gcLock = new ServiceLock(getContext().getZooSession(), path, zooLockUUID);
-    HAServiceLockWatcher gcLockWatcher = new HAServiceLockWatcher("gc");
-=======
-    gcLock = new ServiceLock(getContext().getZooReaderWriter().getZooKeeper(), path, zooLockUUID);
     HAServiceLockWatcher gcLockWatcher =
         new HAServiceLockWatcher("gc", () -> getShutdownComplete().get());
->>>>>>> f8fb8729
 
     while (true) {
       gcLock.lock(gcLockWatcher,
