--- conflicted
+++ resolved
@@ -24,12 +24,8 @@
 import org.apache.accumulo.core.manager.state.TabletManagement;
 import org.apache.accumulo.core.metadata.MetadataTable;
 import org.apache.accumulo.core.metadata.schema.Ample;
-<<<<<<< HEAD
 import org.apache.accumulo.core.metadata.schema.Ample.ConditionalResult.Status;
-=======
 import org.apache.accumulo.core.metadata.schema.Ample.DataLevel;
-import org.apache.accumulo.core.metadata.schema.Ample.TabletMutator;
->>>>>>> d4846d40
 import org.apache.accumulo.core.metadata.schema.MetadataSchema.TabletsSection;
 import org.apache.accumulo.core.metadata.schema.TabletMetadata;
 
@@ -41,14 +37,10 @@
   private final Ample ample;
   private final DataLevel level;
 
-<<<<<<< HEAD
-  protected MetaDataStateStore(ClientContext context, CurrentState state, String targetTableName) {
-    super(context);
-=======
   protected MetaDataStateStore(DataLevel level, ClientContext context, CurrentState state,
       String targetTableName) {
+    super(context);
     this.level = level;
->>>>>>> d4846d40
     this.context = context;
     this.state = state;
     this.ample = context.getAmple();
