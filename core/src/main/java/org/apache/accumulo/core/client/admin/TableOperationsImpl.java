--- conflicted
+++ resolved
@@ -69,11 +69,8 @@
 import org.apache.accumulo.core.client.impl.TabletLocator;
 import org.apache.accumulo.core.client.impl.TabletLocator.TabletLocation;
 import org.apache.accumulo.core.client.impl.thrift.ClientService;
-<<<<<<< HEAD
 import org.apache.accumulo.core.client.impl.thrift.ClientService.Client;
 import org.apache.accumulo.core.client.impl.thrift.TDiskUsage;
-=======
->>>>>>> b11a0361
 import org.apache.accumulo.core.client.impl.thrift.ThriftSecurityException;
 import org.apache.accumulo.core.client.impl.thrift.ThriftTableOperationException;
 import org.apache.accumulo.core.conf.AccumuloConfiguration;
@@ -701,14 +698,7 @@
     if (propertiesToSet == null)
       propertiesToSet = Collections.emptyMap();
 
-<<<<<<< HEAD
-    List<ByteBuffer> args = Arrays.asList(ByteBuffer.wrap(srcTableId.getBytes()), ByteBuffer.wrap(newTableName.getBytes()));
-=======
-    if (!Collections.disjoint(propertiesToExclude, propertiesToSet.keySet()))
-      throw new IllegalArgumentException("propertiesToSet and propertiesToExclude not disjoint");
-
     List<ByteBuffer> args = Arrays.asList(ByteBuffer.wrap(srcTableId.getBytes(Constants.UTF8)), ByteBuffer.wrap(newTableName.getBytes(Constants.UTF8)));
->>>>>>> b11a0361
     Map<String,String> opts = new HashMap<String,String>();
     for (Entry<String,String> entry : propertiesToSet.entrySet()) {
       if (entry.getKey().startsWith(CLONE_EXCLUDE_PREFIX))
@@ -1332,12 +1322,8 @@
   public void offline(String tableName, boolean wait) throws AccumuloSecurityException, AccumuloException, TableNotFoundException {
 
     ArgumentChecker.notNull(tableName);
-<<<<<<< HEAD
     String tableId = Tables.getTableId(instance, tableName);
-    List<ByteBuffer> args = Arrays.asList(ByteBuffer.wrap(tableId.getBytes()));
-=======
-    List<ByteBuffer> args = Arrays.asList(ByteBuffer.wrap(tableName.getBytes(Constants.UTF8)));
->>>>>>> b11a0361
+    List<ByteBuffer> args = Arrays.asList(ByteBuffer.wrap(tableId.getBytes(Constants.UTF8)));
     Map<String,String> opts = new HashMap<String,String>();
 
     try {
@@ -1369,12 +1355,8 @@
   @Override
   public void online(String tableName, boolean wait) throws AccumuloSecurityException, AccumuloException, TableNotFoundException {
     ArgumentChecker.notNull(tableName);
-<<<<<<< HEAD
     String tableId = Tables.getTableId(instance, tableName);
-    List<ByteBuffer> args = Arrays.asList(ByteBuffer.wrap(tableId.getBytes()));
-=======
-    List<ByteBuffer> args = Arrays.asList(ByteBuffer.wrap(tableName.getBytes(Constants.UTF8)));
->>>>>>> b11a0361
+    List<ByteBuffer> args = Arrays.asList(ByteBuffer.wrap(tableId.getBytes(Constants.UTF8)));
     Map<String,String> opts = new HashMap<String,String>();
 
     try {
@@ -1473,8 +1455,7 @@
       ZipEntry zipEntry;
       while ((zipEntry = zis.getNextEntry()) != null) {
         if (zipEntry.getName().equals(Constants.EXPORT_TABLE_CONFIG_FILE)) {
-<<<<<<< HEAD
-          BufferedReader in = new BufferedReader(new InputStreamReader(zis));
+          BufferedReader in = new BufferedReader(new InputStreamReader(zis, Constants.UTF8));
           try {
             String line;
             while ((line = in.readLine()) != null) {
@@ -1483,13 +1464,6 @@
             }
           } finally {
             in.close();
-=======
-          BufferedReader in = new BufferedReader(new InputStreamReader(zis, Constants.UTF8));
-          String line;
-          while ((line = in.readLine()) != null) {
-            String sa[] = line.split("=", 2);
-            props.put(sa[0], sa[1]);
->>>>>>> b11a0361
           }
 
           break;
@@ -1506,7 +1480,6 @@
     ArgumentChecker.notNull(tableName, importDir);
 
     try {
-<<<<<<< HEAD
       importDir = checkPath(importDir, "Table", "").toString();
     } catch (IOException e) {
       throw new AccumuloException(e);
@@ -1520,16 +1493,6 @@
         if (Property.isClassProperty(entry.getKey()) && !entry.getValue().contains(Constants.CORE_PACKAGE_NAME)) {
           Logger.getLogger(this.getClass()).info(
               "Imported table sets '" + entry.getKey() + "' to '" + entry.getValue() + "'.  Ensure this class is on Accumulo classpath.");
-=======
-      FileSystem fs = FileUtil.getFileSystem(CachedConfiguration.getInstance(), instance.getConfiguration());
-
-      Map<String,String> props = getExportedProps(fs, new Path(importDir, Constants.EXPORT_FILE));
-
-      for (Entry<String,String> prop : props.entrySet()) {
-        if (Property.isClassProperty(prop.getKey()) && !prop.getValue().contains(Constants.CORE_PACKAGE_NAME)) {
-          Logger.getLogger(this.getClass()).info(
-              "Imported table sets '" + prop.getKey() + "' to '" + prop.getValue() + "'.  Ensure this class is on Accumulo classpath.");
->>>>>>> b11a0361
         }
       }
 
@@ -1537,11 +1500,7 @@
       Logger.getLogger(this.getClass()).warn("Failed to check if imported table references external java classes : " + ioe.getMessage());
     }
 
-<<<<<<< HEAD
-    List<ByteBuffer> args = Arrays.asList(ByteBuffer.wrap(tableName.getBytes(Constants.UTF8)), ByteBuffer.wrap(importDir.getBytes()));
-=======
     List<ByteBuffer> args = Arrays.asList(ByteBuffer.wrap(tableName.getBytes(Constants.UTF8)), ByteBuffer.wrap(importDir.getBytes(Constants.UTF8)));
->>>>>>> b11a0361
 
     Map<String,String> opts = Collections.emptyMap();
 
