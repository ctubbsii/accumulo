/*
 * Licensed to the Apache Software Foundation (ASF) under one or more
 * contributor license agreements.  See the NOTICE file distributed with
 * this work for additional information regarding copyright ownership.
 * The ASF licenses this file to You under the Apache License, Version 2.0
 * (the "License"); you may not use this file except in compliance with
 * the License.  You may obtain a copy of the License at
 *
 *     http://www.apache.org/licenses/LICENSE-2.0
 *
 * Unless required by applicable law or agreed to in writing, software
 * distributed under the License is distributed on an "AS IS" BASIS,
 * WITHOUT WARRANTIES OR CONDITIONS OF ANY KIND, either express or implied.
 * See the License for the specific language governing permissions and
 * limitations under the License.
 */
package org.apache.accumulo.test.functional;

import java.util.Map;

import org.apache.accumulo.cluster.ClusterControl;
import org.apache.accumulo.core.cli.BatchWriterOpts;
import org.apache.accumulo.core.cli.ScannerOpts;
import org.apache.accumulo.core.client.ClientConfiguration;
import org.apache.accumulo.core.client.ClientConfiguration.ClientProperty;
import org.apache.accumulo.core.client.Connector;
import org.apache.accumulo.core.conf.Property;
import org.apache.accumulo.harness.AccumuloClusterIT;
import org.apache.accumulo.minicluster.ServerType;
import org.apache.accumulo.minicluster.impl.MiniAccumuloConfigImpl;
import org.apache.accumulo.test.TestIngest;
import org.apache.accumulo.test.VerifyIngest;
import org.apache.hadoop.conf.Configuration;
import org.junit.Test;

public class MasterFailoverIT extends AccumuloClusterIT {

  @Override
  public void configureMiniCluster(MiniAccumuloConfigImpl cfg, Configuration hadoopCoreSite) {
<<<<<<< HEAD
    Map<String,String> siteConfig = cfg.getSiteConfig();
    siteConfig.put(Property.INSTANCE_ZK_TIMEOUT.getKey(), "5s");
    cfg.setSiteConfig(siteConfig);
=======
    cfg.setSiteConfig(Collections.singletonMap(Property.INSTANCE_ZK_TIMEOUT.getKey(), "15s"));
>>>>>>> 29c6052d
  }

  @Override
  protected int defaultTimeoutSeconds() {
    return 90;
  }

  @Test
  public void test() throws Exception {
    Connector c = getConnector();
    String[] names = getUniqueNames(2);
    c.tableOperations().create(names[0]);
    TestIngest.Opts opts = new TestIngest.Opts();
    opts.setTableName(names[0]);
    ClientConfiguration clientConf = cluster.getClientConfig();
    if (clientConf.getBoolean(ClientProperty.INSTANCE_RPC_SASL_ENABLED.getKey(), false)) {
      opts.updateKerberosCredentials(clientConf);
    } else {
      opts.setPrincipal(getAdminPrincipal());
    }
    TestIngest.ingest(c, opts, new BatchWriterOpts());

    ClusterControl control = cluster.getClusterControl();
    control.stopAllServers(ServerType.MASTER);
    // start up a new one
    control.startAllServers(ServerType.MASTER);
    // talk to it
    c.tableOperations().rename(names[0], names[1]);
    VerifyIngest.Opts vopts = new VerifyIngest.Opts();
    vopts.setTableName(names[1]);
    if (clientConf.getBoolean(ClientProperty.INSTANCE_RPC_SASL_ENABLED.getKey(), false)) {
      vopts.updateKerberosCredentials(clientConf);
    } else {
      vopts.setPrincipal(getAdminPrincipal());
    }
    VerifyIngest.verifyIngest(c, vopts, new ScannerOpts());
  }
}<|MERGE_RESOLUTION|>--- conflicted
+++ resolved
@@ -37,13 +37,9 @@
 
   @Override
   public void configureMiniCluster(MiniAccumuloConfigImpl cfg, Configuration hadoopCoreSite) {
-<<<<<<< HEAD
     Map<String,String> siteConfig = cfg.getSiteConfig();
-    siteConfig.put(Property.INSTANCE_ZK_TIMEOUT.getKey(), "5s");
+    siteConfig.put(Property.INSTANCE_ZK_TIMEOUT.getKey(), "15s");
     cfg.setSiteConfig(siteConfig);
-=======
-    cfg.setSiteConfig(Collections.singletonMap(Property.INSTANCE_ZK_TIMEOUT.getKey(), "15s"));
->>>>>>> 29c6052d
   }
 
   @Override
