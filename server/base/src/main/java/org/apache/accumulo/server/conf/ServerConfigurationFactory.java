--- conflicted
+++ resolved
@@ -35,17 +35,11 @@
  */
 public class ServerConfigurationFactory extends ServerConfiguration {
 
-<<<<<<< HEAD
   private static final Map<String,Map<Table.ID,TableConfiguration>> tableConfigs = new HashMap<>(1);
-  private static final Map<String,Map<Namespace.ID,NamespaceConfiguration>> namespaceConfigs = new HashMap<>(1);
-  private static final Map<String,Map<Table.ID,NamespaceConfiguration>> tableParentConfigs = new HashMap<>(1);
-=======
-  private static final Map<String,Map<String,TableConfiguration>> tableConfigs = new HashMap<>(1);
-  private static final Map<String,Map<String,NamespaceConfiguration>> namespaceConfigs = new HashMap<>(
+  private static final Map<String,Map<Namespace.ID,NamespaceConfiguration>> namespaceConfigs = new HashMap<>(
       1);
-  private static final Map<String,Map<String,NamespaceConfiguration>> tableParentConfigs = new HashMap<>(
+  private static final Map<String,Map<Table.ID,NamespaceConfiguration>> tableParentConfigs = new HashMap<>(
       1);
->>>>>>> f4f43feb
 
   private static void addInstanceToCaches(String iid) {
     synchronized (tableConfigs) {
@@ -55,23 +49,7 @@
       namespaceConfigs.computeIfAbsent(iid, k -> new HashMap<>());
     }
     synchronized (tableParentConfigs) {
-<<<<<<< HEAD
       tableParentConfigs.computeIfAbsent(iid, k -> new HashMap<>());
-=======
-      if (!tableParentConfigs.containsKey(iid)) {
-        tableParentConfigs.put(iid, new HashMap<String,NamespaceConfiguration>());
-      }
-    }
-  }
-
-  private static final SecurityPermission CONFIGURATION_PERMISSION = new SecurityPermission(
-      "configurationPermission");
-  private static final SecurityManager SM = System.getSecurityManager();
-
-  private static void checkPermissions() {
-    if (SM != null) {
-      SM.checkPermission(CONFIGURATION_PERMISSION);
->>>>>>> f4f43feb
     }
   }
 
@@ -144,13 +122,8 @@
   @Override
   public synchronized AccumuloConfiguration getSystemConfiguration() {
     if (systemConfig == null) {
-<<<<<<< HEAD
-      systemConfig = new ZooConfigurationFactory().getInstance(instance, zcf, getSiteConfiguration());
-=======
-      checkPermissions();
       systemConfig = new ZooConfigurationFactory().getInstance(instance, zcf,
           getSiteConfiguration());
->>>>>>> f4f43feb
     }
     return systemConfig;
   }
