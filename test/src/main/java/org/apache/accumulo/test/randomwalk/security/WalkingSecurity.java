/*
 * Licensed to the Apache Software Foundation (ASF) under one or more
 * contributor license agreements.  See the NOTICE file distributed with
 * this work for additional information regarding copyright ownership.
 * The ASF licenses this file to You under the Apache License, Version 2.0
 * (the "License"); you may not use this file except in compliance with
 * the License.  You may obtain a copy of the License at
 *
 *     http://www.apache.org/licenses/LICENSE-2.0
 *
 * Unless required by applicable law or agreed to in writing, software
 * distributed under the License is distributed on an "AS IS" BASIS,
 * WITHOUT WARRANTIES OR CONDITIONS OF ANY KIND, either express or implied.
 * See the License for the specific language governing permissions and
 * limitations under the License.
 */
package org.apache.accumulo.test.randomwalk.security;

import java.io.IOException;
import java.nio.charset.Charset;
import java.util.HashMap;
import java.util.Map;
import java.util.Properties;
import java.util.Set;
import java.util.TreeSet;

import org.apache.accumulo.core.client.AccumuloSecurityException;
import org.apache.accumulo.core.client.TableNotFoundException;
import org.apache.accumulo.core.security.Authorizations;
import org.apache.accumulo.core.security.CredentialHelper;
import org.apache.accumulo.core.security.SystemPermission;
import org.apache.accumulo.core.security.TablePermission;
import org.apache.accumulo.core.security.thrift.SecurityErrorCode;
import org.apache.accumulo.core.security.thrift.TCredentials;
import org.apache.accumulo.core.security.thrift.ThriftSecurityException;
import org.apache.accumulo.core.security.tokens.AuthenticationToken;
import org.apache.accumulo.core.security.tokens.PasswordToken;
import org.apache.accumulo.core.util.CachedConfiguration;
import org.apache.accumulo.server.security.SecurityOperation;
import org.apache.accumulo.server.security.handler.Authenticator;
import org.apache.accumulo.server.security.handler.Authorizor;
import org.apache.accumulo.server.security.handler.PermissionHandler;
import org.apache.accumulo.test.randomwalk.State;
import org.apache.hadoop.fs.FileSystem;
import org.apache.log4j.Logger;

/**
 * 
 */
public class WalkingSecurity extends SecurityOperation implements Authorizor, Authenticator, PermissionHandler {
  State state = null;
  protected final static Logger log = Logger.getLogger(WalkingSecurity.class);
  
  private static final String tableName = "SecurityTableName";
  private static final String userName = "UserName";
  
  private static final String userPass = "UserPass";
  private static final String userExists = "UserExists";
  private static final String tableExists = "TableExists";
  
  private static final String connector = "UserConnection";
  
  private static final String authsMap = "authorizationsCountMap";
  private static final String lastKey = "lastMutationKey";
  private static final String filesystem = "securityFileSystem";
  
  private static WalkingSecurity instance = null;
  
  public WalkingSecurity(Authorizor author, Authenticator authent, PermissionHandler pm, String instanceId) {
    super(author, authent, pm, instanceId);
  }
  
  public WalkingSecurity(State state2) {
    super(state2.getInstance().getInstanceID());
    this.state = state2;
    authorizor = this;
    authenticator = this;
    permHandle = this;
  }
  
  public static WalkingSecurity get(State state) {
    if (instance == null || instance.state != state) {
      instance = new WalkingSecurity(state);
      state.set(tableExists, Boolean.toString(false));
      state.set(authsMap, new HashMap<String,Integer>());
    }
    
    return instance;
  }
  
  @Override
  public void initialize(String instanceId, boolean initialize) {
    throw new UnsupportedOperationException("nope");
  }
  
  @Override
  public boolean validSecurityHandlers(Authenticator one, PermissionHandler two) {
    return this.getClass().equals(one.getClass()) && this.getClass().equals(two.getClass());
  }
  
  @Override
  public boolean validSecurityHandlers(Authenticator one, Authorizor two) {
    return this.getClass().equals(one.getClass()) && this.getClass().equals(two.getClass());
  }
  
  @Override
  public boolean validSecurityHandlers(Authorizor one, PermissionHandler two) {
    return this.getClass().equals(one.getClass()) && this.getClass().equals(two.getClass());
  }
  
  @Override
  public void initializeSecurity(TCredentials rootuser, String token) throws ThriftSecurityException {
    throw new UnsupportedOperationException("nope");
  }
  
  @Override
  public void changeAuthorizations(String user, Authorizations authorizations) throws AccumuloSecurityException {
    state.set(user + "_auths", authorizations);
  }
  
  @Override
  public Authorizations getCachedUserAuthorizations(String user) throws AccumuloSecurityException {
    return (Authorizations) state.get(user + "_auths");
  }
  
  @Override
  public void initUser(String user) throws AccumuloSecurityException {
    changeAuthorizations(user, new Authorizations());
  }
  
  @Override
  public Set<String> listUsers() throws AccumuloSecurityException {
    Set<String> userList = new TreeSet<String>();
    for (String user : new String[] {getSysUserName(), getTabUserName()}) {
      if (userExists(user))
        userList.add(user);
    }
    return userList;
  }
  
  @Override
  public boolean authenticateUser(String principal, AuthenticationToken token) {
    PasswordToken pass = (PasswordToken) state.get(principal + userPass);
    boolean ret = pass.equals(token);
    return ret;
  }
  
  @Override
  public void createUser(String principal, AuthenticationToken token) throws AccumuloSecurityException {
    state.set(principal + userExists, Boolean.toString(true));
    changePassword(principal, token);
    cleanUser(principal);
  }
  
  @Override
  public void dropUser(String user) throws AccumuloSecurityException {
    state.set(user + userExists, Boolean.toString(false));
    cleanUser(user);
    if (user.equals(getTabUserName()))
      state.set("table" + connector, null);
  }
  
  @Override
  public void changePassword(String principal, AuthenticationToken token) throws AccumuloSecurityException {
    state.set(principal + userPass, token);
    state.set(principal + userPass + "time", System.currentTimeMillis());
  }
  
  @Override
  public boolean userExists(String user) {
    return Boolean.parseBoolean(state.getString(user + userExists));
  }
  
  @Override
  public boolean hasSystemPermission(String user, SystemPermission permission) throws AccumuloSecurityException {
    boolean res = Boolean.parseBoolean(state.getString("Sys-" + user + '-' + permission.name()));
    return res;
  }
  
  @Override
  public boolean hasCachedSystemPermission(String user, SystemPermission permission) throws AccumuloSecurityException {
    return hasSystemPermission(user, permission);
  }
  
  @Override
  public boolean hasTablePermission(String user, String table, TablePermission permission) throws AccumuloSecurityException, TableNotFoundException {
    return Boolean.parseBoolean(state.getString("Tab-" + user + '-' + permission.name()));
  }
  
  @Override
  public boolean hasCachedTablePermission(String user, String table, TablePermission permission) throws AccumuloSecurityException, TableNotFoundException {
    return hasTablePermission(user, table, permission);
  }
  
  @Override
  public void grantSystemPermission(String user, SystemPermission permission) throws AccumuloSecurityException {
    setSysPerm(state, user, permission, true);
  }
  
  @Override
  public void revokeSystemPermission(String user, SystemPermission permission) throws AccumuloSecurityException {
    setSysPerm(state, user, permission, false);
  }
  
  @Override
  public void grantTablePermission(String user, String table, TablePermission permission) throws AccumuloSecurityException, TableNotFoundException {
    setTabPerm(state, user, permission, table, true);
  }
  
  private static void setSysPerm(State state, String userName, SystemPermission tp, boolean value) {
    log.debug((value ? "Gave" : "Took") + " the system permission " + tp.name() + (value ? " to" : " from") + " user " + userName);
    state.set("Sys-" + userName + '-' + tp.name(), Boolean.toString(value));
  }
  
  private void setTabPerm(State state, String userName, TablePermission tp, String table, boolean value) {
    if (table.equals(userName))
      throw new RuntimeException("This is also fucked up");
    log.debug((value ? "Gave" : "Took") + " the table permission " + tp.name() + (value ? " to" : " from") + " user " + userName);
    state.set("Tab-" + userName + '-' + tp.name(), Boolean.toString(value));
    if (tp.equals(TablePermission.READ) || tp.equals(TablePermission.WRITE))
      state.set("Tab-" + userName + '-' + tp.name() + '-' + "time", System.currentTimeMillis());
  }
  
  @Override
  public void revokeTablePermission(String user, String table, TablePermission permission) throws AccumuloSecurityException, TableNotFoundException {
    setTabPerm(state, user, permission, table, false);
  }
  
  @Override
  public void cleanTablePermissions(String table) throws AccumuloSecurityException, TableNotFoundException {
    for (String user : new String[] {getSysUserName(), getTabUserName()}) {
      for (TablePermission tp : TablePermission.values()) {
        revokeTablePermission(user, table, tp);
      }
    }
    state.set(tableExists, Boolean.toString(false));
  }
  
  @Override
  public void cleanUser(String user) throws AccumuloSecurityException {
    if (getTableExists())
      for (TablePermission tp : TablePermission.values())
        try {
          revokeTablePermission(user, getTableName(), tp);
        } catch (TableNotFoundException e) {}
    for (SystemPermission sp : SystemPermission.values())
      revokeSystemPermission(user, sp);
  }
  
  public String getTabUserName() {
    return state.getString("table" + userName);
  }
  
  public String getSysUserName() {
    return state.getString("system" + userName);
  }
  
  public void setTabUserName(String name) {
    state.set("table" + userName, name);
  }
  
  public void setSysUserName(String name) {
    state.set("system" + userName, name);
  }
  
  public String getTableName() {
    return state.getString(tableName);
  }
  
  public boolean getTableExists() {
    return Boolean.parseBoolean(state.getString(tableExists));
  }
  
  public TCredentials getSysCredentials() {
    return CredentialHelper.createSquelchError(getSysUserName(), new PasswordToken(getSysPassword()), state.getInstance().getInstanceID());
  }
  
  public TCredentials getTabCredentials() {
    return CredentialHelper.createSquelchError(getTabUserName(), new PasswordToken(getTabPassword()), state.getInstance().getInstanceID());
  }
  
  public byte[] getUserPassword(String user) {
    Object obj = state.get(getSysUserName() + userPass);
    if (obj instanceof PasswordToken) {
      return ((PasswordToken) obj).getPassword();
    }
    return null;
  }
  
  public byte[] getSysPassword() {
    Object obj = state.get(getSysUserName() + userPass);
    if (obj instanceof PasswordToken) {
      return ((PasswordToken) obj).getPassword();
    }
    return null;
  }
  
  public byte[] getTabPassword() {
    return (byte[]) state.get(getTabUserName() + userPass);
  }
  
  public boolean userPassTransient(String user) {
    return System.currentTimeMillis() - state.getLong(user + userPass + "time") < 1000;
  }
  
  public void setTableName(String tName) {
    state.set(tableName, tName);
  }
  
  @Override
  public void initTable(String table) throws AccumuloSecurityException {
    state.set(tableExists, Boolean.toString(true));
    state.set(tableName, table);
  }
  
  public String[] getAuthsArray() {
    return new String[] {"Fishsticks", "PotatoSkins", "Ribs", "Asparagus", "Paper", "Towels", "Lint", "Brush", "Celery"};
  }
  
  public boolean inAmbiguousZone(String userName, TablePermission tp) {
    if (tp.equals(TablePermission.READ) || tp.equals(TablePermission.WRITE)) {
      Long setTime = state.getLong("Tab-" + userName + '-' + tp.name() + '-' + "time");
      if (setTime == null)
        throw new RuntimeException("WTF? Tab-" + userName + '-' + tp.name() + '-' + "time is null");
      if (System.currentTimeMillis() < (setTime + 1000))
        return true;
    }
    return false;
  }
  
  @SuppressWarnings("unchecked")
  public Map<String,Integer> getAuthsMap() {
    return (Map<String,Integer>) state.get(authsMap);
  }
  
  public String getLastKey() {
    return state.getString(lastKey);
  }
  
  public void increaseAuthMap(String s, int increment) {
    Integer curVal = getAuthsMap().get(s);
    if (curVal == null) {
      curVal = new Integer(0);
      getAuthsMap().put(s, curVal);
    }
    curVal += increment;
  }
  
  public FileSystem getFs() {
    FileSystem fs = null;
    try {
      fs = (FileSystem) state.get(filesystem);
    } catch (RuntimeException re) {}
    ;
    if (fs == null) {
      try {
        fs = FileSystem.get(CachedConfiguration.getInstance());
      } catch (IOException e) {
        // TODO Auto-generated catch block
        e.printStackTrace();
      }
      state.set(filesystem, fs);
    }
    return fs;
  }
  
  @Override
  public boolean canAskAboutUser(TCredentials credentials, String user) throws ThriftSecurityException {
    try {
      return super.canAskAboutUser(credentials, user);
    } catch (ThriftSecurityException tse) {
      if (tse.getCode().equals(SecurityErrorCode.PERMISSION_DENIED))
        return false;
      throw tse;
    }
  }
  
  @Override
<<<<<<< HEAD
  public AuthenticationToken login(Properties properties) throws AccumuloSecurityException {
    return authenticator.login(properties);
=======
  public SecurityToken login(Properties properties) throws AccumuloSecurityException {
    if (properties.containsKey("password"))
      return new PasswordToken().setPassword(properties.getProperty("password").getBytes(Charset.forName("UTF-8")));
    throw new AccumuloSecurityException(properties.getProperty("user"), SecurityErrorCode.INSUFFICIENT_PROPERTIES);
>>>>>>> 106f1df0
  }
  
  @Override
  public boolean validTokenClass(String tokenClass) {
    return tokenClass.equals(PasswordToken.class.getCanonicalName());
  }
}<|MERGE_RESOLUTION|>--- conflicted
+++ resolved
@@ -17,7 +17,6 @@
 package org.apache.accumulo.test.randomwalk.security;
 
 import java.io.IOException;
-import java.nio.charset.Charset;
 import java.util.HashMap;
 import java.util.Map;
 import java.util.Properties;
@@ -376,15 +375,10 @@
   }
   
   @Override
-<<<<<<< HEAD
   public AuthenticationToken login(Properties properties) throws AccumuloSecurityException {
-    return authenticator.login(properties);
-=======
-  public SecurityToken login(Properties properties) throws AccumuloSecurityException {
     if (properties.containsKey("password"))
-      return new PasswordToken().setPassword(properties.getProperty("password").getBytes(Charset.forName("UTF-8")));
+      return new PasswordToken(properties.getProperty("password"));
     throw new AccumuloSecurityException(properties.getProperty("user"), SecurityErrorCode.INSUFFICIENT_PROPERTIES);
->>>>>>> 106f1df0
   }
   
   @Override
