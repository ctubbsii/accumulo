/*
 * Licensed to the Apache Software Foundation (ASF) under one
 * or more contributor license agreements.  See the NOTICE file
 * distributed with this work for additional information
 * regarding copyright ownership.  The ASF licenses this file
 * to you under the Apache License, Version 2.0 (the
 * "License"); you may not use this file except in compliance
 * with the License.  You may obtain a copy of the License at
 *
 *   https://www.apache.org/licenses/LICENSE-2.0
 *
 * Unless required by applicable law or agreed to in writing,
 * software distributed under the License is distributed on an
 * "AS IS" BASIS, WITHOUT WARRANTIES OR CONDITIONS OF ANY
 * KIND, either express or implied.  See the License for the
 * specific language governing permissions and limitations
 * under the License.
 */
package org.apache.accumulo.tserver;

import static java.util.stream.Collectors.toList;

import java.io.IOException;
import java.nio.ByteBuffer;
import java.util.ArrayList;
import java.util.Collection;
import java.util.Collections;
import java.util.HashMap;
import java.util.HashSet;
import java.util.Iterator;
import java.util.List;
import java.util.Map;
import java.util.Map.Entry;
import java.util.Optional;
import java.util.Set;
import java.util.concurrent.ExecutionException;
import java.util.concurrent.ExecutorService;
import java.util.concurrent.Future;
import java.util.concurrent.TimeUnit;
import java.util.concurrent.TimeoutException;
import java.util.stream.Collectors;

import org.apache.accumulo.core.client.AccumuloSecurityException;
import org.apache.accumulo.core.client.Durability;
import org.apache.accumulo.core.client.TableNotFoundException;
import org.apache.accumulo.core.clientImpl.CompressedIterators;
import org.apache.accumulo.core.clientImpl.DurabilityImpl;
import org.apache.accumulo.core.clientImpl.TabletType;
import org.apache.accumulo.core.clientImpl.thrift.SecurityErrorCode;
import org.apache.accumulo.core.clientImpl.thrift.TInfo;
import org.apache.accumulo.core.clientImpl.thrift.TableOperationExceptionType;
import org.apache.accumulo.core.clientImpl.thrift.ThriftSecurityException;
import org.apache.accumulo.core.clientImpl.thrift.ThriftTableOperationException;
import org.apache.accumulo.core.conf.Property;
import org.apache.accumulo.core.data.ConstraintViolationSummary;
import org.apache.accumulo.core.data.Mutation;
import org.apache.accumulo.core.data.NamespaceId;
import org.apache.accumulo.core.data.TableId;
import org.apache.accumulo.core.dataImpl.KeyExtent;
import org.apache.accumulo.core.dataImpl.thrift.TCMResult;
import org.apache.accumulo.core.dataImpl.thrift.TCMStatus;
import org.apache.accumulo.core.dataImpl.thrift.TConditionalMutation;
import org.apache.accumulo.core.dataImpl.thrift.TConditionalSession;
import org.apache.accumulo.core.dataImpl.thrift.TKeyExtent;
import org.apache.accumulo.core.dataImpl.thrift.TMutation;
import org.apache.accumulo.core.dataImpl.thrift.TRowRange;
import org.apache.accumulo.core.dataImpl.thrift.TSummaries;
import org.apache.accumulo.core.dataImpl.thrift.TSummaryRequest;
import org.apache.accumulo.core.dataImpl.thrift.UpdateErrors;
import org.apache.accumulo.core.fate.zookeeper.ZooUtil;
import org.apache.accumulo.core.iteratorsImpl.system.IterationInterruptedException;
import org.apache.accumulo.core.lock.ServiceLock;
import org.apache.accumulo.core.lock.ServiceLockPaths;
import org.apache.accumulo.core.logging.TabletLogger;
import org.apache.accumulo.core.manager.thrift.TabletServerStatus;
import org.apache.accumulo.core.metadata.SystemTables;
import org.apache.accumulo.core.security.Authorizations;
import org.apache.accumulo.core.securityImpl.thrift.TCredentials;
import org.apache.accumulo.core.spi.cache.BlockCache;
import org.apache.accumulo.core.summary.Gatherer;
import org.apache.accumulo.core.summary.Gatherer.FileSystemResolver;
import org.apache.accumulo.core.summary.SummaryCollection;
import org.apache.accumulo.core.tablet.thrift.TUnloadTabletGoal;
import org.apache.accumulo.core.tablet.thrift.TabletManagementClientService;
import org.apache.accumulo.core.tabletingest.thrift.TDurability;
import org.apache.accumulo.core.tabletingest.thrift.TabletIngestClientService;
import org.apache.accumulo.core.tabletserver.log.LogEntry;
import org.apache.accumulo.core.tabletserver.thrift.ActiveCompaction;
import org.apache.accumulo.core.tabletserver.thrift.NoSuchScanIDException;
import org.apache.accumulo.core.tabletserver.thrift.TabletServerClientService;
import org.apache.accumulo.core.tabletserver.thrift.TabletStats;
import org.apache.accumulo.core.trace.TraceUtil;
import org.apache.accumulo.core.util.ByteBufferUtil;
import org.apache.accumulo.core.util.Halt;
import org.apache.accumulo.core.util.threads.Threads;
import org.apache.accumulo.core.util.time.SteadyTime;
import org.apache.accumulo.server.ServerContext;
import org.apache.accumulo.server.compaction.CompactionInfo;
import org.apache.accumulo.server.compaction.FileCompactor;
import org.apache.accumulo.server.conf.TableConfiguration;
import org.apache.accumulo.server.data.ServerConditionalMutation;
import org.apache.accumulo.server.data.ServerMutation;
import org.apache.accumulo.server.fs.TooManyFilesException;
import org.apache.accumulo.server.fs.VolumeManager;
import org.apache.accumulo.server.rpc.TServerUtils;
import org.apache.accumulo.server.security.AuditedSecurityOperation;
import org.apache.accumulo.server.tablets.ConditionCheckerContext;
import org.apache.accumulo.server.tablets.ConditionCheckerContext.ConditionChecker;
import org.apache.accumulo.tserver.RowLocks.RowLock;
import org.apache.accumulo.tserver.session.ConditionalSession;
import org.apache.accumulo.tserver.session.SummarySession;
import org.apache.accumulo.tserver.session.UpdateSession;
import org.apache.accumulo.tserver.tablet.CommitSession;
import org.apache.accumulo.tserver.tablet.PreparedMutations;
import org.apache.accumulo.tserver.tablet.Tablet;
import org.apache.accumulo.tserver.tablet.Tablet.RefreshPurpose;
import org.apache.accumulo.tserver.tablet.TabletClosedException;
import org.apache.hadoop.fs.FSError;
import org.apache.hadoop.io.Text;
import org.apache.thrift.TException;
import org.apache.zookeeper.KeeperException.NoNodeException;
import org.slf4j.Logger;
import org.slf4j.LoggerFactory;

import com.github.benmanes.caffeine.cache.Cache;

import io.opentelemetry.api.trace.Span;
import io.opentelemetry.context.Scope;

public class TabletClientHandler implements TabletServerClientService.Iface,
    TabletIngestClientService.Iface, TabletManagementClientService.Iface {

  private static final Logger log = LoggerFactory.getLogger(TabletClientHandler.class);
  private final long MAX_TIME_TO_WAIT_FOR_SCAN_RESULT_MILLIS;
  private final TabletServer server;
  protected final ServerContext context;
  protected final AuditedSecurityOperation security;
  private final WriteTracker writeTracker;
  private final RowLocks rowLocks = new RowLocks();

  public TabletClientHandler(TabletServer server, WriteTracker writeTracker) {
    this.context = server.getContext();
    this.writeTracker = writeTracker;
    this.security = context.getSecurityOperation();
    this.server = server;
    MAX_TIME_TO_WAIT_FOR_SCAN_RESULT_MILLIS = server.getContext().getConfiguration()
        .getTimeInMillis(Property.TSERV_SCAN_RESULTS_MAX_TIMEOUT);
    log.debug("{} created", TabletClientHandler.class.getName());
  }

  @Override
  public long startUpdate(TInfo tinfo, TCredentials credentials, TDurability tdurabilty)
      throws ThriftSecurityException {
    // Make sure user is real
    Durability durability = DurabilityImpl.fromThrift(tdurabilty);
    security.authenticateUser(credentials, credentials);
    server.updateMetrics.addPermissionErrors(0);

    UpdateSession us = new UpdateSession(new TservConstraintEnv(server.getContext(), credentials),
        credentials, durability) {
      @Override
      public boolean cleanup() {
        // This is called when a client abandons a session. When this happens need to decrement
        // any queued mutations.
        if (queuedMutationSize > 0) {
          log.trace(
              "cleaning up abandoned update session, decrementing totalQueuedMutationSize by {}",
              queuedMutationSize);
          server.updateTotalQueuedMutationSize(-queuedMutationSize);
          queuedMutationSize = 0;
        }
        return true;
      }
    };
    return server.sessionManager.createSession(us, false);
  }

  private void setUpdateTablet(UpdateSession us, KeyExtent keyExtent) {
    long t1 = System.currentTimeMillis();
    if (us.currentTablet != null && us.currentTablet.getExtent().equals(keyExtent)) {
      return;
    }
    if (us.currentTablet == null && (us.failures.containsKey(keyExtent)
        || us.authFailures.containsKey(keyExtent) || us.unhandledException != null)) {
      // if there were previous failures, then do not accept additional writes
      return;
    }

    TableId tableId = null;
    try {
      // if user has no permission to write to this table, add it to
      // the failures list
      boolean sameTable = us.currentTablet != null
          && us.currentTablet.getExtent().tableId().equals(keyExtent.tableId());
      tableId = keyExtent.tableId();
      if (sameTable || security.canWrite(us.getCredentials(), tableId,
          server.getContext().getNamespaceId(tableId))) {
        long t2 = System.currentTimeMillis();
        us.authTimes.addStat(t2 - t1);
        us.currentTablet = server.getOnlineTablet(keyExtent);
        if (us.currentTablet != null) {
          us.queuedMutations.put(us.currentTablet, new ArrayList<>());
        } else {
          // not serving tablet, so report all mutations as
          // failures
          us.failures.put(keyExtent, 0L);
          server.updateMetrics.addUnknownTabletErrors(1);
        }
      } else {
        log.warn("Denying access to table {} for user {}", keyExtent.tableId(), us.getUser());
        long t2 = System.currentTimeMillis();
        us.authTimes.addStat(t2 - t1);
        us.currentTablet = null;
        us.authFailures.put(keyExtent, SecurityErrorCode.PERMISSION_DENIED);
        server.updateMetrics.addPermissionErrors(1);
      }
    } catch (TableNotFoundException tnfe) {
      log.error("Table " + tableId + " not found ", tnfe);
      long t2 = System.currentTimeMillis();
      us.authTimes.addStat(t2 - t1);
      us.currentTablet = null;
      us.authFailures.put(keyExtent, SecurityErrorCode.TABLE_DOESNT_EXIST);
      server.updateMetrics.addUnknownTabletErrors(1);
    } catch (ThriftSecurityException e) {
      log.error("Denying permission to check user " + us.getUser() + " with user " + e.getUser(),
          e);
      long t2 = System.currentTimeMillis();
      us.authTimes.addStat(t2 - t1);
      us.currentTablet = null;
      us.authFailures.put(keyExtent, e.getCode());
      server.updateMetrics.addPermissionErrors(1);
    }
  }

  @Override
  public void applyUpdates(TInfo tinfo, long updateID, TKeyExtent tkeyExtent,
      List<TMutation> tmutations) {
    UpdateSession us = (UpdateSession) server.sessionManager.reserveSession(updateID);
    if (us == null) {
      return;
    }

    boolean reserved = true;
    try {
      KeyExtent keyExtent = KeyExtent.fromThrift(tkeyExtent);
      setUpdateTablet(us, keyExtent);

      if (us.currentTablet != null) {
        long additionalMutationSize = 0;
        List<Mutation> mutations = us.queuedMutations.get(us.currentTablet);
        for (TMutation tmutation : tmutations) {
          Mutation mutation = new ServerMutation(tmutation);
          // Deserialize the mutation in an attempt to check for data corruption that happened on
          // the network. This will avoid writing a corrupt mutation to the write ahead log and
          // failing after its written to the write ahead log when it is deserialized to update the
          // in memory map.
          mutation.getUpdates();
          mutations.add(mutation);
          additionalMutationSize += mutation.numBytes();
        }
        us.queuedMutationSize += additionalMutationSize;
        long totalQueued = server.updateTotalQueuedMutationSize(additionalMutationSize);
        long total = server.getConfiguration().getAsBytes(Property.TSERV_TOTAL_MUTATION_QUEUE_MAX);
        if (totalQueued > total) {
          try {
            flush(us);
          } catch (HoldTimeoutException hte) {
            // Assumption is that the client has timed out and is gone. If that's not the case,
            // then removing the session should cause the client to fail
            // in such a way that it retries.
            log.debug("HoldTimeoutException during applyUpdates, removing session");
            server.sessionManager.removeSession(updateID, true);
            reserved = false;
          }
        }
      }
    } catch (RuntimeException e) {
      // This method is a thrift oneway method so an exception from it will not make it back to the
      // client. Need to record the exception and set the session such that any future updates to
      // the session are ignored.
      us.unhandledException = e;
      us.currentTablet = null;

      // Rethrowing it will cause logging from thrift, so not adding logging here.
      throw e;
    } finally {
      if (reserved) {
        server.sessionManager.unreserveSession(us);
      }
    }
  }

  private void flush(UpdateSession us) {

    int mutationCount = 0;
    Map<CommitSession,List<Mutation>> sendables = new HashMap<>();
    Map<CommitSession,TabletMutations> loggables = new HashMap<>();
    Throwable error = null;

    long pt1 = System.currentTimeMillis();

    boolean containsMetadataTablet = false;
    for (Tablet tablet : us.queuedMutations.keySet()) {
      if (tablet.getExtent().isMeta()) {
        containsMetadataTablet = true;
      }
    }

    if (!containsMetadataTablet && !us.queuedMutations.isEmpty()) {
      server.resourceManager.waitUntilCommitsAreEnabled();
    }

    int preppedMutations = 0;
    int sendableMutations = 0;

    Span span = TraceUtil.startSpan(this.getClass(), "flush::prep");
    try (Scope scope = span.makeCurrent()) {
      for (Entry<Tablet,? extends List<Mutation>> entry : us.queuedMutations.entrySet()) {

        Tablet tablet = entry.getKey();
        Durability durability =
            DurabilityImpl.resolveDurabilty(us.durability, tablet.getDurability());
        List<Mutation> mutations = entry.getValue();
        if (!mutations.isEmpty()) {
          preppedMutations += mutations.size();
          try {
            server.updateMetrics.addMutationArraySize(mutations.size());

            PreparedMutations prepared = tablet.prepareMutationsForCommit(us.cenv, mutations);

            if (prepared.tabletClosed()) {
              if (us.currentTablet == tablet) {
                us.currentTablet = null;
              }
              us.failures.put(tablet.getExtent(), us.successfulCommits.get(tablet));
            } else {
              if (!prepared.getNonViolators().isEmpty()) {
                List<Mutation> validMutations = prepared.getNonViolators();
                CommitSession session = prepared.getCommitSession();
                if (durability != Durability.NONE) {
                  loggables.put(session, new TabletMutations(session, validMutations, durability));
                }
                sendables.put(session, validMutations);
                sendableMutations += validMutations.size();
              }

              if (!prepared.getViolations().isEmpty()) {
                us.violations.add(prepared.getViolations());
                server.updateMetrics.addConstraintViolations(1);
              }
              // Use the size of the original mutation list, regardless of how many mutations
              // did not violate constraints.
              mutationCount += mutations.size();

            }
          } catch (Exception t) {
            error = t;
            log.error("Unexpected error preparing for commit", error);
            TraceUtil.setException(span, t, false);
            break;
          }
        }
      }
    } catch (Exception e) {
      TraceUtil.setException(span, e, true);
      throw e;
    } finally {
      span.end();
    }

    long pt2 = System.currentTimeMillis();
    us.prepareTimes.addStat(pt2 - pt1);
    updateAvgPrepTime(pt2 - pt1, preppedMutations);

    if (error != null) {
      sendables.forEach((commitSession, value) -> commitSession.abortCommit());
      throw new RuntimeException(error);
    }
    try {
      Span span2 = TraceUtil.startSpan(this.getClass(), "flush::wal");
      try (Scope scope = span2.makeCurrent()) {
        while (true) {
          try {
            long t1 = System.currentTimeMillis();

            server.logger.logManyTablets(loggables);

            long t2 = System.currentTimeMillis();
            us.walogTimes.addStat(t2 - t1);
            updateWalogWriteTime((t2 - t1));
            break;
          } catch (IOException | FSError ex) {
            log.warn("logging mutations failed, retrying");
          } catch (Exception t) {
            log.error("Unknown exception logging mutations, counts"
                + " for mutations in flight not decremented!", t);
            throw new RuntimeException(t);
          }
        }
      } catch (Exception e) {
        TraceUtil.setException(span2, e, true);
        log.error("Error logging mutations sent from {}", TServerUtils.clientAddress.get(), e);
        throw e;
      } finally {
        span2.end();
      }

      Span span3 = TraceUtil.startSpan(this.getClass(), "flush::commit");
      try (Scope scope = span3.makeCurrent()) {
        long t1 = System.currentTimeMillis();
        sendables.forEach((commitSession, mutations) -> {
          commitSession.commit(mutations);
          KeyExtent extent = commitSession.getExtent();

          if (us.currentTablet != null && extent == us.currentTablet.getExtent()) {
            // because constraint violations may filter out some
            // mutations, for proper accounting with the client code,
            // need to increment the count based on the original
            // number of mutations from the client NOT the filtered number
            us.successfulCommits.increment(us.currentTablet,
                us.queuedMutations.get(us.currentTablet).size());
          }
        });
        long t2 = System.currentTimeMillis();

        us.flushTime += (t2 - pt1);
        us.commitTimes.addStat(t2 - t1);

        updateAvgCommitTime(t2 - t1, sendableMutations);
      } catch (Exception e) {
        TraceUtil.setException(span3, e, true);
        log.error("Error committing mutations sent from {}", TServerUtils.clientAddress.get(), e);
        throw e;
      } finally {
        span3.end();
      }
    } finally {
      us.queuedMutations.clear();
      if (us.currentTablet != null) {
        us.queuedMutations.put(us.currentTablet, new ArrayList<>());
      }
      server.updateTotalQueuedMutationSize(-us.queuedMutationSize);
      us.queuedMutationSize = 0;
    }
    us.totalUpdates += mutationCount;
  }

  private void updateAverageLockTime(long time, TimeUnit unit, int size) {
    if (size > 0) {
      server.updateMetrics.addLockTime((long) (time / (double) size), unit);
    }
  }

  private void updateAverageCheckTime(long time, TimeUnit unit, int size) {
    if (size > 0) {
      server.updateMetrics.addCheckTime((long) (time / (double) size), unit);
    }
  }

  private void updateWalogWriteTime(long time) {
    server.updateMetrics.addWalogWriteTime(time);
  }

  private void updateAvgCommitTime(long time, int size) {
    if (size > 0) {
      server.updateMetrics.addCommitTime((long) (time / (double) size));
    }
  }

  private void updateAvgPrepTime(long time, int size) {
    if (size > 0) {
      server.updateMetrics.addCommitPrep((long) (time / (double) size));
    }
  }

  @Override
  public UpdateErrors closeUpdate(TInfo tinfo, long updateID) throws NoSuchScanIDException {
    // Reserve the session and wait for any write that may currently have it reserved. Once reserved
    // no write stragglers can start against this session id.
    final UpdateSession us = (UpdateSession) server.sessionManager.reserveSession(updateID, true);
    if (us == null) {
      throw new NoSuchScanIDException();
    }

    try {
      if (us.unhandledException != null) {
        // Since flush() is not being called, any memory added to the global queued mutations
        // counter will not be decremented. So do that here before throwing an exception.
        server.updateTotalQueuedMutationSize(-us.queuedMutationSize);
        us.queuedMutationSize = 0;
        // make this memory available for GC
        us.queuedMutations.clear();

        // Something unexpected happened during this write session, so throw an exception here to
        // cause a TApplicationException on the client side.
        throw new IllegalStateException(
            "Write session " + updateID + " saw an unexpected exception", us.unhandledException);
      }

      // clients may or may not see data from an update session while
      // it is in progress, however when the update session is closed
      // want to ensure that reads wait for the write to finish
      long opid = writeTracker.startWrite(us.queuedMutations.keySet());

      try {
        flush(us);
      } catch (HoldTimeoutException e) {
        // Assumption is that the client has timed out and is gone. If that's not the case throw an
        // exception that will cause it to retry.
        log.debug("HoldTimeoutException during closeUpdate, reporting no such session");
        throw new NoSuchScanIDException();
      } finally {
        writeTracker.finishWrite(opid);
      }

      if (log.isTraceEnabled()) {
        log.trace(
            String.format("UpSess %s %,d in %.3fs, at=[%s] ft=%.3fs(pt=%.3fs lt=%.3fs ct=%.3fs)",
                TServerUtils.clientAddress.get(), us.totalUpdates,
                (System.currentTimeMillis() - us.startTime) / 1000.0, us.authTimes,
                us.flushTime / 1000.0, us.prepareTimes.sum() / 1000.0, us.walogTimes.sum() / 1000.0,
                us.commitTimes.sum() / 1000.0));
      }
      if (!us.failures.isEmpty()) {
        Entry<KeyExtent,Long> first = us.failures.entrySet().iterator().next();
        log.debug(String.format("Failures: %d, first extent %s successful commits: %d",
            us.failures.size(), first.getKey().toString(), first.getValue()));
      }
      List<ConstraintViolationSummary> violations = us.violations.asList();
      if (!violations.isEmpty()) {
        ConstraintViolationSummary first = us.violations.asList().iterator().next();
        log.debug(String.format("Violations: %d, first %s occurs %d", violations.size(),
            first.violationDescription, first.numberOfViolatingMutations));
      }
      if (!us.authFailures.isEmpty()) {
        KeyExtent first = us.authFailures.keySet().iterator().next();
        log.debug(String.format("Authentication Failures: %d, first %s", us.authFailures.size(),
            first.toString()));
      }
      return new UpdateErrors(
          us.failures.entrySet().stream()
              .collect(Collectors.toMap(e -> e.getKey().toThrift(), Entry::getValue)),
          violations.stream().map(ConstraintViolationSummary::toThrift)
              .collect(Collectors.toList()),
          us.authFailures.entrySet().stream()
              .collect(Collectors.toMap(e -> e.getKey().toThrift(), Entry::getValue)));
    } finally {
      // Atomically unreserve and delete the session. If there are any write stragglers, they will
      // fail
      // after this point.
      server.sessionManager.removeSession(updateID, true);
    }
  }

  @Override
  public boolean cancelUpdate(TInfo tinfo, long updateID) throws TException {
    return server.sessionManager.removeIfNotReserved(updateID);
  }

  private NamespaceId getNamespaceId(TCredentials credentials, TableId tableId)
      throws ThriftSecurityException {
    try {
      return server.getContext().getNamespaceId(tableId);
    } catch (TableNotFoundException e1) {
      throw new ThriftSecurityException(credentials.getPrincipal(),
          SecurityErrorCode.TABLE_DOESNT_EXIST);
    }
  }

  private void checkConditions(Map<KeyExtent,List<ServerConditionalMutation>> updates,
      ArrayList<TCMResult> results, ConditionalSession cs, List<String> symbols)
      throws IOException {
    Iterator<Entry<KeyExtent,List<ServerConditionalMutation>>> iter = updates.entrySet().iterator();

    final CompressedIterators compressedIters = new CompressedIterators(symbols);
    ConditionCheckerContext checkerContext = new ConditionCheckerContext(server.getContext(),
        compressedIters, context.getTableConfiguration(cs.tableId));

    while (iter.hasNext()) {
      final Entry<KeyExtent,List<ServerConditionalMutation>> entry = iter.next();
      final Tablet tablet = server.getOnlineTablet(entry.getKey());

      if (tablet == null || tablet.isClosed()) {
        for (ServerConditionalMutation scm : entry.getValue()) {
          results.add(new TCMResult(scm.getID(), TCMStatus.IGNORED));
        }
        iter.remove();
      } else {
        final List<ServerConditionalMutation> okMutations =
            new ArrayList<>(entry.getValue().size());
        final List<TCMResult> resultsSubList = results.subList(results.size(), results.size());

        ConditionChecker checker =
            checkerContext.newChecker(entry.getValue(), okMutations, resultsSubList);
        try {
          tablet.checkConditions(checker, cs.auths, cs.interruptFlag);

          if (okMutations.isEmpty()) {
            iter.remove();
          } else {
            entry.setValue(okMutations);
          }
        } catch (TabletClosedException | IterationInterruptedException | TooManyFilesException e) {
          // clear anything added while checking conditions.
          resultsSubList.clear();

          for (ServerConditionalMutation scm : entry.getValue()) {
            results.add(new TCMResult(scm.getID(), TCMStatus.IGNORED));
          }
          iter.remove();
        }
      }
    }
  }

  private void writeConditionalMutations(Map<KeyExtent,List<ServerConditionalMutation>> updates,
      ArrayList<TCMResult> results, ConditionalSession sess) {
    Set<Entry<KeyExtent,List<ServerConditionalMutation>>> es = updates.entrySet();

    Map<CommitSession,List<Mutation>> sendables = new HashMap<>();
    Map<CommitSession,TabletMutations> loggables = new HashMap<>();

    boolean sessionCanceled = sess.interruptFlag.get();

    Span span = TraceUtil.startSpan(this.getClass(), "writeConditionalMutations::prep");
    int preppedMutions = 0;
    int sendableMutations = 0;
    try (Scope scope = span.makeCurrent()) {
      long t1 = System.currentTimeMillis();
      for (Entry<KeyExtent,List<ServerConditionalMutation>> entry : es) {
        final Tablet tablet = server.getOnlineTablet(entry.getKey());
        if (tablet == null || tablet.isClosed() || sessionCanceled) {
          addMutationsAsTCMResults(results, entry.getValue(), TCMStatus.IGNORED);
        } else {
          final Durability durability =
              DurabilityImpl.resolveDurabilty(sess.durability, tablet.getDurability());

          List<Mutation> mutations = Collections.unmodifiableList(entry.getValue());
          preppedMutions += mutations.size();
          if (!mutations.isEmpty()) {

            PreparedMutations prepared = tablet.prepareMutationsForCommit(
                new TservConstraintEnv(server.getContext(), sess.credentials), mutations);

            if (prepared.tabletClosed()) {
              addMutationsAsTCMResults(results, mutations, TCMStatus.IGNORED);
            } else {
              if (!prepared.getNonViolators().isEmpty()) {
                // Only log and commit mutations that did not violate constraints.
                List<Mutation> validMutations = prepared.getNonViolators();
                addMutationsAsTCMResults(results, validMutations, TCMStatus.ACCEPTED);
                CommitSession session = prepared.getCommitSession();
                if (durability != Durability.NONE) {
                  loggables.put(session, new TabletMutations(session, validMutations, durability));
                }
                sendables.put(session, validMutations);
                sendableMutations += validMutations.size();
              }

              if (!prepared.getViolators().isEmpty()) {
                addMutationsAsTCMResults(results, prepared.getViolators(), TCMStatus.VIOLATED);
              }
            }
          }
        }
      }

      long t2 = System.currentTimeMillis();
      updateAvgPrepTime(t2 - t1, preppedMutions);
    } catch (Exception e) {
      TraceUtil.setException(span, e, true);
      throw e;
    } finally {
      span.end();
    }

    Span span2 = TraceUtil.startSpan(this.getClass(), "writeConditionalMutations::wal");
    try (Scope scope = span2.makeCurrent()) {
      while (!loggables.isEmpty()) {
        try {
          long t1 = System.currentTimeMillis();
          server.logger.logManyTablets(loggables);
          long t2 = System.currentTimeMillis();
          updateWalogWriteTime(t2 - t1);
          break;
        } catch (IOException | FSError ex) {
          TraceUtil.setException(span2, ex, false);
          log.warn("logging mutations failed, retrying");
        } catch (Exception t) {
          log.error("Unknown exception logging mutations, counts for"
              + " mutations in flight not decremented!", t);
          throw new RuntimeException(t);
        }
      }
    } catch (Exception e) {
      TraceUtil.setException(span2, e, true);
      throw e;
    } finally {
      span2.end();
    }

    Span span3 = TraceUtil.startSpan(this.getClass(), "writeConditionalMutations::commit");
    try (Scope scope = span3.makeCurrent()) {
      long t1 = System.currentTimeMillis();
      sendables.forEach(CommitSession::commit);
      long t2 = System.currentTimeMillis();
      updateAvgCommitTime(t2 - t1, sendableMutations);
    } catch (Exception e) {
      TraceUtil.setException(span3, e, true);
      log.error("Error committing mutations sent from {}", TServerUtils.clientAddress.get(), e);
      throw e;
    } finally {
      span3.end();
    }
  }

  /**
   * Transform and add each mutation as a {@link TCMResult} with the mutation's ID and the specified
   * status to the {@link TCMResult} list.
   */
  private void addMutationsAsTCMResults(final List<TCMResult> list,
      final Collection<? extends Mutation> mutations, final TCMStatus status) {
    mutations.stream()
        .map(mutation -> new TCMResult(((ServerConditionalMutation) mutation).getID(), status))
        .forEach(list::add);
  }

  private Map<KeyExtent,List<ServerConditionalMutation>> conditionalUpdate(ConditionalSession cs,
      Map<KeyExtent,List<ServerConditionalMutation>> updates, ArrayList<TCMResult> results,
      List<String> symbols) throws IOException {
    // sort each list of mutations, this is done to avoid deadlock and doing seeks in order is
    // more efficient and detect duplicate rows.
    int numMutations = ConditionalMutationSet.sortConditionalMutations(updates);

    Map<KeyExtent,List<ServerConditionalMutation>> deferred = new HashMap<>();

    // can not process two mutations for the same row, because one will not see what the other
    // writes
    ConditionalMutationSet.deferDuplicatesRows(updates, deferred);

    // get as many locks as possible w/o blocking... defer any rows that are locked
    long lt1 = System.nanoTime();
    List<RowLock> locks = rowLocks.acquireRowlocks(updates, deferred);
    long lt2 = System.nanoTime();
    updateAverageLockTime(lt2 - lt1, TimeUnit.NANOSECONDS, numMutations);
    try {
      Span span = TraceUtil.startSpan(this.getClass(), "conditionalUpdate::Check conditions");
      try (Scope scope = span.makeCurrent()) {
        long t1 = System.nanoTime();
        checkConditions(updates, results, cs, symbols);
        long t2 = System.nanoTime();
        updateAverageCheckTime(t2 - t1, TimeUnit.NANOSECONDS, numMutations);
      } catch (Exception e) {
        TraceUtil.setException(span, e, true);
        throw e;
      } finally {
        span.end();
      }

      Span span2 =
          TraceUtil.startSpan(this.getClass(), "conditionalUpdate::apply conditional mutations");
      try (Scope scope = span2.makeCurrent()) {
        writeConditionalMutations(updates, results, cs);
      } catch (Exception e) {
        TraceUtil.setException(span2, e, true);
        throw e;
      } finally {
        span2.end();
      }
    } finally {
      rowLocks.releaseRowLocks(locks);
    }
    return deferred;
  }

  @Override
  public TConditionalSession startConditionalUpdate(TInfo tinfo, TCredentials credentials,
      List<ByteBuffer> authorizations, String tableIdStr, TDurability tdurabilty,
      String classLoaderContext) throws ThriftSecurityException, TException {

    TableId tableId = TableId.of(tableIdStr);
    Authorizations userauths;
    NamespaceId namespaceId = getNamespaceId(credentials, tableId);
    if (!security.canConditionallyUpdate(credentials, tableId, namespaceId)) {
      throw new ThriftSecurityException(credentials.getPrincipal(),
          SecurityErrorCode.PERMISSION_DENIED);
    }

    userauths = security.getUserAuthorizations(credentials);
    for (ByteBuffer auth : authorizations) {
      if (!userauths.contains(ByteBufferUtil.toBytes(auth))) {
        throw new ThriftSecurityException(credentials.getPrincipal(),
            SecurityErrorCode.BAD_AUTHORIZATIONS);
      }
    }

    ConditionalSession cs = new ConditionalSession(credentials, new Authorizations(authorizations),
        tableId, DurabilityImpl.fromThrift(tdurabilty));

    long sid = server.sessionManager.createSession(cs, false);
    return new TConditionalSession(sid, server.getLockID().serialize(),
        server.sessionManager.getMaxIdleTime());
  }

  @Override
  public List<TCMResult> conditionalUpdate(TInfo tinfo, long sessID,
      Map<TKeyExtent,List<TConditionalMutation>> mutations, List<String> symbols)
      throws NoSuchScanIDException, TException {

    ConditionalSession cs = null;
    Long opid = null;

    try {
      cs = (ConditionalSession) server.sessionManager.reserveSession(sessID);
      if (cs == null || cs.interruptFlag.get()) {
        throw new NoSuchScanIDException();
      }

      if (!cs.tableId.equals(SystemTables.METADATA.tableId())
          && !cs.tableId.equals(SystemTables.ROOT.tableId())) {
        try {
          server.resourceManager.waitUntilCommitsAreEnabled();
        } catch (HoldTimeoutException hte) {
          // Assumption is that the client has timed out and is gone. If that's not the case throw
          // an exception that will cause it to retry.
          log.debug("HoldTimeoutException during conditionalUpdate, reporting no such session");
          throw new NoSuchScanIDException();
        }
      }

      TableId tid = cs.tableId;
      opid = writeTracker.startWrite(TabletType.type(new KeyExtent(tid, null, null)));

      // @formatter:off
      Map<KeyExtent, List<ServerConditionalMutation>> updates = mutations.entrySet().stream().collect(Collectors.toMap(
                      entry -> KeyExtent.fromThrift(entry.getKey()),
                      entry -> entry.getValue().stream().map(ServerConditionalMutation::new).collect(Collectors.toList())
      ));
      // @formatter:on
      for (KeyExtent ke : updates.keySet()) {
        if (!ke.tableId().equals(tid)) {
          throw new IllegalArgumentException("Unexpected table id " + tid + " != " + ke.tableId());
        }
      }

      var lambdaCs = cs;
      // Conditional updates read data into memory, examine it, and then make an update. This can be
      // CPU, I/O, and memory intensive. Using a thread pool directly limits CPU usage and
      // indirectly limits memory and I/O usage.
      Future<ArrayList<TCMResult>> future =
          server.resourceManager.executeConditionalUpdate(cs.tableId, () -> {
            ArrayList<TCMResult> results = new ArrayList<>();

            Map<KeyExtent,List<ServerConditionalMutation>> deferred =
                conditionalUpdate(lambdaCs, updates, results, symbols);

            while (!deferred.isEmpty()) {
              deferred = conditionalUpdate(lambdaCs, deferred, results, symbols);
            }

            return results;
          });

      return future.get();
    } catch (ExecutionException | InterruptedException e) {
      log.warn("Exception returned for conditionalUpdate. tableId: {}, opid: {}",
          cs == null ? null : cs.tableId, opid, e);
      throw new TException(e);
    } catch (RuntimeException e) {
      log.warn("Exception returned for conditionalUpdate. tableId: {}, opid: {}",
          cs == null ? null : cs.tableId, opid, e);
      throw e;
    } finally {
      if (opid != null) {
        writeTracker.finishWrite(opid);
      }

      if (cs != null) {
        server.sessionManager.unreserveSession(sessID);
      }
    }
  }

  @Override
  public void invalidateConditionalUpdate(TInfo tinfo, long sessID) {
    // For the given session, this method should wait for any running conditional update to
    // complete. After this method returns a conditional update should not be able to start against
    // this session and nothing should be running.

    ConditionalSession cs = (ConditionalSession) server.sessionManager.getSession(sessID);
    if (cs != null) {
      // Setting this may cause anything running to fail. Setting this will prevent anything from
      // starting.
      cs.interruptFlag.set(true);
    }

    // If a thread is currently running and working on the update, then this should block until it
    // un-reserves the session.
    cs = (ConditionalSession) server.sessionManager.reserveSession(sessID, true);
    if (cs != null) {
      server.sessionManager.removeSession(sessID, true);
    }
  }

  @Override
  public void closeConditionalUpdate(TInfo tinfo, long sessID) {
    server.sessionManager.removeSession(sessID, false);
  }

  @Override
  public TabletServerStatus getTabletServerStatus(TInfo tinfo, TCredentials credentials) {
    return server.getStats(server.sessionManager.getActiveScansPerTable());
  }

  @Override
  public List<TabletStats> getTabletStats(TInfo tinfo, TCredentials credentials, String tableId) {
    List<TabletStats> result = new ArrayList<>();
    TableId text = TableId.of(tableId);
    KeyExtent start = new KeyExtent(text, new Text(), null);
    for (Entry<KeyExtent,Tablet> entry : server.getOnlineTablets().tailMap(start).entrySet()) {
      KeyExtent ke = entry.getKey();
      if (ke.tableId().compareTo(text) == 0) {
        Tablet tablet = entry.getValue();
        TabletStats stats = tablet.getTabletStats();
        stats.extent = ke.toThrift();
        stats.ingestRate = tablet.ingestRate();
        stats.queryRate = tablet.queryRate();
        stats.numEntries = tablet.getNumEntries();
        result.add(stats);
      }
    }
    return result;
  }

  static void checkPermission(ServerContext context, TabletHostingServer server,
      TCredentials credentials, String lock, final String request) throws ThriftSecurityException {
    boolean canPerformSystemActions = false;
    try {
      canPerformSystemActions = context.getSecurityOperation().canPerformSystemActions(credentials);
    } catch (ThriftSecurityException e) {
      log.warn("Got {} message from unauthenticatable user: {}", request, e.getUser());
      if (context.getCredentials().getToken().getClass().getName()
          .equals(credentials.getTokenClassName())) {
        log.error("Got message from a service with a mismatched configuration."
            + " Please ensure a compatible configuration.", e);
      }
      throw e;
    }

    if (!canPerformSystemActions) {
      log.warn("Denied {} request from user: {}", request, credentials.getPrincipal());
      throw new ThriftSecurityException(credentials.getPrincipal(),
          SecurityErrorCode.PERMISSION_DENIED);
    }

    if (server.getLock() == null || !server.getLock().wasLockAcquired()) {
      log.debug("Got {} message from user {} before my lock was acquired, ignoring...", request,
          credentials.getPrincipal());
      throw new RuntimeException("Lock not acquired");
    }

    log.trace("Got {} message from user: {}", request, credentials.getPrincipal());
    if (server.getLock() != null && server.getLock().wasLockAcquired()
        && !server.getLock().isLocked()) {
<<<<<<< HEAD
      Halt.halt(1, () -> {
        log.info("Tablet server no longer holds lock during checkPermission() : {}, exiting",
            request);
        context.getLowMemoryDetector().logGCInfo(server.getConfiguration());
      });
=======
      Halt.halt(1,
          "Tablet server no longer holds lock during checkPermission() : " + request + ", exiting",
          () -> server.getGcLogger().logGCInfo(server.getConfiguration()));
>>>>>>> 041e4c16
    }

    if (lock != null) {
      ZooUtil.LockID lid = ZooUtil.LockID.deserialize(lock);

      try {
        if (!ServiceLock.isLockHeld(server.getContext().getZooCache(), lid)) {
          // maybe the cache is out of date and a new manager holds the
          // lock?
          server.getContext().getZooCache().clear(
              (path) -> path.equals(ServiceLockPaths.parse(Optional.empty(), lid.path).toString()));
          if (!ServiceLock.isLockHeld(server.getContext().getZooCache(), lid)) {
            log.warn("Got {} message from a manager that does not hold the current lock {}",
                request, lock);
            throw new RuntimeException("bad manager lock");
          }
        }
      } catch (Exception e) {
        throw new RuntimeException("bad manager lock", e);
      }
    }
  }

  @Override
  public void loadTablet(TInfo tinfo, TCredentials credentials, String lock,
      final TKeyExtent textent) {

    try {
      checkPermission(context, server, credentials, lock, "loadTablet");
    } catch (ThriftSecurityException e) {
      log.error("Caller doesn't have permission to load a tablet", e);
      throw new RuntimeException(e);
    }

    final KeyExtent extent = KeyExtent.fromThrift(textent);

    synchronized (server.unopenedTablets) {
      synchronized (server.openingTablets) {
        synchronized (server.onlineTablets) {

          // Checking if the current tablet is in any of the sets
          // below is not a strong enough check to catch all overlapping tablets
          // when splits and fix splits are occurring
          Set<KeyExtent> unopenedOverlapping =
              KeyExtent.findOverlapping(extent, server.unopenedTablets);
          Set<KeyExtent> openingOverlapping =
              KeyExtent.findOverlapping(extent, server.openingTablets);
          Set<KeyExtent> onlineOverlapping =
              KeyExtent.findOverlapping(extent, server.getOnlineTablets());

          Set<KeyExtent> all = new HashSet<>();
          all.addAll(unopenedOverlapping);
          all.addAll(openingOverlapping);
          all.addAll(onlineOverlapping);

          if (!all.isEmpty()) {

            // ignore self, for error logging
            all.remove(extent);

            if (!all.isEmpty()) {
              log.error(
                  "Tablet {} overlaps a previously assigned tablet, possibly due to a recent split. "
                      + "Overlapping tablets:  Unopened: {}, Opening: {}, Online: {}",
                  extent, unopenedOverlapping, openingOverlapping, onlineOverlapping);
            }
            return;
          }

          server.unopenedTablets.add(extent);
        }
      }
    }

    TabletLogger.loading(extent, server.getTabletSession());

    final AssignmentHandler ah = new AssignmentHandler(server, extent);
    // final Runnable ah = new LoggingRunnable(log, );
    // Root tablet assignment must take place immediately

    if (extent.isRootTablet()) {
      Threads.createThread("Root Tablet Assignment", () -> {
        ah.run();
        if (server.getOnlineTablets().containsKey(extent)) {
          log.info("Root tablet loaded: {}", extent);
        } else {
          log.info("Root tablet failed to load");
        }
      }).start();
    } else {
      if (extent.isMeta()) {
        server.resourceManager.addMetaDataAssignment(extent, log, ah);
      } else {
        server.resourceManager.addAssignment(extent, log, ah);
      }
    }
  }

  @Override
  public void unloadTablet(TInfo tinfo, TCredentials credentials, String lock, TKeyExtent textent,
      TUnloadTabletGoal goal, long requestTime) {
    try {
      checkPermission(context, server, credentials, lock, "unloadTablet");
    } catch (ThriftSecurityException e) {
      log.error("Caller doesn't have permission to unload a tablet", e);
      throw new RuntimeException(e);
    }

    KeyExtent extent = KeyExtent.fromThrift(textent);

    server.resourceManager.addMigration(extent, new UnloadTabletHandler(server, extent, goal,
        SteadyTime.from(requestTime, TimeUnit.MILLISECONDS)));
  }

  @Override
  public void flush(TInfo tinfo, TCredentials credentials, String lock, String tableId,
      ByteBuffer startRow, ByteBuffer endRow) {
    try {
      checkPermission(context, server, credentials, lock, "flush");
    } catch (ThriftSecurityException e) {
      log.error("Caller doesn't have permission to flush a table", e);
      throw new RuntimeException(e);
    }

    KeyExtent ke = new KeyExtent(TableId.of(tableId), ByteBufferUtil.toText(endRow),
        ByteBufferUtil.toText(startRow));

    List<Tablet> tabletsToFlush = server.getOnlineTablets().values().stream()
        .filter(tablet -> ke.overlaps(tablet.getExtent())).collect(toList());

    if (tabletsToFlush.isEmpty()) {
      return; // no tablets to flush
    }

    // read the flush id once from zookeeper instead of reading it for each tablet
    final long flushID;
    try {
      Tablet firstTablet = tabletsToFlush.get(0);
      flushID = firstTablet.getFlushID();
    } catch (NoNodeException e) {
      // table was probably deleted
      log.info("Asked to flush table that has no flush id {} {}", ke, e.getMessage());
      return;
    }

    tabletsToFlush.forEach(tablet -> tablet.flush(flushID));
  }

  @Override
  public void flushTablet(TInfo tinfo, TCredentials credentials, String lock, TKeyExtent textent) {
    try {
      checkPermission(context, server, credentials, lock, "flushTablet");
    } catch (ThriftSecurityException e) {
      log.error("Caller doesn't have permission to flush a tablet", e);
      throw new RuntimeException(e);
    }

    Tablet tablet = server.getOnlineTablet(KeyExtent.fromThrift(textent));
    if (tablet != null) {
      log.info("Flushing {}", tablet.getExtent());
      try {
        tablet.flush(tablet.getFlushID());
      } catch (NoNodeException nne) {
        log.info("Asked to flush tablet that has no flush id {} {}", KeyExtent.fromThrift(textent),
            nne.getMessage());
      }
    }
  }

  @Override
  public void halt(TInfo tinfo, TCredentials credentials, String lock)
      throws ThriftSecurityException {

    checkPermission(context, server, credentials, lock, "halt");

<<<<<<< HEAD
    Halt.halt(0, () -> {
      log.info("Manager requested tablet server halt");
      context.getLowMemoryDetector().logGCInfo(server.getConfiguration());
=======
    Halt.halt(0, "Manager requested tablet server halt", () -> {
      server.gcLogger.logGCInfo(server.getConfiguration());
>>>>>>> 041e4c16
      server.requestStop();
      try {
        server.getLock().unlock();
      } catch (Exception e) {
        log.error("Caught exception unlocking TabletServer lock", e);
      }
    });
  }

  @Override
  public void fastHalt(TInfo info, TCredentials credentials, String lock) {
    try {
      halt(info, credentials, lock);
    } catch (Exception e) {
      log.warn("Error halting", e);
    }
  }

  @Override
  public TabletStats getHistoricalStats(TInfo tinfo, TCredentials credentials) {
    return server.statsKeeper.getTabletStats();
  }

  @Override
  public List<ActiveCompaction> getActiveCompactions(TInfo tinfo, TCredentials credentials)
      throws ThriftSecurityException, TException {
    try {
      checkPermission(context, server, credentials, null, "getActiveCompactions");
    } catch (ThriftSecurityException e) {
      log.error("Caller doesn't have permission to get active compactions", e);
      throw e;
    }

    List<CompactionInfo> compactions = FileCompactor.getRunningCompactions();
    List<ActiveCompaction> ret = new ArrayList<>(compactions.size());

    for (CompactionInfo compactionInfo : compactions) {
      ret.add(compactionInfo.toThrift());
    }

    return ret;
  }

  @Override
  public List<TKeyExtent> refreshTablets(TInfo tinfo, TCredentials credentials,
      List<TKeyExtent> refreshes) throws TException {
    if (!security.canPerformSystemActions(credentials)) {
      throw new AccumuloSecurityException(credentials.getPrincipal(),
          SecurityErrorCode.PERMISSION_DENIED).asThriftException();
    }

    // get a snapshot of the current online tablets, may miss some that are loading but will only
    // handle that more expensive case if needed.
    var tabletsSnapshot = server.getOnlineTablets();

    Map<KeyExtent,Tablet.RefreshSession> refreshSessions = new HashMap<>();

    // Created this as synchronized list because it's passed to a lambda that could possibly run in
    // another thread.
    List<TKeyExtent> unableToRefresh = Collections.synchronizedList(new ArrayList<>());

    for (var tkextent : refreshes) {
      var extent = KeyExtent.fromThrift(tkextent);
      var tablet = tabletsSnapshot.get(extent);
      if (tablet != null) {
        refreshSessions.put(extent, tablet.startRefresh());
      } else {
        unableToRefresh.add(extent.toThrift());
      }
    }

    // Read the metadata for all of the tablets that need to be refreshed. Its very important that
    // this metadata read is done after calling Tablet.startRefresh, this is because the refresh
    // session can detect changes that may necessitate rereading the tablet metadata. The refresh
    // session assumes the metadata was read after the session was created in order to determine if
    // its still valid.
    try (var tabletsMeta = context.getAmple().readTablets()
        .forTablets(refreshSessions.keySet(), Optional.of(e -> unableToRefresh.add(e.toThrift())))
        .build()) {
      for (var tabletMeta : tabletsMeta) {
        var refreshSession = refreshSessions.get(tabletMeta.getExtent());
        if (!refreshSession.refreshMetadata(RefreshPurpose.REFRESH_RPC, tabletMeta)) {
          unableToRefresh.add(tabletMeta.getExtent().toThrift());
        }
      }
    }

    if (log.isDebugEnabled()) {
      for (var extent : unableToRefresh) {
        // these tablet could hold up bulk import, lets logs the specific tablet in case it stays
        // like this
        log.debug("Unable to refresh tablet : {}", KeyExtent.fromThrift(extent));
      }
    }

    return unableToRefresh;
  }

  @Override
  public Map<TKeyExtent,Long> allocateTimestamps(TInfo tinfo, TCredentials credentials,
      List<TKeyExtent> extents) throws TException {
    if (!security.canPerformSystemActions(credentials)) {
      throw new AccumuloSecurityException(credentials.getPrincipal(),
          SecurityErrorCode.PERMISSION_DENIED).asThriftException();
    }

    var tabletsSnapshot = server.getOnlineTablets();

    Map<TKeyExtent,Long> timestamps = new HashMap<>();

    for (var textent : extents) {
      var extent = KeyExtent.fromThrift(textent);
      Tablet tablet = tabletsSnapshot.get(extent);
      if (tablet != null) {
        tablet.allocateTimestamp().ifPresent(timestamp -> timestamps.put(textent, timestamp));
      }
    }

    return timestamps;
  }

  @Override
  public List<String> getActiveLogs(TInfo tinfo, TCredentials credentials) {
    // Might be null if there is no active logger
    LogEntry le = server.logger.getLogEntry();
    return le == null ? Collections.emptyList() : Collections.singletonList(le.getPath());
  }

  @Override
  public void removeLogs(TInfo tinfo, TCredentials credentials, List<String> filenames) {
    log.warn("Garbage collector is attempting to remove logs through the tablet server");
    log.warn("This is probably because your file"
        + " Garbage Collector is an older version than your tablet servers.\n"
        + "Restart your file Garbage Collector.");
  }

  private TSummaries getSummaries(Future<SummaryCollection> future) throws TimeoutException {
    try {
      SummaryCollection sc =
          future.get(MAX_TIME_TO_WAIT_FOR_SCAN_RESULT_MILLIS, TimeUnit.MILLISECONDS);
      return sc.toThrift();
    } catch (InterruptedException e) {
      Thread.currentThread().interrupt();
      throw new RuntimeException(e);
    } catch (ExecutionException e) {
      throw new RuntimeException(e);
    }
  }

  private TSummaries handleTimeout(long sessionId) {
    long timeout = server.getConfiguration().getTimeInMillis(Property.TSERV_CLIENT_TIMEOUT);
    server.sessionManager.removeIfNotAccessed(sessionId, timeout);
    return new TSummaries(false, sessionId, -1, -1, null);
  }

  private TSummaries startSummaryOperation(TCredentials credentials,
      Future<SummaryCollection> future) {
    try {
      return getSummaries(future);
    } catch (TimeoutException e) {
      long sid =
          server.sessionManager.createSession(new SummarySession(credentials, future), false);
      while (sid == 0) {
        server.sessionManager.removeSession(sid);
        sid = server.sessionManager.createSession(new SummarySession(credentials, future), false);
      }
      return handleTimeout(sid);
    }
  }

  @Override
  public TSummaries startGetSummaries(TInfo tinfo, TCredentials credentials,
      TSummaryRequest request)
      throws ThriftSecurityException, ThriftTableOperationException, TException {
    NamespaceId namespaceId;
    TableId tableId = TableId.of(request.getTableId());
    try {
      namespaceId = server.getContext().getNamespaceId(tableId);
    } catch (TableNotFoundException e1) {
      throw new ThriftTableOperationException(tableId.canonical(), null, null,
          TableOperationExceptionType.NOTFOUND, null);
    }

    if (!security.canGetSummaries(credentials, tableId, namespaceId)) {
      throw new AccumuloSecurityException(credentials.getPrincipal(),
          SecurityErrorCode.PERMISSION_DENIED).asThriftException();
    }

    ExecutorService es = server.resourceManager.getSummaryPartitionExecutor();
    var tableConf = context.getTableConfiguration(tableId);
    Future<SummaryCollection> future =
        new Gatherer(server.getContext(), request, tableConf, tableConf.getCryptoService())
            .gather(es);

    return startSummaryOperation(credentials, future);
  }

  @Override
  public TSummaries startGetSummariesForPartition(TInfo tinfo, TCredentials credentials,
      TSummaryRequest request, int modulus, int remainder)
      throws ThriftSecurityException, TException {
    // do not expect users to call this directly, expect other tservers to call this method
    if (!security.canPerformSystemActions(credentials)) {
      throw new AccumuloSecurityException(credentials.getPrincipal(),
          SecurityErrorCode.PERMISSION_DENIED).asThriftException();
    }

    ExecutorService spe = server.resourceManager.getSummaryRemoteExecutor();
    TableConfiguration tableConfig =
        context.getTableConfiguration(TableId.of(request.getTableId()));
    Future<SummaryCollection> future =
        new Gatherer(server.getContext(), request, tableConfig, tableConfig.getCryptoService())
            .processPartition(spe, modulus, remainder);

    return startSummaryOperation(credentials, future);
  }

  @Override
  public TSummaries startGetSummariesFromFiles(TInfo tinfo, TCredentials credentials,
      TSummaryRequest request, Map<String,List<TRowRange>> files)
      throws ThriftSecurityException, TException {
    // do not expect users to call this directly, expect other tservers to call this method
    if (!security.canPerformSystemActions(credentials)) {
      throw new AccumuloSecurityException(credentials.getPrincipal(),
          SecurityErrorCode.PERMISSION_DENIED).asThriftException();
    }

    ExecutorService srp = server.resourceManager.getSummaryRetrievalExecutor();
    TableConfiguration tableCfg = context.getTableConfiguration(TableId.of(request.getTableId()));
    BlockCache summaryCache = server.resourceManager.getSummaryCache();
    BlockCache indexCache = server.resourceManager.getIndexCache();
    Cache<String,Long> fileLenCache = server.resourceManager.getFileLenCache();
    VolumeManager fs = context.getVolumeManager();
    FileSystemResolver volMgr = fs::getFileSystemByPath;
    Future<SummaryCollection> future =
        new Gatherer(server.getContext(), request, tableCfg, tableCfg.getCryptoService())
            .processFiles(volMgr, files, summaryCache, indexCache, fileLenCache, srp);

    return startSummaryOperation(credentials, future);
  }

  @Override
  public TSummaries contiuneGetSummaries(TInfo tinfo, long sessionId)
      throws NoSuchScanIDException, TException {
    SummarySession session = (SummarySession) server.sessionManager.getSession(sessionId);
    if (session == null) {
      throw new NoSuchScanIDException();
    }

    Future<SummaryCollection> future = session.getFuture();
    try {
      TSummaries tsums = getSummaries(future);
      server.sessionManager.removeSession(sessionId);
      return tsums;
    } catch (TimeoutException e) {
      return handleTimeout(sessionId);
    }
  }
}<|MERGE_RESOLUTION|>--- conflicted
+++ resolved
@@ -962,17 +962,9 @@
     log.trace("Got {} message from user: {}", request, credentials.getPrincipal());
     if (server.getLock() != null && server.getLock().wasLockAcquired()
         && !server.getLock().isLocked()) {
-<<<<<<< HEAD
-      Halt.halt(1, () -> {
-        log.info("Tablet server no longer holds lock during checkPermission() : {}, exiting",
-            request);
-        context.getLowMemoryDetector().logGCInfo(server.getConfiguration());
-      });
-=======
       Halt.halt(1,
           "Tablet server no longer holds lock during checkPermission() : " + request + ", exiting",
-          () -> server.getGcLogger().logGCInfo(server.getConfiguration()));
->>>>>>> 041e4c16
+          () -> context.getLowMemoryDetector().logGCInfo(server.getConfiguration()));
     }
 
     if (lock != null) {
@@ -1148,14 +1140,8 @@
 
     checkPermission(context, server, credentials, lock, "halt");
 
-<<<<<<< HEAD
-    Halt.halt(0, () -> {
-      log.info("Manager requested tablet server halt");
+    Halt.halt(0, "Manager requested tablet server halt", () -> {
       context.getLowMemoryDetector().logGCInfo(server.getConfiguration());
-=======
-    Halt.halt(0, "Manager requested tablet server halt", () -> {
-      server.gcLogger.logGCInfo(server.getConfiguration());
->>>>>>> 041e4c16
       server.requestStop();
       try {
         server.getLock().unlock();
