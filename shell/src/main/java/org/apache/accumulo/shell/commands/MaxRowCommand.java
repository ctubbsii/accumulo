/*
 * Licensed to the Apache Software Foundation (ASF) under one
 * or more contributor license agreements.  See the NOTICE file
 * distributed with this work for additional information
 * regarding copyright ownership.  The ASF licenses this file
 * to you under the Apache License, Version 2.0 (the
 * "License"); you may not use this file except in compliance
 * with the License.  You may obtain a copy of the License at
 *
 *   https://www.apache.org/licenses/LICENSE-2.0
 *
 * Unless required by applicable law or agreed to in writing,
 * software distributed under the License is distributed on an
 * "AS IS" BASIS, WITHOUT WARRANTIES OR CONDITIONS OF ANY
 * KIND, either express or implied.  See the License for the
 * specific language governing permissions and limitations
 * under the License.
 */
package org.apache.accumulo.shell.commands;

import org.apache.accumulo.core.data.Range;
import org.apache.accumulo.core.security.Authorizations;
import org.apache.accumulo.shell.Shell;
import org.apache.commons.cli.CommandLine;
import org.apache.hadoop.io.Text;

public class MaxRowCommand extends ScanCommand {

  @Override
  public int execute(final String fullCommand, final CommandLine cl, final Shell shellState)
      throws Exception {
    final String tableName = OptUtil.getTableOpt(cl, shellState);

<<<<<<< HEAD
    final Range range = getRange(cl);
=======
    @SuppressWarnings("deprecation")
    final org.apache.accumulo.core.util.interpret.ScanInterpreter interpreter =
        getInterpreter(cl, tableName, shellState);

    final Range range = getRange(cl, interpreter);
>>>>>>> 2625b747
    final Authorizations auths = getAuths(cl, shellState);
    final Text startRow = range.getStartKey() == null ? null : range.getStartKey().getRow();
    final Text endRow = range.getEndKey() == null ? null : range.getEndKey().getRow();

    try {
      final Text max = shellState.getAccumuloClient().tableOperations().getMaxRow(tableName, auths,
          startRow, range.isStartKeyInclusive(), endRow, range.isEndKeyInclusive());
      if (max != null) {
        shellState.getWriter().println(max);
      }
    } catch (Exception e) {
      Shell.log.debug("Could not get shell state.", e);
    }

    return 0;
  }

  @Override
  public String description() {
    return "finds the max row in a table within a given range";
  }
}<|MERGE_RESOLUTION|>--- conflicted
+++ resolved
@@ -31,15 +31,7 @@
       throws Exception {
     final String tableName = OptUtil.getTableOpt(cl, shellState);
 
-<<<<<<< HEAD
     final Range range = getRange(cl);
-=======
-    @SuppressWarnings("deprecation")
-    final org.apache.accumulo.core.util.interpret.ScanInterpreter interpreter =
-        getInterpreter(cl, tableName, shellState);
-
-    final Range range = getRange(cl, interpreter);
->>>>>>> 2625b747
     final Authorizations auths = getAuths(cl, shellState);
     final Text startRow = range.getStartKey() == null ? null : range.getStartKey().getRow();
     final Text endRow = range.getEndKey() == null ? null : range.getEndKey().getRow();
