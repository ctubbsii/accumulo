/*
 * Licensed to the Apache Software Foundation (ASF) under one or more
 * contributor license agreements.  See the NOTICE file distributed with
 * this work for additional information regarding copyright ownership.
 * The ASF licenses this file to You under the Apache License, Version 2.0
 * (the "License"); you may not use this file except in compliance with
 * the License.  You may obtain a copy of the License at
 *
 *     http://www.apache.org/licenses/LICENSE-2.0
 *
 * Unless required by applicable law or agreed to in writing, software
 * distributed under the License is distributed on an "AS IS" BASIS,
 * WITHOUT WARRANTIES OR CONDITIONS OF ANY KIND, either express or implied.
 * See the License for the specific language governing permissions and
 * limitations under the License.
 */
package org.apache.accumulo.core.client;

import static com.google.common.base.Preconditions.checkArgument;
import static java.nio.charset.StandardCharsets.UTF_8;

import java.nio.ByteBuffer;
import java.util.Collections;
import java.util.List;
import java.util.UUID;
import java.util.concurrent.TimeUnit;

import org.apache.accumulo.core.Constants;
import org.apache.accumulo.core.client.ClientConfiguration.ClientProperty;
import org.apache.accumulo.core.client.impl.ClientContext;
import org.apache.accumulo.core.client.impl.ConnectorImpl;
import org.apache.accumulo.core.client.impl.Credentials;
import org.apache.accumulo.core.client.impl.InstanceOperationsImpl;
import org.apache.accumulo.core.client.security.tokens.AuthenticationToken;
import org.apache.accumulo.core.client.security.tokens.PasswordToken;
import org.apache.accumulo.core.conf.ConfigurationTypeHelper;
import org.apache.accumulo.core.metadata.RootTable;
import org.apache.accumulo.core.util.ByteBufferUtil;
import org.apache.accumulo.core.util.OpTimer;
import org.apache.accumulo.core.util.TextUtil;
import org.apache.accumulo.core.zookeeper.ZooUtil;
import org.apache.accumulo.fate.zookeeper.ZooCache;
import org.apache.accumulo.fate.zookeeper.ZooCacheFactory;
import org.apache.hadoop.io.Text;
import org.slf4j.Logger;
import org.slf4j.LoggerFactory;

/**
 * An implementation of instance that looks in zookeeper to find information needed to connect to an
 * instance of accumulo.
 *
 * <p>
 * The advantage of using zookeeper to obtain information about accumulo is that zookeeper is highly
 * available, very responsive, and supports caching.
 *
 * <p>
 * Because it is possible for multiple instances of accumulo to share a single set of zookeeper
 * servers, all constructors require an accumulo instance name.
 *
 * If you do not know the instance names then run accumulo
 * org.apache.accumulo.server.util.ListInstances on an accumulo server.
 *
 */

public class ZooKeeperInstance implements Instance {

  private static final Logger log = LoggerFactory.getLogger(ZooKeeperInstance.class);

  private String instanceId = null;
  private String instanceName = null;

  private final ZooCache zooCache;

  private final String zooKeepers;

  private final int zooKeepersSessionTimeOut;

  private ClientConfiguration clientConf;

  /**
   *
   * @param instanceName
   *          The name of specific accumulo instance. This is set at initialization time.
   * @param zooKeepers
   *          A comma separated list of zoo keeper server locations. Each location can contain an
   *          optional port, of the format host:port.
   */
  public ZooKeeperInstance(String instanceName, String zooKeepers) {
    this(ClientConfiguration.loadDefault().withInstance(instanceName).withZkHosts(zooKeepers));
  }

  /**
   *
   * @param instanceName
   *          The name of specific accumulo instance. This is set at initialization time.
   * @param zooKeepers
   *          A comma separated list of zoo keeper server locations. Each location can contain an
   *          optional port, of the format host:port.
   * @param sessionTimeout
   *          zoo keeper session time out in milliseconds.
   * @deprecated since 1.6.0; Use {@link #ZooKeeperInstance(ClientConfiguration)} instead.
   */
  @Deprecated
  public ZooKeeperInstance(String instanceName, String zooKeepers, int sessionTimeout) {
    this(ClientConfiguration.loadDefault().withInstance(instanceName).withZkHosts(zooKeepers)
        .withZkTimeout(sessionTimeout));
  }

  /**
   *
   * @param instanceId
   *          The UUID that identifies the accumulo instance you want to connect to.
   * @param zooKeepers
   *          A comma separated list of zoo keeper server locations. Each location can contain an
   *          optional port, of the format host:port.
   * @deprecated since 1.6.0; Use {@link #ZooKeeperInstance(ClientConfiguration)} instead.
   */
  @Deprecated
  public ZooKeeperInstance(UUID instanceId, String zooKeepers) {
    this(ClientConfiguration.loadDefault().withInstance(instanceId).withZkHosts(zooKeepers));
  }

  /**
   *
   * @param instanceId
   *          The UUID that identifies the accumulo instance you want to connect to.
   * @param zooKeepers
   *          A comma separated list of zoo keeper server locations. Each location can contain an
   *          optional port, of the format host:port.
   * @param sessionTimeout
   *          zoo keeper session time out in milliseconds.
   * @deprecated since 1.6.0; Use {@link #ZooKeeperInstance(ClientConfiguration)} instead.
   */
  @Deprecated
  public ZooKeeperInstance(UUID instanceId, String zooKeepers, int sessionTimeout) {
    this(ClientConfiguration.loadDefault().withInstance(instanceId).withZkHosts(zooKeepers)
        .withZkTimeout(sessionTimeout));
  }

<<<<<<< HEAD
  ZooKeeperInstance(ClientConfiguration config, ZooCacheFactory zcf) {
=======
  /**
   * @param config
   *          Client configuration for specifying connection options. See
   *          {@link ClientConfiguration} which extends Configuration with convenience methods
   *          specific to Accumulo.
   * @since 1.6.0
   * @deprecated since 1.9.0; will be removed in 2.0.0 to eliminate commons config leakage into
   *             Accumulo API; use {@link #ZooKeeperInstance(ClientConfiguration)} instead.
   */
  @Deprecated
  public ZooKeeperInstance(Configuration config) {
    this(config, new ZooCacheFactory());
  }

  ZooKeeperInstance(Configuration config, ZooCacheFactory zcf) {
>>>>>>> f4f43feb
    checkArgument(config != null, "config is null");
    this.clientConf = config;
    this.instanceId = clientConf.get(ClientProperty.INSTANCE_ID);
    this.instanceName = clientConf.get(ClientProperty.INSTANCE_NAME);
    if ((instanceId == null) == (instanceName == null))
      throw new IllegalArgumentException(
          "Expected exactly one of instanceName and instanceId to be set");
    this.zooKeepers = clientConf.get(ClientProperty.INSTANCE_ZK_HOST);
<<<<<<< HEAD
    this.zooKeepersSessionTimeOut = (int) ConfigurationTypeHelper.getTimeInMillis(clientConf.get(ClientProperty.INSTANCE_ZK_TIMEOUT));
=======
    this.zooKeepersSessionTimeOut = (int) AccumuloConfiguration
        .getTimeInMillis(clientConf.get(ClientProperty.INSTANCE_ZK_TIMEOUT));
>>>>>>> f4f43feb
    zooCache = zcf.getZooCache(zooKeepers, zooKeepersSessionTimeOut);
    if (null != instanceName) {
      // Validates that the provided instanceName actually exists
      getInstanceID();
    }
  }

  /**
   * @param config
   *          Client configuration for specifying connection options. See
   *          {@link ClientConfiguration} which extends Configuration with convenience methods
   *          specific to Accumulo.
   * @since 1.9.0
   */
  public ZooKeeperInstance(ClientConfiguration config) {
    this(config, new ZooCacheFactory());
  }

  @Override
  public String getInstanceID() {
    if (instanceId == null) {
      // want the instance id to be stable for the life of this instance object,
      // so only get it once
      String instanceNamePath = Constants.ZROOT + Constants.ZINSTANCES + "/" + instanceName;
      byte[] iidb = zooCache.get(instanceNamePath);
      if (iidb == null) {
        throw new RuntimeException("Instance name " + instanceName
            + " does not exist in zookeeper.  Run \"accumulo org.apache.accumulo.server.util.ListInstances\" to see a list.");
      }
      instanceId = new String(iidb, UTF_8);
    }

    if (zooCache.get(Constants.ZROOT + "/" + instanceId) == null) {
      if (instanceName == null)
        throw new RuntimeException("Instance id " + instanceId + " does not exist in zookeeper");
      throw new RuntimeException("Instance id " + instanceId + " pointed to by the name "
          + instanceName + " does not exist in zookeeper");
    }

    return instanceId;
  }

  @Override
  public List<String> getMasterLocations() {
    String masterLocPath = ZooUtil.getRoot(this) + Constants.ZMASTER_LOCK;

    OpTimer timer = null;

    if (log.isTraceEnabled()) {
      log.trace("tid={} Looking up master location in zookeeper.", Thread.currentThread().getId());
      timer = new OpTimer().start();
    }

    byte[] loc = ZooUtil.getLockData(zooCache, masterLocPath);

    if (timer != null) {
      timer.stop();
      log.trace("tid={} Found master at {} in {}", Thread.currentThread().getId(),
          (loc == null ? "null" : new String(loc, UTF_8)),
          String.format("%.3f secs", timer.scale(TimeUnit.SECONDS)));
    }

    if (loc == null) {
      return Collections.emptyList();
    }

    return Collections.singletonList(new String(loc, UTF_8));
  }

  @Override
  public String getRootTabletLocation() {
    String zRootLocPath = ZooUtil.getRoot(this) + RootTable.ZROOT_TABLET_LOCATION;

    OpTimer timer = null;

    if (log.isTraceEnabled()) {
      log.trace("tid={} Looking up root tablet location in zookeeper.",
          Thread.currentThread().getId());
      timer = new OpTimer().start();
    }

    byte[] loc = zooCache.get(zRootLocPath);

    if (timer != null) {
      timer.stop();
      log.trace("tid={} Found root tablet at {} in {}", Thread.currentThread().getId(),
          (loc == null ? "null" : new String(loc, UTF_8)),
          String.format("%.3f secs", timer.scale(TimeUnit.SECONDS)));
    }

    if (loc == null) {
      return null;
    }

    return new String(loc, UTF_8).split("\\|")[0];
  }

  @Override
  public String getInstanceName() {
    if (instanceName == null)
      instanceName = InstanceOperationsImpl.lookupInstanceName(zooCache,
          UUID.fromString(getInstanceID()));

    return instanceName;
  }

  @Override
  public String getZooKeepers() {
    return zooKeepers;
  }

  @Override
  public int getZooKeepersSessionTimeOut() {
    return zooKeepersSessionTimeOut;
  }

  @Override
  @Deprecated
  public Connector getConnector(String user, CharSequence pass)
      throws AccumuloException, AccumuloSecurityException {
    return getConnector(user, TextUtil.getBytes(new Text(pass.toString())));
  }

  @Override
  @Deprecated
  public Connector getConnector(String user, ByteBuffer pass)
      throws AccumuloException, AccumuloSecurityException {
    return getConnector(user, ByteBufferUtil.toBytes(pass));
  }

  @Override
  public Connector getConnector(String principal, AuthenticationToken token)
      throws AccumuloException, AccumuloSecurityException {
    return new ConnectorImpl(
        new ClientContext(this, new Credentials(principal, token), clientConf));
  }

  @Override
  @Deprecated
  public Connector getConnector(String principal, byte[] pass)
      throws AccumuloException, AccumuloSecurityException {
    return getConnector(principal, new PasswordToken(pass));
  }

  @Override
<<<<<<< HEAD
=======
  @Deprecated
  public AccumuloConfiguration getConfiguration() {
    return conf = conf == null ? DefaultConfiguration.getInstance()
        : ClientContext.convertClientConfig(clientConf);
  }

  @Override
  @Deprecated
  public void setConfiguration(AccumuloConfiguration conf) {
    this.conf = conf;
  }

  /**
   * Given a zooCache and instanceId, look up the instance name.
   *
   * @deprecated since 1.7.0 {@link ZooCache} is not part of the public API, but its a parameter to
   *             this method. Therefore code that uses this method is not guaranteed to be stable.
   *             This method was deprecated to discourage its use.
   */
  @Deprecated
  public static String lookupInstanceName(ZooCache zooCache, UUID instanceId) {
    return InstanceOperationsImpl.lookupInstanceName(zooCache, instanceId);
  }

  @Override
>>>>>>> f4f43feb
  public String toString() {
    StringBuilder sb = new StringBuilder(64);
    sb.append("ZooKeeperInstance: ").append(getInstanceName()).append(" ").append(getZooKeepers());
    return sb.toString();
  }
}<|MERGE_RESOLUTION|>--- conflicted
+++ resolved
@@ -137,25 +137,7 @@
         .withZkTimeout(sessionTimeout));
   }
 
-<<<<<<< HEAD
   ZooKeeperInstance(ClientConfiguration config, ZooCacheFactory zcf) {
-=======
-  /**
-   * @param config
-   *          Client configuration for specifying connection options. See
-   *          {@link ClientConfiguration} which extends Configuration with convenience methods
-   *          specific to Accumulo.
-   * @since 1.6.0
-   * @deprecated since 1.9.0; will be removed in 2.0.0 to eliminate commons config leakage into
-   *             Accumulo API; use {@link #ZooKeeperInstance(ClientConfiguration)} instead.
-   */
-  @Deprecated
-  public ZooKeeperInstance(Configuration config) {
-    this(config, new ZooCacheFactory());
-  }
-
-  ZooKeeperInstance(Configuration config, ZooCacheFactory zcf) {
->>>>>>> f4f43feb
     checkArgument(config != null, "config is null");
     this.clientConf = config;
     this.instanceId = clientConf.get(ClientProperty.INSTANCE_ID);
@@ -164,12 +146,8 @@
       throw new IllegalArgumentException(
           "Expected exactly one of instanceName and instanceId to be set");
     this.zooKeepers = clientConf.get(ClientProperty.INSTANCE_ZK_HOST);
-<<<<<<< HEAD
-    this.zooKeepersSessionTimeOut = (int) ConfigurationTypeHelper.getTimeInMillis(clientConf.get(ClientProperty.INSTANCE_ZK_TIMEOUT));
-=======
-    this.zooKeepersSessionTimeOut = (int) AccumuloConfiguration
+    this.zooKeepersSessionTimeOut = (int) ConfigurationTypeHelper
         .getTimeInMillis(clientConf.get(ClientProperty.INSTANCE_ZK_TIMEOUT));
->>>>>>> f4f43feb
     zooCache = zcf.getZooCache(zooKeepers, zooKeepersSessionTimeOut);
     if (null != instanceName) {
       // Validates that the provided instanceName actually exists
@@ -315,34 +293,6 @@
   }
 
   @Override
-<<<<<<< HEAD
-=======
-  @Deprecated
-  public AccumuloConfiguration getConfiguration() {
-    return conf = conf == null ? DefaultConfiguration.getInstance()
-        : ClientContext.convertClientConfig(clientConf);
-  }
-
-  @Override
-  @Deprecated
-  public void setConfiguration(AccumuloConfiguration conf) {
-    this.conf = conf;
-  }
-
-  /**
-   * Given a zooCache and instanceId, look up the instance name.
-   *
-   * @deprecated since 1.7.0 {@link ZooCache} is not part of the public API, but its a parameter to
-   *             this method. Therefore code that uses this method is not guaranteed to be stable.
-   *             This method was deprecated to discourage its use.
-   */
-  @Deprecated
-  public static String lookupInstanceName(ZooCache zooCache, UUID instanceId) {
-    return InstanceOperationsImpl.lookupInstanceName(zooCache, instanceId);
-  }
-
-  @Override
->>>>>>> f4f43feb
   public String toString() {
     StringBuilder sb = new StringBuilder(64);
     sb.append("ZooKeeperInstance: ").append(getInstanceName()).append(" ").append(getZooKeepers());
