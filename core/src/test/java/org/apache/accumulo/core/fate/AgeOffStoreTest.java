/*
 * Licensed to the Apache Software Foundation (ASF) under one
 * or more contributor license agreements.  See the NOTICE file
 * distributed with this work for additional information
 * regarding copyright ownership.  The ASF licenses this file
 * to you under the Apache License, Version 2.0 (the
 * "License"); you may not use this file except in compliance
 * with the License.  You may obtain a copy of the License at
 *
 *   https://www.apache.org/licenses/LICENSE-2.0
 *
 * Unless required by applicable law or agreed to in writing,
 * software distributed under the License is distributed on an
 * "AS IS" BASIS, WITHOUT WARRANTIES OR CONDITIONS OF ANY
 * KIND, either express or implied.  See the License for the
 * specific language governing permissions and limitations
 * under the License.
 */
package org.apache.accumulo.core.fate;

import static org.junit.jupiter.api.Assertions.assertEquals;

import java.util.HashSet;
import java.util.Set;
import java.util.concurrent.TimeUnit;

import org.apache.accumulo.core.fate.AgeOffStore.TimeSource;
import org.apache.accumulo.core.fate.ReadOnlyFateStore.TStatus;
import org.apache.zookeeper.KeeperException;
import org.junit.jupiter.api.Test;

public class AgeOffStoreTest {

  private static class TestTimeSource implements TimeSource {
    long time = 0;

    @Override
    public long currentTimeMillis() {
      return time;
    }

  }

  @Test
  public void testBasic() throws InterruptedException, KeeperException {

    TestTimeSource tts = new TestTimeSource();
    TestStore testStore = new TestStore();
    AgeOffStore<String> aoStore = new AgeOffStore<>(testStore, 10, tts);

    aoStore.ageOff();

    long txid1 = aoStore.create();
<<<<<<< HEAD
    var txStore1 = aoStore.reserve(txid1);
    txStore1.setStatus(TStatus.IN_PROGRESS);
    txStore1.unreserve(0);
=======
    aoStore.reserve(txid1);
    aoStore.setStatus(txid1, TStatus.IN_PROGRESS);
    aoStore.unreserve(txid1, 0, TimeUnit.MILLISECONDS);
>>>>>>> 6dc1bcfa

    aoStore.ageOff();

    long txid2 = aoStore.create();
<<<<<<< HEAD
    var txStore2 = aoStore.reserve(txid2);
    txStore2.setStatus(TStatus.IN_PROGRESS);
    txStore2.setStatus(TStatus.FAILED);
    txStore2.unreserve(0);
=======
    aoStore.reserve(txid2);
    aoStore.setStatus(txid2, TStatus.IN_PROGRESS);
    aoStore.setStatus(txid2, TStatus.FAILED);
    aoStore.unreserve(txid2, 0, TimeUnit.MILLISECONDS);
>>>>>>> 6dc1bcfa

    tts.time = 6;

    long txid3 = aoStore.create();
<<<<<<< HEAD
    var txStore3 = aoStore.reserve(txid3);
    txStore3.setStatus(TStatus.IN_PROGRESS);
    txStore3.setStatus(TStatus.SUCCESSFUL);
    txStore3.unreserve(0);
=======
    aoStore.reserve(txid3);
    aoStore.setStatus(txid3, TStatus.IN_PROGRESS);
    aoStore.setStatus(txid3, TStatus.SUCCESSFUL);
    aoStore.unreserve(txid3, 0, TimeUnit.MILLISECONDS);
>>>>>>> 6dc1bcfa

    Long txid4 = aoStore.create();

    aoStore.ageOff();

    assertEquals(Set.of(txid1, txid2, txid3, txid4), new HashSet<>(aoStore.list()));
    assertEquals(4, new HashSet<>(aoStore.list()).size());

    tts.time = 15;

    aoStore.ageOff();

    assertEquals(Set.of(txid1, txid3, txid4), new HashSet<>(aoStore.list()));
    assertEquals(3, new HashSet<>(aoStore.list()).size());

    tts.time = 30;

    aoStore.ageOff();

    assertEquals(Set.of(txid1), new HashSet<>(aoStore.list()));
    assertEquals(1, Set.of(aoStore.list()).size());
  }

  @Test
  public void testNonEmpty() throws InterruptedException, KeeperException {
    // test age off when source store starts off non empty

    TestTimeSource tts = new TestTimeSource();
    TestStore testStore = new TestStore();
    long txid1 = testStore.create();
<<<<<<< HEAD
    var txStore1 = testStore.reserve(txid1);
    txStore1.setStatus(TStatus.IN_PROGRESS);
    txStore1.unreserve(0);

    long txid2 = testStore.create();
    var txStore2 = testStore.reserve(txid2);
    txStore2.setStatus(TStatus.IN_PROGRESS);
    txStore2.setStatus(TStatus.FAILED);
    txStore2.unreserve(0);

    long txid3 = testStore.create();
    var txStore3 = testStore.reserve(txid3);
    txStore3.setStatus(TStatus.IN_PROGRESS);
    txStore3.setStatus(TStatus.SUCCESSFUL);
    txStore3.unreserve(0);
=======
    testStore.reserve(txid1);
    testStore.setStatus(txid1, TStatus.IN_PROGRESS);
    testStore.unreserve(txid1, 0, TimeUnit.MILLISECONDS);

    long txid2 = testStore.create();
    testStore.reserve(txid2);
    testStore.setStatus(txid2, TStatus.IN_PROGRESS);
    testStore.setStatus(txid2, TStatus.FAILED);
    testStore.unreserve(txid2, 0, TimeUnit.MILLISECONDS);

    long txid3 = testStore.create();
    testStore.reserve(txid3);
    testStore.setStatus(txid3, TStatus.IN_PROGRESS);
    testStore.setStatus(txid3, TStatus.SUCCESSFUL);
    testStore.unreserve(txid3, 0, TimeUnit.MILLISECONDS);
>>>>>>> 6dc1bcfa

    Long txid4 = testStore.create();

    AgeOffStore<String> aoStore = new AgeOffStore<>(testStore, 10, tts);

    assertEquals(Set.of(txid1, txid2, txid3, txid4), new HashSet<>(aoStore.list()));
    assertEquals(4, new HashSet<>(aoStore.list()).size());

    aoStore.ageOff();

    assertEquals(Set.of(txid1, txid2, txid3, txid4), new HashSet<>(aoStore.list()));
    assertEquals(4, new HashSet<>(aoStore.list()).size());

    tts.time = 15;

    aoStore.ageOff();

    assertEquals(Set.of(txid1), new HashSet<>(aoStore.list()));
    assertEquals(1, new HashSet<>(aoStore.list()).size());

<<<<<<< HEAD
    txStore1 = aoStore.reserve(txid1);
    txStore1.setStatus(TStatus.FAILED_IN_PROGRESS);
    txStore1.unreserve(0);
=======
    aoStore.reserve(txid1);
    aoStore.setStatus(txid1, TStatus.FAILED_IN_PROGRESS);
    aoStore.unreserve(txid1, 0, TimeUnit.MILLISECONDS);
>>>>>>> 6dc1bcfa

    tts.time = 30;

    aoStore.ageOff();

    assertEquals(Set.of(txid1), new HashSet<>(aoStore.list()));
    assertEquals(1, new HashSet<>(aoStore.list()).size());

<<<<<<< HEAD
    txStore1 = aoStore.reserve(txid1);
    txStore1.setStatus(TStatus.FAILED);
    txStore1.unreserve(0);
=======
    aoStore.reserve(txid1);
    aoStore.setStatus(txid1, TStatus.FAILED);
    aoStore.unreserve(txid1, 0, TimeUnit.MILLISECONDS);
>>>>>>> 6dc1bcfa

    aoStore.ageOff();

    assertEquals(Set.of(txid1), new HashSet<>(aoStore.list()));
    assertEquals(1, new HashSet<>(aoStore.list()).size());

    tts.time = 42;

    aoStore.ageOff();

    assertEquals(0, new HashSet<>(aoStore.list()).size());
  }
}<|MERGE_RESOLUTION|>--- conflicted
+++ resolved
@@ -51,45 +51,25 @@
     aoStore.ageOff();
 
     long txid1 = aoStore.create();
-<<<<<<< HEAD
     var txStore1 = aoStore.reserve(txid1);
     txStore1.setStatus(TStatus.IN_PROGRESS);
-    txStore1.unreserve(0);
-=======
-    aoStore.reserve(txid1);
-    aoStore.setStatus(txid1, TStatus.IN_PROGRESS);
-    aoStore.unreserve(txid1, 0, TimeUnit.MILLISECONDS);
->>>>>>> 6dc1bcfa
+    txStore1.unreserve(0, TimeUnit.MILLISECONDS);
 
     aoStore.ageOff();
 
     long txid2 = aoStore.create();
-<<<<<<< HEAD
     var txStore2 = aoStore.reserve(txid2);
     txStore2.setStatus(TStatus.IN_PROGRESS);
     txStore2.setStatus(TStatus.FAILED);
-    txStore2.unreserve(0);
-=======
-    aoStore.reserve(txid2);
-    aoStore.setStatus(txid2, TStatus.IN_PROGRESS);
-    aoStore.setStatus(txid2, TStatus.FAILED);
-    aoStore.unreserve(txid2, 0, TimeUnit.MILLISECONDS);
->>>>>>> 6dc1bcfa
+    txStore2.unreserve(0, TimeUnit.MILLISECONDS);
 
     tts.time = 6;
 
     long txid3 = aoStore.create();
-<<<<<<< HEAD
     var txStore3 = aoStore.reserve(txid3);
     txStore3.setStatus(TStatus.IN_PROGRESS);
     txStore3.setStatus(TStatus.SUCCESSFUL);
-    txStore3.unreserve(0);
-=======
-    aoStore.reserve(txid3);
-    aoStore.setStatus(txid3, TStatus.IN_PROGRESS);
-    aoStore.setStatus(txid3, TStatus.SUCCESSFUL);
-    aoStore.unreserve(txid3, 0, TimeUnit.MILLISECONDS);
->>>>>>> 6dc1bcfa
+    txStore3.unreserve(0, TimeUnit.MILLISECONDS);
 
     Long txid4 = aoStore.create();
 
@@ -120,39 +100,21 @@
     TestTimeSource tts = new TestTimeSource();
     TestStore testStore = new TestStore();
     long txid1 = testStore.create();
-<<<<<<< HEAD
     var txStore1 = testStore.reserve(txid1);
     txStore1.setStatus(TStatus.IN_PROGRESS);
-    txStore1.unreserve(0);
+    txStore1.unreserve(0, TimeUnit.MILLISECONDS);
 
     long txid2 = testStore.create();
     var txStore2 = testStore.reserve(txid2);
     txStore2.setStatus(TStatus.IN_PROGRESS);
     txStore2.setStatus(TStatus.FAILED);
-    txStore2.unreserve(0);
+    txStore2.unreserve(0, TimeUnit.MILLISECONDS);
 
     long txid3 = testStore.create();
     var txStore3 = testStore.reserve(txid3);
     txStore3.setStatus(TStatus.IN_PROGRESS);
     txStore3.setStatus(TStatus.SUCCESSFUL);
-    txStore3.unreserve(0);
-=======
-    testStore.reserve(txid1);
-    testStore.setStatus(txid1, TStatus.IN_PROGRESS);
-    testStore.unreserve(txid1, 0, TimeUnit.MILLISECONDS);
-
-    long txid2 = testStore.create();
-    testStore.reserve(txid2);
-    testStore.setStatus(txid2, TStatus.IN_PROGRESS);
-    testStore.setStatus(txid2, TStatus.FAILED);
-    testStore.unreserve(txid2, 0, TimeUnit.MILLISECONDS);
-
-    long txid3 = testStore.create();
-    testStore.reserve(txid3);
-    testStore.setStatus(txid3, TStatus.IN_PROGRESS);
-    testStore.setStatus(txid3, TStatus.SUCCESSFUL);
-    testStore.unreserve(txid3, 0, TimeUnit.MILLISECONDS);
->>>>>>> 6dc1bcfa
+    txStore3.unreserve(0, TimeUnit.MILLISECONDS);
 
     Long txid4 = testStore.create();
 
@@ -173,15 +135,9 @@
     assertEquals(Set.of(txid1), new HashSet<>(aoStore.list()));
     assertEquals(1, new HashSet<>(aoStore.list()).size());
 
-<<<<<<< HEAD
     txStore1 = aoStore.reserve(txid1);
     txStore1.setStatus(TStatus.FAILED_IN_PROGRESS);
-    txStore1.unreserve(0);
-=======
-    aoStore.reserve(txid1);
-    aoStore.setStatus(txid1, TStatus.FAILED_IN_PROGRESS);
-    aoStore.unreserve(txid1, 0, TimeUnit.MILLISECONDS);
->>>>>>> 6dc1bcfa
+    txStore1.unreserve(0, TimeUnit.MILLISECONDS);
 
     tts.time = 30;
 
@@ -190,15 +146,9 @@
     assertEquals(Set.of(txid1), new HashSet<>(aoStore.list()));
     assertEquals(1, new HashSet<>(aoStore.list()).size());
 
-<<<<<<< HEAD
     txStore1 = aoStore.reserve(txid1);
     txStore1.setStatus(TStatus.FAILED);
-    txStore1.unreserve(0);
-=======
-    aoStore.reserve(txid1);
-    aoStore.setStatus(txid1, TStatus.FAILED);
-    aoStore.unreserve(txid1, 0, TimeUnit.MILLISECONDS);
->>>>>>> 6dc1bcfa
+    txStore1.unreserve(0, TimeUnit.MILLISECONDS);
 
     aoStore.ageOff();
 
