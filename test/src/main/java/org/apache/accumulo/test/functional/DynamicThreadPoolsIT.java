--- conflicted
+++ resolved
@@ -63,22 +63,13 @@
 
   @Before
   public void updateMajcDelay() throws Exception {
-<<<<<<< HEAD
     try (AccumuloClient c = Accumulo.newClient().from(getClientProps()).build()) {
-      majcDelay = c.instanceOperations().getSystemConfiguration()
-          .get(Property.TSERV_MAJC_DELAY.getKey());
+      majcDelay =
+          c.instanceOperations().getSystemConfiguration().get(Property.TSERV_MAJC_DELAY.getKey());
       c.instanceOperations().setProperty(Property.TSERV_MAJC_DELAY.getKey(), "100ms");
       if (getClusterType() == ClusterType.STANDALONE) {
         Thread.sleep(ConfigurationTypeHelper.getTimeInMillis(majcDelay));
       }
-=======
-    Connector c = getConnector();
-    majcDelay =
-        c.instanceOperations().getSystemConfiguration().get(Property.TSERV_MAJC_DELAY.getKey());
-    c.instanceOperations().setProperty(Property.TSERV_MAJC_DELAY.getKey(), "100ms");
-    if (getClusterType() == ClusterType.STANDALONE) {
-      Thread.sleep(AccumuloConfiguration.getTimeInMillis(majcDelay));
->>>>>>> 0a9837f3
     }
   }
 
