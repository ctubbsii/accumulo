/*
 * Licensed to the Apache Software Foundation (ASF) under one
 * or more contributor license agreements.  See the NOTICE file
 * distributed with this work for additional information
 * regarding copyright ownership.  The ASF licenses this file
 * to you under the Apache License, Version 2.0 (the
 * "License"); you may not use this file except in compliance
 * with the License.  You may obtain a copy of the License at
 *
 *   https://www.apache.org/licenses/LICENSE-2.0
 *
 * Unless required by applicable law or agreed to in writing,
 * software distributed under the License is distributed on an
 * "AS IS" BASIS, WITHOUT WARRANTIES OR CONDITIONS OF ANY
 * KIND, either express or implied.  See the License for the
 * specific language governing permissions and limitations
 * under the License.
 */
package org.apache.accumulo.server.tablets;

import static java.nio.charset.StandardCharsets.UTF_8;
import static org.apache.accumulo.core.util.LazySingletons.RANDOM;

import org.apache.accumulo.core.Constants;
import org.apache.accumulo.core.conf.DefaultConfiguration;
import org.apache.accumulo.core.conf.Property;
import org.apache.accumulo.core.util.FastFormat;
import org.apache.accumulo.server.ServerContext;
import org.slf4j.Logger;
import org.slf4j.LoggerFactory;

/**
 * Allocates unique names for an accumulo instance. The names are unique for the lifetime of the
 * instance.
 *
 * This is useful for filenames because it makes caching easy.
 */
public class UniqueNameAllocator {

  private static final Logger log = LoggerFactory.getLogger(UniqueNameAllocator.class);
  private static final SecureRandom random = new SecureRandom();
  private static final Property MIN_PROP = Property.GENERAL_FILE_NAME_ALLOCATION_BATCH_SIZE_MIN;
  private static final Property MAX_PROP = Property.GENERAL_FILE_NAME_ALLOCATION_BATCH_SIZE_MAX;
  private static final int DEFAULT_MIN = DefaultConfiguration.getInstance().getCount(MIN_PROP);

  private final ServerContext context;
  private final String nextNamePath;

  private long next = 0;
  private long maxAllocated = 0;
<<<<<<< HEAD
  private String nextNamePath;
=======
>>>>>>> f02d2ac5

  public UniqueNameAllocator(ServerContext context) {
    this.context = context;
    nextNamePath = Constants.ZROOT + "/" + context.getInstanceID() + Constants.ZNEXT_FILE;
  }

  public synchronized String getNextName() {
    while (next >= maxAllocated) {
      final int allocate = getAllocation();
      try {
        byte[] max = context.getZooReaderWriter().mutateExisting(nextNamePath, currentValue -> {
          long l = Long.parseLong(new String(currentValue, UTF_8), Character.MAX_RADIX);
          return Long.toString(l + allocate, Character.MAX_RADIX).getBytes(UTF_8);
        });

        maxAllocated = Long.parseLong(new String(max, UTF_8), Character.MAX_RADIX);
        next = maxAllocated - allocate;

      } catch (Exception e) {
        throw new IllegalStateException(e);
      }
    }
    return new String(FastFormat.toZeroPaddedString(next++, 7, Character.MAX_RADIX, new byte[0]),
        UTF_8);
  }

  private int getAllocation() {
    int minAllocation = context.getConfiguration().getCount(MIN_PROP);
    int maxAllocation = context.getConfiguration().getCount(MAX_PROP);

    if (minAllocation <= 0) {
      log.warn("{} was set to {}, but must be greater than 0. Using the default ({}).",
          MIN_PROP.getKey(), minAllocation, DEFAULT_MIN);
      minAllocation = DEFAULT_MIN;
    }

<<<<<<< HEAD
    int totalAllocation = baseAllocation;
    if (jitterAllocation > 0) {
      totalAllocation += RANDOM.get().nextInt(jitterAllocation);
=======
    if (maxAllocation < minAllocation) {
      log.warn("{} was set to {}, must be greater than or equal to {} ({}). Using {}.",
          MAX_PROP.getKey(), maxAllocation, MIN_PROP.getKey(), minAllocation, minAllocation);
      maxAllocation = minAllocation;
>>>>>>> f02d2ac5
    }

    int actualBatchSize = minAllocation + random.nextInt((maxAllocation - minAllocation) + 1);
    log.debug("Allocating {} filenames", actualBatchSize);
    return actualBatchSize;
  }
}<|MERGE_RESOLUTION|>--- conflicted
+++ resolved
@@ -38,7 +38,6 @@
 public class UniqueNameAllocator {
 
   private static final Logger log = LoggerFactory.getLogger(UniqueNameAllocator.class);
-  private static final SecureRandom random = new SecureRandom();
   private static final Property MIN_PROP = Property.GENERAL_FILE_NAME_ALLOCATION_BATCH_SIZE_MIN;
   private static final Property MAX_PROP = Property.GENERAL_FILE_NAME_ALLOCATION_BATCH_SIZE_MAX;
   private static final int DEFAULT_MIN = DefaultConfiguration.getInstance().getCount(MIN_PROP);
@@ -48,10 +47,6 @@
 
   private long next = 0;
   private long maxAllocated = 0;
-<<<<<<< HEAD
-  private String nextNamePath;
-=======
->>>>>>> f02d2ac5
 
   public UniqueNameAllocator(ServerContext context) {
     this.context = context;
@@ -88,19 +83,13 @@
       minAllocation = DEFAULT_MIN;
     }
 
-<<<<<<< HEAD
-    int totalAllocation = baseAllocation;
-    if (jitterAllocation > 0) {
-      totalAllocation += RANDOM.get().nextInt(jitterAllocation);
-=======
     if (maxAllocation < minAllocation) {
       log.warn("{} was set to {}, must be greater than or equal to {} ({}). Using {}.",
           MAX_PROP.getKey(), maxAllocation, MIN_PROP.getKey(), minAllocation, minAllocation);
       maxAllocation = minAllocation;
->>>>>>> f02d2ac5
     }
 
-    int actualBatchSize = minAllocation + random.nextInt((maxAllocation - minAllocation) + 1);
+    int actualBatchSize = minAllocation + RANDOM.get().nextInt((maxAllocation - minAllocation) + 1);
     log.debug("Allocating {} filenames", actualBatchSize);
     return actualBatchSize;
   }
