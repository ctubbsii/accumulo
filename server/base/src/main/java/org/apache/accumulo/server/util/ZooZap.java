--- conflicted
+++ resolved
@@ -132,7 +132,6 @@
           rgp = rg -> true;
         }
 
-<<<<<<< HEAD
         if (opts.zapTservers) {
           try {
             Set<ServiceLockPath> tserverLockPaths =
@@ -145,27 +144,11 @@
                 zrw.recursiveDelete(tserverPath.toString(), NodeMissingPolicy.SKIP);
               } else {
                 if (!zrw.getChildren(tserverPath.toString()).isEmpty()) {
-                  if (!ServiceLock.deleteLock(zrw, tserverPath, "tserver")) {
+                  try {
+                    ServiceLock.deleteLock(zrw, tserverPath);
+                  } catch (RuntimeException e) {
                     message("Did not delete " + tserverPath, opts);
                   }
-=======
-      if (opts.zapTservers) {
-        String tserversPath = ZooUtil.getRoot(iid) + Constants.ZTSERVERS;
-        try {
-          List<String> children = zrw.getChildren(tserversPath);
-          for (String child : children) {
-            message("Deleting " + tserversPath + "/" + child + " from zookeeper", opts);
-
-            if (opts.zapManager) {
-              zrw.recursiveDelete(tserversPath + "/" + child, NodeMissingPolicy.SKIP);
-            } else {
-              var zLockPath = ServiceLock.path(tserversPath + "/" + child);
-              if (!zrw.getChildren(zLockPath.toString()).isEmpty()) {
-                try {
-                  ServiceLock.deleteLock(zrw, zLockPath);
-                } catch (RuntimeException e) {
-                  message("Did not delete " + tserversPath + "/" + child, opts);
->>>>>>> d6900d8e
                 }
               }
             }
