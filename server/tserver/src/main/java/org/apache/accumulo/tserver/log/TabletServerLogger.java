/*
 * Licensed to the Apache Software Foundation (ASF) under one
 * or more contributor license agreements.  See the NOTICE file
 * distributed with this work for additional information
 * regarding copyright ownership.  The ASF licenses this file
 * to you under the Apache License, Version 2.0 (the
 * "License"); you may not use this file except in compliance
 * with the License.  You may obtain a copy of the License at
 *
 *   https://www.apache.org/licenses/LICENSE-2.0
 *
 * Unless required by applicable law or agreed to in writing,
 * software distributed under the License is distributed on an
 * "AS IS" BASIS, WITHOUT WARRANTIES OR CONDITIONS OF ANY
 * KIND, either express or implied.  See the License for the
 * specific language governing permissions and limitations
 * under the License.
 */
package org.apache.accumulo.tserver.log;

import static java.util.Collections.singletonList;
import static org.apache.accumulo.core.util.threads.ThreadPoolNames.TSERVER_WAL_CREATOR_POOL;

import java.io.IOException;
import java.io.UncheckedIOException;
import java.nio.channels.ClosedChannelException;
import java.util.ArrayList;
import java.util.Collection;
import java.util.List;
import java.util.Map;
import java.util.Set;
import java.util.concurrent.SynchronousQueue;
import java.util.concurrent.ThreadPoolExecutor;
import java.util.concurrent.TimeUnit;
import java.util.concurrent.atomic.AtomicInteger;
import java.util.concurrent.atomic.AtomicLong;
import java.util.concurrent.atomic.AtomicReference;
import java.util.concurrent.locks.ReadWriteLock;
import java.util.concurrent.locks.ReentrantReadWriteLock;

import org.apache.accumulo.core.client.Durability;
import org.apache.accumulo.core.data.Mutation;
import org.apache.accumulo.core.dataImpl.KeyExtent;
import org.apache.accumulo.core.file.blockfile.impl.BasicCacheProvider;
import org.apache.accumulo.core.file.blockfile.impl.CacheProvider;
import org.apache.accumulo.core.lock.ServiceLock;
import org.apache.accumulo.core.logging.LoggingBlockCache;
import org.apache.accumulo.core.spi.cache.CacheType;
import org.apache.accumulo.core.tabletserver.log.LogEntry;
import org.apache.accumulo.core.util.Halt;
import org.apache.accumulo.core.util.Retry;
import org.apache.accumulo.core.util.Retry.RetryFactory;
import org.apache.accumulo.core.util.threads.ThreadPools;
import org.apache.accumulo.server.ServerContext;
import org.apache.accumulo.server.fs.VolumeManager;
import org.apache.accumulo.tserver.TabletMutations;
import org.apache.accumulo.tserver.TabletServer;
import org.apache.accumulo.tserver.TabletServerResourceManager;
import org.apache.accumulo.tserver.log.DfsLogger.LoggerOperation;
import org.apache.accumulo.tserver.tablet.CommitSession;
import org.apache.hadoop.fs.Path;
import org.checkerframework.checker.nullness.qual.Nullable;
import org.slf4j.Logger;
import org.slf4j.LoggerFactory;

import com.github.benmanes.caffeine.cache.Cache;
import com.github.benmanes.caffeine.cache.Caffeine;

/**
 * Central logging facility for the TServerInfo.
 *
 * Forwards in-memory updates to remote logs, carefully writing the same data to every log, while
 * maintaining the maximum thread parallelism for greater performance. As new logs are used and
 * minor compactions are performed, the metadata table is kept up-to-date.
 *
 */
public class TabletServerLogger {

  private static final Logger log = LoggerFactory.getLogger(TabletServerLogger.class);

  private final AtomicLong logSizeEstimate = new AtomicLong();
  private final long maxSize;
  private final long maxAge;

  private final TabletServer tserver;

  // The current logger
  private DfsLogger currentLog = null;
  private final SynchronousQueue<Object> nextLog = new SynchronousQueue<>();
  private ThreadPoolExecutor nextLogMaker;

  // The current generation of logs.
  // Because multiple threads can be using a log at one time, a log
  // failure is likely to affect multiple threads, who will all attempt to
  // create a new log. This will cause many unnecessary updates to the
  // metadata table.
  // We'll use this generational counter to determine if another thread has
  // already fetched a new log.
  private final AtomicInteger logId = new AtomicInteger();

  // Use a ReadWriteLock to allow multiple threads to use the log set, but obtain a write lock to
  // change them
  private final ReentrantReadWriteLock logIdLock = new ReentrantReadWriteLock();

  private final AtomicLong syncCounter;
  private final AtomicLong flushCounter;

  private long createTime = 0;

  private final RetryFactory createRetryFactory;
  private Retry createRetry = null;

  private final RetryFactory writeRetryFactory;

  private final Cache<LogEntry,ResolvedSortedLog> sortedLogCache;

  private abstract static class TestCallWithWriteLock {
    abstract boolean test();

    abstract void withWriteLock() throws IOException;
  }

  /**
   * Pattern taken from the documentation for ReentrantReadWriteLock
   *
   * @param rwlock lock to use
   * @param code a test/work pair
   */
  private static void testLockAndRun(final ReadWriteLock rwlock, TestCallWithWriteLock code)
      throws IOException {
    // Get a read lock
    rwlock.readLock().lock();
    try {
      // does some condition exist that needs the write lock?
      if (code.test()) {
        // Yes, let go of the readLock
        rwlock.readLock().unlock();
        // Grab the write lock
        rwlock.writeLock().lock();
        try {
          // double-check the condition, since we let go of the lock
          if (code.test()) {
            // perform the work with with write lock held
            code.withWriteLock();
          }
        } finally {
          // regain the readLock
          rwlock.readLock().lock();
          // unlock the write lock
          rwlock.writeLock().unlock();
        }
      }
    } finally {
      // always let go of the lock
      rwlock.readLock().unlock();
    }
  }

  public TabletServerLogger(TabletServer tserver, long maxSize, AtomicLong syncCounter,
      AtomicLong flushCounter, RetryFactory createRetryFactory, RetryFactory writeRetryFactory,
      long maxAge) {
    this.tserver = tserver;
    this.maxSize = maxSize;
    this.syncCounter = syncCounter;
    this.flushCounter = flushCounter;
    this.createRetryFactory = createRetryFactory;
    this.createRetry = null;
    this.writeRetryFactory = writeRetryFactory;
    this.maxAge = maxAge;
    this.sortedLogCache = Caffeine.newBuilder().expireAfterWrite(3, TimeUnit.SECONDS).build();
  }

  private DfsLogger initializeLoggers(final AtomicInteger logIdOut) throws IOException {
    final AtomicReference<DfsLogger> result = new AtomicReference<>();
    testLockAndRun(logIdLock, new TestCallWithWriteLock() {
      @Override
      boolean test() {
        result.set(currentLog);
        if (currentLog != null) {
          logIdOut.set(logId.get());
        }
        return currentLog == null;
      }

      @Override
      void withWriteLock() {
        createLogger();
        result.set(currentLog);
        if (currentLog != null) {
          logIdOut.set(logId.get());
        } else {
          logIdOut.set(-1);
        }
      }
    });
    return result.get();
  }

  /**
   * Get the current log entry
   *
   * @return the current log entry, or null if there is no current log
   */
  @Nullable
  public LogEntry getLogEntry() {
    logIdLock.readLock().lock();
    try {
      return currentLog == null ? null : currentLog.getLogEntry();
    } finally {
      logIdLock.readLock().unlock();
    }
  }

  private synchronized void createLogger() {
    if (!logIdLock.isWriteLockedByCurrentThread()) {
      throw new IllegalStateException("createLoggers should be called with write lock held!");
    }

    if (currentLog != null) {
      throw new IllegalStateException("createLoggers should not be called when current log is set");
    }

    try {
      startLogMaker();
      Object next = nextLog.take();
      if (next instanceof Exception) {
        throw (Exception) next;
      }
      if (next instanceof DfsLogger) {
        currentLog = (DfsLogger) next;
        logId.incrementAndGet();
        log.info("Using next log {}", currentLog.getLogEntry());

        // When we successfully create a WAL, make sure to reset the Retry.
        if (createRetry != null) {
          createRetry = null;
        }

        this.createTime = System.currentTimeMillis();
      } else {
        throw new RuntimeException("Error: unexpected type seen: " + next);
      }
    } catch (Exception t) {
      if (createRetry == null) {
        createRetry = createRetryFactory.createRetry();
      }

      // We have more retries or we exceeded the maximum number of accepted failures
      if (createRetry.canRetry()) {
        // Use the createRetry and record the time in which we did so
        createRetry.useRetry();

        try {
          // Backoff
          createRetry.waitForNextAttempt(log, "create new WAL ");
        } catch (InterruptedException e) {
          Thread.currentThread().interrupt();
          throw new RuntimeException(e);
        }
      } else {
        log.error("Repeatedly failed to create WAL. Going to exit tabletserver.", t);
        // We didn't have retries or we failed too many times.
        Halt.halt("Experienced too many errors creating WALs, giving up", 1);
      }

      // The exception will trigger the log creation to be re-attempted.
      throw new RuntimeException(t);
    }
  }

  private synchronized void startLogMaker() {
    if (nextLogMaker != null) {
      return;
    }
    nextLogMaker = ThreadPools.getServerThreadPools().getPoolBuilder(TSERVER_WAL_CREATOR_POOL)
<<<<<<< HEAD
        .numCoreThreads(1).enableThreadPoolMetrics().build();
    nextLogMaker.execute(() -> {
      final VolumeManager fs = tserver.getVolumeManager();
      while (!nextLogMaker.isShutdown()) {
        log.debug("Creating next WAL");
        DfsLogger alog = null;
=======
        .numCoreThreads(1).build();
    nextLogMaker.execute(new Runnable() {
      @Override
      public void run() {
        final ServerResources conf = tserver.getServerConfig();
        final VolumeManager fs = conf.getVolumeManager();
        while (!nextLogMaker.isShutdown()) {
          log.debug("Creating next WAL");
          DfsLogger alog = null;

          try {
            alog = new DfsLogger(tserver.getContext(), conf, syncCounter, flushCounter);
            alog.open(tserver.getClientAddressString());
          } catch (Exception t) {
            log.error("Failed to open WAL", t);
            // the log is not advertised in ZK yet, so we can just delete it if it exists
            if (alog != null) {
              try {
                alog.close();
              } catch (Exception e) {
                log.error("Failed to close WAL after it failed to open", e);
              }

              try {
                Path path = alog.getPath();
                if (fs.exists(path)) {
                  fs.delete(path);
                }
              } catch (Exception e) {
                log.warn("Failed to delete a WAL that failed to open", e);
              }
            }

            try {
              nextLog.offer(t, 12, TimeUnit.HOURS);
            } catch (InterruptedException ex) {
              // Throw an Error, not an Exception, so the AccumuloUncaughtExceptionHandler
              // will log this then halt the VM.
              throw new Error("Next log maker thread interrupted", ex);
            }

            continue;
          }

          String fileName = alog.getFileName();
          log.debug("Created next WAL {}", fileName);

          try {
            tserver.addNewLogMarker(alog);
          } catch (Exception t) {
            log.error("Failed to add new WAL marker for " + fileName, t);
>>>>>>> 44b97f36

        try {
          alog = DfsLogger.createNew(tserver.getContext(), syncCounter, flushCounter,
              tserver.getClientAddressString());
        } catch (Exception t) {
          log.error("Failed to open WAL", t);
          // the log is not advertised in ZK yet, so we can just delete it if it exists
          if (alog != null) {
            try {
              alog.close();
            } catch (Exception e) {
              log.error("Failed to close WAL after it failed to open", e);
            }

            try {
              Path path = alog.getPath();
              if (fs.exists(path)) {
                fs.delete(path);
              }
            } catch (Exception e) {
              log.warn("Failed to delete a WAL that failed to open", e);
            }
          }

<<<<<<< HEAD
          try {
            nextLog.offer(t, 12, TimeUnit.HOURS);
          } catch (InterruptedException ex) {
            // ignore
          }

          continue;
        }

        log.debug("Created next WAL {}", alog.getLogEntry());
=======
            try {
              nextLog.offer(t, 12, TimeUnit.HOURS);
            } catch (InterruptedException ex) {
              // Throw an Error, not an Exception, so the AccumuloUncaughtExceptionHandler
              // will log this then halt the VM.
              throw new Error("Next log maker thread interrupted", ex);
            }
>>>>>>> 44b97f36

        try {
          tserver.addNewLogMarker(alog);
        } catch (Exception t) {
          log.error("Failed to add new WAL marker for " + alog.getLogEntry(), t);

          try {
            // Intentionally not deleting walog because it may have been advertised in ZK. See
            // #949
            alog.close();
          } catch (Exception e) {
            log.error("Failed to close WAL after it failed to open", e);
          }

          // it's possible the log was advertised in ZK even though we got an
          // exception. If there's a chance the WAL marker may have been created,
          // this will ensure it's closed. Either the close will be written and
          // the GC will clean it up, or the tserver is about to die due to sesson
          // expiration and the GC will also clean it up.
          try {
<<<<<<< HEAD
            tserver.walogClosed(alog);
          } catch (Exception e) {
            log.error("Failed to close WAL that failed to open: " + alog.getLogEntry(), e);
=======
            while (!nextLog.offer(alog, 12, TimeUnit.HOURS)) {
              log.info("Our WAL was not used for 12 hours: {}", fileName);
            }
          } catch (InterruptedException e) {
            // Throw an Error, not an Exception, so the AccumuloUncaughtExceptionHandler
            // will log this then halt the VM.
            throw new Error("Next log maker thread interrupted", e);
>>>>>>> 44b97f36
          }

          try {
            nextLog.offer(t, 12, TimeUnit.HOURS);
          } catch (InterruptedException ex) {
            // ignore
          }

          continue;
        }

        try {
          while (!nextLog.offer(alog, 12, TimeUnit.HOURS)) {
            log.info("Our WAL was not used for 12 hours: {}", alog.getLogEntry());
          }
        } catch (InterruptedException e) {
          // ignore - server is shutting down
        }
      }
    });
  }

  private synchronized void close() throws IOException {
    if (!logIdLock.isWriteLockedByCurrentThread()) {
      throw new IllegalStateException("close should be called with write lock held!");
    }
    try {
      if (currentLog != null) {
        try {
          currentLog.close();
        } catch (DfsLogger.LogClosedException ex) {
          // ignore
        } catch (Exception ex) {
          log.error("Unable to cleanly close log " + currentLog.getLogEntry() + ": " + ex, ex);
        } finally {
          this.tserver.walogClosed(currentLog);
          currentLog = null;
          logSizeEstimate.set(0);
        }
      }
    } catch (Exception t) {
      throw new IOException(t);
    }
  }

  interface Writer {
    LoggerOperation write(DfsLogger logger) throws Exception;
  }

  private void write(final Collection<CommitSession> sessions, boolean mincFinish, Writer writer,
      Retry writeRetry) throws IOException {
    // Work very hard not to lock this during calls to the outside world
    int currentLogId = logId.get();

    boolean success = false;
    while (!success) {
      boolean sawWriteFailure = false;
      try {
        // get a reference to the loggers that no other thread can touch
        AtomicInteger currentId = new AtomicInteger(-1);
        DfsLogger copy = initializeLoggers(currentId);
        currentLogId = currentId.get();

        // add the logger to the log set for the memory in the tablet,
        // update the metadata table if we've never used this tablet

        if (currentLogId == logId.get()) {
          for (CommitSession commitSession : sessions) {
            if (commitSession.beginUpdatingLogsUsed(copy, mincFinish)) {
              try {
                // Scribble out a tablet definition and then write to the metadata table
                write(singletonList(commitSession), false,
                    logger -> logger.defineTablet(commitSession), writeRetry);
              } finally {
                commitSession.finishUpdatingLogsUsed();
              }
            }
          }
        }

        // Make sure that the logs haven't changed out from underneath our copy
        if (currentLogId == logId.get()) {

          // write the mutation to the logs
          LoggerOperation lop = writer.write(copy);
          lop.await();

          // double-check: did the log set change?
          success = (currentLogId == logId.get());
        }
      } catch (DfsLogger.LogClosedException | ClosedChannelException ex) {
        writeRetry.logRetry(log, "Logs closed while writing", ex);
      } catch (Exception t) {
        writeRetry.logRetry(log, "Failed to write to WAL", t);
        sawWriteFailure = true;
        try {
          // Backoff
          writeRetry.waitForNextAttempt(log, "write to WAL");
        } catch (InterruptedException e) {
          Thread.currentThread().interrupt();
          throw new RuntimeException(e);
        }
      } finally {
        writeRetry.useRetry();
      }
      // Some sort of write failure occurred. Grab the write lock and reset the logs.
      // But since multiple threads will attempt it, only attempt the reset when
      // the logs haven't changed.
      final int finalCurrent = currentLogId;
      if (!success) {
        final ServiceLock tabletServerLock = tserver.getLock();
        if (sawWriteFailure) {
          log.info("WAL write failure, validating server lock in ZooKeeper");
          if (tabletServerLock == null || !tabletServerLock.verifyLockAtSource()) {
            Halt.halt("Writing to WAL has failed and TabletServer lock does not exist", -1);
          }
        }

        testLockAndRun(logIdLock, new TestCallWithWriteLock() {

          @Override
          boolean test() {
            return finalCurrent == logId.get();
          }

          @Override
          void withWriteLock() throws IOException {
            close();
          }
        });
      }
    }
    // if the log gets too big or too old, reset it .. grab the write lock first
    logSizeEstimate.addAndGet(4 * 3); // event, tid, seq overhead
    testLockAndRun(logIdLock, new TestCallWithWriteLock() {
      @Override
      boolean test() {
        return (logSizeEstimate.get() > maxSize)
            || ((System.currentTimeMillis() - createTime) > maxAge);
      }

      @Override
      void withWriteLock() throws IOException {
        close();
      }
    });
  }

  /**
   * Log a single mutation. This method expects mutations that have a durability other than NONE.
   */
  public void log(final CommitSession commitSession, final Mutation m, final Durability durability)
      throws IOException {
    if (durability == Durability.DEFAULT || durability == Durability.NONE) {
      throw new IllegalArgumentException("Unexpected durability " + durability);
    }
    write(singletonList(commitSession), false, logger -> logger.log(commitSession, m, durability),
        writeRetryFactory.createRetry());
    logSizeEstimate.addAndGet(m.numBytes());
  }

  /**
   * Log mutations. This method expects mutations that have a durability other than NONE.
   */
  public void logManyTablets(Map<CommitSession,TabletMutations> loggables) throws IOException {
    if (loggables.isEmpty()) {
      return;
    }

    write(loggables.keySet(), false, logger -> logger.logManyTablets(loggables.values()),
        writeRetryFactory.createRetry());
    for (TabletMutations entry : loggables.values()) {
      if (entry.getMutations().size() < 1) {
        throw new IllegalArgumentException("logManyTablets: logging empty mutation list");
      }
      for (Mutation m : entry.getMutations()) {
        logSizeEstimate.addAndGet(m.numBytes());
      }
    }
  }

  public void minorCompactionFinished(final CommitSession commitSession, final long walogSeq,
      final Durability durability) throws IOException {
    write(singletonList(commitSession), true,
        logger -> logger.minorCompactionFinished(walogSeq, commitSession.getLogId(), durability),
        writeRetryFactory.createRetry());
  }

  public long minorCompactionStarted(final CommitSession commitSession, final long seq,
      final String fullyQualifiedFileName, final Durability durability) throws IOException {
    write(
        singletonList(commitSession), false, logger -> logger.minorCompactionStarted(seq,
            commitSession.getLogId(), fullyQualifiedFileName, durability),
        writeRetryFactory.createRetry());
    return seq;
  }

  private List<ResolvedSortedLog> resolve(Collection<LogEntry> walogs) {
    List<ResolvedSortedLog> sortedLogs = new ArrayList<>(walogs.size());
    for (var logEntry : walogs) {
      var sortedLog = sortedLogCache.get(logEntry, le1 -> {
        try {
          return ResolvedSortedLog.resolve(le1, tserver.getVolumeManager());
        } catch (IOException e) {
          throw new UncheckedIOException(e);
        }
      });

      sortedLogs.add(sortedLog);
    }
    return sortedLogs;
  }

  private CacheProvider createCacheProvider(TabletServerResourceManager resourceMgr) {
    return new BasicCacheProvider(
        LoggingBlockCache.wrap(CacheType.INDEX, resourceMgr.getIndexCache()),
        LoggingBlockCache.wrap(CacheType.DATA, resourceMgr.getDataCache()));
  }

  public boolean needsRecovery(ServerContext context, KeyExtent extent, Collection<LogEntry> walogs)
      throws IOException {
    try {
      var resourceMgr = tserver.getResourceManager();
      var cacheProvider = createCacheProvider(resourceMgr);
      SortedLogRecovery recovery =
          new SortedLogRecovery(context, resourceMgr.getFileLenCache(), cacheProvider);
      return recovery.needsRecovery(extent, resolve(walogs));
    } catch (Exception e) {
      throw new IOException(e);
    }
  }

  public void recover(ServerContext context, KeyExtent extent, List<LogEntry> walogs,
      Set<String> tabletFiles, MutationReceiver mr) throws IOException {
    try {
      var resourceMgr = tserver.getResourceManager();
      var cacheProvider = createCacheProvider(resourceMgr);
      SortedLogRecovery recovery =
          new SortedLogRecovery(context, resourceMgr.getFileLenCache(), cacheProvider);
      recovery.recover(extent, resolve(walogs), tabletFiles, mr);
    } catch (Exception e) {
      throw new IOException(e);
    }
  }
}<|MERGE_RESOLUTION|>--- conflicted
+++ resolved
@@ -273,66 +273,12 @@
       return;
     }
     nextLogMaker = ThreadPools.getServerThreadPools().getPoolBuilder(TSERVER_WAL_CREATOR_POOL)
-<<<<<<< HEAD
         .numCoreThreads(1).enableThreadPoolMetrics().build();
     nextLogMaker.execute(() -> {
       final VolumeManager fs = tserver.getVolumeManager();
       while (!nextLogMaker.isShutdown()) {
         log.debug("Creating next WAL");
         DfsLogger alog = null;
-=======
-        .numCoreThreads(1).build();
-    nextLogMaker.execute(new Runnable() {
-      @Override
-      public void run() {
-        final ServerResources conf = tserver.getServerConfig();
-        final VolumeManager fs = conf.getVolumeManager();
-        while (!nextLogMaker.isShutdown()) {
-          log.debug("Creating next WAL");
-          DfsLogger alog = null;
-
-          try {
-            alog = new DfsLogger(tserver.getContext(), conf, syncCounter, flushCounter);
-            alog.open(tserver.getClientAddressString());
-          } catch (Exception t) {
-            log.error("Failed to open WAL", t);
-            // the log is not advertised in ZK yet, so we can just delete it if it exists
-            if (alog != null) {
-              try {
-                alog.close();
-              } catch (Exception e) {
-                log.error("Failed to close WAL after it failed to open", e);
-              }
-
-              try {
-                Path path = alog.getPath();
-                if (fs.exists(path)) {
-                  fs.delete(path);
-                }
-              } catch (Exception e) {
-                log.warn("Failed to delete a WAL that failed to open", e);
-              }
-            }
-
-            try {
-              nextLog.offer(t, 12, TimeUnit.HOURS);
-            } catch (InterruptedException ex) {
-              // Throw an Error, not an Exception, so the AccumuloUncaughtExceptionHandler
-              // will log this then halt the VM.
-              throw new Error("Next log maker thread interrupted", ex);
-            }
-
-            continue;
-          }
-
-          String fileName = alog.getFileName();
-          log.debug("Created next WAL {}", fileName);
-
-          try {
-            tserver.addNewLogMarker(alog);
-          } catch (Exception t) {
-            log.error("Failed to add new WAL marker for " + fileName, t);
->>>>>>> 44b97f36
 
         try {
           alog = DfsLogger.createNew(tserver.getContext(), syncCounter, flushCounter,
@@ -357,26 +303,18 @@
             }
           }
 
-<<<<<<< HEAD
           try {
             nextLog.offer(t, 12, TimeUnit.HOURS);
           } catch (InterruptedException ex) {
-            // ignore
+            // Throw an Error, not an Exception, so the AccumuloUncaughtExceptionHandler
+            // will log this then halt the VM.
+            throw new Error("Next log maker thread interrupted", ex);
           }
 
           continue;
         }
 
         log.debug("Created next WAL {}", alog.getLogEntry());
-=======
-            try {
-              nextLog.offer(t, 12, TimeUnit.HOURS);
-            } catch (InterruptedException ex) {
-              // Throw an Error, not an Exception, so the AccumuloUncaughtExceptionHandler
-              // will log this then halt the VM.
-              throw new Error("Next log maker thread interrupted", ex);
-            }
->>>>>>> 44b97f36
 
         try {
           tserver.addNewLogMarker(alog);
@@ -397,25 +335,17 @@
           // the GC will clean it up, or the tserver is about to die due to sesson
           // expiration and the GC will also clean it up.
           try {
-<<<<<<< HEAD
             tserver.walogClosed(alog);
           } catch (Exception e) {
             log.error("Failed to close WAL that failed to open: " + alog.getLogEntry(), e);
-=======
-            while (!nextLog.offer(alog, 12, TimeUnit.HOURS)) {
-              log.info("Our WAL was not used for 12 hours: {}", fileName);
-            }
-          } catch (InterruptedException e) {
-            // Throw an Error, not an Exception, so the AccumuloUncaughtExceptionHandler
-            // will log this then halt the VM.
-            throw new Error("Next log maker thread interrupted", e);
->>>>>>> 44b97f36
           }
 
           try {
             nextLog.offer(t, 12, TimeUnit.HOURS);
           } catch (InterruptedException ex) {
-            // ignore
+            // Throw an Error, not an Exception, so the AccumuloUncaughtExceptionHandler
+            // will log this then halt the VM.
+            throw new Error("Next log maker thread interrupted", ex);
           }
 
           continue;
@@ -426,7 +356,9 @@
             log.info("Our WAL was not used for 12 hours: {}", alog.getLogEntry());
           }
         } catch (InterruptedException e) {
-          // ignore - server is shutting down
+          // Throw an Error, not an Exception, so the AccumuloUncaughtExceptionHandler
+          // will log this then halt the VM.
+          throw new Error("Next log maker thread interrupted", e);
         }
       }
     });
