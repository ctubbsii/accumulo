--- conflicted
+++ resolved
@@ -256,7 +256,6 @@
     IN ANY WAY OUT OF THE USE OF THIS SOFTWARE, EVEN IF ADVISED
     OF THE POSSIBILITY OF SUCH DAMAGE.
 
-<<<<<<< HEAD
 The binary distribution of this product bundles Protocol Buffers, which is available
 under the following "3-clause BSD" license:
 
@@ -294,7 +293,7 @@
     of the input file used when generating it. This code is not
     standalone and requires a support library to be linked with it. This
     support library is itself covered by the above license.
-=======
+
 The binary distribution of this product bundles slf4j, which is available
 under the following MIT license:
 
@@ -321,5 +320,4 @@
     WITH THE SOFTWARE OR THE USE OR OTHER DEALINGS IN THE SOFTWARE.
 
 The binary distribution of the product bundles javax.servlet-api, which is
-available under the CDDL 1.0 license (http://servlet-spec.java.net).
->>>>>>> 591a49ec
+available under the CDDL 1.0 license (http://servlet-spec.java.net).