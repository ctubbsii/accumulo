/*
 * Licensed to the Apache Software Foundation (ASF) under one or more
 * contributor license agreements.  See the NOTICE file distributed with
 * this work for additional information regarding copyright ownership.
 * The ASF licenses this file to You under the Apache License, Version 2.0
 * (the "License"); you may not use this file except in compliance with
 * the License.  You may obtain a copy of the License at
 *
 *     http://www.apache.org/licenses/LICENSE-2.0
 *
 * Unless required by applicable law or agreed to in writing, software
 * distributed under the License is distributed on an "AS IS" BASIS,
 * WITHOUT WARRANTIES OR CONDITIONS OF ANY KIND, either express or implied.
 * See the License for the specific language governing permissions and
 * limitations under the License.
 */
package org.apache.accumulo.shell.commands;

import java.io.IOException;
import java.util.ArrayList;
import java.util.Collections;
import java.util.List;

import org.apache.accumulo.core.client.AccumuloException;
import org.apache.accumulo.core.client.AccumuloSecurityException;
import org.apache.accumulo.core.security.Authorizations;
import org.apache.accumulo.shell.Shell;
import org.apache.accumulo.shell.Shell.Command;
import org.apache.accumulo.shell.ShellOptions;
import org.apache.commons.cli.CommandLine;
import org.apache.commons.cli.Option;
import org.apache.commons.cli.Options;
import org.apache.commons.lang.StringUtils;

public class GetAuthsCommand extends Command {
  private Option userOpt;

  @Override
  public int execute(final String fullCommand, final CommandLine cl, final Shell shellState)
      throws AccumuloException, AccumuloSecurityException, IOException {
    final String user = cl.getOptionValue(userOpt.getOpt(),
        shellState.getAccumuloClient().whoami());
    // Sort authorizations
<<<<<<< HEAD
    Authorizations auths = shellState.getAccumuloClient().securityOperations()
        .getUserAuthorizations(user);
=======
    Authorizations auths =
        shellState.getConnector().securityOperations().getUserAuthorizations(user);
>>>>>>> 0a9837f3
    List<String> set = sortAuthorizations(auths);
    shellState.getReader().println(StringUtils.join(set, ','));
    return 0;
  }

  protected List<String> sortAuthorizations(Authorizations auths) {
    List<String> list = new ArrayList<>();
    for (byte[] auth : auths) {
      list.add(new String(auth));
    }
    Collections.sort(list, String.CASE_INSENSITIVE_ORDER);
    return list;
  }

  @Override
  public String description() {
    return "displays the maximum scan authorizations for a user";
  }

  @Override
  public Options getOptions() {
    final Options o = new Options();
    userOpt = new Option(ShellOptions.userOption, "user", true, "user to operate on");
    userOpt.setArgName("user");
    o.addOption(userOpt);
    return o;
  }

  @Override
  public int numArgs() {
    return 0;
  }
}<|MERGE_RESOLUTION|>--- conflicted
+++ resolved
@@ -38,16 +38,11 @@
   @Override
   public int execute(final String fullCommand, final CommandLine cl, final Shell shellState)
       throws AccumuloException, AccumuloSecurityException, IOException {
-    final String user = cl.getOptionValue(userOpt.getOpt(),
-        shellState.getAccumuloClient().whoami());
+    final String user =
+        cl.getOptionValue(userOpt.getOpt(), shellState.getAccumuloClient().whoami());
     // Sort authorizations
-<<<<<<< HEAD
-    Authorizations auths = shellState.getAccumuloClient().securityOperations()
-        .getUserAuthorizations(user);
-=======
     Authorizations auths =
-        shellState.getConnector().securityOperations().getUserAuthorizations(user);
->>>>>>> 0a9837f3
+        shellState.getAccumuloClient().securityOperations().getUserAuthorizations(user);
     List<String> set = sortAuthorizations(auths);
     shellState.getReader().println(StringUtils.join(set, ','));
     return 0;
