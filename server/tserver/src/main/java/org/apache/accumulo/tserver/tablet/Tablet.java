/*
 * Licensed to the Apache Software Foundation (ASF) under one or more
 * contributor license agreements.  See the NOTICE file distributed with
 * this work for additional information regarding copyright ownership.
 * The ASF licenses this file to You under the Apache License, Version 2.0
 * (the "License"); you may not use this file except in compliance with
 * the License.  You may obtain a copy of the License at
 *
 *     http://www.apache.org/licenses/LICENSE-2.0
 *
 * Unless required by applicable law or agreed to in writing, software
 * distributed under the License is distributed on an "AS IS" BASIS,
 * WITHOUT WARRANTIES OR CONDITIONS OF ANY KIND, either express or implied.
 * See the License for the specific language governing permissions and
 * limitations under the License.
 */
package org.apache.accumulo.tserver.tablet;

import static java.nio.charset.StandardCharsets.UTF_8;
import static java.util.Objects.requireNonNull;
import static org.apache.accumulo.fate.util.UtilWaitThread.sleepUninterruptibly;

import java.io.ByteArrayInputStream;
import java.io.DataInputStream;
import java.io.FileNotFoundException;
import java.io.IOException;
import java.io.UncheckedIOException;
import java.util.ArrayList;
import java.util.Collection;
import java.util.Collections;
import java.util.EnumSet;
import java.util.HashMap;
import java.util.HashSet;
import java.util.List;
import java.util.Map;
import java.util.Map.Entry;
import java.util.PriorityQueue;
import java.util.Set;
import java.util.SortedMap;
import java.util.TreeMap;
import java.util.concurrent.CopyOnWriteArrayList;
import java.util.concurrent.TimeUnit;
import java.util.concurrent.atomic.AtomicBoolean;
import java.util.concurrent.atomic.AtomicLong;
import java.util.concurrent.atomic.AtomicReference;
import java.util.concurrent.locks.ReentrantLock;

import org.apache.accumulo.core.Constants;
import org.apache.accumulo.core.client.Durability;
import org.apache.accumulo.core.client.IteratorSetting;
import org.apache.accumulo.core.client.admin.CompactionStrategyConfig;
import org.apache.accumulo.core.client.sample.SamplerConfiguration;
import org.apache.accumulo.core.clientImpl.DurabilityImpl;
import org.apache.accumulo.core.clientImpl.Tables;
import org.apache.accumulo.core.conf.AccumuloConfiguration;
import org.apache.accumulo.core.conf.ConfigurationCopy;
import org.apache.accumulo.core.conf.ConfigurationObserver;
import org.apache.accumulo.core.conf.Property;
import org.apache.accumulo.core.constraints.Violations;
import org.apache.accumulo.core.data.ByteSequence;
import org.apache.accumulo.core.data.Column;
import org.apache.accumulo.core.data.ColumnUpdate;
import org.apache.accumulo.core.data.Key;
import org.apache.accumulo.core.data.Mutation;
import org.apache.accumulo.core.data.Range;
import org.apache.accumulo.core.data.TableId;
import org.apache.accumulo.core.data.Value;
import org.apache.accumulo.core.dataImpl.KeyExtent;
import org.apache.accumulo.core.dataImpl.thrift.IterInfo;
import org.apache.accumulo.core.dataImpl.thrift.MapFileInfo;
import org.apache.accumulo.core.file.FileOperations;
import org.apache.accumulo.core.file.FileSKVIterator;
import org.apache.accumulo.core.iterators.IterationInterruptedException;
import org.apache.accumulo.core.iterators.IteratorUtil.IteratorScope;
import org.apache.accumulo.core.iterators.SortedKeyValueIterator;
import org.apache.accumulo.core.iterators.YieldCallback;
import org.apache.accumulo.core.iterators.system.SourceSwitchingIterator;
import org.apache.accumulo.core.master.thrift.BulkImportState;
import org.apache.accumulo.core.master.thrift.TabletLoadState;
import org.apache.accumulo.core.metadata.MetadataTable;
import org.apache.accumulo.core.metadata.RootTable;
import org.apache.accumulo.core.metadata.schema.DataFileValue;
import org.apache.accumulo.core.protobuf.ProtobufUtil;
import org.apache.accumulo.core.replication.ReplicationConfigurationUtil;
import org.apache.accumulo.core.security.Authorizations;
import org.apache.accumulo.core.security.ColumnVisibility;
import org.apache.accumulo.core.spi.cache.BlockCache;
import org.apache.accumulo.core.tabletserver.log.LogEntry;
import org.apache.accumulo.core.tabletserver.thrift.TabletStats;
import org.apache.accumulo.core.trace.TraceUtil;
import org.apache.accumulo.core.util.LocalityGroupUtil;
import org.apache.accumulo.core.util.Pair;
import org.apache.accumulo.core.util.ratelimit.RateLimiter;
import org.apache.accumulo.server.ServerConstants;
import org.apache.accumulo.server.ServerContext;
import org.apache.accumulo.server.conf.TableConfiguration;
import org.apache.accumulo.server.fs.FileRef;
import org.apache.accumulo.server.fs.VolumeChooserEnvironment;
import org.apache.accumulo.server.fs.VolumeChooserEnvironmentImpl;
import org.apache.accumulo.server.fs.VolumeManager;
import org.apache.accumulo.server.fs.VolumeManager.FileType;
import org.apache.accumulo.server.fs.VolumeUtil;
import org.apache.accumulo.server.fs.VolumeUtil.TabletFiles;
import org.apache.accumulo.server.master.state.TServerInstance;
import org.apache.accumulo.server.master.tableOps.UserCompactionConfig;
import org.apache.accumulo.server.metrics.Metrics;
import org.apache.accumulo.server.problems.ProblemReport;
import org.apache.accumulo.server.problems.ProblemReports;
import org.apache.accumulo.server.problems.ProblemType;
import org.apache.accumulo.server.replication.StatusUtil;
import org.apache.accumulo.server.replication.proto.Replication.Status;
import org.apache.accumulo.server.tablets.TabletTime;
import org.apache.accumulo.server.tablets.UniqueNameAllocator;
import org.apache.accumulo.server.util.FileUtil;
import org.apache.accumulo.server.util.MasterMetadataUtil;
import org.apache.accumulo.server.util.MetadataTableUtil;
import org.apache.accumulo.server.util.ReplicationTableUtil;
import org.apache.accumulo.start.classloader.vfs.AccumuloVFSClassLoader;
import org.apache.accumulo.tserver.ConditionCheckerContext.ConditionChecker;
import org.apache.accumulo.tserver.InMemoryMap;
import org.apache.accumulo.tserver.MinorCompactionReason;
import org.apache.accumulo.tserver.TConstraintViolationException;
import org.apache.accumulo.tserver.TabletServer;
import org.apache.accumulo.tserver.TabletServerResourceManager.TabletResourceManager;
import org.apache.accumulo.tserver.TabletStatsKeeper;
import org.apache.accumulo.tserver.TabletStatsKeeper.Operation;
import org.apache.accumulo.tserver.TooManyFilesException;
import org.apache.accumulo.tserver.TservConstraintEnv;
import org.apache.accumulo.tserver.compaction.CompactionPlan;
import org.apache.accumulo.tserver.compaction.CompactionStrategy;
import org.apache.accumulo.tserver.compaction.DefaultCompactionStrategy;
import org.apache.accumulo.tserver.compaction.MajorCompactionReason;
import org.apache.accumulo.tserver.compaction.MajorCompactionRequest;
import org.apache.accumulo.tserver.compaction.WriteParameters;
import org.apache.accumulo.tserver.constraints.ConstraintChecker;
import org.apache.accumulo.tserver.log.DfsLogger;
import org.apache.accumulo.tserver.mastermessage.TabletStatusMessage;
import org.apache.accumulo.tserver.metrics.TabletServerMinCMetrics;
import org.apache.accumulo.tserver.metrics.TabletServerScanMetrics;
import org.apache.accumulo.tserver.tablet.Compactor.CompactionCanceledException;
import org.apache.accumulo.tserver.tablet.Compactor.CompactionEnv;
import org.apache.commons.codec.DecoderException;
import org.apache.commons.codec.binary.Hex;
import org.apache.hadoop.fs.FileStatus;
import org.apache.hadoop.fs.FileSystem;
import org.apache.hadoop.fs.Path;
import org.apache.hadoop.io.Text;
import org.apache.htrace.Trace;
import org.apache.htrace.TraceScope;
import org.apache.htrace.impl.ProbabilitySampler;
import org.apache.zookeeper.KeeperException;
import org.apache.zookeeper.KeeperException.NoNodeException;
import org.slf4j.Logger;
import org.slf4j.LoggerFactory;

import com.google.common.annotations.VisibleForTesting;
import com.google.common.base.Preconditions;
import com.google.common.cache.Cache;
import com.google.common.cache.CacheBuilder;
import com.google.common.collect.ImmutableSet;
import com.google.common.collect.ImmutableSet.Builder;

import edu.umd.cs.findbugs.annotations.SuppressFBWarnings;

/**
 * Provide access to a single row range in a living TabletServer.
 */
public class Tablet {
  private static final Logger log = LoggerFactory.getLogger(Tablet.class);

  private final TabletServer tabletServer;
  private final ServerContext context;
  private final KeyExtent extent;
  private final TabletResourceManager tabletResources;
  private final DatafileManager datafileManager;
  private final TableConfiguration tableConfiguration;
  private final String tabletDirectory;
  private final Path location; // absolute path of this tablets dir

  private final TabletMemory tabletMemory;

  private final TabletTime tabletTime;
  private final Object timeLock = new Object();
  private long persistedTime;

  private TServerInstance lastLocation = null;
  private volatile boolean tableDirChecked = false;

  private final AtomicLong dataSourceDeletions = new AtomicLong(0);

  public long getDataSourceDeletions() {
    return dataSourceDeletions.get();
  }

  private final Set<ScanDataSource> activeScans = new HashSet<>();

  private static enum CloseState {
    OPEN, CLOSING, CLOSED, COMPLETE
  }

  private volatile CloseState closeState = CloseState.OPEN;

  private boolean updatingFlushID = false;

  private long lastFlushID = -1;
  private long lastCompactID = -1;

  private static class CompactionWaitInfo {
    long flushID = -1;
    long compactionID = -1;
  }

  // stores info about user initiated major compaction that is waiting on a minor compaction to
  // finish
  private final CompactionWaitInfo compactionWaitInfo = new CompactionWaitInfo();

  static enum CompactionState {
    WAITING_TO_START, IN_PROGRESS
  }

  private volatile CompactionState minorCompactionState = null;
  private volatile CompactionState majorCompactionState = null;

  private final Set<MajorCompactionReason> majorCompactionQueued =
      Collections.synchronizedSet(EnumSet.noneOf(MajorCompactionReason.class));

  private final AtomicReference<ConstraintChecker> constraintChecker = new AtomicReference<>();

  private int writesInProgress = 0;

  private final TabletStatsKeeper timer = new TabletStatsKeeper();

  private final Rate queryRate = new Rate(0.95);
  private long queryCount = 0;

  private final Rate queryByteRate = new Rate(0.95);
  private long queryBytes = 0;

  private final Rate ingestRate = new Rate(0.95);
  private long ingestCount = 0;

  private final Rate ingestByteRate = new Rate(0.95);
  private long ingestBytes = 0;

  private byte[] defaultSecurityLabel = new byte[0];

  private long lastMinorCompactionFinishTime = 0;
  private long lastMapFileImportTime = 0;

  private volatile long numEntries = 0;
  private volatile long numEntriesInMemory = 0;

  private final Rate scannedRate = new Rate(0.95);
  private final AtomicLong scannedCount = new AtomicLong(0);

  private final ConfigurationObserver configObserver;

  private final Cache<Long,List<FileRef>> bulkImported = CacheBuilder.newBuilder().build();

  private final int logId;

  public int getLogId() {
    return logId;
  }

  public static class LookupResult {
    public List<Range> unfinishedRanges = new ArrayList<>();
    public long bytesAdded = 0;
    public long dataSize = 0;
    public boolean closed = false;
  }

  FileRef getNextMapFilename(String prefix) throws IOException {
    String extension = FileOperations.getNewFileExtension(tableConfiguration);
    checkTabletDir();
    return new FileRef(
        location + "/" + prefix + context.getUniqueNameAllocator().getNextName() + "." + extension);
  }

  private void checkTabletDir() throws IOException {
    if (!tableDirChecked) {
      FileStatus[] files = null;
      try {
        files = getTabletServer().getFileSystem().listStatus(location);
      } catch (FileNotFoundException ex) {
        // ignored
      }

      if (files == null) {
        if (location.getName().startsWith(Constants.CLONE_PREFIX))
          log.debug("Tablet {} had no dir, creating {}", extent, location); // its a clone dir...
        else
          log.warn("Tablet {} had no dir, creating {}", extent, location);

        getTabletServer().getFileSystem().mkdirs(location);
      }
      tableDirChecked = true;
    }
  }

  /**
   * Only visible for testing
   */
  @VisibleForTesting
  protected Tablet(TabletTime tabletTime, String tabletDirectory, int logId, Path location,
      DatafileManager datafileManager, TabletServer tabletServer,
      TabletResourceManager tabletResources, TabletMemory tabletMemory,
      TableConfiguration tableConfiguration, KeyExtent extent,
      ConfigurationObserver configObserver) {
    this.tabletTime = tabletTime;
    this.tabletDirectory = tabletDirectory;
    this.logId = logId;
    this.location = location;
    this.datafileManager = datafileManager;
    this.tabletServer = tabletServer;
    this.context = tabletServer.getContext();
    this.tabletResources = tabletResources;
    this.tabletMemory = tabletMemory;
    this.tableConfiguration = tableConfiguration;
    this.extent = extent;
    this.configObserver = configObserver;
    this.splitCreationTime = 0;
  }

  public Tablet(final TabletServer tabletServer, final KeyExtent extent,
      final TabletResourceManager trm, TabletData data) throws IOException {

    this.tabletServer = tabletServer;
    this.context = tabletServer.getContext();
    this.extent = extent;
    this.tabletResources = trm;
    this.lastLocation = data.getLastLocation();
    this.lastFlushID = data.getFlushID();
    this.lastCompactID = data.getCompactID();
    this.splitCreationTime = data.getSplitTime();
    this.tabletTime = TabletTime.getInstance(data.getTime());
    this.persistedTime = tabletTime.getTime();
    this.logId = tabletServer.createLogId();

    TableConfiguration tblConf = tabletServer.getTableConfiguration(extent);
    if (tblConf == null) {
      Tables.clearCache(tabletServer.getContext());
      tblConf = tabletServer.getTableConfiguration(extent);
      requireNonNull(tblConf, "Could not get table configuration for " + extent.getTableId());
    }

    this.tableConfiguration = tblConf;

    // translate any volume changes
    VolumeManager fs = tabletServer.getFileSystem();
<<<<<<< HEAD
    boolean replicationEnabled = ReplicationConfigurationUtil.isEnabled(extent,
        this.tableConfiguration);
    TabletFiles tabletPaths = new TabletFiles(data.getDirectory(), data.getLogEntries(),
        data.getDataFiles());
    tabletPaths = VolumeUtil.updateTabletVolumes(tabletServer.getContext(), tabletServer.getLock(),
        fs, extent, tabletPaths, replicationEnabled);
=======
    boolean replicationEnabled =
        ReplicationConfigurationUtil.isEnabled(extent, this.tableConfiguration);
    TabletFiles tabletPaths =
        new TabletFiles(data.getDirectory(), data.getLogEntris(), data.getDataFiles());
    tabletPaths = VolumeUtil.updateTabletVolumes(tabletServer, tabletServer.getLock(), fs, extent,
        tabletPaths, replicationEnabled);
>>>>>>> 0a9837f3

    // deal with relative path for the directory
    Path locationPath;
    if (tabletPaths.dir.contains(":")) {
      locationPath = new Path(tabletPaths.dir);
    } else {
      locationPath = tabletServer.getFileSystem().getFullPath(FileType.TABLE,
          extent.getTableId() + tabletPaths.dir);
    }
    this.location = locationPath;
    this.tabletDirectory = tabletPaths.dir;
    for (Entry<Long,List<FileRef>> entry : data.getBulkImported().entrySet()) {
      this.bulkImported.put(entry.getKey(), new CopyOnWriteArrayList<>(entry.getValue()));
    }
    setupDefaultSecurityLabels(extent);

    final List<LogEntry> logEntries = tabletPaths.logEntries;
    final SortedMap<FileRef,DataFileValue> datafiles = tabletPaths.datafiles;

    tableConfiguration.addObserver(configObserver = new ConfigurationObserver() {

      private void reloadConstraints() {
        log.debug("Reloading constraints for extent: " + extent);
        constraintChecker.set(new ConstraintChecker(tableConfiguration));
      }

      @Override
      public void propertiesChanged() {
        reloadConstraints();

        try {
          setupDefaultSecurityLabels(extent);
        } catch (Exception e) {
          log.error("Failed to reload default security labels for extent: {}", extent);
        }
      }

      @Override
      public void propertyChanged(String prop) {
        if (prop.startsWith(Property.TABLE_CONSTRAINT_PREFIX.getKey()))
          reloadConstraints();
        else if (prop.equals(Property.TABLE_DEFAULT_SCANTIME_VISIBILITY.getKey())) {
          try {
            log.info("Default security labels changed for extent: {}", extent);
            setupDefaultSecurityLabels(extent);
          } catch (Exception e) {
            log.error("Failed to reload default security labels for extent: {}", extent);
          }
        }

      }

      @Override
      public void sessionExpired() {
        log.trace("Session expired, no longer updating per table props...");
      }

    });

    tableConfiguration.getNamespaceConfiguration().addObserver(configObserver);
    tabletMemory = new TabletMemory(this);

    // Force a load of any per-table properties
    configObserver.propertiesChanged();
    if (!logEntries.isEmpty()) {
      log.info("Starting Write-Ahead Log recovery for {}", this.extent);
      final AtomicLong entriesUsedOnTablet = new AtomicLong(0);
      // track max time from walog entries without timestamps
      final AtomicLong maxTime = new AtomicLong(Long.MIN_VALUE);
      final CommitSession commitSession = getTabletMemory().getCommitSession();
      try {
        Set<String> absPaths = new HashSet<>();
        for (FileRef ref : datafiles.keySet())
          absPaths.add(ref.path().toString());

        tabletServer.recover(this.getTabletServer().getFileSystem(), extent, logEntries, absPaths,
            m -> {
              // LogReader.printMutation(m);
              Collection<ColumnUpdate> muts = m.getUpdates();
              for (ColumnUpdate columnUpdate : muts) {
                if (!columnUpdate.hasTimestamp()) {
                  // if it is not a user set timestamp, it must have been set
                  // by the system
                  maxTime.set(Math.max(maxTime.get(), columnUpdate.getTimestamp()));
                }
              }
              getTabletMemory().mutate(commitSession, Collections.singletonList(m), 1);
              entriesUsedOnTablet.incrementAndGet();
            });

        if (maxTime.get() != Long.MIN_VALUE) {
          tabletTime.useMaxTimeFromWALog(maxTime.get());
        }
        commitSession.updateMaxCommittedTime(tabletTime.getTime());

        if (entriesUsedOnTablet.get() == 0) {
          log.debug("No replayed mutations applied, removing unused entries for {}", extent);
          MetadataTableUtil.removeUnusedWALEntries(getTabletServer().getContext(), extent,
              logEntries, tabletServer.getLock());

          // No replication update to be made because the fact that this tablet didn't use any
          // mutations
          // from the WAL implies nothing about use of this WAL by other tablets. Do nothing.

          logEntries.clear();
        } else if (ReplicationConfigurationUtil.isEnabled(extent,
            tabletServer.getTableConfiguration(extent))) {
          // The logs are about to be re-used by this tablet, we need to record that they have data
          // for this extent,
          // but that they may get more data. logEntries is not cleared which will cause the
          // elements
          // in logEntries to be added to the currentLogs for this Tablet below.
          //
          // This update serves the same purpose as an update during a MinC. We know that the WAL
          // was defined
          // (written when the WAL was opened) but this lets us know there are mutations written to
          // this WAL
          // that could potentially be replicated. Because the Tablet is using this WAL, we can be
          // sure that
          // the WAL isn't closed (WRT replication Status) and thus we're safe to update its
          // progress.
          Status status = StatusUtil.openWithUnknownLength();
          for (LogEntry logEntry : logEntries) {
            log.debug("Writing updated status to metadata table for {} {}", logEntry.filename,
                ProtobufUtil.toString(status));
            ReplicationTableUtil.updateFiles(tabletServer.getContext(), extent, logEntry.filename,
                status);
          }
        }

      } catch (Throwable t) {
        String msg = "Error recovering tablet " + extent + " from log files";
        if (tableConfiguration.getBoolean(Property.TABLE_FAILURES_IGNORE)) {
          log.warn(msg, t);
        } else {
          throw new RuntimeException(msg, t);
        }
      }
      // make some closed references that represent the recovered logs
      currentLogs = new HashSet<>();
      for (LogEntry logEntry : logEntries) {
        currentLogs.add(new DfsLogger(tabletServer.getContext(), tabletServer.getServerConfig(),
            logEntry.filename, logEntry.getColumnQualifier().toString()));
      }

      rebuildReferencedLogs();

      log.info(
          "Write-Ahead Log recovery complete for {} ({} mutations applied, {} entries created)",
          this.extent, entriesUsedOnTablet.get(), getTabletMemory().getNumEntries());
    }

    String contextName = tableConfiguration.get(Property.TABLE_CLASSPATH);
    if (contextName != null && !contextName.equals("")) {
      // initialize context classloader, instead of possibly waiting for it to initialize for a scan
      // TODO this could hang, causing other tablets to fail to load - ACCUMULO-1292
      AccumuloVFSClassLoader.getContextManager().getClassLoader(contextName);
    }

    // do this last after tablet is completely setup because it
    // could cause major compaction to start
    datafileManager = new DatafileManager(this, datafiles);

    computeNumEntries();

    getDatafileManager().removeFilesAfterScan(data.getScanFiles());

    // look for hints of a failure on the previous tablet server
    if (!logEntries.isEmpty() || needsMajorCompaction(MajorCompactionReason.NORMAL)) {
      // look for any temp files hanging around
      removeOldTemporaryFiles();
    }

    log.debug("TABLET_HIST {} opened", extent);
  }

  public ServerContext getContext() {
    return context;
  }

  private void removeOldTemporaryFiles() {
    // remove any temporary files created by a previous tablet server
    try {
      for (FileStatus tmp : getTabletServer().getFileSystem()
          .globStatus(new Path(location, "*_tmp"))) {
        try {
          log.debug("Removing old temp file {}", tmp.getPath());
          getTabletServer().getFileSystem().delete(tmp.getPath());
        } catch (IOException ex) {
          log.error("Unable to remove old temp file " + tmp.getPath() + ": " + ex);
        }
      }
    } catch (IOException ex) {
      log.error("Error scanning for old temp files in {}", location);
    }
  }

  private void setupDefaultSecurityLabels(KeyExtent extent) {
    if (extent.isMeta()) {
      defaultSecurityLabel = new byte[0];
    } else {
      try {
        ColumnVisibility cv = new ColumnVisibility(
            tableConfiguration.get(Property.TABLE_DEFAULT_SCANTIME_VISIBILITY));
        this.defaultSecurityLabel = cv.getExpression();
      } catch (Exception e) {
        log.error("Error setting up default security label {}", e.getMessage(), e);
        this.defaultSecurityLabel = new byte[0];
      }
    }
  }

  private LookupResult lookup(SortedKeyValueIterator<Key,Value> mmfi, List<Range> ranges,
      HashSet<Column> columnSet, List<KVEntry> results, long maxResultsSize, long batchTimeOut)
      throws IOException {

    LookupResult lookupResult = new LookupResult();

    boolean exceededMemoryUsage = false;
    boolean tabletClosed = false;

    Set<ByteSequence> cfset = null;
    if (columnSet.size() > 0)
      cfset = LocalityGroupUtil.families(columnSet);

    long returnTime = System.nanoTime() + TimeUnit.MILLISECONDS.toNanos(batchTimeOut);
    if (batchTimeOut <= 0 || batchTimeOut == Long.MAX_VALUE) {
      batchTimeOut = 0;
    }

    // determine if the iterator supported yielding
    YieldCallback<Key> yield = new YieldCallback<>();
    mmfi.enableYielding(yield);
    boolean yielded = false;

    for (Range range : ranges) {

      boolean timesUp = batchTimeOut > 0 && System.nanoTime() > returnTime;

      if (exceededMemoryUsage || tabletClosed || timesUp || yielded) {
        lookupResult.unfinishedRanges.add(range);
        continue;
      }

      int entriesAdded = 0;

      try {
        if (cfset != null)
          mmfi.seek(range, cfset, true);
        else
          mmfi.seek(range, LocalityGroupUtil.EMPTY_CF_SET, false);

        while (mmfi.hasTop()) {
          if (yield.hasYielded()) {
            throw new IOException("Coding error: hasTop returned true but has yielded at "
                + yield.getPositionAndReset());
          }
          Key key = mmfi.getTopKey();

          KVEntry kve = new KVEntry(key, mmfi.getTopValue());
          results.add(kve);
          entriesAdded++;
          lookupResult.bytesAdded += kve.estimateMemoryUsed();
          lookupResult.dataSize += kve.numBytes();

          exceededMemoryUsage = lookupResult.bytesAdded > maxResultsSize;

          timesUp = batchTimeOut > 0 && System.nanoTime() > returnTime;

          if (exceededMemoryUsage || timesUp) {
            addUnfinishedRange(lookupResult, range, key, false);
            break;
          }

          mmfi.next();
        }

        if (yield.hasYielded()) {
          yielded = true;
          Key yieldPosition = yield.getPositionAndReset();
          if (!range.contains(yieldPosition)) {
            throw new IOException("Underlying iterator yielded to a position outside of its range: "
                + yieldPosition + " not in " + range);
          }
          if (!results.isEmpty()
              && yieldPosition.compareTo(results.get(results.size() - 1).getKey()) <= 0) {
            throw new IOException("Underlying iterator yielded to a position"
                + " that does not follow the last key returned: " + yieldPosition + " <= "
                + results.get(results.size() - 1).getKey());
          }
          addUnfinishedRange(lookupResult, range, yieldPosition, false);

          log.debug("Scan yield detected at position " + yieldPosition);
          Metrics scanMetrics = getTabletServer().getScanMetrics();
          if (scanMetrics.isEnabled())
            scanMetrics.add(TabletServerScanMetrics.YIELD, 1);
        }
      } catch (TooManyFilesException tmfe) {
        // treat this as a closed tablet, and let the client retry
        log.warn("Tablet {} has too many files, batch lookup can not run", getExtent());
        handleTabletClosedDuringScan(results, lookupResult, exceededMemoryUsage, range,
            entriesAdded);
        tabletClosed = true;
      } catch (IOException ioe) {
        if (shutdownInProgress()) {
          // assume HDFS shutdown hook caused this exception
          log.debug("IOException while shutdown in progress", ioe);
          handleTabletClosedDuringScan(results, lookupResult, exceededMemoryUsage, range,
              entriesAdded);
          tabletClosed = true;
        } else {
          throw ioe;
        }
      } catch (IterationInterruptedException iie) {
        if (isClosed()) {
          handleTabletClosedDuringScan(results, lookupResult, exceededMemoryUsage, range,
              entriesAdded);
          tabletClosed = true;
        } else {
          throw iie;
        }
      } catch (TabletClosedException tce) {
        handleTabletClosedDuringScan(results, lookupResult, exceededMemoryUsage, range,
            entriesAdded);
        tabletClosed = true;
      }

    }

    return lookupResult;
  }

  private void handleTabletClosedDuringScan(List<KVEntry> results, LookupResult lookupResult,
      boolean exceededMemoryUsage, Range range, int entriesAdded) {
    if (exceededMemoryUsage)
      throw new IllegalStateException(
          "Tablet " + extent + "should not exceed memory usage or close, not both");

    if (entriesAdded > 0)
      addUnfinishedRange(lookupResult, range, results.get(results.size() - 1).getKey(), false);
    else
      lookupResult.unfinishedRanges.add(range);

    lookupResult.closed = true;
  }

  private void addUnfinishedRange(LookupResult lookupResult, Range range, Key key,
      boolean inclusiveStartKey) {
    if (range.getEndKey() == null || key.compareTo(range.getEndKey()) < 0) {
      Range nlur =
          new Range(new Key(key), inclusiveStartKey, range.getEndKey(), range.isEndKeyInclusive());
      lookupResult.unfinishedRanges.add(nlur);
    }
  }

  public void checkConditions(ConditionChecker checker, Authorizations authorizations,
      AtomicBoolean iFlag) throws IOException {

    ScanDataSource dataSource =
        new ScanDataSource(this, authorizations, this.defaultSecurityLabel, iFlag);

    try {
      SortedKeyValueIterator<Key,Value> iter = new SourceSwitchingIterator(dataSource);
      checker.check(iter);
    } catch (IOException ioe) {
      dataSource.close(true);
      throw ioe;
    } finally {
      // code in finally block because always want
      // to return mapfiles, even when exception is thrown
      dataSource.close(false);
    }
  }

  public LookupResult lookup(List<Range> ranges, HashSet<Column> columns,
      Authorizations authorizations, List<KVEntry> results, long maxResultSize,
      List<IterInfo> ssiList, Map<String,Map<String,String>> ssio, AtomicBoolean interruptFlag,
      SamplerConfiguration samplerConfig, long batchTimeOut, String classLoaderContext)
      throws IOException {

    if (ranges.size() == 0) {
      return new LookupResult();
    }

    ranges = Range.mergeOverlapping(ranges);
    if (ranges.size() > 1) {
      Collections.sort(ranges);
    }

    Range tabletRange = extent.toDataRange();
    for (Range range : ranges) {
      // do a test to see if this range falls within the tablet, if it does not
      // then clip will throw an exception
      tabletRange.clip(range);
    }

    ScanDataSource dataSource = new ScanDataSource(this, authorizations, this.defaultSecurityLabel,
        columns, ssiList, ssio, interruptFlag, samplerConfig, batchTimeOut, classLoaderContext);

    LookupResult result = null;

    try {
      SortedKeyValueIterator<Key,Value> iter = new SourceSwitchingIterator(dataSource);
      result = lookup(iter, ranges, columns, results, maxResultSize, batchTimeOut);
      return result;
    } catch (IOException ioe) {
      dataSource.close(true);
      throw ioe;
    } finally {
      // code in finally block because always want
      // to return mapfiles, even when exception is thrown
      dataSource.close(false);

      synchronized (this) {
        queryCount += results.size();
        if (result != null)
          queryBytes += result.dataSize;
      }
    }
  }

  Batch nextBatch(SortedKeyValueIterator<Key,Value> iter, Range range, int num, Set<Column> columns,
      long batchTimeOut, boolean isolated) throws IOException {

    // log.info("In nextBatch..");

    long stopTime = System.nanoTime() + TimeUnit.MILLISECONDS.toNanos(batchTimeOut);
    if (batchTimeOut == Long.MAX_VALUE || batchTimeOut <= 0) {
      batchTimeOut = 0;
    }
    List<KVEntry> results = new ArrayList<>();
    Key key = null;

    Value value;
    long resultSize = 0L;
    long resultBytes = 0L;

    long maxResultsSize = tableConfiguration.getAsBytes(Property.TABLE_SCAN_MAXMEM);

    Key continueKey = null;
    boolean skipContinueKey = false;

    YieldCallback<Key> yield = new YieldCallback<>();

    // we cannot yield if we are in isolation mode
    if (!isolated) {
      iter.enableYielding(yield);
    }

    if (columns.size() == 0) {
      iter.seek(range, LocalityGroupUtil.EMPTY_CF_SET, false);
    } else {
      iter.seek(range, LocalityGroupUtil.families(columns), true);
    }

    while (iter.hasTop()) {
      if (yield.hasYielded()) {
        throw new IOException(
            "Coding error: hasTop returned true but has yielded at " + yield.getPositionAndReset());
      }
      value = iter.getTopValue();
      key = iter.getTopKey();

      KVEntry kvEntry = new KVEntry(key, value); // copies key and value
      results.add(kvEntry);
      resultSize += kvEntry.estimateMemoryUsed();
      resultBytes += kvEntry.numBytes();

      boolean timesUp = batchTimeOut > 0 && System.nanoTime() >= stopTime;

      if (resultSize >= maxResultsSize || results.size() >= num || timesUp) {
        continueKey = new Key(key);
        skipContinueKey = true;
        break;
      }

      iter.next();
    }

    if (yield.hasYielded()) {
      continueKey = new Key(yield.getPositionAndReset());
      skipContinueKey = true;
      if (!range.contains(continueKey)) {
        throw new IOException("Underlying iterator yielded to a position outside of its range: "
            + continueKey + " not in " + range);
      }
      if (!results.isEmpty()
          && continueKey.compareTo(results.get(results.size() - 1).getKey()) <= 0) {
        throw new IOException(
            "Underlying iterator yielded to a position that does not follow the last key returned: "
                + continueKey + " <= " + results.get(results.size() - 1).getKey());
      }

      log.debug("Scan yield detected at position " + continueKey);
      Metrics scanMetrics = getTabletServer().getScanMetrics();
      if (scanMetrics.isEnabled())
        scanMetrics.add(TabletServerScanMetrics.YIELD, 1);
    } else if (!iter.hasTop()) {
      // end of tablet has been reached
      continueKey = null;
      if (results.size() == 0)
        results = null;
    }

    return new Batch(skipContinueKey, results, continueKey, resultBytes);
  }

  /**
   * Determine if a JVM shutdown is in progress.
   *
   */
  boolean shutdownInProgress() {
    try {
      Runtime.getRuntime().removeShutdownHook(new Thread(() -> {}));
    } catch (IllegalStateException ise) {
      return true;
    }

    return false;
  }

  public Scanner createScanner(Range range, int num, Set<Column> columns,
      Authorizations authorizations, List<IterInfo> ssiList, Map<String,Map<String,String>> ssio,
      boolean isolated, AtomicBoolean interruptFlag, SamplerConfiguration samplerConfig,
      long batchTimeOut, String classLoaderContext) {
    // do a test to see if this range falls within the tablet, if it does not
    // then clip will throw an exception
    extent.toDataRange().clip(range);

    ScanOptions opts = new ScanOptions(num, authorizations, this.defaultSecurityLabel, columns,
        ssiList, ssio, interruptFlag, isolated, samplerConfig, batchTimeOut, classLoaderContext);
    return new Scanner(this, range, opts);
  }

  DataFileValue minorCompact(InMemoryMap memTable, FileRef tmpDatafile, FileRef newDatafile,
      FileRef mergeFile, boolean hasQueueTime, long queued, CommitSession commitSession,
      long flushId, MinorCompactionReason mincReason) {
    boolean failed = false;
    long start = System.currentTimeMillis();
    timer.incrementStatusMinor();

    long count = 0;

    String oldName = Thread.currentThread().getName();
    try {
      Thread.currentThread().setName("Minor compacting " + this.extent);
      CompactionStats stats;
      try (TraceScope span = Trace.startSpan("write")) {
        count = memTable.getNumEntries();

        DataFileValue dfv = null;
        if (mergeFile != null)
          dfv = getDatafileManager().getDatafileSizes().get(mergeFile);

        MinorCompactor compactor = new MinorCompactor(tabletServer, this, memTable, mergeFile, dfv,
            tmpDatafile, mincReason, tableConfiguration);
        stats = compactor.call();
      }

      try (TraceScope span = Trace.startSpan("bringOnline")) {
        getDatafileManager().bringMinorCompactionOnline(tmpDatafile, newDatafile, mergeFile,
            new DataFileValue(stats.getFileSize(), stats.getEntriesWritten()), commitSession,
            flushId);
      }
      return new DataFileValue(stats.getFileSize(), stats.getEntriesWritten());
    } catch (Exception | Error e) {
      failed = true;
      throw new RuntimeException("Exception occurred during minor compaction on " + extent, e);
    } finally {
      Thread.currentThread().setName(oldName);
      try {
        getTabletMemory().finalizeMinC();
      } catch (Throwable t) {
        log.error("Failed to free tablet memory on {}", extent, t);
      }

      if (!failed) {
        lastMinorCompactionFinishTime = System.currentTimeMillis();
      }
      Metrics minCMetrics = getTabletServer().getMinCMetrics();
      if (minCMetrics.isEnabled())
        minCMetrics.add(TabletServerMinCMetrics.MINC, (lastMinorCompactionFinishTime - start));
      if (hasQueueTime) {
        timer.updateTime(Operation.MINOR, queued, start, count, failed);
        if (minCMetrics.isEnabled())
          minCMetrics.add(TabletServerMinCMetrics.QUEUE, (start - queued));
      } else
        timer.updateTime(Operation.MINOR, start, failed);
    }
  }

  private synchronized MinorCompactionTask prepareForMinC(long flushId,
      MinorCompactionReason mincReason) {
    Preconditions.checkState(otherLogs.isEmpty());
    Preconditions.checkState(referencedLogs.equals(currentLogs));
    CommitSession oldCommitSession = getTabletMemory().prepareForMinC();
    otherLogs = currentLogs;
    currentLogs = new HashSet<>();

    FileRef mergeFile = null;
    if (mincReason != MinorCompactionReason.RECOVERY) {
      mergeFile = getDatafileManager().reserveMergingMinorCompactionFile();
    }

    double tracePercent =
        tabletServer.getConfiguration().getFraction(Property.TSERV_MINC_TRACE_PERCENT);

    return new MinorCompactionTask(this, mergeFile, oldCommitSession, flushId, mincReason,
        tracePercent);

  }

  public void flush(long tableFlushID) {
    boolean updateMetadata = false;
    boolean initiateMinor = false;

    try {

      synchronized (this) {

        // only want one thing at a time to update flush ID to ensure that metadata table and tablet
        // in memory state are consistent
        if (updatingFlushID)
          return;

        if (lastFlushID >= tableFlushID)
          return;

        if (isClosing() || isClosed() || getTabletMemory().memoryReservedForMinC())
          return;

        if (getTabletMemory().getMemTable().getNumEntries() == 0) {
          lastFlushID = tableFlushID;
          updatingFlushID = true;
          updateMetadata = true;
        } else
          initiateMinor = true;
      }

      if (updateMetadata) {
        // if multiple threads were allowed to update this outside of a sync block, then it would be
        // a race condition
        MetadataTableUtil.updateTabletFlushID(extent, tableFlushID, context,
            getTabletServer().getLock());
      } else if (initiateMinor)
        initiateMinorCompaction(tableFlushID, MinorCompactionReason.USER);

    } finally {
      if (updateMetadata) {
        synchronized (this) {
          updatingFlushID = false;
          this.notifyAll();
        }
      }
    }

  }

  public boolean initiateMinorCompaction(MinorCompactionReason mincReason) {
    if (isClosed()) {
      // don't bother trying to get flush id if closed... could be closed after this check but that
      // is ok... just trying to cut down on unneeded log messages....
      return false;
    }

    // get the flush id before the new memmap is made available for write
    long flushId;
    try {
      flushId = getFlushID();
    } catch (NoNodeException e) {
      log.info("Asked to initiate MinC when there was no flush id {} {}", getExtent(),
          e.getMessage());
      return false;
    }
    return initiateMinorCompaction(flushId, mincReason);
  }

  public boolean minorCompactNow(MinorCompactionReason mincReason) {
    long flushId;
    try {
      flushId = getFlushID();
    } catch (NoNodeException e) {
      log.info("Asked to initiate MinC when there was no flush id {} {}", getExtent(),
          e.getMessage());
      return false;
    }
    MinorCompactionTask mct = createMinorCompactionTask(flushId, mincReason);
    if (mct == null)
      return false;
    mct.run();
    return true;
  }

  boolean initiateMinorCompaction(long flushId, MinorCompactionReason mincReason) {
    MinorCompactionTask mct = createMinorCompactionTask(flushId, mincReason);
    if (mct == null)
      return false;
    getTabletResources().executeMinorCompaction(mct);
    return true;
  }

  private MinorCompactionTask createMinorCompactionTask(long flushId,
      MinorCompactionReason mincReason) {
    MinorCompactionTask mct;
    long t1, t2;

    StringBuilder logMessage = null;

    try {
      synchronized (this) {
        t1 = System.currentTimeMillis();

        if (isClosing() || isClosed() || majorCompactionState == CompactionState.WAITING_TO_START
            || getTabletMemory().memoryReservedForMinC()
            || getTabletMemory().getMemTable().getNumEntries() == 0 || updatingFlushID) {

          logMessage = new StringBuilder();

          logMessage.append(extent);
          logMessage.append(" closeState " + closeState);
          logMessage.append(" majorCompactionState " + majorCompactionState);
          if (getTabletMemory() != null)
            logMessage.append(" tabletMemory.memoryReservedForMinC() "
                + getTabletMemory().memoryReservedForMinC());
          if (getTabletMemory() != null && getTabletMemory().getMemTable() != null)
            logMessage.append(" tabletMemory.getMemTable().getNumEntries() "
                + getTabletMemory().getMemTable().getNumEntries());
          logMessage.append(" updatingFlushID " + updatingFlushID);

          return null;
        }

        mct = prepareForMinC(flushId, mincReason);
        t2 = System.currentTimeMillis();
      }
    } finally {
      // log outside of sync block
      if (logMessage != null && log.isDebugEnabled())
        log.debug("{}", logMessage);
    }

    log.debug(String.format("MinC initiate lock %.2f secs", (t2 - t1) / 1000.0));
    return mct;
  }

  public long getFlushID() throws NoNodeException {
    try {
      String zTablePath = Constants.ZROOT + "/" + tabletServer.getInstanceID() + Constants.ZTABLES
          + "/" + extent.getTableId() + Constants.ZTABLE_FLUSH_ID;
      String id = new String(context.getZooReaderWriter().getData(zTablePath, null), UTF_8);
      return Long.parseLong(id);
    } catch (InterruptedException | NumberFormatException e) {
      throw new RuntimeException("Exception on " + extent + " getting flush ID", e);
    } catch (KeeperException ke) {
      if (ke instanceof NoNodeException) {
        throw (NoNodeException) ke;
      } else {
        throw new RuntimeException("Exception on " + extent + " getting flush ID", ke);
      }
    }
  }

  long getCompactionCancelID() {
    String zTablePath = Constants.ZROOT + "/" + tabletServer.getInstanceID() + Constants.ZTABLES
        + "/" + extent.getTableId() + Constants.ZTABLE_COMPACT_CANCEL_ID;

    try {
      String id = new String(context.getZooReaderWriter().getData(zTablePath, null), UTF_8);
      return Long.parseLong(id);
    } catch (KeeperException | InterruptedException e) {
      throw new RuntimeException("Exception on " + extent + " getting compact cancel ID", e);
    }
  }

  public Pair<Long,UserCompactionConfig> getCompactionID() throws NoNodeException {
    try {
      String zTablePath = Constants.ZROOT + "/" + tabletServer.getInstanceID() + Constants.ZTABLES
          + "/" + extent.getTableId() + Constants.ZTABLE_COMPACT_ID;

<<<<<<< HEAD
      String[] tokens = new String(context.getZooReaderWriter().getData(zTablePath, null), UTF_8)
          .split(",");
=======
      String[] tokens =
          new String(ZooReaderWriter.getInstance().getData(zTablePath, null), UTF_8).split(",");
>>>>>>> 0a9837f3
      long compactID = Long.parseLong(tokens[0]);

      UserCompactionConfig compactionConfig = new UserCompactionConfig();

      if (tokens.length > 1) {
        Hex hex = new Hex();
        ByteArrayInputStream bais =
            new ByteArrayInputStream(hex.decode(tokens[1].split("=")[1].getBytes(UTF_8)));
        DataInputStream dis = new DataInputStream(bais);

        compactionConfig.readFields(dis);

        KeyExtent ke = new KeyExtent(extent.getTableId(), compactionConfig.getEndRow(),
            compactionConfig.getStartRow());

        if (!ke.overlaps(extent)) {
          // only use iterators if compaction range overlaps
          compactionConfig = new UserCompactionConfig();
        }
      }

      return new Pair<>(compactID, compactionConfig);
    } catch (IOException | InterruptedException | DecoderException | NumberFormatException e) {
      throw new RuntimeException("Exception on " + extent + " getting compaction ID", e);
    } catch (KeeperException ke) {
      if (ke instanceof NoNodeException) {
        throw (NoNodeException) ke;
      } else {
        throw new RuntimeException("Exception on " + extent + " getting compaction ID", ke);
      }
    }
  }

  private synchronized CommitSession finishPreparingMutations(long time) {
    if (isClosed() || getTabletMemory() == null) {
      return null;
    }

    CommitSession commitSession = getTabletMemory().getCommitSession();
    incrementWritesInProgress(commitSession);

    commitSession.updateMaxCommittedTime(time);
    return commitSession;
  }

  public void checkConstraints() {
    ConstraintChecker cc = constraintChecker.get();

    if (cc.classLoaderChanged()) {
      ConstraintChecker ncc = new ConstraintChecker(tableConfiguration);
      constraintChecker.compareAndSet(cc, ncc);
    }
  }

  public CommitSession prepareMutationsForCommit(TservConstraintEnv cenv, List<Mutation> mutations)
      throws TConstraintViolationException {

    ConstraintChecker cc = constraintChecker.get();

    List<Mutation> violators = null;
    Violations violations = new Violations();
    cenv.setExtent(extent);
    for (Mutation mutation : mutations) {
      Violations more = cc.check(cenv, mutation);
      if (more != null) {
        violations.add(more);
        if (violators == null)
          violators = new ArrayList<>();
        violators.add(mutation);
      }
    }

    long time = tabletTime.setUpdateTimes(mutations);

    if (!violations.isEmpty()) {

      HashSet<Mutation> violatorsSet = new HashSet<>(violators);
      ArrayList<Mutation> nonViolators = new ArrayList<>();

      for (Mutation mutation : mutations) {
        if (!violatorsSet.contains(mutation)) {
          nonViolators.add(mutation);
        }
      }

      CommitSession commitSession = null;

      if (nonViolators.size() > 0) {
        // if everything is a violation, then it is expected that
        // code calling this will not log or commit
        commitSession = finishPreparingMutations(time);
        if (commitSession == null)
          return null;
      }

      throw new TConstraintViolationException(violations, violators, nonViolators, commitSession);
    }

    return finishPreparingMutations(time);
  }

  private synchronized void incrementWritesInProgress(CommitSession cs) {
    incrementWritesInProgress();
    cs.incrementCommitsInProgress();
  }

  private synchronized void incrementWritesInProgress() {
    if (writesInProgress < 0) {
      throw new IllegalStateException("FATAL: Something really bad went wrong. Attempted to "
          + "increment a negative number of writes in progress " + writesInProgress + "on tablet "
          + extent);
    }
    writesInProgress++;
  }

  private synchronized void decrementWritesInProgress(CommitSession cs) {
    decrementWritesInProgress();
    cs.decrementCommitsInProgress();
  }

  private synchronized void decrementWritesInProgress() {
    if (writesInProgress <= 0) {
      throw new IllegalStateException("FATAL: Something really bad went wrong. Attempted to "
          + "decrement the number of writes in progress " + writesInProgress + " to < 0 on tablet "
          + extent);
    }
    writesInProgress--;
    if (writesInProgress == 0)
      this.notifyAll();
  }

  public synchronized void abortCommit(CommitSession commitSession) {
    if (isCloseComplete() || getTabletMemory() == null) {
      throw new IllegalStateException("Aborting commit when tablet " + extent + " is closed");
    }

    decrementWritesInProgress(commitSession);
  }

  public void commit(CommitSession commitSession, List<Mutation> mutations) {

    int totalCount = 0;
    long totalBytes = 0;

    // write the mutation to the in memory table
    for (Mutation mutation : mutations) {
      totalCount += mutation.size();
      totalBytes += mutation.numBytes();
    }

    getTabletMemory().mutate(commitSession, mutations, totalCount);

    synchronized (this) {
      if (isCloseComplete()) {
        throw new IllegalStateException(
            "Tablet " + extent + " closed with outstanding messages to the logger");
      }
      // decrement here in case an exception is thrown below
      decrementWritesInProgress(commitSession);

      getTabletMemory().updateMemoryUsageStats();

      numEntries += totalCount;
      numEntriesInMemory += totalCount;
      ingestCount += totalCount;
      ingestBytes += totalBytes;
    }
  }

  /**
   * Closes the mapfiles associated with a Tablet. If saveState is true, a minor compaction is
   * performed.
   */
  public void close(boolean saveState) throws IOException {
    initiateClose(saveState, false, false);
    completeClose(saveState, true);
  }

  void initiateClose(boolean saveState, boolean queueMinC, boolean disableWrites) {

    if (!saveState && queueMinC) {
      throw new IllegalArgumentException("Bad state initiating close on " + extent
          + ". State not saved and requested minor compactions queue");
    }

    log.debug("initiateClose(saveState={} queueMinC={} disableWrites={}) {}", saveState, queueMinC,
        disableWrites, getExtent());

    MinorCompactionTask mct = null;

    synchronized (this) {
      if (isClosed() || isClosing()) {
        String msg = "Tablet " + getExtent() + " already " + closeState;
        throw new IllegalStateException(msg);
      }

      // enter the closing state, no splits, minor, or major compactions can start
      // should cause running major compactions to stop
      closeState = CloseState.CLOSING;
      this.notifyAll();

      // determines if inserts and queries can still continue while minor compacting
      if (disableWrites) {
        closeState = CloseState.CLOSED;
      }

      // wait for major compactions to finish, setting closing to
      // true should cause any running major compactions to abort
      while (isMajorCompactionRunning()) {
        try {
          this.wait(50);
        } catch (InterruptedException e) {
          log.error(e.toString());
        }
      }

      while (updatingFlushID) {
        try {
          this.wait(50);
        } catch (InterruptedException e) {
          log.error(e.toString());
        }
      }

      if (!saveState || getTabletMemory().getMemTable().getNumEntries() == 0) {
        return;
      }

      getTabletMemory().waitForMinC();

      try {
        mct = prepareForMinC(getFlushID(), MinorCompactionReason.CLOSE);
      } catch (NoNodeException e) {
        throw new RuntimeException("Exception on " + extent + " during prep for MinC", e);
      }

      if (queueMinC) {
        getTabletResources().executeMinorCompaction(mct);
        return;
      }

    }

    // do minor compaction outside of synch block so that tablet can be read and written to while
    // compaction runs
    mct.run();
  }

  private boolean closeCompleting = false;

  synchronized void completeClose(boolean saveState, boolean completeClose) throws IOException {

    if (!isClosing() || isCloseComplete() || closeCompleting) {
      throw new IllegalStateException("Bad close state " + closeState + " on tablet " + extent);
    }

    log.debug("completeClose(saveState={} completeClose={}) {}", saveState, completeClose, extent);

    // ensure this method is only called once, also guards against multiple
    // threads entering the method at the same time
    closeCompleting = true;
    closeState = CloseState.CLOSED;

    // modify dataSourceDeletions so scans will try to switch data sources and fail because the
    // tablet is closed
    dataSourceDeletions.incrementAndGet();

    for (ScanDataSource activeScan : activeScans) {
      activeScan.interrupt();
    }

    // wait for reads and writes to complete
    while (writesInProgress > 0 || activeScans.size() > 0) {
      try {
        this.wait(50);
      } catch (InterruptedException e) {
        log.error(e.toString());
      }
    }

    getTabletMemory().waitForMinC();

    if (saveState && getTabletMemory().getMemTable().getNumEntries() > 0) {
      try {
        prepareForMinC(getFlushID(), MinorCompactionReason.CLOSE).run();
      } catch (NoNodeException e) {
        throw new RuntimeException("Exception on " + extent + " during prep for MinC", e);
      }
    }

    if (saveState) {
      // at this point all tablet data is flushed, so do a consistency check
      RuntimeException err = null;
      for (int i = 0; i < 5; i++) {
        try {
          closeConsistencyCheck();
          err = null;
        } catch (RuntimeException t) {
          err = t;
          log.error("Consistency check fails, retrying", t);
          sleepUninterruptibly(500, TimeUnit.MILLISECONDS);
        }
      }
      if (err != null) {
        ProblemReports.getInstance(context).report(new ProblemReport(extent.getTableId(),
            ProblemType.TABLET_LOAD, this.extent.toString(), err));
        log.error("Tablet closed consistency check has failed for {} giving up and closing",
            this.extent);
      }
    }

    try {
      getTabletMemory().getMemTable().delete(0);
    } catch (Throwable t) {
      log.error("Failed to delete mem table : " + t.getMessage() + " for tablet " + extent, t);
    }

    getTabletMemory().close();

    // close map files
    getTabletResources().close();

    log.debug("TABLET_HIST {} closed", extent);

    tableConfiguration.getNamespaceConfiguration().removeObserver(configObserver);
    tableConfiguration.removeObserver(configObserver);

    if (completeClose)
      closeState = CloseState.COMPLETE;
  }

  private void closeConsistencyCheck() {

    long num = tabletMemory.getMemTable().getNumEntries();
    if (num != 0) {
      String msg = "Closed tablet " + extent + " has " + num + " entries in memory";
      log.error(msg);
      throw new RuntimeException(msg);
    }

    if (tabletMemory.memoryReservedForMinC()) {
      String msg = "Closed tablet " + extent + " has minor compacting memory";
      log.error(msg);
      throw new RuntimeException(msg);
    }

    try {
<<<<<<< HEAD
      Pair<List<LogEntry>,SortedMap<FileRef,DataFileValue>> fileLog = MetadataTableUtil
          .getFileAndLogEntries(context, extent);
=======
      Pair<List<LogEntry>,SortedMap<FileRef,DataFileValue>> fileLog =
          MetadataTableUtil.getFileAndLogEntries(tabletServer, extent);
>>>>>>> 0a9837f3

      if (fileLog.getFirst().size() != 0) {
        String msg = "Closed tablet " + extent + " has walog entries in " + MetadataTable.NAME + " "
            + fileLog.getFirst();
        log.error(msg);
        throw new RuntimeException(msg);
      }

      if (extent.isRootTablet()) {
        if (!fileLog.getSecond().keySet()
            .equals(getDatafileManager().getDatafileSizes().keySet())) {
          String msg = "Data file in " + RootTable.NAME + " differ from in memory data " + extent
              + "  " + fileLog.getSecond().keySet() + "  "
              + getDatafileManager().getDatafileSizes().keySet();
          log.error(msg);
          throw new RuntimeException(msg);
        }
      } else {
        if (!fileLog.getSecond().equals(getDatafileManager().getDatafileSizes())) {
          String msg =
              "Data file in " + MetadataTable.NAME + " differ from in memory data " + extent + "  "
                  + fileLog.getSecond() + "  " + getDatafileManager().getDatafileSizes();
          log.error(msg);
          throw new RuntimeException(msg);
        }
      }

    } catch (Exception e) {
      String msg = "Failed to do close consistency check for tablet " + extent;
      log.error(msg, e);
      throw new RuntimeException(msg, e);

    }

    if (otherLogs.size() != 0 || currentLogs.size() != 0 || referencedLogs.size() != 0) {
      String msg = "Closed tablet " + extent + " has walog entries in memory currentLogs = "
          + currentLogs + "  otherLogs = " + otherLogs + " refererncedLogs = " + referencedLogs;
      log.error(msg);
      throw new RuntimeException(msg);
    }

    // TODO check lastFlushID and lostCompactID - ACCUMULO-1290
  }

  /**
   * Returns a Path object representing the tablet's location on the DFS.
   *
   * @return location
   */
  public Path getLocation() {
    return location;
  }

  public synchronized void initiateMajorCompaction(MajorCompactionReason reason) {

    if (isClosing() || isClosed() || !needsMajorCompaction(reason) || isMajorCompactionRunning()
        || majorCompactionQueued.contains(reason)) {
      return;
    }

    majorCompactionQueued.add(reason);

    try {
      getTabletResources().executeMajorCompaction(getExtent(), new CompactionRunner(this, reason));
    } catch (RuntimeException t) {
      log.debug("removing {} because we encountered an exception enqueing the CompactionRunner",
          reason, t);
      majorCompactionQueued.remove(reason);
      throw t;
    }
  }

  /**
   * Returns true if a major compaction should be performed on the tablet.
   *
   */
  public boolean needsMajorCompaction(MajorCompactionReason reason) {
    if (isMajorCompactionRunning())
      return false;
    if (reason == MajorCompactionReason.CHOP || reason == MajorCompactionReason.USER)
      return true;
    return getTabletResources().needsMajorCompaction(getDatafileManager().getDatafileSizes(),
        reason);
  }

  /**
   * Returns an int representing the total block size of the files served by this tablet.
   *
   * @return size
   */
  // this is the size of just the files
  public long estimateTabletSize() {
    long size = 0L;

    for (DataFileValue sz : getDatafileManager().getDatafileSizes().values())
      size += sz.getSize();

    return size;
  }

  private final long splitCreationTime;

  private SplitRowSpec findSplitRow(Collection<FileRef> files) {

    // never split the root tablet
    // check if we already decided that we can never split
    // check to see if we're big enough to split

    long splitThreshold = tableConfiguration.getAsBytes(Property.TABLE_SPLIT_THRESHOLD);
    long maxEndRow = tableConfiguration.getAsBytes(Property.TABLE_MAX_END_ROW_SIZE);

    if (extent.isRootTablet() || isFindSplitsSuppressed()
        || estimateTabletSize() <= splitThreshold) {
      return null;
    }

    SortedMap<Double,Key> keys = null;

    try {
      // we should make .25 below configurable
      keys = FileUtil.findMidPoint(context, tabletDirectory, extent.getPrevEndRow(),
          extent.getEndRow(), FileUtil.toPathStrings(files), .25);
    } catch (IOException e) {
      log.error("Failed to find midpoint {}", e.getMessage());
      return null;
    }

    if (keys.isEmpty()) {
      log.info("Cannot split tablet " + extent + ", files contain no data for tablet.");
      suppressFindSplits();
      return null;
    }

    // check to see if one row takes up most of the tablet, in which case we can not split
    try {

      Text lastRow;
      if (extent.getEndRow() == null) {
        Key lastKey = (Key) FileUtil.findLastKey(context, files);
        lastRow = lastKey.getRow();
      } else {
        lastRow = extent.getEndRow();
      }

      // We expect to get a midPoint for this set of files. If we don't get one, we have a problem.
      final Key mid = keys.get(.5);
      if (mid == null) {
        throw new IllegalStateException("Could not determine midpoint for files on " + extent);
      }

      // check to see that the midPoint is not equal to the end key
      if (mid.compareRow(lastRow) == 0) {
        if (keys.firstKey() < .5) {
          Key candidate = keys.get(keys.firstKey());
          if (candidate.getLength() > maxEndRow) {
            log.warn("Cannot split tablet {}, selected split point too long.  Length :  {}", extent,
                candidate.getLength());

            suppressFindSplits();

            return null;
          }
          if (candidate.compareRow(lastRow) != 0) {
            // we should use this ratio in split size estimations
            if (log.isTraceEnabled())
              log.trace(
                  String.format("Splitting at %6.2f instead of .5, row at .5 is same as end row%n",
                      keys.firstKey()));
            return new SplitRowSpec(keys.firstKey(), candidate.getRow());
          }

        }

        log.warn("Cannot split tablet {} it contains a big row : {}", extent, lastRow);
        suppressFindSplits();

        return null;
      }

      Text text = mid.getRow();
      SortedMap<Double,Key> firstHalf = keys.headMap(.5);
      if (firstHalf.size() > 0) {
        Text beforeMid = firstHalf.get(firstHalf.lastKey()).getRow();
        Text shorter = new Text();
        int trunc = longestCommonLength(text, beforeMid);
        shorter.set(text.getBytes(), 0, Math.min(text.getLength(), trunc + 1));
        text = shorter;
      }

      if (text.getLength() > maxEndRow) {
        log.warn("Cannot split tablet {}, selected split point too long.  Length :  {}", extent,
            text.getLength());

        suppressFindSplits();

        return null;
      }

      return new SplitRowSpec(.5, text);
    } catch (IOException e) {
      // don't split now, but check again later
      log.error("Failed to find lastkey {}", e.getMessage());
      return null;
    }

  }

  private boolean supressFindSplits = false;
  private long timeOfLastMinCWhenFindSplitsWasSupressed = 0;
  private long timeOfLastImportWhenFindSplitsWasSupressed = 0;

  /**
   * Check if the the current files were found to be unsplittable. If so, then do not want to spend
   * resources on examining the files again until the files change.
   */
  private boolean isFindSplitsSuppressed() {
    if (supressFindSplits) {
      if (timeOfLastMinCWhenFindSplitsWasSupressed != lastMinorCompactionFinishTime
          || timeOfLastImportWhenFindSplitsWasSupressed != lastMapFileImportTime) {
        // a minor compaction or map file import has occurred... check again
        supressFindSplits = false;
      } else {
        // nothing changed, do not split
        return true;
      }
    }

    return false;
  }

  /**
   * Remember that the current set of files are unsplittable.
   */
  private void suppressFindSplits() {
    supressFindSplits = true;
    timeOfLastMinCWhenFindSplitsWasSupressed = lastMinorCompactionFinishTime;
    timeOfLastImportWhenFindSplitsWasSupressed = lastMapFileImportTime;
  }

  private static int longestCommonLength(Text text, Text beforeMid) {
    int common = 0;
    while (common < text.getLength() && common < beforeMid.getLength()
        && text.getBytes()[common] == beforeMid.getBytes()[common]) {
      common++;
    }
    return common;
  }

  private Map<FileRef,Pair<Key,Key>> getFirstAndLastKeys(SortedMap<FileRef,DataFileValue> allFiles)
      throws IOException {
    final Map<FileRef,Pair<Key,Key>> result = new HashMap<>();
    final FileOperations fileFactory = FileOperations.getInstance();
    final VolumeManager fs = getTabletServer().getFileSystem();
    for (Entry<FileRef,DataFileValue> entry : allFiles.entrySet()) {
      FileRef file = entry.getKey();
      FileSystem ns = fs.getVolumeByPath(file.path()).getFileSystem();
<<<<<<< HEAD
      try (FileSKVIterator openReader = fileFactory.newReaderBuilder()
          .forFile(file.path().toString(), ns, ns.getConf(), context.getCryptoService())
          .withTableConfiguration(this.getTableConfiguration()).seekToBeginning().build()) {
=======
      FileSKVIterator openReader =
          fileFactory.newReaderBuilder().forFile(file.path().toString(), ns, ns.getConf())
              .withTableConfiguration(this.getTableConfiguration()).seekToBeginning().build();
      try {
>>>>>>> 0a9837f3
        Key first = openReader.getFirstKey();
        Key last = openReader.getLastKey();
        result.put(file, new Pair<>(first, last));
      }
    }
    return result;
  }

  List<FileRef> findChopFiles(KeyExtent extent, Map<FileRef,Pair<Key,Key>> firstAndLastKeys,
      Collection<FileRef> allFiles) {
    List<FileRef> result = new ArrayList<>();
    if (firstAndLastKeys == null) {
      result.addAll(allFiles);
      return result;
    }

    for (FileRef file : allFiles) {
      Pair<Key,Key> pair = firstAndLastKeys.get(file);
      if (pair == null) {
        // file was created or imported after we obtained the first and last keys... there
        // are a few options here... throw an exception which will cause the compaction to
        // retry and also cause ugly error message that the admin has to ignore... could
        // go get the first and last key, but this code is called while the tablet lock
        // is held... or just compact the file....
        result.add(file);
      } else {
        Key first = pair.getFirst();
        Key last = pair.getSecond();
        // If first and last are null, it's an empty file. Add it to the compact set so it goes
        // away.
        if ((first == null && last == null) || (first != null && !extent.contains(first.getRow()))
            || (last != null && !extent.contains(last.getRow()))) {
          result.add(file);
        }
      }
    }
    return result;
  }

  /**
   * Returns true if this tablet needs to be split
   *
   */
  public synchronized boolean needsSplit() {
    if (isClosing() || isClosed())
      return false;
    return findSplitRow(getDatafileManager().getFiles()) != null;
  }

  // BEGIN PRIVATE METHODS RELATED TO MAJOR COMPACTION
  private CompactionStats _majorCompact(MajorCompactionReason reason)
      throws IOException, CompactionCanceledException {

    long t1, t2, t3;

    Pair<Long,UserCompactionConfig> compactionId = null;
    CompactionStrategy strategy = null;
    Map<FileRef,Pair<Key,Key>> firstAndLastKeys = null;

    if (reason == MajorCompactionReason.USER) {
      try {
        compactionId = getCompactionID();
        strategy = createCompactionStrategy(compactionId.getSecond().getCompactionStrategy());
      } catch (NoNodeException e) {
        throw new RuntimeException("Exception on " + extent + " during MajC", e);
      }
    } else if (reason == MajorCompactionReason.NORMAL || reason == MajorCompactionReason.IDLE) {
      strategy = Property.createTableInstanceFromPropertyName(tableConfiguration,
          Property.TABLE_COMPACTION_STRATEGY, CompactionStrategy.class,
          new DefaultCompactionStrategy());
      strategy.init(Property.getCompactionStrategyOptions(tableConfiguration));
    } else if (reason == MajorCompactionReason.CHOP) {
      firstAndLastKeys = getFirstAndLastKeys(getDatafileManager().getDatafileSizes());
    } else {
      throw new IllegalArgumentException(
          "Unknown compaction reason " + reason + " during MajC on " + extent);
    }

    if (strategy != null) {
      BlockCache sc = tabletResources.getTabletServerResourceManager().getSummaryCache();
      BlockCache ic = tabletResources.getTabletServerResourceManager().getIndexCache();
      Cache<String,Long> fileLenCache = tabletResources.getTabletServerResourceManager()
          .getFileLenCache();
      MajorCompactionRequest request = new MajorCompactionRequest(extent, reason,
          getTabletServer().getFileSystem(), tableConfiguration, sc, ic, fileLenCache, context);
      request.setFiles(getDatafileManager().getDatafileSizes());
      strategy.gatherInformation(request);
    }

    Map<FileRef,DataFileValue> filesToCompact = null;

    int maxFilesToCompact = tableConfiguration.getCount(Property.TSERV_MAJC_THREAD_MAXOPEN);

    CompactionStats majCStats = new CompactionStats();
    CompactionPlan plan = null;

    boolean propogateDeletes = false;
    boolean updateCompactionID = false;

    synchronized (this) {
      // plan all that work that needs to be done in the sync block... then do the actual work
      // outside the sync block

      t1 = System.currentTimeMillis();

      majorCompactionState = CompactionState.WAITING_TO_START;

      getTabletMemory().waitForMinC();

      t2 = System.currentTimeMillis();

      majorCompactionState = CompactionState.IN_PROGRESS;
      notifyAll();

      VolumeManager fs = getTabletServer().getFileSystem();
      if (extent.isRootTablet()) {
        // very important that we call this before doing major compaction,
        // otherwise deleted compacted files could possible be brought back
        // at some point if the file they were compacted to was legitimately
        // removed by a major compaction
        RootFiles.cleanupReplacement(fs, fs.listStatus(this.location), false);
      }
      SortedMap<FileRef,DataFileValue> allFiles = getDatafileManager().getDatafileSizes();
      List<FileRef> inputFiles = new ArrayList<>();
      if (reason == MajorCompactionReason.CHOP) {
        // enforce rules: files with keys outside our range need to be compacted
        inputFiles.addAll(findChopFiles(extent, firstAndLastKeys, allFiles.keySet()));
      } else {
<<<<<<< HEAD
        MajorCompactionRequest request = new MajorCompactionRequest(extent, reason,
            tableConfiguration, context);
=======
        MajorCompactionRequest request =
            new MajorCompactionRequest(extent, reason, fs, tableConfiguration);
>>>>>>> 0a9837f3
        request.setFiles(allFiles);
        plan = strategy.getCompactionPlan(request);
        if (plan != null) {
          plan.validate(allFiles.keySet());
          inputFiles.addAll(plan.inputFiles);
        }
      }

      if (inputFiles.isEmpty()) {
        if (reason == MajorCompactionReason.USER) {
          if (compactionId.getSecond().getIterators().isEmpty()) {
            log.debug(
                "No-op major compaction by USER on 0 input files because no iterators present.");
            lastCompactID = compactionId.getFirst();
            updateCompactionID = true;
          } else {
            log.debug("Major compaction by USER on 0 input files with iterators.");
            filesToCompact = new HashMap<>();
          }
        } else {
          return majCStats;
        }
      } else {
        // If no original files will exist at the end of the compaction, we do not have to propagate
        // deletes
        Set<FileRef> droppedFiles = new HashSet<>();
        droppedFiles.addAll(inputFiles);
        if (plan != null)
          droppedFiles.addAll(plan.deleteFiles);
        propogateDeletes = !(droppedFiles.equals(allFiles.keySet()));
        log.debug("Major compaction plan: {} propagate deletes : {}", plan, propogateDeletes);
        filesToCompact = new HashMap<>(allFiles);
        filesToCompact.keySet().retainAll(inputFiles);

        getDatafileManager().reserveMajorCompactingFiles(filesToCompact.keySet());
      }

      t3 = System.currentTimeMillis();
    }

    try {

      log.debug(String.format("MajC initiate lock %.2f secs, wait %.2f secs", (t3 - t2) / 1000.0,
          (t2 - t1) / 1000.0));

      if (updateCompactionID) {
        MetadataTableUtil.updateTabletCompactID(extent, compactionId.getFirst(), context,
            getTabletServer().getLock());
        return majCStats;
      }

      if (!propogateDeletes && compactionId == null) {
        // compacting everything, so update the compaction id in metadata
        try {
          compactionId = getCompactionID();
          if (compactionId.getSecond().getCompactionStrategy() != null) {
            compactionId = null;
            // TODO maybe return unless chop?
          }

        } catch (NoNodeException e) {
          throw new RuntimeException("Exception on " + extent + " during MajC", e);
        }
      }

      List<IteratorSetting> compactionIterators = new ArrayList<>();
      if (compactionId != null) {
        if (reason == MajorCompactionReason.USER) {
          if (getCompactionCancelID() >= compactionId.getFirst()) {
            // compaction was canceled
            return majCStats;
          }
          compactionIterators = compactionId.getSecond().getIterators();

          synchronized (this) {
            if (lastCompactID >= compactionId.getFirst())
              // already compacted
              return majCStats;
          }
        }

      }

      // need to handle case where only one file is being major compacted
      // ACCUMULO-3645 run loop at least once, even if filesToCompact.isEmpty()
      do {
        int numToCompact = maxFilesToCompact;

        if (filesToCompact.size() > maxFilesToCompact
            && filesToCompact.size() < 2 * maxFilesToCompact) {
          // on the second to last compaction pass, compact the minimum amount of files possible
          numToCompact = filesToCompact.size() - maxFilesToCompact + 1;
        }

        Set<FileRef> smallestFiles = removeSmallest(filesToCompact, numToCompact);

<<<<<<< HEAD
        FileRef fileName = getNextMapFilename(
            (filesToCompact.size() == 0 && !propogateDeletes) ? "A" : "C");
        FileRef compactTmpName = new FileRef(fileName.path() + "_tmp");
=======
        FileRef fileName =
            getNextMapFilename((filesToCompact.size() == 0 && !propogateDeletes) ? "A" : "C");
        FileRef compactTmpName = new FileRef(fileName.path().toString() + "_tmp");
>>>>>>> 0a9837f3

        AccumuloConfiguration tableConf = createTableConfiguration(tableConfiguration, plan);

        try (TraceScope span = Trace.startSpan("compactFiles")) {
          CompactionEnv cenv = new CompactionEnv() {
            @Override
            public boolean isCompactionEnabled() {
              return !isClosing();
            }

            @Override
            public IteratorScope getIteratorScope() {
              return IteratorScope.majc;
            }

            @Override
            public RateLimiter getReadLimiter() {
              return getTabletServer().getMajorCompactionReadLimiter();
            }

            @Override
            public RateLimiter getWriteLimiter() {
              return getTabletServer().getMajorCompactionWriteLimiter();
            }

          };

          HashMap<FileRef,DataFileValue> copy =
              new HashMap<>(getDatafileManager().getDatafileSizes());
          if (!copy.keySet().containsAll(smallestFiles))
            throw new IllegalStateException("Cannot find data file values for " + smallestFiles
                + " on " + extent + " during MajC");

          copy.keySet().retainAll(smallestFiles);

          log.debug("Starting MajC {} ({}) {} --> {} {}", extent, reason, copy.keySet(),
              compactTmpName, compactionIterators);

          // always propagate deletes, unless last batch
          boolean lastBatch = filesToCompact.isEmpty();
          Compactor compactor = new Compactor(context, this, copy, null, compactTmpName,
              lastBatch ? propogateDeletes : true, cenv, compactionIterators, reason.ordinal(),
              tableConf);

          CompactionStats mcs = compactor.call();

          if (span.getSpan() != null) {
            span.getSpan().addKVAnnotation("files", ("" + smallestFiles.size()));
            span.getSpan().addKVAnnotation("read", ("" + mcs.getEntriesRead()));
            span.getSpan().addKVAnnotation("written", ("" + mcs.getEntriesWritten()));
          }
          majCStats.add(mcs);

          if (lastBatch && plan != null && plan.deleteFiles != null) {
            smallestFiles.addAll(plan.deleteFiles);
          }
          getDatafileManager().bringMajorCompactionOnline(smallestFiles, compactTmpName, fileName,
              filesToCompact.size() == 0 && compactionId != null ? compactionId.getFirst() : null,
              new DataFileValue(mcs.getFileSize(), mcs.getEntriesWritten()));

          // when major compaction produces a file w/ zero entries, it will be deleted... do not
          // want to add the deleted file
          if (filesToCompact.size() > 0 && mcs.getEntriesWritten() > 0) {
            filesToCompact.put(fileName,
                new DataFileValue(mcs.getFileSize(), mcs.getEntriesWritten()));
          }
        }

      } while (filesToCompact.size() > 0);
      return majCStats;
    } finally {
      synchronized (Tablet.this) {
        getDatafileManager().clearMajorCompactingFile();
      }
    }
  }

  protected AccumuloConfiguration createTableConfiguration(TableConfiguration base,
      CompactionPlan plan) {
    if (plan == null || plan.writeParameters == null)
      return base;
    WriteParameters p = plan.writeParameters;
    ConfigurationCopy result = new ConfigurationCopy(base);
    if (p.getHdfsBlockSize() > 0)
      result.set(Property.TABLE_FILE_BLOCK_SIZE, "" + p.getHdfsBlockSize());
    if (p.getBlockSize() > 0)
      result.set(Property.TABLE_FILE_COMPRESSED_BLOCK_SIZE, "" + p.getBlockSize());
    if (p.getIndexBlockSize() > 0)
      result.set(Property.TABLE_FILE_COMPRESSED_BLOCK_SIZE_INDEX, "" + p.getIndexBlockSize());
    if (p.getCompressType() != null)
      result.set(Property.TABLE_FILE_COMPRESSION_TYPE, p.getCompressType());
    if (p.getReplication() != 0)
      result.set(Property.TABLE_FILE_REPLICATION, "" + p.getReplication());
    return result;
  }

  private Set<FileRef> removeSmallest(Map<FileRef,DataFileValue> filesToCompact,
      int maxFilesToCompact) {
    // ensure this method works properly when multiple files have the same size

    // short-circuit; also handles zero files case
    if (filesToCompact.size() <= maxFilesToCompact) {
      Set<FileRef> smallestFiles = new HashSet<>(filesToCompact.keySet());
      filesToCompact.clear();
      return smallestFiles;
    }

<<<<<<< HEAD
    PriorityQueue<Pair<FileRef,Long>> fileHeap = new PriorityQueue<>(filesToCompact.size(),
        (o1, o2) -> {
          if (o1.getSecond().equals(o2.getSecond()))
            return o1.getFirst().compareTo(o2.getFirst());
          if (o1.getSecond() < o2.getSecond())
            return -1;
          return 1;
        });

    for (Entry<FileRef,DataFileValue> entry : filesToCompact.entrySet()) {
=======
    PriorityQueue<Pair<FileRef,Long>> fileHeap =
        new PriorityQueue<>(filesToCompact.size(), new Comparator<Pair<FileRef,Long>>() {
          @Override
          public int compare(Pair<FileRef,Long> o1, Pair<FileRef,Long> o2) {
            if (o1.getSecond() == o2.getSecond())
              return o1.getFirst().compareTo(o2.getFirst());
            if (o1.getSecond() < o2.getSecond())
              return -1;
            return 1;
          }
        });

    for (Iterator<Entry<FileRef,DataFileValue>> iterator = filesToCompact.entrySet().iterator();
        iterator.hasNext();) {
      Entry<FileRef,DataFileValue> entry = iterator.next();
>>>>>>> 0a9837f3
      fileHeap.add(new Pair<>(entry.getKey(), entry.getValue().getSize()));
    }

    Set<FileRef> smallestFiles = new HashSet<>();
    while (smallestFiles.size() < maxFilesToCompact && fileHeap.size() > 0) {
      Pair<FileRef,Long> pair = fileHeap.remove();
      filesToCompact.remove(pair.getFirst());
      smallestFiles.add(pair.getFirst());
    }

    return smallestFiles;
  }

  // END PRIVATE METHODS RELATED TO MAJOR COMPACTION

  /**
   * Performs a major compaction on the tablet. If needsSplit() returns true, the tablet is split
   * and a reference to the new tablet is returned.
   */

  CompactionStats majorCompact(MajorCompactionReason reason, long queued) {
    CompactionStats majCStats = null;
    boolean success = false;
    long start = System.currentTimeMillis();

    timer.incrementStatusMajor();

    synchronized (this) {
      // check that compaction is still needed - defer to splitting
      majorCompactionQueued.remove(reason);

      if (isClosing() || isClosed() || !needsMajorCompaction(reason) || isMajorCompactionRunning()
          || needsSplit()) {
        return null;
      }

      majorCompactionState = CompactionState.WAITING_TO_START;
    }

<<<<<<< HEAD
    double tracePercent = tabletServer.getConfiguration()
        .getFraction(Property.TSERV_MAJC_TRACE_PERCENT);
    ProbabilitySampler sampler = TraceUtil.probabilitySampler(tracePercent);
    try (TraceScope span = Trace.startSpan("majorCompaction", sampler)) {
=======
    Span span = null;

    try {
      double tracePercent =
          tabletServer.getConfiguration().getFraction(Property.TSERV_MAJC_TRACE_PERCENT);
      ProbabilitySampler sampler = new ProbabilitySampler(tracePercent);
      span = Trace.on("majorCompaction", sampler);
>>>>>>> 0a9837f3

      majCStats = _majorCompact(reason);
      if (reason == MajorCompactionReason.CHOP) {
        MetadataTableUtil.chopped(getTabletServer().getContext(), getExtent(),
            this.getTabletServer().getLock());
        getTabletServer()
            .enqueueMasterMessage(new TabletStatusMessage(TabletLoadState.CHOPPED, extent));
      }
      if (span.getSpan() != null) {
        span.getSpan().addKVAnnotation("extent", ("" + getExtent()));
        if (majCStats != null) {
          span.getSpan().addKVAnnotation("read", ("" + majCStats.getEntriesRead()));
          span.getSpan().addKVAnnotation("written", ("" + majCStats.getEntriesWritten()));
        }
      }
      success = true;
    } catch (CompactionCanceledException cce) {
      log.debug("Major compaction canceled, extent = {}", getExtent());
    } catch (IOException ioe) {
      log.error("MajC Failed, extent = " + getExtent(), ioe);
    } catch (RuntimeException e) {
      log.error("MajC Unexpected exception, extent = " + getExtent(), e);
    } finally {
      // ensure we always reset boolean, even
      // when an exception is thrown
      synchronized (this) {
        majorCompactionState = null;
        this.notifyAll();
      }
    }
    long count = 0;
    if (majCStats != null)
      count = majCStats.getEntriesRead();
    timer.updateTime(Operation.MAJOR, queued, start, count, !success);

    return majCStats;
  }

  public KeyExtent getExtent() {
    return extent;
  }

  synchronized void computeNumEntries() {
    Collection<DataFileValue> vals = getDatafileManager().getDatafileSizes().values();

    long numEntries = 0;

    for (DataFileValue tableValue : vals) {
      numEntries += tableValue.getNumEntries();
    }

    this.numEntriesInMemory = getTabletMemory().getNumEntries();
    numEntries += getTabletMemory().getNumEntries();

    this.numEntries = numEntries;
  }

  public long getNumEntries() {
    return numEntries;
  }

  public long getNumEntriesInMemory() {
    return numEntriesInMemory;
  }

  // Do not synchronize this method, it is called frequently by compactions
  public boolean isClosing() {
    return closeState == CloseState.CLOSING;
  }

  public boolean isClosed() {
    // Assign to a local var to avoid race conditions since closeState is volatile and two
    // comparisons are done.
    CloseState localCS = closeState;
    return localCS == CloseState.CLOSED || localCS == CloseState.COMPLETE;
  }

  public boolean isCloseComplete() {
    return closeState == CloseState.COMPLETE;
  }

  public boolean isMajorCompactionRunning() {
    return majorCompactionState != null;
  }

  public boolean isMinorCompactionQueued() {
    return minorCompactionState == CompactionState.WAITING_TO_START;
  }

  public boolean isMinorCompactionRunning() {
    return minorCompactionState == CompactionState.IN_PROGRESS;
  }

  public boolean isMajorCompactionQueued() {
    return majorCompactionQueued.size() > 0;
  }

  public TreeMap<KeyExtent,TabletData> split(byte[] sp) throws IOException {

    if (sp != null && extent.getEndRow() != null && extent.getEndRow().equals(new Text(sp))) {
      throw new IllegalArgumentException(
          "Attempting to split on EndRow " + extent.getEndRow() + " for " + extent);
    }

    if (sp != null && sp.length > tableConfiguration.getAsBytes(Property.TABLE_MAX_END_ROW_SIZE)) {
      String msg = "Cannot split tablet " + extent + ", selected split point too long.  Length :  "
          + sp.length;
      log.warn(msg);
      throw new IOException(msg);
    }

    if (extent.isRootTablet()) {
      String msg = "Cannot split root tablet";
      log.warn(msg);
      throw new RuntimeException(msg);
    }

    try {
      initiateClose(true, false, false);
    } catch (IllegalStateException ise) {
      log.debug("File {} not splitting : {}", extent, ise.getMessage());
      return null;
    }

    // obtain this info outside of synch block since it will involve opening
    // the map files... it is ok if the set of map files changes, because
    // this info is used for optimization... it is ok if map files are missing
    // from the set... can still query and insert into the tablet while this
    // map file operation is happening
<<<<<<< HEAD
    Map<FileRef,FileUtil.FileInfo> firstAndLastRows = FileUtil.tryToGetFirstAndLastRows(context,
        getDatafileManager().getFiles());
=======
    Map<FileRef,FileUtil.FileInfo> firstAndLastRows =
        FileUtil.tryToGetFirstAndLastRows(getTabletServer().getFileSystem(),
            getTabletServer().getConfiguration(), getDatafileManager().getFiles());
>>>>>>> 0a9837f3

    synchronized (this) {
      // java needs tuples ...
      TreeMap<KeyExtent,TabletData> newTablets = new TreeMap<>();

      long t1 = System.currentTimeMillis();
      // choose a split point
      SplitRowSpec splitPoint;
      if (sp == null)
        splitPoint = findSplitRow(getDatafileManager().getFiles());
      else {
        Text tsp = new Text(sp);
<<<<<<< HEAD
        splitPoint = new SplitRowSpec(
            FileUtil.estimatePercentageLTE(context, tabletDirectory, extent.getPrevEndRow(),
                extent.getEndRow(), FileUtil.toPathStrings(getDatafileManager().getFiles()), tsp),
            tsp);
=======
        splitPoint =
            new SplitRowSpec(FileUtil.estimatePercentageLTE(getTabletServer().getFileSystem(),
                getTabletServer().getConfiguration(), extent.getPrevEndRow(), extent.getEndRow(),
                FileUtil.toPathStrings(getDatafileManager().getFiles()), tsp), tsp);
>>>>>>> 0a9837f3
      }

      if (splitPoint == null || splitPoint.row == null) {
        log.info("had to abort split because splitRow was null");
        closeState = CloseState.OPEN;
        return null;
      }

      closeState = CloseState.CLOSING;
      completeClose(true, false);

      Text midRow = splitPoint.row;
      double splitRatio = splitPoint.splitRatio;

      KeyExtent low = new KeyExtent(extent.getTableId(), midRow, extent.getPrevEndRow());
      KeyExtent high = new KeyExtent(extent.getTableId(), extent.getEndRow(), midRow);

<<<<<<< HEAD
      String lowDirectory = createTabletDirectory(context, getTabletServer().getFileSystem(),
          extent.getTableId(), midRow);
=======
      String lowDirectory =
          createTabletDirectory(getTabletServer().getFileSystem(), extent.getTableId(), midRow);
>>>>>>> 0a9837f3

      // write new tablet information to MetadataTable
      SortedMap<FileRef,DataFileValue> lowDatafileSizes = new TreeMap<>();
      SortedMap<FileRef,DataFileValue> highDatafileSizes = new TreeMap<>();
      List<FileRef> highDatafilesToRemove = new ArrayList<>();

      MetadataTableUtil.splitDatafiles(midRow, splitRatio, firstAndLastRows,
          getDatafileManager().getDatafileSizes(), lowDatafileSizes, highDatafileSizes,
          highDatafilesToRemove);

      log.debug("Files for low split {} {}", low, lowDatafileSizes.keySet());
      log.debug("Files for high split {} {}", high, highDatafileSizes.keySet());

      String time = tabletTime.getMetadataValue();

      MetadataTableUtil.splitTablet(high, extent.getPrevEndRow(), splitRatio,
          getTabletServer().getContext(), getTabletServer().getLock());
      MasterMetadataUtil.addNewTablet(getTabletServer().getContext(), low, lowDirectory,
          getTabletServer().getTabletSession(), lowDatafileSizes, getBulkIngestedFiles(), time,
          lastFlushID, lastCompactID, getTabletServer().getLock());
      MetadataTableUtil.finishSplit(high, highDatafileSizes, highDatafilesToRemove,
          getTabletServer().getContext(), getTabletServer().getLock());

      log.debug("TABLET_HIST {} split {} {}", extent, low, high);

      newTablets.put(high, new TabletData(tabletDirectory, highDatafileSizes, time, lastFlushID,
          lastCompactID, lastLocation, getBulkIngestedFiles()));
      newTablets.put(low, new TabletData(lowDirectory, lowDatafileSizes, time, lastFlushID,
          lastCompactID, lastLocation, getBulkIngestedFiles()));

      long t2 = System.currentTimeMillis();

      log.debug(String.format("offline split time : %6.2f secs", (t2 - t1) / 1000.0));

      closeState = CloseState.COMPLETE;
      return newTablets;
    }
  }

  public SortedMap<FileRef,DataFileValue> getDatafiles() {
    return getDatafileManager().getDatafileSizes();
  }

  public double queryRate() {
    return queryRate.rate();
  }

  public double queryByteRate() {
    return queryByteRate.rate();
  }

  public double ingestRate() {
    return ingestRate.rate();
  }

  public double ingestByteRate() {
    return ingestByteRate.rate();
  }

  public double scanRate() {
    return scannedRate.rate();
  }

  public long totalQueries() {
    return this.queryCount;
  }

  // synchronized?
  public void updateRates(long now) {
    queryRate.update(now, queryCount);
    queryByteRate.update(now, queryBytes);
    ingestRate.update(now, ingestCount);
    ingestByteRate.update(now, ingestBytes);
    scannedRate.update(now, scannedCount.get());
  }

  public long getSplitCreationTime() {
    return splitCreationTime;
  }

  public void importMapFiles(long tid, Map<FileRef,MapFileInfo> fileMap, boolean setTime)
      throws IOException {
    Map<FileRef,DataFileValue> entries = new HashMap<>(fileMap.size());
    List<String> files = new ArrayList<>();

    for (Entry<FileRef,MapFileInfo> entry : fileMap.entrySet()) {
      entries.put(entry.getKey(), new DataFileValue(entry.getValue().estimatedSize, 0L));
      files.add(entry.getKey().path().toString());
    }

    // Clients timeout and will think that this operation failed.
    // Don't do it if we spent too long waiting for the lock
    long now = System.currentTimeMillis();
    synchronized (this) {
      if (isClosed()) {
        throw new IOException("tablet " + extent + " is closed");
      }

      // TODO check seems unneeded now - ACCUMULO-1291
      long lockWait = System.currentTimeMillis() - now;
      if (lockWait
          > getTabletServer().getConfiguration().getTimeInMillis(Property.GENERAL_RPC_TIMEOUT)) {
        throw new IOException(
            "Timeout waiting " + (lockWait / 1000.) + " seconds to get tablet lock for " + extent);
      }

      List<FileRef> alreadyImported = bulkImported.getIfPresent(tid);
      if (alreadyImported != null) {
        for (FileRef entry : alreadyImported) {
          if (fileMap.remove(entry) != null) {
            log.trace("Ignoring import of bulk file already imported: {}", entry);
          }
        }
      }
      if (fileMap.isEmpty()) {
        return;
      }

      incrementWritesInProgress();
    }
    try {
      tabletServer.updateBulkImportState(files, BulkImportState.LOADING);

      getDatafileManager().importMapFiles(tid, entries, setTime);
      lastMapFileImportTime = System.currentTimeMillis();

      if (needsSplit()) {
        getTabletServer().executeSplit(this);
      } else {
        initiateMajorCompaction(MajorCompactionReason.NORMAL);
      }
    } finally {
      synchronized (this) {
        decrementWritesInProgress();

        try {
          bulkImported.get(tid, ArrayList::new).addAll(fileMap.keySet());
        } catch (Exception ex) {
          log.info(ex.toString(), ex);
        }
        tabletServer.removeBulkImportState(files);
      }
    }
  }

  private Set<DfsLogger> currentLogs = new HashSet<>();
  private Set<DfsLogger> otherLogs = Collections.emptySet();

  // An immutable copy of currentLogs + otherLogs. This exists so that removeInUseLogs() does not
  // have to get the tablet lock. See #558
  private volatile Set<DfsLogger> referencedLogs = Collections.emptySet();

  private synchronized void rebuildReferencedLogs() {
    /*
     * Each tablet has the following sets of WALogs. While a WALog exists in one set, garbage
     * collection must be avoided.
     *
     * 1. WALogs for the active in memory map
     *
     * 2. WAlogs for the minor compacting in memory map
     *
     * 3. WAlogs for a newly minor compacted file that is being added to the metadata table.
     *
     * Set 1 is currentLogs. Set 2 is otherLogs. Set 3 only exist in referenced logs as a side
     * effect of not calling this method in beginClearingUnusedLogs() when otherLogs is cleared.
     *
     * Ensuring referencedLogs accurately tracks these sets ensures in use walogs are not GCed.
     */

    Builder<DfsLogger> builder = ImmutableSet.builder();
    builder.addAll(currentLogs);
    builder.addAll(otherLogs);
    referencedLogs = builder.build();
  }

  public void removeInUseLogs(Set<DfsLogger> candidates) {
    candidates.removeAll(referencedLogs);
  }

  public void checkIfMinorCompactionNeededForLogs(List<DfsLogger> closedLogs) {

    // grab this outside of tablet lock.
    @SuppressWarnings("deprecation")
    int maxLogs = tableConfiguration.getCount(tableConfiguration
        .resolve(Property.TSERV_WALOG_MAX_REFERENCED, Property.TABLE_MINC_LOGS_MAX));

    String reason = null;
    synchronized (this) {
      if (currentLogs.size() >= maxLogs) {
        reason = "referenced " + currentLogs.size() + " write ahead logs";
      } else if (maxLogs < closedLogs.size()) {
        // If many tablets reference a single WAL, but each tablet references a different WAL then
        // this could result in the tablet server referencing many WALs. For recovery that would
        // mean each tablet had to process lots of WAL. This check looks for a single use of an
        // older WAL and compacts if one is found. The following check assumes the most recent WALs
        // are at the end of the list and ignores these.
        List<DfsLogger> oldClosed = closedLogs.subList(0, closedLogs.size() - maxLogs);
        for (DfsLogger closedLog : oldClosed) {
          if (currentLogs.contains(closedLog)) {
            reason = "referenced at least one old write ahead log " + closedLog.getFileName();
            break;
          }
        }
      }
    }

    if (reason != null) {
      // initiate and log outside of tablet lock
      initiateMinorCompaction(MinorCompactionReason.SYSTEM);
      log.debug("Initiating minor compaction for {} because {}", getExtent(), reason);
    }
  }

  Set<String> beginClearingUnusedLogs() {
    Set<String> unusedLogs = new HashSet<>();

    ArrayList<String> otherLogsCopy = new ArrayList<>();
    ArrayList<String> currentLogsCopy = new ArrayList<>();

    // do not hold tablet lock while acquiring the log lock
    logLock.lock();

    synchronized (this) {
      if (removingLogs)
        throw new IllegalStateException(
            "Attempted to clear logs when removal of logs in progress on " + extent);

      for (DfsLogger logger : otherLogs) {
        otherLogsCopy.add(logger.toString());
        unusedLogs.add(logger.getMeta());
      }

      for (DfsLogger logger : currentLogs) {
        currentLogsCopy.add(logger.toString());
        unusedLogs.remove(logger.getMeta());
      }

      otherLogs = Collections.emptySet();
      // Intentionally NOT calling rebuildReferencedLogs() here as that could cause GC of in use
      // walogs(see #539). The clearing of otherLogs is reflected in ReferencedLogs when
      // finishClearingUnusedLogs() calls rebuildReferencedLogs(). See the comments in
      // rebuildReferencedLogs() for more info.

      if (unusedLogs.size() > 0)
        removingLogs = true;
    }

    // do debug logging outside tablet lock
    for (String logger : otherLogsCopy) {
      log.debug("Logs for memory compacted: {} {}", getExtent(), logger);
    }

    for (String logger : currentLogsCopy) {
      log.debug("Logs for current memory: {} {}", getExtent(), logger);
    }

    for (String logger : unusedLogs) {
      log.debug("Logs to be destroyed: {} {}", getExtent(), logger);
    }

    return unusedLogs;
  }

  synchronized void finishClearingUnusedLogs() {
    removingLogs = false;
    rebuildReferencedLogs();
    logLock.unlock();
  }

  private boolean removingLogs = false;

  // this lock is basically used to synchronize writing of log info to metadata
  private final ReentrantLock logLock = new ReentrantLock();

  // don't release the lock if this method returns true for success; instead, the caller should
  // clean up by calling finishUpdatingLogsUsed()
  @SuppressFBWarnings(value = "UL_UNRELEASED_LOCK",
      justification = "lock is released by caller calling finishedUpdatingLogsUsed method")
  public boolean beginUpdatingLogsUsed(InMemoryMap memTable, DfsLogger more, boolean mincFinish) {

    boolean releaseLock = true;

    // do not hold tablet lock while acquiring the log lock
    logLock.lock();

    try {
      synchronized (this) {

        if (isCloseComplete()) {
          throw new IllegalStateException("Can not update logs of closed tablet " + extent);
        }

        boolean addToOther;

        if (memTable == getTabletMemory().getMinCMemTable())
          addToOther = true;
        else if (memTable == getTabletMemory().getMemTable())
          addToOther = false;
        else
          throw new IllegalArgumentException("Passed in memtable that is not in use for " + extent);

        if (mincFinish) {
          if (addToOther)
            throw new IllegalStateException("Adding to other logs for mincFinish on " + extent);
          if (otherLogs.size() != 0)
            throw new IllegalStateException("Expect other logs to be 0 when minC finish, but its "
                + otherLogs + " for " + extent);

          // when writing a minc finish event, there is no need to add the log to metadata
          // if nothing has been logged for the tablet since the minor compaction started
          if (currentLogs.size() == 0)
            return !releaseLock;
        }

        boolean added;
        boolean contained;
        if (addToOther) {
          added = otherLogs.add(more);
          contained = currentLogs.contains(more);
        } else {
          added = currentLogs.add(more);
          contained = otherLogs.contains(more);
        }

        if (added) {
          rebuildReferencedLogs();
        }

        if (added && !contained) {
          releaseLock = false;
        }

        return !releaseLock;
      }
    } finally {
      if (releaseLock)
        logLock.unlock();
    }
  }

  public void finishUpdatingLogsUsed() {
    logLock.unlock();
  }

  public synchronized void chopFiles() {
    initiateMajorCompaction(MajorCompactionReason.CHOP);
  }

  private CompactionStrategy createCompactionStrategy(CompactionStrategyConfig strategyConfig) {
    String context = tableConfiguration.get(Property.TABLE_CLASSPATH);
    String clazzName = strategyConfig.getClassName();
    try {
      Class<? extends CompactionStrategy> clazz;
      if (context != null && !context.equals(""))
        clazz = AccumuloVFSClassLoader.getContextManager().loadClass(context, clazzName,
            CompactionStrategy.class);
      else
        clazz = AccumuloVFSClassLoader.loadClass(clazzName, CompactionStrategy.class);
      CompactionStrategy strategy = clazz.newInstance();
      strategy.init(strategyConfig.getOptions());
      return strategy;
    } catch (Exception e) {
      throw new RuntimeException("Error creating compaction strategy on " + extent, e);
    }
  }

  public void compactAll(long compactionId, UserCompactionConfig compactionConfig) {
    boolean updateMetadata = false;

    synchronized (this) {
      if (lastCompactID >= compactionId)
        return;

      if (isMinorCompactionRunning()) {
        // want to wait for running minc to finish before starting majc, see ACCUMULO-3041
        if (compactionWaitInfo.compactionID == compactionId) {
          if (lastFlushID == compactionWaitInfo.flushID)
            return;
        } else {
          compactionWaitInfo.compactionID = compactionId;
          compactionWaitInfo.flushID = lastFlushID;
          return;
        }
      }

      if (isClosing() || isClosed() || majorCompactionQueued.contains(MajorCompactionReason.USER)
          || isMajorCompactionRunning())
        return;

      CompactionStrategyConfig strategyConfig = compactionConfig.getCompactionStrategy();
      CompactionStrategy strategy = createCompactionStrategy(strategyConfig);

      MajorCompactionRequest request = new MajorCompactionRequest(extent,
          MajorCompactionReason.USER, tableConfiguration, context);
      request.setFiles(getDatafileManager().getDatafileSizes());

      try {
        if (strategy.shouldCompact(request)) {
          initiateMajorCompaction(MajorCompactionReason.USER);
        } else {
          majorCompactionState = CompactionState.IN_PROGRESS;
          updateMetadata = true;
          lastCompactID = compactionId;
        }
      } catch (IOException e) {
        throw new UncheckedIOException("IOException on " + extent + " during compact all", e);
      }
    }

    if (updateMetadata) {
      try {
        // if multiple threads were allowed to update this outside of a sync block, then it would be
        // a race condition
        MetadataTableUtil.updateTabletCompactID(extent, compactionId,
            getTabletServer().getContext(), getTabletServer().getLock());
      } finally {
        synchronized (this) {
          majorCompactionState = null;
          this.notifyAll();
        }
      }
    }
  }

  public TableConfiguration getTableConfiguration() {
    return tableConfiguration;
  }

  public Durability getDurability() {
    return DurabilityImpl.fromString(getTableConfiguration().get(Property.TABLE_DURABILITY));
  }

  public void updateMemoryUsageStats(long size, long mincSize) {
    getTabletResources().updateMemoryUsageStats(this, size, mincSize);
  }

  public long incrementDataSourceDeletions() {
    return dataSourceDeletions.incrementAndGet();
  }

  public synchronized void updateQueryStats(int size, long numBytes) {
    queryCount += size;
    queryBytes += numBytes;
  }

  TabletServer getTabletServer() {
    return tabletServer;
  }

  public void updatePersistedTime(long bulkTime, Map<FileRef,DataFileValue> paths, long tid) {
    synchronized (timeLock) {
      if (bulkTime > persistedTime)
        persistedTime = bulkTime;

      MetadataTableUtil.updateTabletDataFile(tid, extent, paths,
          tabletTime.getMetadataValue(persistedTime), getTabletServer().getContext(),
          getTabletServer().getLock());
    }

  }

  public void updateTabletDataFile(long maxCommittedTime, FileRef newDatafile, FileRef absMergeFile,
      DataFileValue dfv, Set<String> unusedWalLogs, Set<FileRef> filesInUseByScans, long flushId) {
    synchronized (timeLock) {
      if (maxCommittedTime > persistedTime)
        persistedTime = maxCommittedTime;

      String time = tabletTime.getMetadataValue(persistedTime);
      MasterMetadataUtil.updateTabletDataFile(getTabletServer().getContext(), extent, newDatafile,
          absMergeFile, dfv, time, filesInUseByScans, tabletServer.getClientAddressString(),
          tabletServer.getLock(), unusedWalLogs, lastLocation, flushId);
    }

  }

  TabletResourceManager getTabletResources() {
    return tabletResources;
  }

  DatafileManager getDatafileManager() {
    return datafileManager;
  }

  TabletMemory getTabletMemory() {
    return tabletMemory;
  }

  public long getAndUpdateTime() {
    return tabletTime.getAndUpdateTime();
  }

  public void flushComplete(long flushId) {
    lastLocation = null;
    dataSourceDeletions.incrementAndGet();
    tabletMemory.finishedMinC();
    lastFlushID = flushId;
    computeNumEntries();
  }

  public TServerInstance resetLastLocation() {
    TServerInstance result = lastLocation;
    lastLocation = null;
    return result;
  }

  public synchronized void addActiveScans(ScanDataSource scanDataSource) {
    activeScans.add(scanDataSource);
  }

  public int removeScan(ScanDataSource scanDataSource) {
    activeScans.remove(scanDataSource);
    return activeScans.size();
  }

  public synchronized void setLastCompactionID(Long compactionId) {
    if (compactionId != null)
      this.lastCompactID = compactionId;
  }

  public void minorCompactionWaitingToStart() {
    minorCompactionState = CompactionState.WAITING_TO_START;
  }

  public void minorCompactionStarted() {
    minorCompactionState = CompactionState.IN_PROGRESS;
  }

  public void minorCompactionComplete() {
    minorCompactionState = null;
  }

  public TabletStats getTabletStats() {
    return timer.getTabletStats();
  }

  public AtomicLong getScannedCounter() {
    return scannedCount;
  }

  private static String createTabletDirectory(ServerContext context, VolumeManager fs,
      TableId tableId, Text endRow) {
    String lowDirectory;

    UniqueNameAllocator namer = context.getUniqueNameAllocator();
    VolumeChooserEnvironment chooserEnv = new VolumeChooserEnvironmentImpl(tableId, endRow,
        context);
    String volume = fs.choose(chooserEnv, ServerConstants.getBaseUris(context))
        + Constants.HDFS_TABLES_DIR + Path.SEPARATOR;

    while (true) {
      try {
        if (endRow == null) {
          lowDirectory = Constants.DEFAULT_TABLET_LOCATION;
          Path lowDirectoryPath = new Path(volume + "/" + tableId + "/" + lowDirectory);
          if (fs.exists(lowDirectoryPath) || fs.mkdirs(lowDirectoryPath)) {
            FileSystem pathFs = fs.getVolumeByPath(lowDirectoryPath).getFileSystem();
            return lowDirectoryPath.makeQualified(pathFs.getUri(), pathFs.getWorkingDirectory())
                .toString();
          }
          log.warn("Failed to create {} for unknown reason", lowDirectoryPath);
        } else {
          lowDirectory = "/" + Constants.GENERATED_TABLET_DIRECTORY_PREFIX + namer.getNextName();
          Path lowDirectoryPath = new Path(volume + "/" + tableId + "/" + lowDirectory);
          if (fs.exists(lowDirectoryPath))
            throw new IllegalStateException("Attempting to create tablet dir for tableID " + tableId
                + " and dir exists when it should not: " + lowDirectoryPath);
          if (fs.mkdirs(lowDirectoryPath)) {
            FileSystem lowDirectoryFs = fs.getVolumeByPath(lowDirectoryPath).getFileSystem();
            return lowDirectoryPath
                .makeQualified(lowDirectoryFs.getUri(), lowDirectoryFs.getWorkingDirectory())
                .toString();
          }
        }
      } catch (IOException e) {
        log.warn("{}", e.getMessage(), e);
      }

      log.warn("Failed to create dir for tablet in table {} in volume {} will retry ...", tableId,
          volume);
      sleepUninterruptibly(3, TimeUnit.SECONDS);

    }
  }

  public Map<Long,List<FileRef>> getBulkIngestedFiles() {
    return new HashMap<>(bulkImported.asMap());
  }

  public void cleanupBulkLoadedFiles(Set<Long> tids) {
    for (Long tid : tids) {
      bulkImported.invalidate(tid);
    }
  }

}<|MERGE_RESOLUTION|>--- conflicted
+++ resolved
@@ -348,21 +348,12 @@
 
     // translate any volume changes
     VolumeManager fs = tabletServer.getFileSystem();
-<<<<<<< HEAD
-    boolean replicationEnabled = ReplicationConfigurationUtil.isEnabled(extent,
-        this.tableConfiguration);
-    TabletFiles tabletPaths = new TabletFiles(data.getDirectory(), data.getLogEntries(),
-        data.getDataFiles());
-    tabletPaths = VolumeUtil.updateTabletVolumes(tabletServer.getContext(), tabletServer.getLock(),
-        fs, extent, tabletPaths, replicationEnabled);
-=======
     boolean replicationEnabled =
         ReplicationConfigurationUtil.isEnabled(extent, this.tableConfiguration);
     TabletFiles tabletPaths =
-        new TabletFiles(data.getDirectory(), data.getLogEntris(), data.getDataFiles());
-    tabletPaths = VolumeUtil.updateTabletVolumes(tabletServer, tabletServer.getLock(), fs, extent,
-        tabletPaths, replicationEnabled);
->>>>>>> 0a9837f3
+        new TabletFiles(data.getDirectory(), data.getLogEntries(), data.getDataFiles());
+    tabletPaths = VolumeUtil.updateTabletVolumes(tabletServer.getContext(), tabletServer.getLock(),
+        fs, extent, tabletPaths, replicationEnabled);
 
     // deal with relative path for the directory
     Path locationPath;
@@ -1142,13 +1133,8 @@
       String zTablePath = Constants.ZROOT + "/" + tabletServer.getInstanceID() + Constants.ZTABLES
           + "/" + extent.getTableId() + Constants.ZTABLE_COMPACT_ID;
 
-<<<<<<< HEAD
-      String[] tokens = new String(context.getZooReaderWriter().getData(zTablePath, null), UTF_8)
-          .split(",");
-=======
       String[] tokens =
-          new String(ZooReaderWriter.getInstance().getData(zTablePath, null), UTF_8).split(",");
->>>>>>> 0a9837f3
+          new String(context.getZooReaderWriter().getData(zTablePath, null), UTF_8).split(",");
       long compactID = Long.parseLong(tokens[0]);
 
       UserCompactionConfig compactionConfig = new UserCompactionConfig();
@@ -1496,13 +1482,8 @@
     }
 
     try {
-<<<<<<< HEAD
-      Pair<List<LogEntry>,SortedMap<FileRef,DataFileValue>> fileLog = MetadataTableUtil
-          .getFileAndLogEntries(context, extent);
-=======
       Pair<List<LogEntry>,SortedMap<FileRef,DataFileValue>> fileLog =
-          MetadataTableUtil.getFileAndLogEntries(tabletServer, extent);
->>>>>>> 0a9837f3
+          MetadataTableUtil.getFileAndLogEntries(context, extent);
 
       if (fileLog.getFirst().size() != 0) {
         String msg = "Closed tablet " + extent + " has walog entries in " + MetadataTable.NAME + " "
@@ -1759,16 +1740,9 @@
     for (Entry<FileRef,DataFileValue> entry : allFiles.entrySet()) {
       FileRef file = entry.getKey();
       FileSystem ns = fs.getVolumeByPath(file.path()).getFileSystem();
-<<<<<<< HEAD
       try (FileSKVIterator openReader = fileFactory.newReaderBuilder()
           .forFile(file.path().toString(), ns, ns.getConf(), context.getCryptoService())
           .withTableConfiguration(this.getTableConfiguration()).seekToBeginning().build()) {
-=======
-      FileSKVIterator openReader =
-          fileFactory.newReaderBuilder().forFile(file.path().toString(), ns, ns.getConf())
-              .withTableConfiguration(this.getTableConfiguration()).seekToBeginning().build();
-      try {
->>>>>>> 0a9837f3
         Key first = openReader.getFirstKey();
         Key last = openReader.getLastKey();
         result.put(file, new Pair<>(first, last));
@@ -1850,8 +1824,8 @@
     if (strategy != null) {
       BlockCache sc = tabletResources.getTabletServerResourceManager().getSummaryCache();
       BlockCache ic = tabletResources.getTabletServerResourceManager().getIndexCache();
-      Cache<String,Long> fileLenCache = tabletResources.getTabletServerResourceManager()
-          .getFileLenCache();
+      Cache<String,Long> fileLenCache =
+          tabletResources.getTabletServerResourceManager().getFileLenCache();
       MajorCompactionRequest request = new MajorCompactionRequest(extent, reason,
           getTabletServer().getFileSystem(), tableConfiguration, sc, ic, fileLenCache, context);
       request.setFiles(getDatafileManager().getDatafileSizes());
@@ -1897,13 +1871,8 @@
         // enforce rules: files with keys outside our range need to be compacted
         inputFiles.addAll(findChopFiles(extent, firstAndLastKeys, allFiles.keySet()));
       } else {
-<<<<<<< HEAD
-        MajorCompactionRequest request = new MajorCompactionRequest(extent, reason,
-            tableConfiguration, context);
-=======
         MajorCompactionRequest request =
-            new MajorCompactionRequest(extent, reason, fs, tableConfiguration);
->>>>>>> 0a9837f3
+            new MajorCompactionRequest(extent, reason, tableConfiguration, context);
         request.setFiles(allFiles);
         plan = strategy.getCompactionPlan(request);
         if (plan != null) {
@@ -2000,15 +1969,9 @@
 
         Set<FileRef> smallestFiles = removeSmallest(filesToCompact, numToCompact);
 
-<<<<<<< HEAD
-        FileRef fileName = getNextMapFilename(
-            (filesToCompact.size() == 0 && !propogateDeletes) ? "A" : "C");
-        FileRef compactTmpName = new FileRef(fileName.path() + "_tmp");
-=======
         FileRef fileName =
             getNextMapFilename((filesToCompact.size() == 0 && !propogateDeletes) ? "A" : "C");
-        FileRef compactTmpName = new FileRef(fileName.path().toString() + "_tmp");
->>>>>>> 0a9837f3
+        FileRef compactTmpName = new FileRef(fileName.path() + "_tmp");
 
         AccumuloConfiguration tableConf = createTableConfiguration(tableConfiguration, plan);
 
@@ -2116,9 +2079,8 @@
       return smallestFiles;
     }
 
-<<<<<<< HEAD
-    PriorityQueue<Pair<FileRef,Long>> fileHeap = new PriorityQueue<>(filesToCompact.size(),
-        (o1, o2) -> {
+    PriorityQueue<Pair<FileRef,Long>> fileHeap =
+        new PriorityQueue<>(filesToCompact.size(), (o1, o2) -> {
           if (o1.getSecond().equals(o2.getSecond()))
             return o1.getFirst().compareTo(o2.getFirst());
           if (o1.getSecond() < o2.getSecond())
@@ -2127,23 +2089,6 @@
         });
 
     for (Entry<FileRef,DataFileValue> entry : filesToCompact.entrySet()) {
-=======
-    PriorityQueue<Pair<FileRef,Long>> fileHeap =
-        new PriorityQueue<>(filesToCompact.size(), new Comparator<Pair<FileRef,Long>>() {
-          @Override
-          public int compare(Pair<FileRef,Long> o1, Pair<FileRef,Long> o2) {
-            if (o1.getSecond() == o2.getSecond())
-              return o1.getFirst().compareTo(o2.getFirst());
-            if (o1.getSecond() < o2.getSecond())
-              return -1;
-            return 1;
-          }
-        });
-
-    for (Iterator<Entry<FileRef,DataFileValue>> iterator = filesToCompact.entrySet().iterator();
-        iterator.hasNext();) {
-      Entry<FileRef,DataFileValue> entry = iterator.next();
->>>>>>> 0a9837f3
       fileHeap.add(new Pair<>(entry.getKey(), entry.getValue().getSize()));
     }
 
@@ -2183,20 +2128,10 @@
       majorCompactionState = CompactionState.WAITING_TO_START;
     }
 
-<<<<<<< HEAD
-    double tracePercent = tabletServer.getConfiguration()
-        .getFraction(Property.TSERV_MAJC_TRACE_PERCENT);
+    double tracePercent =
+        tabletServer.getConfiguration().getFraction(Property.TSERV_MAJC_TRACE_PERCENT);
     ProbabilitySampler sampler = TraceUtil.probabilitySampler(tracePercent);
     try (TraceScope span = Trace.startSpan("majorCompaction", sampler)) {
-=======
-    Span span = null;
-
-    try {
-      double tracePercent =
-          tabletServer.getConfiguration().getFraction(Property.TSERV_MAJC_TRACE_PERCENT);
-      ProbabilitySampler sampler = new ProbabilitySampler(tracePercent);
-      span = Trace.on("majorCompaction", sampler);
->>>>>>> 0a9837f3
 
       majCStats = _majorCompact(reason);
       if (reason == MajorCompactionReason.CHOP) {
@@ -2326,14 +2261,8 @@
     // this info is used for optimization... it is ok if map files are missing
     // from the set... can still query and insert into the tablet while this
     // map file operation is happening
-<<<<<<< HEAD
-    Map<FileRef,FileUtil.FileInfo> firstAndLastRows = FileUtil.tryToGetFirstAndLastRows(context,
-        getDatafileManager().getFiles());
-=======
     Map<FileRef,FileUtil.FileInfo> firstAndLastRows =
-        FileUtil.tryToGetFirstAndLastRows(getTabletServer().getFileSystem(),
-            getTabletServer().getConfiguration(), getDatafileManager().getFiles());
->>>>>>> 0a9837f3
+        FileUtil.tryToGetFirstAndLastRows(context, getDatafileManager().getFiles());
 
     synchronized (this) {
       // java needs tuples ...
@@ -2346,17 +2275,10 @@
         splitPoint = findSplitRow(getDatafileManager().getFiles());
       else {
         Text tsp = new Text(sp);
-<<<<<<< HEAD
         splitPoint = new SplitRowSpec(
             FileUtil.estimatePercentageLTE(context, tabletDirectory, extent.getPrevEndRow(),
                 extent.getEndRow(), FileUtil.toPathStrings(getDatafileManager().getFiles()), tsp),
             tsp);
-=======
-        splitPoint =
-            new SplitRowSpec(FileUtil.estimatePercentageLTE(getTabletServer().getFileSystem(),
-                getTabletServer().getConfiguration(), extent.getPrevEndRow(), extent.getEndRow(),
-                FileUtil.toPathStrings(getDatafileManager().getFiles()), tsp), tsp);
->>>>>>> 0a9837f3
       }
 
       if (splitPoint == null || splitPoint.row == null) {
@@ -2374,13 +2296,8 @@
       KeyExtent low = new KeyExtent(extent.getTableId(), midRow, extent.getPrevEndRow());
       KeyExtent high = new KeyExtent(extent.getTableId(), extent.getEndRow(), midRow);
 
-<<<<<<< HEAD
       String lowDirectory = createTabletDirectory(context, getTabletServer().getFileSystem(),
           extent.getTableId(), midRow);
-=======
-      String lowDirectory =
-          createTabletDirectory(getTabletServer().getFileSystem(), extent.getTableId(), midRow);
->>>>>>> 0a9837f3
 
       // write new tablet information to MetadataTable
       SortedMap<FileRef,DataFileValue> lowDatafileSizes = new TreeMap<>();
@@ -2925,8 +2842,8 @@
     String lowDirectory;
 
     UniqueNameAllocator namer = context.getUniqueNameAllocator();
-    VolumeChooserEnvironment chooserEnv = new VolumeChooserEnvironmentImpl(tableId, endRow,
-        context);
+    VolumeChooserEnvironment chooserEnv =
+        new VolumeChooserEnvironmentImpl(tableId, endRow, context);
     String volume = fs.choose(chooserEnv, ServerConstants.getBaseUris(context))
         + Constants.HDFS_TABLES_DIR + Path.SEPARATOR;
 
