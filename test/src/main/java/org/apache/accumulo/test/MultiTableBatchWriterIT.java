--- conflicted
+++ resolved
@@ -107,15 +107,6 @@
       table2Expectations.put(Maps.immutableEntry("bar", "col1"), "val1");
 
       Map<Entry<String,String>,String> actual = new HashMap<>();
-<<<<<<< HEAD
-=======
-      for (Entry<Key,Value> entry : s) {
-        actual.put(Maps.immutableEntry(entry.getKey().getRow().toString(),
-            entry.getKey().getColumnFamily().toString()), entry.getValue().toString());
-      }
-
-      assertEquals("Differing results for " + table1, table1Expectations, actual);
->>>>>>> 851c2d13
 
       try (Scanner s = connector.createScanner(table1, new Authorizations())) {
         s.setRange(new Range());
@@ -123,10 +114,9 @@
           actual.put(Maps.immutableEntry(entry.getKey().getRow().toString(),
               entry.getKey().getColumnFamily().toString()), entry.getValue().toString());
         }
-        Assert.assertEquals("Differing results for " + table1, table1Expectations, actual);
-      }
-
-<<<<<<< HEAD
+        assertEquals("Differing results for " + table1, table1Expectations, actual);
+      }
+
       try (Scanner s = connector.createScanner(table2, new Authorizations())) {
         s.setRange(new Range());
         actual = new HashMap<>();
@@ -134,11 +124,8 @@
           actual.put(Maps.immutableEntry(entry.getKey().getRow().toString(),
               entry.getKey().getColumnFamily().toString()), entry.getValue().toString());
         }
-        Assert.assertEquals("Differing results for " + table2, table2Expectations, actual);
-      }
-=======
-      assertEquals("Differing results for " + table2, table2Expectations, actual);
->>>>>>> 851c2d13
+        assertEquals("Differing results for " + table2, table2Expectations, actual);
+      }
 
     } finally {
       if (null != mtbw) {
@@ -194,13 +181,8 @@
             actual.put(Maps.immutableEntry(entry.getKey().getRow().toString(),
                 entry.getKey().getColumnFamily().toString()), entry.getValue().toString());
           }
-          Assert.assertEquals("Differing results for " + table, expectations, actual);
-        }
-<<<<<<< HEAD
-=======
-
-        assertEquals("Differing results for " + table, expectations, actual);
->>>>>>> 851c2d13
+          assertEquals("Differing results for " + table, expectations, actual);
+        }
       }
     } finally {
       if (null != mtbw) {
@@ -276,13 +258,8 @@
             actual.put(Maps.immutableEntry(entry.getKey().getRow().toString(),
                 entry.getKey().getColumnFamily().toString()), entry.getValue().toString());
           }
-          Assert.assertEquals("Differing results for " + table, expectations, actual);
-        }
-<<<<<<< HEAD
-=======
-
-        assertEquals("Differing results for " + table, expectations, actual);
->>>>>>> 851c2d13
+          assertEquals("Differing results for " + table, expectations, actual);
+        }
       }
     } finally {
       if (null != mtbw) {
