/*
 * Licensed to the Apache Software Foundation (ASF) under one
 * or more contributor license agreements.  See the NOTICE file
 * distributed with this work for additional information
 * regarding copyright ownership.  The ASF licenses this file
 * to you under the Apache License, Version 2.0 (the
 * "License"); you may not use this file except in compliance
 * with the License.  You may obtain a copy of the License at
 *
 *   https://www.apache.org/licenses/LICENSE-2.0
 *
 * Unless required by applicable law or agreed to in writing,
 * software distributed under the License is distributed on an
 * "AS IS" BASIS, WITHOUT WARRANTIES OR CONDITIONS OF ANY
 * KIND, either express or implied.  See the License for the
 * specific language governing permissions and limitations
 * under the License.
 */
package org.apache.accumulo.tserver.metrics;

import static org.apache.accumulo.core.metrics.Metric.MAJC_QUEUED;
import static org.apache.accumulo.core.metrics.Metric.MAJC_RUNNING;

import java.util.Collection;
import java.util.HashMap;
import java.util.HashSet;
import java.util.List;
import java.util.Map;
import java.util.Set;
import java.util.concurrent.ScheduledExecutorService;
import java.util.concurrent.TimeUnit;
import java.util.concurrent.atomic.AtomicInteger;
import java.util.function.IntSupplier;
import java.util.function.Supplier;

import org.apache.accumulo.core.metrics.MetricsProducer;
import org.apache.accumulo.core.spi.compaction.CompactionExecutorId;
import org.apache.accumulo.core.util.threads.ThreadPools;
import org.apache.accumulo.tserver.compactions.CompactionManager.ExtCompMetric;

import com.google.common.collect.Sets;

import io.micrometer.core.instrument.MeterRegistry;
import io.micrometer.core.instrument.Tags;

public class CompactionExecutorsMetrics implements MetricsProducer {

  private volatile Supplier<Collection<ExtCompMetric>> externalMetricsSupplier;

  private volatile List<CeMetrics> ceMetricsList = List.of();
  private final Map<CompactionExecutorId,CeMetrics> ceMetricsMap = new HashMap<>();
  private final Map<CompactionExecutorId,ExMetrics> exCeMetricsMap = new HashMap<>();
  private MeterRegistry registry = null;

  // public so it can be closed by outside callers
  public class CeMetrics implements AutoCloseable {
    private final AtomicInteger queued;
    private final AtomicInteger running;

    private IntSupplier runningSupplier;
    private IntSupplier queuedSupplier;

    private CeMetrics(CompactionExecutorId ceid) {
      if (registry != null) {
        this.queued = registry.gauge(METRICS_MAJC_QUEUED, Tags.of("id", ceid.canonical()),
            new AtomicInteger(0));
        this.running = registry.gauge(METRICS_MAJC_RUNNING, Tags.of("id", ceid.canonical()),
            new AtomicInteger(0));
      } else {
        // these vars have no effect on metrics in this case - just avoids NPEs
        this.queued = new AtomicInteger(0);
        this.running = new AtomicInteger(0);
      }
    }

    @Override
    public void close() {
      runningSupplier = () -> 0;
      queuedSupplier = () -> 0;
      running.set(0);
      queued.set(0);
    }
  }

  private class ExMetrics {
    private final AtomicInteger queued;
    private final AtomicInteger running;

    private ExMetrics(CompactionExecutorId ceid) {
      if (registry != null) {
        this.queued = registry.gauge(METRICS_MAJC_QUEUED, Tags.of("id", ceid.canonical()),
            new AtomicInteger(0));
        this.running = registry.gauge(METRICS_MAJC_RUNNING, Tags.of("id", ceid.canonical()),
            new AtomicInteger(0));
      } else {
        // these vars have no effect on metrics in this case - just avoids NPEs
        this.queued = new AtomicInteger(0);
        this.running = new AtomicInteger(0);
      }
    }
  }

  public CompactionExecutorsMetrics() {
    ScheduledExecutorService scheduler = ThreadPools.getServerThreadPools()
        .createScheduledExecutorService(1, "compactionExecutorsMetricsPoller");
    Runtime.getRuntime().addShutdownHook(new Thread(scheduler::shutdownNow));
    long minimumRefreshDelay = TimeUnit.SECONDS.toMillis(5);
    ThreadPools.watchNonCriticalScheduledTask(scheduler.scheduleAtFixedRate(this::update,
        minimumRefreshDelay, minimumRefreshDelay, TimeUnit.MILLISECONDS));
  }

  public synchronized CeMetrics addExecutor(CompactionExecutorId ceid, IntSupplier runningSupplier,
      IntSupplier queuedSupplier) {

    synchronized (ceMetricsMap) {

<<<<<<< HEAD
      CeMetrics cem = ceMetricsMap.computeIfAbsent(ceid, id -> {
        CeMetrics m = new CeMetrics();
        if (registry != null) {
          m.queued = registry.gauge(MAJC_QUEUED.getName(), Tags.of("id", ceid.canonical()),
              new AtomicInteger(0));
          m.running = registry.gauge(MAJC_RUNNING.getName(), Tags.of("id", ceid.canonical()),
              new AtomicInteger(0));
        }
        return m;
      });
=======
      CeMetrics cem = ceMetricsMap.computeIfAbsent(ceid, id -> new CeMetrics(ceid));
>>>>>>> f297977b

      cem.runningSupplier = runningSupplier;
      cem.queuedSupplier = queuedSupplier;

      ceMetricsList = List.copyOf(ceMetricsMap.values());

      return cem;
    }

  }

  public void update() {

    if (externalMetricsSupplier != null) {

      Set<CompactionExecutorId> seenIds = new HashSet<>();

      synchronized (exCeMetricsMap) {
        externalMetricsSupplier.get().forEach(ecm -> {
          seenIds.add(ecm.ceid);

<<<<<<< HEAD
          ExMetrics exm = exCeMetricsMap.computeIfAbsent(ecm.ceid, id -> {
            ExMetrics m = new ExMetrics();
            if (registry != null) {
              m.queued = registry.gauge(MAJC_QUEUED.getName(), Tags.of("id", ecm.ceid.canonical()),
                  new AtomicInteger(0));
              m.running = registry.gauge(MAJC_RUNNING.getName(),
                  Tags.of("id", ecm.ceid.canonical()), new AtomicInteger(0));
            }
            return m;
          });
=======
          ExMetrics exm = exCeMetricsMap.computeIfAbsent(ecm.ceid, id -> new ExMetrics(ecm.ceid));
>>>>>>> f297977b

          exm.queued.set(ecm.queued);
          exm.running.set(ecm.running);

        });

        Sets.difference(exCeMetricsMap.keySet(), seenIds).forEach(unusedId -> {
          ExMetrics exm = exCeMetricsMap.get(unusedId);
          exm.queued.set(0);
          exm.running.set(0);
        });

      }
    }
    ceMetricsList.forEach(cem -> {
      cem.running.set(cem.runningSupplier.getAsInt());
      cem.queued.set(cem.queuedSupplier.getAsInt());
    });
  }

  public void setExternalMetricsSupplier(Supplier<Collection<ExtCompMetric>> ems) {
    this.externalMetricsSupplier = ems;
  }

  @Override
  public void registerMetrics(MeterRegistry registry) {
    // Meters are registered dynamically. Save off the reference to the
    // registry to use at that time.
    this.registry = registry;
  }

}<|MERGE_RESOLUTION|>--- conflicted
+++ resolved
@@ -62,9 +62,9 @@
 
     private CeMetrics(CompactionExecutorId ceid) {
       if (registry != null) {
-        this.queued = registry.gauge(METRICS_MAJC_QUEUED, Tags.of("id", ceid.canonical()),
+        this.queued = registry.gauge(MAJC_QUEUED.getName(), Tags.of("id", ceid.canonical()),
             new AtomicInteger(0));
-        this.running = registry.gauge(METRICS_MAJC_RUNNING, Tags.of("id", ceid.canonical()),
+        this.running = registry.gauge(MAJC_RUNNING.getName(), Tags.of("id", ceid.canonical()),
             new AtomicInteger(0));
       } else {
         // these vars have no effect on metrics in this case - just avoids NPEs
@@ -88,9 +88,9 @@
 
     private ExMetrics(CompactionExecutorId ceid) {
       if (registry != null) {
-        this.queued = registry.gauge(METRICS_MAJC_QUEUED, Tags.of("id", ceid.canonical()),
+        this.queued = registry.gauge(MAJC_QUEUED.getName(), Tags.of("id", ceid.canonical()),
             new AtomicInteger(0));
-        this.running = registry.gauge(METRICS_MAJC_RUNNING, Tags.of("id", ceid.canonical()),
+        this.running = registry.gauge(MAJC_RUNNING.getName(), Tags.of("id", ceid.canonical()),
             new AtomicInteger(0));
       } else {
         // these vars have no effect on metrics in this case - just avoids NPEs
@@ -114,20 +114,7 @@
 
     synchronized (ceMetricsMap) {
 
-<<<<<<< HEAD
-      CeMetrics cem = ceMetricsMap.computeIfAbsent(ceid, id -> {
-        CeMetrics m = new CeMetrics();
-        if (registry != null) {
-          m.queued = registry.gauge(MAJC_QUEUED.getName(), Tags.of("id", ceid.canonical()),
-              new AtomicInteger(0));
-          m.running = registry.gauge(MAJC_RUNNING.getName(), Tags.of("id", ceid.canonical()),
-              new AtomicInteger(0));
-        }
-        return m;
-      });
-=======
       CeMetrics cem = ceMetricsMap.computeIfAbsent(ceid, id -> new CeMetrics(ceid));
->>>>>>> f297977b
 
       cem.runningSupplier = runningSupplier;
       cem.queuedSupplier = queuedSupplier;
@@ -149,20 +136,7 @@
         externalMetricsSupplier.get().forEach(ecm -> {
           seenIds.add(ecm.ceid);
 
-<<<<<<< HEAD
-          ExMetrics exm = exCeMetricsMap.computeIfAbsent(ecm.ceid, id -> {
-            ExMetrics m = new ExMetrics();
-            if (registry != null) {
-              m.queued = registry.gauge(MAJC_QUEUED.getName(), Tags.of("id", ecm.ceid.canonical()),
-                  new AtomicInteger(0));
-              m.running = registry.gauge(MAJC_RUNNING.getName(),
-                  Tags.of("id", ecm.ceid.canonical()), new AtomicInteger(0));
-            }
-            return m;
-          });
-=======
           ExMetrics exm = exCeMetricsMap.computeIfAbsent(ecm.ceid, id -> new ExMetrics(ecm.ceid));
->>>>>>> f297977b
 
           exm.queued.set(ecm.queued);
           exm.running.set(ecm.running);
