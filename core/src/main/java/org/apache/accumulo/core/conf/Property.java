--- conflicted
+++ resolved
@@ -1541,17 +1541,6 @@
       RPC_BACKLOG, RPC_SSL_KEYSTORE_TYPE, RPC_SSL_TRUSTSTORE_TYPE, RPC_USE_JSSE,
       RPC_SSL_ENABLED_PROTOCOLS, RPC_SSL_CLIENT_PROTOCOL, RPC_SASL_QOP, RPC_MAX_MESSAGE_SIZE,
 
-<<<<<<< HEAD
-      // max message options
-      RPC_MAX_MESSAGE_SIZE,
-
-      // compaction coordiantor properties
-      MANAGER_COMPACTION_SERVICE_PRIORITY_QUEUE_SIZE,
-
-      // block cache options
-      GENERAL_CACHE_MANAGER_IMPL, TSERV_DATACACHE_SIZE, TSERV_INDEXCACHE_SIZE,
-      TSERV_SUMMARYCACHE_SIZE, SSERV_DATACACHE_SIZE, SSERV_INDEXCACHE_SIZE, SSERV_SUMMARYCACHE_SIZE,
-=======
       // INSTANCE options
       INSTANCE_ZK_HOST, INSTANCE_ZK_TIMEOUT, INSTANCE_SECRET, INSTANCE_SECURITY_AUTHENTICATOR,
       INSTANCE_SECURITY_AUTHORIZOR, INSTANCE_SECURITY_PERMISSION_HANDLER, INSTANCE_RPC_SSL_ENABLED,
@@ -1563,49 +1552,35 @@
       GENERAL_IDLE_PROCESS_INTERVAL, GENERAL_MICROMETER_ENABLED,
       GENERAL_MICROMETER_JVM_METRICS_ENABLED, GENERAL_MICROMETER_LOG_METRICS,
       GENERAL_MICROMETER_FACTORY, GENERAL_SERVER_LOCK_VERIFICATION_INTERVAL,
-      GENERAL_MAX_MESSAGE_SIZE, GENERAL_CACHE_MANAGER_IMPL,
->>>>>>> ed40b628
+      GENERAL_CACHE_MANAGER_IMPL, GENERAL_MICROMETER_CACHE_METRICS_ENABLED,
+      GENERAL_LOW_MEM_DETECTOR_INTERVAL,
 
       // MANAGER options
       MANAGER_TABLET_BALANCER, MANAGER_THREADCHECK, MANAGER_FATE_METRICS_MIN_UPDATE_INTERVAL,
-      MANAGER_REPLICATION_SCAN_INTERVAL, MANAGER_REPLICATION_COORDINATOR_PORT,
-      MANAGER_REPLICATION_COORDINATOR_MINTHREADS, MANAGER_REPLICATION_COORDINATOR_THREADCHECK,
       MANAGER_METADATA_SUSPENDABLE, MANAGER_STARTUP_TSERVER_AVAIL_MIN_COUNT,
       MANAGER_STARTUP_TSERVER_AVAIL_MAX_WAIT, MANAGER_CLIENTPORT, MANAGER_MINTHREADS,
       MANAGER_MINTHREADS_TIMEOUT, MANAGER_RECOVERY_WAL_EXISTENCE_CACHE_TIME,
+      MANAGER_COMPACTION_SERVICE_PRIORITY_QUEUE_SIZE, MANAGER_TABLET_REFRESH_MINTHREADS,
+      MANAGER_TABLET_REFRESH_MAXTHREADS, MANAGER_TABLET_MERGEABILITY_INTERVAL,
+      MANAGER_FATE_CONDITIONAL_WRITER_THREADS_MAX,
 
       // SSERV options
       SSERV_CACHED_TABLET_METADATA_REFRESH_PERCENT, SSERV_THREADCHECK, SSERV_CLIENTPORT,
       SSERV_PORTSEARCH, SSERV_DATACACHE_SIZE, SSERV_INDEXCACHE_SIZE, SSERV_SUMMARYCACHE_SIZE,
       SSERV_DEFAULT_BLOCKSIZE, SSERV_SCAN_REFERENCE_EXPIRATION_TIME,
       SSERV_CACHED_TABLET_METADATA_EXPIRATION, SSERV_MINTHREADS, SSERV_MINTHREADS_TIMEOUT,
-
-<<<<<<< HEAD
-      // thread options
-      TSERV_MINTHREADS, TSERV_MINTHREADS_TIMEOUT, SSERV_MINTHREADS, SSERV_MINTHREADS_TIMEOUT,
-      MANAGER_MINTHREADS, MANAGER_MINTHREADS_TIMEOUT, COMPACTOR_MINTHREADS,
-      COMPACTOR_MINTHREADS_TIMEOUT,
-
-      // others
-      TSERV_NATIVEMAP_ENABLED, TSERV_MAXMEM, TSERV_SCAN_MAX_OPENFILES,
-      MANAGER_RECOVERY_WAL_EXISTENCE_CACHE_TIME);
-=======
+      SSERV_WAL_SORT_MAX_CONCURRENT, SSERV_GROUP_NAME,
+
       // TSERV options
-      TSERV_TOTAL_MUTATION_QUEUE_MAX, TSERV_WAL_MAX_SIZE, TSERV_WALOG_MAX_SIZE, TSERV_WAL_MAX_AGE,
-      TSERV_WALOG_MAX_AGE, TSERV_WAL_TOLERATED_CREATION_FAILURES,
-      TSERV_WALOG_TOLERATED_CREATION_FAILURES, TSERV_WAL_TOLERATED_WAIT_INCREMENT,
-      TSERV_WALOG_TOLERATED_WAIT_INCREMENT, TSERV_WAL_TOLERATED_MAXIMUM_WAIT_DURATION,
-      TSERV_WALOG_TOLERATED_MAXIMUM_WAIT_DURATION, TSERV_MAX_IDLE, TSERV_SESSION_MAXIDLE,
-      TSERV_SCAN_RESULTS_MAX_TIMEOUT, TSERV_MAJC_DELAY, TSERV_COMPACTION_SERVICE_DEFAULT_MAX_OPEN,
-      TSERV_MAJC_THREAD_MAXOPEN, TSERV_MAJC_MAXCONCURRENT, TSERV_MAJC_THROUGHPUT,
-      TSERV_MINC_MAXCONCURRENT, TSERV_MONITOR_FS, TSERV_HEALTH_CHECK_FREQ, TSERV_THREADCHECK,
+      TSERV_TOTAL_MUTATION_QUEUE_MAX, TSERV_WAL_MAX_SIZE, TSERV_WAL_MAX_AGE,
+      TSERV_WAL_TOLERATED_CREATION_FAILURES, TSERV_WAL_TOLERATED_WAIT_INCREMENT,
+      TSERV_WAL_TOLERATED_MAXIMUM_WAIT_DURATION, TSERV_MAX_IDLE, TSERV_SESSION_MAXIDLE,
+      TSERV_SCAN_RESULTS_MAX_TIMEOUT, TSERV_MINC_MAXCONCURRENT, TSERV_THREADCHECK,
       TSERV_LOG_BUSY_TABLETS_COUNT, TSERV_LOG_BUSY_TABLETS_INTERVAL, TSERV_WAL_SORT_MAX_CONCURRENT,
-      TSERV_RECOVERY_MAX_CONCURRENT, TSERV_WORKQ_THREADS, TSERV_SLOW_FILEPERMIT_MILLIS,
-      TSERV_READ_AHEAD_MAXCONCURRENT, TSERV_METADATA_READ_AHEAD_MAXCONCURRENT, TSERV_WAL_BLOCKSIZE,
-      TSERV_CLIENTPORT, TSERV_PORTSEARCH, TSERV_MAX_MESSAGE_SIZE, TSERV_CACHE_MANAGER_IMPL,
+      TSERV_SLOW_FILEPERMIT_MILLIS, TSERV_WAL_BLOCKSIZE, TSERV_CLIENTPORT, TSERV_PORTSEARCH,
       TSERV_DATACACHE_SIZE, TSERV_INDEXCACHE_SIZE, TSERV_SUMMARYCACHE_SIZE, TSERV_DEFAULT_BLOCKSIZE,
       TSERV_MINTHREADS, TSERV_MINTHREADS_TIMEOUT, TSERV_NATIVEMAP_ENABLED, TSERV_MAXMEM,
-      TSERV_SCAN_MAX_OPENFILES,
+      TSERV_SCAN_MAX_OPENFILES, TSERV_ONDEMAND_UNLOADER_INTERVAL, TSERV_GROUP_NAME,
 
       // GC options
       GC_CANDIDATE_BATCH_SIZE, GC_CYCLE_START, GC_PORT,
@@ -1614,22 +1589,17 @@
       MONITOR_PORT, MONITOR_SSL_KEYSTORETYPE, MONITOR_SSL_TRUSTSTORETYPE,
       MONITOR_SSL_INCLUDE_PROTOCOLS, MONITOR_LOCK_CHECK_INTERVAL,
 
-      // REPLICATION options
-      REPLICATION_RECEIPT_SERVICE_PORT, REPLICATION_MIN_THREADS, REPLICATION_THREADCHECK,
-      REPLICATION_DRIVER_DELAY, REPLICATION_WORK_PROCESSOR_DELAY, REPLICATION_WORK_PROCESSOR_PERIOD,
-
       // COMPACTOR options
       COMPACTOR_CANCEL_CHECK_INTERVAL, COMPACTOR_CLIENTPORT, COMPACTOR_THREADCHECK,
       COMPACTOR_PORTSEARCH, COMPACTOR_MINTHREADS, COMPACTOR_MINTHREADS_TIMEOUT,
+      COMPACTOR_GROUP_NAME,
 
       // COMPACTION_COORDINATOR options
-      COMPACTION_COORDINATOR_THRIFTCLIENT_PORTSEARCH, COMPACTION_COORDINATOR_CLIENTPORT,
-      COMPACTION_COORDINATOR_THREADCHECK, COMPACTION_COORDINATOR_DEAD_COMPACTOR_CHECK_INTERVAL,
-      COMPACTION_COORDINATOR_FINALIZER_COMPLETION_CHECK_INTERVAL, COMPACTION_COORDINATOR_MINTHREADS,
-      COMPACTION_COORDINATOR_MINTHREADS_TIMEOUT,
-      COMPACTION_COORDINATOR_FINALIZER_TSERVER_NOTIFIER_MAXTHREADS,
-      COMPACTION_COORDINATOR_SUMMARIES_MAXTHREADS, COMPACTION_COORDINATOR_FINALIZER_QUEUE_SIZE));
->>>>>>> ed40b628
+      COMPACTION_COORDINATOR_DEAD_COMPACTOR_CHECK_INTERVAL,
+
+      // COMPACTION_SERVICE options
+      COMPACTION_SERVICE_DEFAULT_PLANNER, COMPACTION_SERVICE_DEFAULT_MAX_OPEN,
+      COMPACTION_SERVICE_DEFAULT_GROUPS));
 
   /**
    * Checks if the given property may be changed via Zookeeper, but not recognized until the restart
