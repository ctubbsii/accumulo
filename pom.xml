--- conflicted
+++ resolved
@@ -1399,7 +1399,29 @@
       </properties>
     </profile>
     <profile>
-<<<<<<< HEAD
+      <id>jdk8</id>
+      <activation>
+        <jdk>[1.8,1.9)</jdk>
+      </activation>
+      <build>
+        <pluginManagement>
+          <plugins>
+            <plugin>
+              <groupId>org.apache.maven.plugins</groupId>
+              <artifactId>maven-javadoc-plugin</artifactId>
+              <configuration>
+                <encoding>${project.reporting.outputEncoding}</encoding>
+                <quiet>true</quiet>
+                <javadocVersion>1.8</javadocVersion>
+                <additionalJOption>-J-Xmx512m</additionalJOption>
+                <additionalparam>-Xdoclint:all,-Xdoclint:-missing</additionalparam>
+              </configuration>
+            </plugin>
+          </plugins>
+        </pluginManagement>
+      </build>
+    </profile>
+    <profile>
       <id>performanceTests</id>
       <build>
         <pluginManagement>
@@ -1421,25 +1443,6 @@
                   </configuration>
                 </execution>
               </executions>
-=======
-      <id>jdk8</id>
-      <activation>
-        <jdk>[1.8,1.9)</jdk>
-      </activation>
-      <build>
-        <pluginManagement>
-          <plugins>
-            <plugin>
-              <groupId>org.apache.maven.plugins</groupId>
-              <artifactId>maven-javadoc-plugin</artifactId>
-              <configuration>
-                <encoding>${project.reporting.outputEncoding}</encoding>
-                <quiet>true</quiet>
-                <javadocVersion>1.8</javadocVersion>
-                <additionalJOption>-J-Xmx512m</additionalJOption>
-                <additionalparam>-Xdoclint:all,-Xdoclint:-missing</additionalparam>
-              </configuration>
->>>>>>> 0ccba14f
             </plugin>
           </plugins>
         </pluginManagement>
