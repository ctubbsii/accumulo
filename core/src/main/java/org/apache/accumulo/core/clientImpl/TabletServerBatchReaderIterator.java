/*
 * Licensed to the Apache Software Foundation (ASF) under one
 * or more contributor license agreements.  See the NOTICE file
 * distributed with this work for additional information
 * regarding copyright ownership.  The ASF licenses this file
 * to you under the Apache License, Version 2.0 (the
 * "License"); you may not use this file except in compliance
 * with the License.  You may obtain a copy of the License at
 *
 *   https://www.apache.org/licenses/LICENSE-2.0
 *
 * Unless required by applicable law or agreed to in writing,
 * software distributed under the License is distributed on an
 * "AS IS" BASIS, WITHOUT WARRANTIES OR CONDITIONS OF ANY
 * KIND, either express or implied.  See the License for the
 * specific language governing permissions and limitations
 * under the License.
 */
package org.apache.accumulo.core.clientImpl;

import static java.util.concurrent.TimeUnit.MILLISECONDS;
import static java.util.concurrent.TimeUnit.MINUTES;
import static java.util.concurrent.TimeUnit.SECONDS;

import java.io.IOException;
import java.time.Duration;
import java.util.AbstractMap.SimpleImmutableEntry;
import java.util.ArrayList;
import java.util.Collection;
import java.util.Collections;
import java.util.HashMap;
import java.util.HashSet;
import java.util.Iterator;
import java.util.List;
import java.util.ListIterator;
import java.util.Map;
import java.util.Map.Entry;
import java.util.NoSuchElementException;
import java.util.Optional;
import java.util.Set;
import java.util.concurrent.ArrayBlockingQueue;
import java.util.concurrent.ExecutorService;
import java.util.concurrent.Semaphore;
import java.util.concurrent.atomic.AtomicLong;
import java.util.function.Supplier;
import java.util.stream.Collectors;

import org.apache.accumulo.core.client.AccumuloException;
import org.apache.accumulo.core.client.AccumuloSecurityException;
import org.apache.accumulo.core.client.InvalidTabletHostingRequestException;
import org.apache.accumulo.core.client.SampleNotPresentException;
import org.apache.accumulo.core.client.ScannerBase.ConsistencyLevel;
import org.apache.accumulo.core.client.TableDeletedException;
import org.apache.accumulo.core.client.TableNotFoundException;
import org.apache.accumulo.core.client.TimedOutException;
import org.apache.accumulo.core.clientImpl.ClientTabletCache.LocationNeed;
import org.apache.accumulo.core.clientImpl.thrift.ThriftSecurityException;
import org.apache.accumulo.core.data.Column;
import org.apache.accumulo.core.data.Key;
import org.apache.accumulo.core.data.Range;
import org.apache.accumulo.core.data.TableId;
import org.apache.accumulo.core.data.TabletId;
import org.apache.accumulo.core.data.Value;
import org.apache.accumulo.core.dataImpl.KeyExtent;
import org.apache.accumulo.core.dataImpl.TabletIdImpl;
import org.apache.accumulo.core.dataImpl.thrift.InitialMultiScan;
import org.apache.accumulo.core.dataImpl.thrift.MultiScanResult;
import org.apache.accumulo.core.dataImpl.thrift.TKeyExtent;
import org.apache.accumulo.core.dataImpl.thrift.TKeyValue;
import org.apache.accumulo.core.dataImpl.thrift.TRange;
import org.apache.accumulo.core.rpc.ThriftUtil;
import org.apache.accumulo.core.rpc.clients.ThriftClientTypes;
import org.apache.accumulo.core.sample.impl.SamplerConfigurationImpl;
import org.apache.accumulo.core.security.Authorizations;
import org.apache.accumulo.core.spi.scan.ScanServerAttempt;
import org.apache.accumulo.core.spi.scan.ScanServerSelections;
import org.apache.accumulo.core.spi.scan.ScanServerSelector;
import org.apache.accumulo.core.tabletscan.thrift.ScanServerBusyException;
import org.apache.accumulo.core.tabletscan.thrift.TSampleNotPresentException;
import org.apache.accumulo.core.tabletscan.thrift.TabletScanClientService;
import org.apache.accumulo.core.tabletserver.thrift.NoSuchScanIDException;
import org.apache.accumulo.core.trace.TraceUtil;
import org.apache.accumulo.core.util.ByteBufferUtil;
import org.apache.accumulo.core.util.OpTimer;
import org.apache.accumulo.core.util.Retry;
import org.apache.thrift.TApplicationException;
import org.apache.thrift.TException;
import org.apache.thrift.transport.TTransportException;
import org.slf4j.Logger;
import org.slf4j.LoggerFactory;

import com.google.common.net.HostAndPort;

public class TabletServerBatchReaderIterator implements Iterator<Entry<Key,Value>> {

  private static final Logger log = LoggerFactory.getLogger(TabletServerBatchReaderIterator.class);

  private final ClientContext context;
  private final TableId tableId;
  private final String tableName;
  private Authorizations authorizations = Authorizations.EMPTY;
  private final int numThreads;
  private final ExecutorService queryThreadPool;
  private final ScannerOptions options;

  private ArrayBlockingQueue<List<Entry<Key,Value>>> resultsQueue;
  private Iterator<Entry<Key,Value>> batchIterator;
  private List<Entry<Key,Value>> batch;
  private static final List<Entry<Key,Value>> LAST_BATCH = new ArrayList<>();
  private final Object nextLock = new Object();

  private long failSleepTime = 100;

  private volatile Throwable fatalException = null;

  private Map<String,TimeoutTracker> timeoutTrackers;
  private Set<String> timedoutServers;
  private final long retryTimeout;

  private ClientTabletCache locator;

  private ScanServerAttemptsImpl scanAttempts = new ScanServerAttemptsImpl();

  public interface ResultReceiver {
    void receive(List<Entry<Key,Value>> entries);
  }

  public TabletServerBatchReaderIterator(ClientContext context, TableId tableId, String tableName,
      Authorizations authorizations, ArrayList<Range> ranges, int numThreads,
      ExecutorService queryThreadPool, ScannerOptions scannerOptions, long retryTimeout) {

    this.context = context;
    this.tableId = tableId;
    this.tableName = tableName;
    this.authorizations = authorizations;
    this.numThreads = numThreads;
    this.queryThreadPool = queryThreadPool;
    this.options = new ScannerOptions(scannerOptions);
    resultsQueue = new ArrayBlockingQueue<>(numThreads);

    this.locator = new TimeoutClientTabletCache(retryTimeout, context, tableId);

    timeoutTrackers = Collections.synchronizedMap(new HashMap<>());
    timedoutServers = Collections.synchronizedSet(new HashSet<>());
    this.retryTimeout = retryTimeout;

    if (!options.fetchedColumns.isEmpty()) {
      ArrayList<Range> ranges2 = new ArrayList<>(ranges.size());
      for (Range range : ranges) {
        ranges2.add(range.bound(options.fetchedColumns.first(), options.fetchedColumns.last()));
      }

      ranges = ranges2;
    }

    ResultReceiver rr = entries -> {
      try {
        resultsQueue.put(entries);
      } catch (InterruptedException e) {
        if (TabletServerBatchReaderIterator.this.queryThreadPool.isShutdown()) {
          log.debug("Failed to add Batch Scan result", e);
        } else {
          log.warn("Failed to add Batch Scan result", e);
        }
        fatalException = e;
        throw new RuntimeException(e);

      }
    };

    try {
      lookup(ranges, rr);
    } catch (RuntimeException re) {
      throw re;
    } catch (Exception e) {
      throw new RuntimeException("Failed to create iterator", e);
    }
  }

  @Override
  public boolean hasNext() {
    synchronized (nextLock) {
      if (batch == LAST_BATCH) {
        return false;
      }

      if (batch != null && batchIterator.hasNext()) {
        return true;
      }

      // don't have one cached, try to cache one and return success
      try {
        batch = null;
        while (batch == null && fatalException == null && !queryThreadPool.isShutdown()) {
          batch = resultsQueue.poll(1, SECONDS);
        }

        if (fatalException != null) {
          if (fatalException instanceof RuntimeException) {
            throw (RuntimeException) fatalException;
          } else {
            throw new RuntimeException(fatalException);
          }
        }

        if (queryThreadPool.isShutdown()) {
          String shortMsg =
              "The BatchScanner was unexpectedly closed while this Iterator was still in use.";
          log.error("{} Ensure that a reference to the BatchScanner is retained"
              + " so that it can be closed when this Iterator is exhausted. Not"
              + " retaining a reference to the BatchScanner guarantees that you are"
              + " leaking threads in your client JVM.", shortMsg);
          throw new RuntimeException(shortMsg + " Ensure proper handling of the BatchScanner.");
        }

        batchIterator = batch.iterator();
        return batch != LAST_BATCH;
      } catch (InterruptedException e) {
        throw new RuntimeException(e);
      }
    }
  }

  @Override
  public Entry<Key,Value> next() {
    // if there's one waiting, or hasNext() can get one, return it
    synchronized (nextLock) {
      if (hasNext()) {
        return batchIterator.next();
      } else {
        throw new NoSuchElementException();
      }
    }
  }

  @Override
  public void remove() {
    throw new UnsupportedOperationException();
  }

  private synchronized void lookup(List<Range> ranges, ResultReceiver receiver)
      throws AccumuloException, AccumuloSecurityException, TableNotFoundException,
      InvalidTabletHostingRequestException {
    List<Column> columns = new ArrayList<>(options.fetchedColumns);
    ranges = Range.mergeOverlapping(ranges);

    Map<String,Map<KeyExtent,List<Range>>> binnedRanges = new HashMap<>();

    var ssd = binRanges(locator, ranges, binnedRanges);

    doLookups(binnedRanges, receiver, columns, ssd);
  }

  private ScanServerData binRanges(ClientTabletCache clientTabletCache, List<Range> ranges,
      Map<String,Map<KeyExtent,List<Range>>> binnedRanges) throws AccumuloException,
      AccumuloSecurityException, TableNotFoundException, InvalidTabletHostingRequestException {

    int lastFailureSize = Integer.MAX_VALUE;

<<<<<<< HEAD
    ScanServerData ssd;

    long startTime = System.currentTimeMillis();
=======
    Retry retry = Retry.builder().infiniteRetries().retryAfter(100, MILLISECONDS)
        .incrementBy(100, MILLISECONDS).maxWait(10, SECONDS).backOffFactor(1.07)
        .logInterval(1, MINUTES).createFactory().createRetry();
>>>>>>> afe56546

    while (true) {

      binnedRanges.clear();

      List<Range> failures;

      if (options.getConsistencyLevel().equals(ConsistencyLevel.IMMEDIATE)) {
        failures = clientTabletCache.binRanges(context, ranges, binnedRanges);
        ssd = new ScanServerData();
      } else if (options.getConsistencyLevel().equals(ConsistencyLevel.EVENTUAL)) {
        ssd = binRangesForScanServers(clientTabletCache, ranges, binnedRanges, startTime);
        failures = ssd.failures;
      } else {
        throw new IllegalStateException();
      }

      if (failures.isEmpty()) {
        break;
      } else {
        // tried to only do table state checks when failures.size() == ranges.size(), however this
        // did
        // not work because nothing ever invalidated entries in the tabletLocator cache... so even
        // though
        // the table was deleted the tablet locator entries for the deleted table were not
        // cleared... so
        // need to always do the check when failures occur
        if (failures.size() >= lastFailureSize) {
          context.requireNotDeleted(tableId);
          context.requireNotOffline(tableId, tableName);
        }
        lastFailureSize = failures.size();

        if (log.isTraceEnabled()) {
          log.trace("Failed to bin {} ranges, tablet locations were null, retrying in 100ms",
              failures.size());
        }

        if (System.currentTimeMillis() - startTime > retryTimeout) {
          // TODO exception used for timeout is inconsistent
          throw new TimedOutException(
              "Failed to find servers to process scans before timeout was exceeded.");
        }

        try {
          retry.waitForNextAttempt(log, "binRanges retry failures");
        } catch (InterruptedException e) {
          throw new RuntimeException(e);
        }

      }

    }

    // truncate the ranges to within the tablets... this makes it easier to know what work
    // needs to be redone when failures occurs and tablets have merged or split
    Map<String,Map<KeyExtent,List<Range>>> binnedRanges2 = new HashMap<>();
    for (Entry<String,Map<KeyExtent,List<Range>>> entry : binnedRanges.entrySet()) {
      Map<KeyExtent,List<Range>> tabletMap = new HashMap<>();
      binnedRanges2.put(entry.getKey(), tabletMap);
      for (Entry<KeyExtent,List<Range>> tabletRanges : entry.getValue().entrySet()) {
        Range tabletRange = tabletRanges.getKey().toDataRange();
        List<Range> clippedRanges = new ArrayList<>();
        tabletMap.put(tabletRanges.getKey(), clippedRanges);
        for (Range range : tabletRanges.getValue()) {
          clippedRanges.add(tabletRange.clip(range));
        }
      }
    }

    binnedRanges.clear();
    binnedRanges.putAll(binnedRanges2);

    return ssd;
  }

  private void processFailures(Map<KeyExtent,List<Range>> failures, ResultReceiver receiver,
      List<Column> columns, Duration scanServerSelectorDelay) throws AccumuloException,
      AccumuloSecurityException, TableNotFoundException, InvalidTabletHostingRequestException {
    if (log.isTraceEnabled()) {
      log.trace("Failed to execute multiscans against {} tablets, retrying...", failures.size());
    }

    try {
      if (scanServerSelectorDelay != null) {
        Thread.sleep(scanServerSelectorDelay.toMillis());
      } else {
        Thread.sleep(failSleepTime);
      }
    } catch (InterruptedException e) {
      Thread.currentThread().interrupt();

      // We were interrupted (close called on batchscanner) just exit
      log.debug("Exiting failure processing on interrupt");
      return;
    }

    failSleepTime = Math.min(5000, failSleepTime * 2);

    Map<String,Map<KeyExtent,List<Range>>> binnedRanges = new HashMap<>();
    List<Range> allRanges = new ArrayList<>();

    for (List<Range> ranges : failures.values()) {
      allRanges.addAll(ranges);
    }

    // since the first call to binRanges clipped the ranges to within a tablet, we should not get
    // only
    // bin to the set of failed tablets

    var ssd = binRanges(locator, allRanges, binnedRanges);

    doLookups(binnedRanges, receiver, columns, ssd);
  }

  private String getTableInfo() {
    return context.getPrintableTableInfoFromId(tableId);
  }

  private class QueryTask implements Runnable {

    private String tsLocation;
    private Map<KeyExtent,List<Range>> tabletsRanges;
    private ResultReceiver receiver;
    private Semaphore semaphore = null;
    private final Map<KeyExtent,List<Range>> failures;
    private List<Column> columns;
    private int semaphoreSize;
    private final long busyTimeout;
    private final ScanServerAttemptReporter reporter;
    private final Duration scanServerSelectorDelay;

    QueryTask(String tsLocation, Map<KeyExtent,List<Range>> tabletsRanges,
        Map<KeyExtent,List<Range>> failures, ResultReceiver receiver, List<Column> columns,
        long busyTimeout, ScanServerAttemptReporter reporter, Duration scanServerSelectorDelay) {
      this.tsLocation = tsLocation;
      this.tabletsRanges = tabletsRanges;
      this.receiver = receiver;
      this.columns = columns;
      this.failures = failures;
      this.busyTimeout = busyTimeout;
      this.reporter = reporter;
      this.scanServerSelectorDelay = scanServerSelectorDelay;
    }

    void setSemaphore(Semaphore semaphore, int semaphoreSize) {
      this.semaphore = semaphore;
      this.semaphoreSize = semaphoreSize;
    }

    @Override
    public void run() {
      String threadName = Thread.currentThread().getName();
      Thread.currentThread()
          .setName(threadName + " looking up " + tabletsRanges.size() + " ranges at " + tsLocation);
      log.debug("looking up {} ranges at {}", tabletsRanges.size(), tsLocation);
      Map<KeyExtent,List<Range>> unscanned = new HashMap<>();
      Map<KeyExtent,List<Range>> tsFailures = new HashMap<>();
      try {
        TimeoutTracker timeoutTracker = timeoutTrackers.get(tsLocation);
        if (timeoutTracker == null) {
          timeoutTracker = new TimeoutTracker(tsLocation, timedoutServers, retryTimeout);
          timeoutTrackers.put(tsLocation, timeoutTracker);
        }
        doLookup(context, tsLocation, tabletsRanges, tsFailures, unscanned, receiver, columns,
            options, authorizations, timeoutTracker, busyTimeout);

        if (!tsFailures.isEmpty()) {
          locator.invalidateCache(tsFailures.keySet());
          synchronized (failures) {
            failures.putAll(tsFailures);
          }
        }

      } catch (IOException e) {
        if (!TabletServerBatchReaderIterator.this.queryThreadPool.isShutdown()) {
          synchronized (failures) {
            failures.putAll(tsFailures);
            failures.putAll(unscanned);
          }

          locator.invalidateCache(context, tsLocation);
        }
        log.debug("IOException thrown", e);

        ScanServerAttempt.Result result = ScanServerAttempt.Result.ERROR;
        if (e.getCause() instanceof ScanServerBusyException) {
          result = ScanServerAttempt.Result.BUSY;
        }
        reporter.report(result);
      } catch (AccumuloSecurityException e) {
        e.setTableInfo(getTableInfo());
        log.debug("AccumuloSecurityException thrown", e);

        context.clearTableListCache();
        if (context.tableNodeExists(tableId)) {
          fatalException = e;
        } else {
          fatalException = new TableDeletedException(tableId.canonical());
        }
      } catch (SampleNotPresentException e) {
        fatalException = e;
      } catch (Exception t) {
        if (queryThreadPool.isShutdown()) {
          log.debug("Caught exception, but queryThreadPool is shutdown", t);
        } else {
          log.warn("Caught exception, but queryThreadPool is not shutdown", t);
        }
        fatalException = t;
      } catch (Throwable t) {
        fatalException = t;
        throw t; // let uncaught exception handler deal with the Error
      } finally {
        semaphore.release();
        Thread.currentThread().setName(threadName);
        if (semaphore.tryAcquire(semaphoreSize)) {
          // finished processing all queries
          if (fatalException == null && !failures.isEmpty()) {
            // there were some failures
            try {
              processFailures(failures, receiver, columns, scanServerSelectorDelay);
            } catch (InvalidTabletHostingRequestException | TableNotFoundException
                | AccumuloException e) {
              log.debug("{}", e.getMessage(), e);
              fatalException = e;
            } catch (AccumuloSecurityException e) {
              e.setTableInfo(getTableInfo());
              log.debug("{}", e.getMessage(), e);
              fatalException = e;
            } catch (Exception t) {
              log.debug("{}", t.getMessage(), t);
              fatalException = t;
            }

            if (fatalException != null) {
              // we are finished with this batch query
              if (!resultsQueue.offer(LAST_BATCH)) {
                log.debug(
                    "Could not add to result queue after seeing fatalException in processFailures",
                    fatalException);
              }
            }
          } else {
            // we are finished with this batch query
            if (fatalException != null) {
              if (!resultsQueue.offer(LAST_BATCH)) {
                log.debug("Could not add to result queue after seeing fatalException",
                    fatalException);
              }
            } else {
              try {
                resultsQueue.put(LAST_BATCH);
              } catch (InterruptedException e) {
                fatalException = e;
                if (!resultsQueue.offer(LAST_BATCH)) {
                  log.debug("Could not add to result queue after seeing fatalException",
                      fatalException);
                }
              }
            }
          }
        }
      }
    }

  }

  private void doLookups(Map<String,Map<KeyExtent,List<Range>>> binnedRanges,
      final ResultReceiver receiver, List<Column> columns, ScanServerData ssd) {

    int maxTabletsPerRequest = Integer.MAX_VALUE;

    if (options.getConsistencyLevel().equals(ConsistencyLevel.IMMEDIATE)) {
      // when there are lots of threads and a few tablet servers
      // it is good to break request to tablet servers up, the
      // following code determines if this is the case
      if (numThreads / binnedRanges.size() > 1) {
        int totalNumberOfTablets = 0;
        for (Entry<String,Map<KeyExtent,List<Range>>> entry : binnedRanges.entrySet()) {
          totalNumberOfTablets += entry.getValue().size();
        }

        maxTabletsPerRequest = totalNumberOfTablets / numThreads;
        if (maxTabletsPerRequest == 0) {
          maxTabletsPerRequest = 1;
        }
      }
    }

    log.debug("timed out servers: {}", timedoutServers);
    log.debug("binned range servers: {}", binnedRanges.keySet());
    if (timedoutServers.containsAll(binnedRanges.keySet())) {
      // all servers have timed out
      throw new TimedOutException(timedoutServers);
    }

    Map<KeyExtent,List<Range>> failures = new HashMap<>();

    if (!timedoutServers.isEmpty()) {
      // go ahead and fail any timed out servers
      for (Iterator<Entry<String,Map<KeyExtent,List<Range>>>> iterator =
          binnedRanges.entrySet().iterator(); iterator.hasNext();) {
        Entry<String,Map<KeyExtent,List<Range>>> entry = iterator.next();
        if (timedoutServers.contains(entry.getKey())) {
          failures.putAll(entry.getValue());
          iterator.remove();
        }
      }
    }

    // randomize tabletserver order... this will help when there are multiple
    // batch readers and writers running against accumulo
    List<String> locations = new ArrayList<>(binnedRanges.keySet());
    Collections.shuffle(locations);

    List<QueryTask> queryTasks = new ArrayList<>();

    for (final String tsLocation : locations) {

      final Map<KeyExtent,List<Range>> tabletsRanges = binnedRanges.get(tsLocation);
      if (maxTabletsPerRequest == Integer.MAX_VALUE || tabletsRanges.size() == 1) {
        QueryTask queryTask = new QueryTask(tsLocation, tabletsRanges, failures, receiver, columns,
            ssd.getBusyTimeout(), ssd.reporters.getOrDefault(tsLocation, r -> {}), ssd.getDelay());
        queryTasks.add(queryTask);
      } else {
        HashMap<KeyExtent,List<Range>> tabletSubset = new HashMap<>();
        for (Entry<KeyExtent,List<Range>> entry : tabletsRanges.entrySet()) {
          tabletSubset.put(entry.getKey(), entry.getValue());
          if (tabletSubset.size() >= maxTabletsPerRequest) {
            QueryTask queryTask = new QueryTask(tsLocation, tabletSubset, failures, receiver,
                columns, ssd.getBusyTimeout(), ssd.reporters.getOrDefault(tsLocation, r -> {}),
                ssd.getDelay());
            queryTasks.add(queryTask);
            tabletSubset = new HashMap<>();
          }
        }

        if (!tabletSubset.isEmpty()) {
          QueryTask queryTask = new QueryTask(tsLocation, tabletSubset, failures, receiver, columns,
              ssd.getBusyTimeout(), ssd.reporters.getOrDefault(tsLocation, r -> {}),
              ssd.getDelay());
          queryTasks.add(queryTask);
        }
      }
    }

    final Semaphore semaphore = new Semaphore(queryTasks.size());
    semaphore.acquireUninterruptibly(queryTasks.size());

    for (QueryTask queryTask : queryTasks) {
      queryTask.setSemaphore(semaphore, queryTasks.size());
      queryThreadPool.execute(queryTask);
    }
  }

  private static class ScanServerData {
    final List<Range> failures;
    final ScanServerSelections actions;
    final Map<String,ScanServerAttemptReporter> reporters;

    public ScanServerData(List<Range> failures) {
      this.failures = failures;
      this.actions = null;
      this.reporters = Map.of();
    }

    public ScanServerData(ScanServerSelections actions,
        Map<String,ScanServerAttemptReporter> reporters) {
      this.actions = actions;
      this.reporters = reporters;
      this.failures = List.of();
    }

    public ScanServerData() {
      this.failures = List.of();
      this.actions = null;
      this.reporters = Map.of();
    }

    public long getBusyTimeout() {
      return actions == null ? 0L : actions.getBusyTimeout().toMillis();
    }

    public Duration getDelay() {
      return actions == null ? null : actions.getDelay();
    }
  }

  private ScanServerData binRangesForScanServers(ClientTabletCache clientTabletCache,
      List<Range> ranges, Map<String,Map<KeyExtent,List<Range>>> binnedRanges, long startTime)
      throws AccumuloException, TableNotFoundException, AccumuloSecurityException,
      InvalidTabletHostingRequestException {

    ScanServerSelector ecsm = context.getScanServerSelector();

    Map<KeyExtent,String> extentToTserverMap = new HashMap<>();
    Map<KeyExtent,List<Range>> extentToRangesMap = new HashMap<>();

    Set<TabletIdImpl> tabletIds = new HashSet<>();

    List<Range> failures = clientTabletCache.findTablets(context, ranges, (cachedTablet, range) -> {
      if (cachedTablet.getTserverLocation().isPresent()) {
        extentToTserverMap.put(cachedTablet.getExtent(),
            cachedTablet.getTserverLocation().orElseThrow());
      }
      extentToRangesMap.computeIfAbsent(cachedTablet.getExtent(), k -> new ArrayList<>())
          .add(range);
      tabletIds.add(new TabletIdImpl(cachedTablet.getExtent()));
    }, LocationNeed.NOT_REQUIRED);

    if (!failures.isEmpty()) {
      return new ScanServerData(failures);
    }

    // get a snapshot of this once,not each time the plugin request it
    var scanAttemptsSnapshot = scanAttempts.snapshot();

    Duration timeoutLeft = Duration.ofMillis(retryTimeout)
        .minus(Duration.ofMillis(System.currentTimeMillis() - startTime));

    ScanServerSelector.SelectorParameters params = new ScanServerSelector.SelectorParameters() {
      @Override
      public Collection<TabletId> getTablets() {
        return Collections.unmodifiableCollection(tabletIds);
      }

      @Override
      public Collection<? extends ScanServerAttempt> getAttempts(TabletId tabletId) {
        return scanAttemptsSnapshot.getOrDefault(tabletId, Set.of());
      }

      @Override
      public Map<String,String> getHints() {
        return options.executionHints;
      }

      @Override
      public <T> Optional<T> waitUntil(Supplier<Optional<T>> condition, Duration maxWaitTime,
          String description) {
        return ThriftScanner.waitUntil(condition, maxWaitTime, description, timeoutLeft, context,
            tableId, log);
      }
    };

    var actions = ecsm.selectServers(params);

    Map<String,ScanServerAttemptReporter> reporters = new HashMap<>();

    failures = new ArrayList<>();

    for (TabletIdImpl tabletId : tabletIds) {
      KeyExtent extent = tabletId.toKeyExtent();
      String serverToUse = actions.getScanServer(tabletId);
      if (serverToUse == null) {
        // no scan server was given so use the tablet server
        serverToUse = extentToTserverMap.get(extent);
        if (serverToUse != null) {
          log.trace("For tablet {} scan server selector chose tablet_server {}", tabletId,
              serverToUse);
        } else {
          log.trace(
              "For tablet {} scan server selector chose tablet_server, but tablet is not hosted",
              tabletId);
        }
      } else {
        log.trace("For tablet {} scan server selector chose scan_server:{}", tabletId, serverToUse);
      }

      if (serverToUse != null) {
        var rangeMap = binnedRanges.computeIfAbsent(serverToUse, k -> new HashMap<>());
        List<Range> extentRanges = extentToRangesMap.get(extent);
        rangeMap.put(extent, extentRanges);

        var server = serverToUse;
        reporters.computeIfAbsent(serverToUse, k -> scanAttempts.createReporter(server, tabletId));
      } else {
        failures.addAll(extentToRangesMap.get(extent));
      }
    }

    if (!failures.isEmpty()) {
      // if there are failures at this point its because tablets are not hosted, so lets attempt to
      // get them hosted
      clientTabletCache.findTablets(context, ranges, (cachedTablet, range) -> {},
          LocationNeed.REQUIRED);
      return new ScanServerData(failures);
    }

    ScanServerData ssd = new ScanServerData(actions, reporters);

    log.trace("Scan server selector chose delay:{} busyTimeout:{}", actions.getDelay(),
        actions.getBusyTimeout());
    return ssd;
  }

  static void trackScanning(Map<KeyExtent,List<Range>> failures,
      Map<KeyExtent,List<Range>> unscanned, MultiScanResult scanResult) {

    // translate returned failures, remove them from unscanned, and add them to failures
    // @formatter:off
    Map<KeyExtent, List<Range>> retFailures = scanResult.failures.entrySet().stream().collect(Collectors.toMap(
                    entry -> KeyExtent.fromThrift(entry.getKey()),
                    entry -> entry.getValue().stream().map(Range::new).collect(Collectors.toList())
    ));
    // @formatter:on
    unscanned.keySet().removeAll(retFailures.keySet());
    failures.putAll(retFailures);

    // translate full scans and remove them from unscanned
    Set<KeyExtent> fullScans =
        scanResult.fullScans.stream().map(KeyExtent::fromThrift).collect(Collectors.toSet());
    unscanned.keySet().removeAll(fullScans);

    // remove partial scan from unscanned
    if (scanResult.partScan != null) {
      KeyExtent ke = KeyExtent.fromThrift(scanResult.partScan);
      Key nextKey = new Key(scanResult.partNextKey);

      ListIterator<Range> iterator = unscanned.get(ke).listIterator();
      while (iterator.hasNext()) {
        Range range = iterator.next();

        if (range.afterEndKey(nextKey) || (nextKey.equals(range.getEndKey())
            && scanResult.partNextKeyInclusive != range.isEndKeyInclusive())) {
          iterator.remove();
        } else if (range.contains(nextKey)) {
          iterator.remove();
          Range partRange = new Range(nextKey, scanResult.partNextKeyInclusive, range.getEndKey(),
              range.isEndKeyInclusive());
          iterator.add(partRange);
        }
      }
    }
  }

  private static class TimeoutTracker {

    String server;
    Set<String> badServers;
    long timeOut;
    long activityTime;
    Long firstErrorTime = null;

    TimeoutTracker(String server, Set<String> badServers, long timeOut) {
      this(timeOut);
      this.server = server;
      this.badServers = badServers;
    }

    TimeoutTracker(long timeOut) {
      this.timeOut = timeOut;
    }

    void startingScan() {
      activityTime = System.currentTimeMillis();
    }

    void check() throws IOException {
      if (System.currentTimeMillis() - activityTime > timeOut) {
        badServers.add(server);
        throw new IOException(
            "Time exceeded " + (System.currentTimeMillis() - activityTime) + " " + server);
      }
    }

    void madeProgress() {
      activityTime = System.currentTimeMillis();
      firstErrorTime = null;
    }

    void errorOccured() {
      if (firstErrorTime == null) {
        firstErrorTime = activityTime;
      } else if (System.currentTimeMillis() - firstErrorTime > timeOut) {
        badServers.add(server);
      }
    }

    public long getTimeOut() {
      return timeOut;
    }
  }

  public static void doLookup(ClientContext context, String server,
      Map<KeyExtent,List<Range>> requested, Map<KeyExtent,List<Range>> failures,
      Map<KeyExtent,List<Range>> unscanned, ResultReceiver receiver, List<Column> columns,
      ScannerOptions options, Authorizations authorizations)
      throws IOException, AccumuloSecurityException, AccumuloServerException {
    doLookup(context, server, requested, failures, unscanned, receiver, columns, options,
        authorizations, new TimeoutTracker(Long.MAX_VALUE), 0L);
  }

  static void doLookup(ClientContext context, String server, Map<KeyExtent,List<Range>> requested,
      Map<KeyExtent,List<Range>> failures, Map<KeyExtent,List<Range>> unscanned,
      ResultReceiver receiver, List<Column> columns, ScannerOptions options,
      Authorizations authorizations, TimeoutTracker timeoutTracker, long busyTimeout)
      throws IOException, AccumuloSecurityException, AccumuloServerException {

    if (requested.isEmpty()) {
      return;
    }

    // copy requested to unscanned map. we will remove ranges as they are scanned in trackScanning()
    for (Entry<KeyExtent,List<Range>> entry : requested.entrySet()) {
      ArrayList<Range> ranges = new ArrayList<>();
      for (Range range : entry.getValue()) {
        ranges.add(new Range(range));
      }
      unscanned.put(KeyExtent.copyOf(entry.getKey()), ranges);
    }

    timeoutTracker.startingScan();
    try {
      final HostAndPort parsedServer = HostAndPort.fromString(server);
      final TabletScanClientService.Client client;
      if (timeoutTracker.getTimeOut() < context.getClientTimeoutInMillis()) {
        client = ThriftUtil.getClient(ThriftClientTypes.TABLET_SCAN, parsedServer, context,
            timeoutTracker.getTimeOut());
      } else {
        client = ThriftUtil.getClient(ThriftClientTypes.TABLET_SCAN, parsedServer, context);
      }

      try {

        OpTimer timer = null;

        if (log.isTraceEnabled()) {
          log.trace(
              "tid={} Starting multi scan, tserver={}  #tablets={}  #ranges={} ssil={} ssio={}",
              Thread.currentThread().getId(), server, requested.size(),
              sumSizes(requested.values()), options.serverSideIteratorList,
              options.serverSideIteratorOptions);

          timer = new OpTimer().start();
        }

        TabletType ttype = TabletType.type(requested.keySet());
        boolean waitForWrites = !ThriftScanner.serversWaitedForWrites.get(ttype).contains(server);

        // @formatter:off
        Map<TKeyExtent, List<TRange>> thriftTabletRanges = requested.entrySet().stream().collect(Collectors.toMap(
                        entry -> entry.getKey().toThrift(),
                        entry -> entry.getValue().stream().map(Range::toThrift).collect(Collectors.toList())
        ));
        // @formatter:on

        Map<String,String> execHints =
            options.executionHints.isEmpty() ? null : options.executionHints;

        InitialMultiScan imsr = client.startMultiScan(TraceUtil.traceInfo(), context.rpcCreds(),
            thriftTabletRanges, columns.stream().map(Column::toThrift).collect(Collectors.toList()),
            options.serverSideIteratorList, options.serverSideIteratorOptions,
            ByteBufferUtil.toByteBuffers(authorizations.getAuthorizations()), waitForWrites,
            SamplerConfigurationImpl.toThrift(options.getSamplerConfiguration()),
            options.batchTimeout, options.classLoaderContext, execHints, busyTimeout);
        if (waitForWrites) {
          ThriftScanner.serversWaitedForWrites.get(ttype).add(server.toString());
        }

        MultiScanResult scanResult = imsr.result;

        if (timer != null) {
          timer.stop();
          log.trace("tid={} Got 1st multi scan results, #results={} {} in {}",
              Thread.currentThread().getId(), scanResult.results.size(),
              (scanResult.more ? "scanID=" + imsr.scanID : ""),
              String.format("%.3f secs", timer.scale(SECONDS)));
        }

        ArrayList<Entry<Key,Value>> entries = new ArrayList<>(scanResult.results.size());
        for (TKeyValue kv : scanResult.results) {
          entries.add(new SimpleImmutableEntry<>(new Key(kv.key), new Value(kv.value)));
        }

        if (!entries.isEmpty()) {
          receiver.receive(entries);
        }

        if (!entries.isEmpty() || !scanResult.fullScans.isEmpty()) {
          timeoutTracker.madeProgress();
        }

        trackScanning(failures, unscanned, scanResult);

        AtomicLong nextOpid = new AtomicLong();

        while (scanResult.more) {

          timeoutTracker.check();

          if (timer != null) {
            log.trace("tid={} oid={} Continuing multi scan, scanid={}",
                Thread.currentThread().getId(), nextOpid.get(), imsr.scanID);
            timer.reset().start();
          }

          scanResult = client.continueMultiScan(TraceUtil.traceInfo(), imsr.scanID, busyTimeout);

          if (timer != null) {
            timer.stop();
            log.trace("tid={} oid={} Got more multi scan results, #results={} {} in {}",
                Thread.currentThread().getId(), nextOpid.getAndIncrement(),
                scanResult.results.size(), (scanResult.more ? " scanID=" + imsr.scanID : ""),
                String.format("%.3f secs", timer.scale(SECONDS)));
          }

          entries = new ArrayList<>(scanResult.results.size());
          for (TKeyValue kv : scanResult.results) {
            entries.add(new SimpleImmutableEntry<>(new Key(kv.key), new Value(kv.value)));
          }

          if (!entries.isEmpty()) {
            receiver.receive(entries);
          }

          if (!entries.isEmpty() || !scanResult.fullScans.isEmpty()) {
            timeoutTracker.madeProgress();
          }

          trackScanning(failures, unscanned, scanResult);
        }

        client.closeMultiScan(TraceUtil.traceInfo(), imsr.scanID);

      } finally {
        ThriftUtil.returnClient(client, context);
      }
    } catch (TTransportException e) {
      log.debug("Server : {} msg : {}", server, e.getMessage());
      timeoutTracker.errorOccured();
      throw new IOException(e);
    } catch (ThriftSecurityException e) {
      log.debug("Server : {} msg : {}", server, e.getMessage(), e);
      throw new AccumuloSecurityException(e.user, e.code, e);
    } catch (TApplicationException e) {
      log.debug("Server : {} msg : {}", server, e.getMessage(), e);
      throw new AccumuloServerException(server, e);
    } catch (NoSuchScanIDException e) {
      log.debug("Server : {} msg : {}", server, e.getMessage(), e);
      throw new IOException(e);
    } catch (ScanServerBusyException e) {
      log.debug("Server : {} msg : {}", server, e.getMessage(), e);
      throw new IOException(e);
    } catch (TSampleNotPresentException e) {
      log.debug("Server : " + server + " msg : " + e.getMessage(), e);
      String tableInfo = "?";
      if (e.getExtent() != null) {
        TableId tableId = KeyExtent.fromThrift(e.getExtent()).tableId();
        tableInfo = context.getPrintableTableInfoFromId(tableId);
      }
      String message = "Table " + tableInfo + " does not have sampling configured or built";
      throw new SampleNotPresentException(message, e);
    } catch (TException e) {
      log.debug("Server : {} msg : {}", server, e.getMessage(), e);
      timeoutTracker.errorOccured();
      throw new IOException(e);
    }
  }

  static int sumSizes(Collection<List<Range>> values) {
    int sum = 0;

    for (List<Range> list : values) {
      sum += list.size();
    }

    return sum;
  }
}<|MERGE_RESOLUTION|>--- conflicted
+++ resolved
@@ -257,15 +257,13 @@
 
     int lastFailureSize = Integer.MAX_VALUE;
 
-<<<<<<< HEAD
-    ScanServerData ssd;
-
-    long startTime = System.currentTimeMillis();
-=======
     Retry retry = Retry.builder().infiniteRetries().retryAfter(100, MILLISECONDS)
         .incrementBy(100, MILLISECONDS).maxWait(10, SECONDS).backOffFactor(1.07)
         .logInterval(1, MINUTES).createFactory().createRetry();
->>>>>>> afe56546
+
+    ScanServerData ssd;
+
+    long startTime = System.currentTimeMillis();
 
     while (true) {
 
