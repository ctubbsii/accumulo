--- conflicted
+++ resolved
@@ -243,13 +243,8 @@
           IteratorBuilder.builder(tm.values()).opts(serverSideIteratorOptions).env(iterEnv).build();
 
       skvi = IteratorConfigUtil.loadIterators(smi, ib);
-<<<<<<< HEAD
-    } catch (IOException e) {
-      throw new UncheckedIOException(e);
-=======
     } catch (IOException | ReflectiveOperationException e) {
       throw new RuntimeException(e);
->>>>>>> b2c5fc48
     }
 
     final Set<ByteSequence> colfs = new TreeSet<>();
