<!DOCTYPE html>
<!--
  Licensed to the Apache Software Foundation (ASF) under one or more
  contributor license agreements.  See the NOTICE file distributed with
  this work for additional information regarding copyright ownership.
  The ASF licenses this file to You under the Apache License, Version 2.0
  (the "License"); you may not use this file except in compliance with
  the License.  You may obtain a copy of the License at

      http://www.apache.org/licenses/LICENSE-2.0

  Unless required by applicable law or agreed to in writing, software
  distributed under the License is distributed on an "AS IS" BASIS,
  WITHOUT WARRANTIES OR CONDITIONS OF ANY KIND, either express or implied.
  See the License for the specific language governing permissions and
  limitations under the License.
-->
<html xmlns="http://www.w3.org/1999/xhtml">
 <head>
  <title>Accumulo Configuration</title>
  <link rel='stylesheet' type='text/css' href='documentation.css' media='screen'/>
 </head>
 <body>
  <h1>Apache Accumulo Configuration Management</h1>
  <p>All accumulo properties have a default value in the source code.  Properties can also be set
  in accumulo-site.xml and in zookeeper on per-table or system-wide basis.  If properties are set in more than one location,
  accumulo will choose the property with the highest precedence.  This order of precedence is described
  below (from highest to lowest):</p>
  <table>
   <tr><th>Location</th><th>Description</th></tr>
   <tr class='highlight'><td><b>Zookeeper<br/>table properties</b></td>
       <td>Table properties are applied to the entire cluster when set in zookeeper using the accumulo API or shell.  While table properties take precedent over system properties, both will override properties set in accumulo-site.xml<br/><br/>
           Table properties consist of all properties with the table.* prefix.  Table properties are configured on a per-table basis using the following shell commmand:
		    <pre>config -t TABLE -s PROPERTY=VALUE</pre></td>
   </tr>
   <tr><td><b>Zookeeper<br/>system properties</b></td>
	    <td>System properties are applied to the entire cluster when set in zookeeper using the accumulo API or shell.  System properties consist of all properties with a 'yes' in the 'Zookeeper Mutable' column in the table below.  They are set with the following shell command:
		    <pre>config -s PROPERTY=VALUE</pre>
			If a table.* property is set using this method, the value will apply to all tables except those configured on per-table basis (which have higher precedence).<br/><br/>
			While most system properties take effect immediately, some require a restart of the process which is indicated in 'Zookeeper Mutable'.</td>
   </tr>
   <tr class='highlight'><td><b>accumulo-site.xml</b></td>
       <td>Accumulo processes (master, tserver, etc) read their local accumulo-site.xml on start up.  Therefore, changes made to accumulo-site.xml must rsynced across the cluster and processes must be restarted to apply changes.<br/><br/>
           Certain properties (indicated by a 'no' in 'Zookeeper Mutable') cannot be set in zookeeper and only set in this file.  The accumulo-site.xml also allows you to configure tablet servers with different settings.</td>
   </tr>
   <tr><td><b>Default</b></td>
   	   <td>All properties have a default value in the source code.  This value has the lowest precedence and is overriden if set in accumulo-site.xml or zookeeper.<br/><br/>While the default value is usually optimal, there are cases where a change can increase query and ingest performance.</td>
   </tr>
  </table>
  
  <p>The 'config' command in the shell allows you to view the current system configuration.  You can also use the '-t' option to view a table's configuration as below:
  
  <pre>
    $ ./bin/accumulo shell -u root
    Enter current password for 'root'@'ac14': ******

    Shell - Apache Accumulo Interactive Shell
    - 
<<<<<<< HEAD
    - version: 1.6.0-SNAPSHOT
=======
    - version: 1.5.0
>>>>>>> ff36a36c
    - instance name: ac14
    - instance id: 4f48fa03-f692-43ce-ae03-94c9ea8b7181
    - 
    - type 'help' for a list of available commands
    - 
    root@ac13> config -t foo
    ---------+---------------------------------------------+------------------------------------------------------
    SCOPE    | NAME                                        | VALUE
    ---------+---------------------------------------------+------------------------------------------------------
    default  | table.balancer ............................ | org.apache.accumulo.server.master.balancer.DefaultLoadBalancer
    default  | table.bloom.enabled ....................... | false
    default  | table.bloom.error.rate .................... | 0.5%
    default  | table.bloom.hash.type ..................... | murmur
    default  | table.bloom.key.functor ................... | org.apache.accumulo.core.file.keyfunctor.RowFunctor
    default  | table.bloom.load.threshold ................ | 1
    default  | table.bloom.size .......................... | 1048576
    default  | table.cache.block.enable .................. | false
    default  | table.cache.index.enable .................. | false
    default  | table.compaction.major.everything.at ...... | 19700101000000GMT
    default  | table.compaction.major.everything.idle .... | 1h
    default  | table.compaction.major.ratio .............. | 1.3
    site     |    @override .............................. | 1.4
    system   |    @override .............................. | 1.5
    table    |    @override .............................. | 1.6
    default  | table.compaction.minor.idle ............... | 5m
    default  | table.compaction.minor.logs.threshold ..... | 3
    default  | table.failures.ignore ..................... | false
  </pre>
  
  <h1>Configuration Properties</h1>
  <|MERGE_RESOLUTION|>--- conflicted
+++ resolved
@@ -56,11 +56,7 @@
 
     Shell - Apache Accumulo Interactive Shell
     - 
-<<<<<<< HEAD
-    - version: 1.6.0-SNAPSHOT
-=======
     - version: 1.5.0
->>>>>>> ff36a36c
     - instance name: ac14
     - instance id: 4f48fa03-f692-43ce-ae03-94c9ea8b7181
     - 
