/*
 * Licensed to the Apache Software Foundation (ASF) under one
 * or more contributor license agreements.  See the NOTICE file
 * distributed with this work for additional information
 * regarding copyright ownership.  The ASF licenses this file
 * to you under the Apache License, Version 2.0 (the
 * "License"); you may not use this file except in compliance
 * with the License.  You may obtain a copy of the License at
 *
 *   http://www.apache.org/licenses/LICENSE-2.0
 *
 * Unless required by applicable law or agreed to in writing,
 * software distributed under the License is distributed on an
 * "AS IS" BASIS, WITHOUT WARRANTIES OR CONDITIONS OF ANY
 * KIND, either express or implied.  See the License for the
 * specific language governing permissions and limitations
 * under the License.
 */
package org.apache.accumulo.iteratortest;

import static java.util.Objects.requireNonNull;

import java.util.Collection;
import java.util.Collections;
import java.util.Map;
import java.util.SortedMap;

import org.apache.accumulo.core.client.IteratorSetting;
import org.apache.accumulo.core.client.Scanner;
import org.apache.accumulo.core.data.ByteSequence;
import org.apache.accumulo.core.data.Key;
import org.apache.accumulo.core.data.Range;
import org.apache.accumulo.core.data.Value;
import org.apache.accumulo.core.iterators.IteratorEnvironment;
import org.apache.accumulo.core.iterators.SortedKeyValueIterator;
import org.apache.accumulo.iteratortest.environments.SimpleIteratorEnvironment;

/**
 * The necessary user-input to invoke a test on a {@link SortedKeyValueIterator}.
 */
public class IteratorTestInput {

  private final Class<? extends SortedKeyValueIterator<Key,Value>> iteratorClass;
  private final Map<String,String> iteratorOptions;
  private final Range range;
  private final Collection<ByteSequence> families;
  private final boolean inclusive;
  private final SortedMap<Key,Value> input;
  private final IteratorEnvironment iteratorEnvironment;

  /**
   * Construct an instance of the test input, using {@link SimpleIteratorEnvironment}.
   *
   * @param iteratorClass
   *          The class for the iterator to test.
   * @param iteratorOptions
   *          Options, if any, to provide to the iterator ({@link IteratorSetting}'s Map of
   *          properties).
   * @param range
   *          The Range of data to query ({@link Scanner#setRange(Range)}). By default no column
   *          families filter is specified.
   * @param input
   *          A sorted collection of Key-Value pairs acting as the table.
   */
  public IteratorTestInput(Class<? extends SortedKeyValueIterator<Key,Value>> iteratorClass,
      Map<String,String> iteratorOptions, Range range, SortedMap<Key,Value> input) {
<<<<<<< HEAD
    this(iteratorClass, iteratorOptions, range, input, Collections.emptySet(), false);
=======
    this(iteratorClass, iteratorOptions, range, input, Collections.<ByteSequence>emptySet(), false,
        new SimpleIteratorEnvironment());
  }

  /**
   * Construct an instance of the test input.
   *
   * @param iteratorClass
   *          The class for the iterator to test.
   * @param iteratorOptions
   *          Options, if any, to provide to the iterator ({@link IteratorSetting}'s Map of
   *          properties).
   * @param range
   *          The Range of data to query ({@link Scanner#setRange(Range)}). By default no column
   *          families filter is specified.
   * @param input
   *          A sorted collection of Key-Value pairs acting as the table.
   * @param iterEnv
   *          A provided {@link IteratorEnvironment}.
   */
  public IteratorTestInput(Class<? extends SortedKeyValueIterator<Key,Value>> iteratorClass,
      Map<String,String> iteratorOptions, Range range, SortedMap<Key,Value> input,
      IteratorEnvironment iterEnv) {
    this(iteratorClass, iteratorOptions, range, input, Collections.<ByteSequence>emptySet(), false,
        requireNonNull(iterEnv));
>>>>>>> c581c43c
  }

  /**
   * Construct an instance of the test input.
   *
   * @param iteratorClass
   *          The class for the iterator to test.
   * @param iteratorOptions
   *          Options, if any, to provide to the iterator ({@link IteratorSetting}'s Map of
   *          properties).
   * @param range
   *          The Range of data to query ({@link Scanner#setRange(Range)})
   * @param input
   *          A sorted collection of Key-Value pairs acting as the table.
   * @param families
   *          Column families passed to {@link SortedKeyValueIterator#seek}.
   * @param inclusive
   *          Whether the families are inclusive or exclusive.
   * @param iterEnv
   *          An optional provided {@link IteratorEnvironment}. {@link SimpleIteratorEnvironment}
   *          will be used if null.
   */
  public IteratorTestInput(Class<? extends SortedKeyValueIterator<Key,Value>> iteratorClass,
      Map<String,String> iteratorOptions, Range range, SortedMap<Key,Value> input,
      Collection<ByteSequence> families, boolean inclusive, IteratorEnvironment iterEnv) {
    // Already immutable
    this.iteratorClass = requireNonNull(iteratorClass);
    // Make it immutable to the test
    this.iteratorOptions = Collections.unmodifiableMap(requireNonNull(iteratorOptions));
    // Already immutable
    this.range = requireNonNull(range);
    // Make it immutable to the test
    this.input = Collections.unmodifiableSortedMap((requireNonNull(input)));
    this.families = Collections.unmodifiableCollection(requireNonNull(families));
    this.inclusive = inclusive;
    this.iteratorEnvironment = iterEnv == null ? new SimpleIteratorEnvironment() : iterEnv;
  }

  public Class<? extends SortedKeyValueIterator<Key,Value>> getIteratorClass() {
    return iteratorClass;
  }

  public Map<String,String> getIteratorOptions() {
    return iteratorOptions;
  }

  public Range getRange() {
    return range;
  }

  public Collection<ByteSequence> getFamilies() {
    return families;
  }

  public boolean isInclusive() {
    return inclusive;
  }

  public SortedMap<Key,Value> getInput() {
    return input;
  }

  public IteratorEnvironment getIteratorEnvironment() {
    return iteratorEnvironment;
  }

  @Override
  public String toString() {
    return "[iteratorClass=" + iteratorClass + ", iteratorOptions=" + iteratorOptions + ", range="
        + range + ", families=" + families + ", inclusive=" + inclusive + ", input='" + input
        + "']";
  }

  @Override
  public boolean equals(Object o) {
    if (this == o)
      return true;
    if (!(o instanceof IteratorTestInput))
      return false;
    IteratorTestInput that = (IteratorTestInput) o;

    return inclusive == that.inclusive && iteratorClass.equals(that.iteratorClass)
        && iteratorOptions.equals(that.iteratorOptions) && range.equals(that.range)
        && families.equals(that.families) && input.equals(that.input);
  }

  @Override
  public int hashCode() {
    int result = iteratorClass.hashCode();
    result = 31 * result + iteratorOptions.hashCode();
    result = 31 * result + range.hashCode();
    result = 31 * result + families.hashCode();
    result = 31 * result + (inclusive ? 1 : 0);
    result = 31 * result + input.hashCode();
    return result;
  }
}<|MERGE_RESOLUTION|>--- conflicted
+++ resolved
@@ -64,10 +64,7 @@
    */
   public IteratorTestInput(Class<? extends SortedKeyValueIterator<Key,Value>> iteratorClass,
       Map<String,String> iteratorOptions, Range range, SortedMap<Key,Value> input) {
-<<<<<<< HEAD
-    this(iteratorClass, iteratorOptions, range, input, Collections.emptySet(), false);
-=======
-    this(iteratorClass, iteratorOptions, range, input, Collections.<ByteSequence>emptySet(), false,
+    this(iteratorClass, iteratorOptions, range, input, Collections.emptySet(), false,
         new SimpleIteratorEnvironment());
   }
 
@@ -90,9 +87,8 @@
   public IteratorTestInput(Class<? extends SortedKeyValueIterator<Key,Value>> iteratorClass,
       Map<String,String> iteratorOptions, Range range, SortedMap<Key,Value> input,
       IteratorEnvironment iterEnv) {
-    this(iteratorClass, iteratorOptions, range, input, Collections.<ByteSequence>emptySet(), false,
+    this(iteratorClass, iteratorOptions, range, input, Collections.emptySet(), false,
         requireNonNull(iterEnv));
->>>>>>> c581c43c
   }
 
   /**
