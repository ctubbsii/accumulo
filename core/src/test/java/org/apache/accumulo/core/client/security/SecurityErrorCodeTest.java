--- conflicted
+++ resolved
@@ -32,13 +32,7 @@
     for (SecurityErrorCode sec : SecurityErrorCode.values())
       secNames1.add(sec.name());
 
-<<<<<<< HEAD
-    // @formatter:off
-    for (org.apache.accumulo.core.clientImpl.thrift.SecurityErrorCode sec :
-        org.apache.accumulo.core.clientImpl.thrift.SecurityErrorCode
-=======
-    for (org.apache.accumulo.core.client.impl.thrift.SecurityErrorCode sec : org.apache.accumulo.core.client.impl.thrift.SecurityErrorCode
->>>>>>> 0a9837f3
+    for (org.apache.accumulo.core.clientImpl.thrift.SecurityErrorCode sec : org.apache.accumulo.core.clientImpl.thrift.SecurityErrorCode
         .values())
       secNames2.add(sec.name());
 
