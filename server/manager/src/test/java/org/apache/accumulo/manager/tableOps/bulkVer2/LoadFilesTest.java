/*
 * Licensed to the Apache Software Foundation (ASF) under one
 * or more contributor license agreements.  See the NOTICE file
 * distributed with this work for additional information
 * regarding copyright ownership.  The ASF licenses this file
 * to you under the Apache License, Version 2.0 (the
 * "License"); you may not use this file except in compliance
 * with the License.  You may obtain a copy of the License at
 *
 *   https://www.apache.org/licenses/LICENSE-2.0
 *
 * Unless required by applicable law or agreed to in writing,
 * software distributed under the License is distributed on an
 * "AS IS" BASIS, WITHOUT WARRANTIES OR CONDITIONS OF ANY
 * KIND, either express or implied.  See the License for the
 * specific language governing permissions and limitations
 * under the License.
 */
package org.apache.accumulo.manager.tableOps.bulkVer2;

import static org.apache.accumulo.manager.tableOps.bulkVer2.PrepBulkImportTest.nke;
import static org.junit.jupiter.api.Assertions.assertEquals;
import static org.junit.jupiter.api.Assertions.assertNotNull;
import static org.junit.jupiter.api.Assertions.assertTrue;

import java.util.ArrayList;
import java.util.HashMap;
import java.util.HashSet;
import java.util.List;
import java.util.Map;
import java.util.UUID;

import org.apache.accumulo.core.clientImpl.bulk.Bulk.FileInfo;
import org.apache.accumulo.core.clientImpl.bulk.Bulk.Files;
import org.apache.accumulo.core.clientImpl.bulk.LoadMappingIterator;
import org.apache.accumulo.core.conf.Property;
import org.apache.accumulo.core.data.TableId;
import org.apache.accumulo.core.dataImpl.KeyExtent;
import org.apache.accumulo.core.fate.FateId;
import org.apache.accumulo.core.fate.FateInstanceType;
import org.apache.accumulo.core.metadata.schema.TabletMetadata;
import org.apache.accumulo.core.metadata.schema.TabletsMetadata;
import org.apache.accumulo.manager.Manager;
import org.apache.accumulo.manager.tableOps.bulkVer2.LoadFiles.ImportTimingStats;
import org.apache.accumulo.manager.tableOps.bulkVer2.LoadFiles.TabletsMetadataFactory;
import org.apache.accumulo.server.ServerContext;
import org.apache.accumulo.server.conf.TableConfiguration;
import org.apache.hadoop.fs.Path;
import org.apache.hadoop.io.Text;
import org.easymock.EasyMock;
import org.junit.jupiter.api.BeforeEach;
import org.junit.jupiter.api.Test;

public class LoadFilesTest {

  public static class TestTabletsMetadata extends TabletsMetadata {

    public TestTabletsMetadata(AutoCloseable closeable, Iterable<TabletMetadata> tmi) {
      super(closeable, tmi);
    }

  }

  private static class CaptureLoader extends LoadFiles.Loader {

    public CaptureLoader(Manager manager, TableId tableId) {
      super(manager, tableId);
    }

    private static class LoadResult {
      private final List<TabletMetadata> tablets;
      private final Files files;

      public LoadResult(List<TabletMetadata> tablets, Files files) {
        super();
        this.tablets = tablets;
        this.files = files;
      }

      public List<TabletMetadata> getTablets() {
        return tablets;
      }

      public Files getFiles() {
        return files;
      }

    }

    private final List<LoadResult> results = new ArrayList<>();

    @Override
    void start(Path bulkDir, Manager manager, TableId tableId, FateId fateId, boolean setTime)
        throws Exception {
      // override to do nothing
    }

    @Override
    void load(List<TabletMetadata> tablets, Files files) {
      results.add(new LoadResult(tablets, files));
    }

    public List<LoadResult> getLoadResults() {
      return results;
    }

    @Override
    long finish() {
      return 0;
    }

  }

  private TableId tid = TableId.of("1");
  private List<TabletMetadata> tm = new ArrayList<>();

  @BeforeEach
  public void setup() {
    tm.clear();
    tm.add(TabletMetadata.create(tid.canonical(), null, "a"));
    for (int i = 'a'; i < 'z'; i++) {
      tm.add(TabletMetadata.create(tid.canonical(), "" + (char) (i), "" + (char) (i + 1)));
    }
    tm.add(TabletMetadata.create(tid.canonical(), "z", null));
  }

  @Test
  public void testFindOverlappingFiles() {

    String fmtTid = FateId.from(FateInstanceType.USER, UUID.randomUUID()).canonical();
    var iter = tm.iterator();
    List<TabletMetadata> tablets = LoadFiles.findOverlappingTablets(fmtTid,
        new KeyExtent(tid, new Text("c"), null), iter, new ImportTimingStats());
    assertEquals(tm.get(3), iter.next());
    assertEquals(3, tablets.size());
    assertEquals(tm.get(0), tablets.get(0));
    assertEquals(tm.get(1), tablets.get(1));
    assertEquals(tm.get(2), tablets.get(2));

    iter = tm.iterator();
    tablets = LoadFiles.findOverlappingTablets(fmtTid,
        new KeyExtent(tid, new Text("o"), new Text("j")), iter, new ImportTimingStats());
    assertEquals(tm.get(tm.size() - 12), iter.next());
    assertEquals(5, tablets.size());
    assertEquals(tm.get(tm.size() - 17), tablets.get(tablets.size() - 5));
    assertEquals(tm.get(tm.size() - 16), tablets.get(tablets.size() - 4));
    assertEquals(tm.get(tm.size() - 15), tablets.get(tablets.size() - 3));
    assertEquals(tm.get(tm.size() - 14), tablets.get(tablets.size() - 2));
    assertEquals(tm.get(tm.size() - 13), tablets.get(tablets.size() - 1));

    iter = tm.iterator();
    tablets = LoadFiles.findOverlappingTablets(fmtTid, new KeyExtent(tid, null, new Text("x")),
        iter, new ImportTimingStats());
    assertEquals(3, tablets.size());
    assertEquals(tm.get(tm.size() - 3), tablets.get(tablets.size() - 3));
    assertEquals(tm.get(tm.size() - 2), tablets.get(tablets.size() - 2));
    assertEquals(tm.get(tm.size() - 1), tablets.get(tablets.size() - 1));
    assertTrue(!iter.hasNext());

    tablets = LoadFiles.findOverlappingTablets(fmtTid, new KeyExtent(tid, null, null),
        tm.iterator(), new ImportTimingStats());
    assertEquals(tm, tablets);

  }

  private Map<String,HashSet<KeyExtent>> runLoadFilesLoad(Map<KeyExtent,String> loadRanges)
      throws Exception {

    Manager manager = EasyMock.createMock(Manager.class);
    ServerContext ctx = EasyMock.createMock(ServerContext.class);
    TableConfiguration tconf = EasyMock.createMock(TableConfiguration.class);

    EasyMock.expect(manager.getContext()).andReturn(ctx).anyTimes();
    EasyMock.expect(ctx.getTableConfiguration(tid)).andReturn(tconf).anyTimes();
    EasyMock.expect(tconf.getCount(Property.TABLE_FILE_PAUSE))
        .andReturn(Integer.parseInt(Property.TABLE_FILE_PAUSE.getDefaultValue())).anyTimes();

    Path bulkDir = EasyMock.createMock(Path.class);
    EasyMock.replay(manager, ctx, tconf, bulkDir);

    TabletsMetadata tabletMeta = new TestTabletsMetadata(null, tm);
    LoadMappingIterator lmi = PrepBulkImportTest.createLoadMappingIter(loadRanges);
    CaptureLoader cl = new CaptureLoader(manager, tid);
    BulkInfo info = new BulkInfo();
    TabletsMetadataFactory tmf = (startRow) -> tabletMeta;
    FateId txid = FateId.from(FateInstanceType.USER, UUID.randomUUID());

<<<<<<< HEAD
    LoadFiles.loadFiles(cl, info, bulkDir, lmi, tmf, manager, txid);
    EasyMock.verify(manager, ctx, tconf, bulkDir);
=======
    LoadFiles.loadFiles(cl, info, bulkDir, lmi, tmf, manager, txid, 0);
    EasyMock.verify(manager, bulkDir);
>>>>>>> dc2109ad
    List<CaptureLoader.LoadResult> results = cl.getLoadResults();
    assertEquals(loadRanges.size(), results.size());

    Map<String,HashSet<KeyExtent>> loadFileToExtentMap = new HashMap<>();
    for (CaptureLoader.LoadResult result : results) {
      for (FileInfo file : result.getFiles()) {
        HashSet<KeyExtent> extents =
            loadFileToExtentMap.computeIfAbsent(file.getFileName(), fileName -> new HashSet<>());
        result.getTablets().forEach(m -> extents.add(m.getExtent()));
      }
    }
    return loadFileToExtentMap;
  }

  @Test
  public void testLoadFilesPartialTable() throws Exception {
    Map<KeyExtent,String> loadRanges = new HashMap<>();
    loadRanges.put(nke("c", "g"), "f2 f3");
    loadRanges.put(nke("l", "n"), "f1 f2 f4 f5");
    loadRanges.put(nke("r", "w"), "f2 f5");

    Map<String,HashSet<KeyExtent>> loadFileToExtentMap = runLoadFilesLoad(loadRanges);
    assertEquals(5, loadFileToExtentMap.size());

    HashSet<KeyExtent> extents = loadFileToExtentMap.get("f1");
    assertNotNull(extents);
    assertEquals(2, extents.size());
    assertTrue(extents.contains(nke("l", "m")));
    assertTrue(extents.contains(nke("m", "n")));

    extents = loadFileToExtentMap.get("f2");
    assertEquals(11, extents.size());
    assertTrue(extents.contains(nke("c", "d")));
    assertTrue(extents.contains(nke("d", "e")));
    assertTrue(extents.contains(nke("e", "f")));
    assertTrue(extents.contains(nke("f", "g")));
    assertTrue(extents.contains(nke("l", "m")));
    assertTrue(extents.contains(nke("m", "n")));
    assertTrue(extents.contains(nke("r", "s")));
    assertTrue(extents.contains(nke("s", "t")));
    assertTrue(extents.contains(nke("t", "u")));
    assertTrue(extents.contains(nke("u", "v")));
    assertTrue(extents.contains(nke("v", "w")));

    extents = loadFileToExtentMap.get("f3");
    assertEquals(4, extents.size());
    assertTrue(extents.contains(nke("c", "d")));
    assertTrue(extents.contains(nke("d", "e")));
    assertTrue(extents.contains(nke("e", "f")));
    assertTrue(extents.contains(nke("f", "g")));

    extents = loadFileToExtentMap.get("f4");
    assertEquals(2, extents.size());
    assertTrue(extents.contains(nke("l", "m")));
    assertTrue(extents.contains(nke("m", "n")));

    extents = loadFileToExtentMap.get("f5");
    assertEquals(7, extents.size());
    assertTrue(extents.contains(nke("l", "m")));
    assertTrue(extents.contains(nke("m", "n")));
    assertTrue(extents.contains(nke("r", "s")));
    assertTrue(extents.contains(nke("s", "t")));
    assertTrue(extents.contains(nke("t", "u")));
    assertTrue(extents.contains(nke("u", "v")));
    assertTrue(extents.contains(nke("v", "w")));

  }

  @Test
  public void testLoadFilesEntireTable() throws Exception {

    Map<KeyExtent,String> loadRanges = new HashMap<>();
    loadRanges.put(nke(null, "c"), "f1 f2");
    loadRanges.put(nke("c", "g"), "f2 f3");
    loadRanges.put(nke("g", "l"), "f2 f4");
    loadRanges.put(nke("l", "n"), "f1 f2 f4 f5");
    loadRanges.put(nke("n", "r"), "f2 f4");
    loadRanges.put(nke("r", "w"), "f2 f5");
    loadRanges.put(nke("w", null), "f2 f6");

    Map<String,HashSet<KeyExtent>> loadFileToExtentMap = runLoadFilesLoad(loadRanges);
    assertEquals(6, loadFileToExtentMap.size());

    HashSet<KeyExtent> extents = loadFileToExtentMap.get("f1");
    assertNotNull(extents);
    assertEquals(5, extents.size());
    assertTrue(extents.contains(nke(null, "a")));
    assertTrue(extents.contains(nke("a", "b")));
    assertTrue(extents.contains(nke("b", "c")));
    assertTrue(extents.contains(nke("l", "m")));
    assertTrue(extents.contains(nke("m", "n")));

    extents = loadFileToExtentMap.get("f2");
    assertEquals(tm.size(), extents.size());
    for (TabletMetadata m : tm) {
      assertTrue(extents.contains(m.getExtent()));
    }

    extents = loadFileToExtentMap.get("f3");
    assertEquals(4, extents.size());
    assertTrue(extents.contains(nke("c", "d")));
    assertTrue(extents.contains(nke("d", "e")));
    assertTrue(extents.contains(nke("e", "f")));
    assertTrue(extents.contains(nke("f", "g")));

    extents = loadFileToExtentMap.get("f4");
    assertEquals(11, extents.size());
    assertTrue(extents.contains(nke("g", "h")));
    assertTrue(extents.contains(nke("h", "i")));
    assertTrue(extents.contains(nke("i", "j")));
    assertTrue(extents.contains(nke("j", "k")));
    assertTrue(extents.contains(nke("k", "l")));
    assertTrue(extents.contains(nke("l", "m")));
    assertTrue(extents.contains(nke("m", "n")));
    assertTrue(extents.contains(nke("n", "o")));
    assertTrue(extents.contains(nke("o", "p")));
    assertTrue(extents.contains(nke("p", "q")));
    assertTrue(extents.contains(nke("q", "r")));

    extents = loadFileToExtentMap.get("f5");
    assertEquals(7, extents.size());
    assertTrue(extents.contains(nke("l", "m")));
    assertTrue(extents.contains(nke("m", "n")));
    assertTrue(extents.contains(nke("r", "s")));
    assertTrue(extents.contains(nke("s", "t")));
    assertTrue(extents.contains(nke("t", "u")));
    assertTrue(extents.contains(nke("u", "v")));
    assertTrue(extents.contains(nke("v", "w")));

    extents = loadFileToExtentMap.get("f6");
    assertEquals(4, extents.size());
    assertTrue(extents.contains(nke("w", "x")));
    assertTrue(extents.contains(nke("x", "y")));
    assertTrue(extents.contains(nke("y", "z")));
    assertTrue(extents.contains(nke("z", null)));

  }
}<|MERGE_RESOLUTION|>--- conflicted
+++ resolved
@@ -185,13 +185,8 @@
     TabletsMetadataFactory tmf = (startRow) -> tabletMeta;
     FateId txid = FateId.from(FateInstanceType.USER, UUID.randomUUID());
 
-<<<<<<< HEAD
-    LoadFiles.loadFiles(cl, info, bulkDir, lmi, tmf, manager, txid);
+    LoadFiles.loadFiles(cl, info, bulkDir, lmi, tmf, manager, txid, 0);
     EasyMock.verify(manager, ctx, tconf, bulkDir);
-=======
-    LoadFiles.loadFiles(cl, info, bulkDir, lmi, tmf, manager, txid, 0);
-    EasyMock.verify(manager, bulkDir);
->>>>>>> dc2109ad
     List<CaptureLoader.LoadResult> results = cl.getLoadResults();
     assertEquals(loadRanges.size(), results.size());
 
