/*
 * Licensed to the Apache Software Foundation (ASF) under one
 * or more contributor license agreements.  See the NOTICE file
 * distributed with this work for additional information
 * regarding copyright ownership.  The ASF licenses this file
 * to you under the Apache License, Version 2.0 (the
 * "License"); you may not use this file except in compliance
 * with the License.  You may obtain a copy of the License at
 *
 *   https://www.apache.org/licenses/LICENSE-2.0
 *
 * Unless required by applicable law or agreed to in writing,
 * software distributed under the License is distributed on an
 * "AS IS" BASIS, WITHOUT WARRANTIES OR CONDITIONS OF ANY
 * KIND, either express or implied.  See the License for the
 * specific language governing permissions and limitations
 * under the License.
 */
package org.apache.accumulo.manager;

import static com.google.common.util.concurrent.Uninterruptibles.sleepUninterruptibly;
import static java.nio.charset.StandardCharsets.UTF_8;
import static java.util.Collections.emptySortedMap;
import static java.util.concurrent.TimeUnit.HOURS;
import static java.util.concurrent.TimeUnit.MILLISECONDS;
import static java.util.concurrent.TimeUnit.MINUTES;
import static java.util.concurrent.TimeUnit.NANOSECONDS;
import static java.util.concurrent.TimeUnit.SECONDS;

import java.io.IOException;
import java.net.UnknownHostException;
import java.time.Duration;
import java.util.ArrayList;
import java.util.Collection;
import java.util.Collections;
import java.util.EnumMap;
import java.util.HashMap;
import java.util.HashSet;
import java.util.Iterator;
import java.util.List;
import java.util.Map;
import java.util.Map.Entry;
import java.util.Optional;
import java.util.Set;
import java.util.SortedMap;
import java.util.TreeMap;
import java.util.UUID;
import java.util.concurrent.ConcurrentSkipListMap;
import java.util.concurrent.CountDownLatch;
import java.util.concurrent.ExecutionException;
import java.util.concurrent.ExecutorService;
import java.util.concurrent.Future;
import java.util.concurrent.ScheduledFuture;
import java.util.concurrent.atomic.AtomicBoolean;
import java.util.concurrent.atomic.AtomicInteger;
import java.util.concurrent.atomic.AtomicReference;
import java.util.stream.Collectors;

import org.apache.accumulo.core.Constants;
<<<<<<< HEAD
import org.apache.accumulo.core.cli.ConfigOpts;
import org.apache.accumulo.core.client.AccumuloClient;
import org.apache.accumulo.core.client.Scanner;
import org.apache.accumulo.core.client.TableNotFoundException;
=======
import org.apache.accumulo.core.clientImpl.ClientContext;
>>>>>>> bb9a967f
import org.apache.accumulo.core.clientImpl.thrift.TableOperation;
import org.apache.accumulo.core.clientImpl.thrift.TableOperationExceptionType;
import org.apache.accumulo.core.clientImpl.thrift.ThriftTableOperationException;
import org.apache.accumulo.core.conf.AccumuloConfiguration;
import org.apache.accumulo.core.conf.Property;
import org.apache.accumulo.core.data.InstanceId;
import org.apache.accumulo.core.data.TableId;
import org.apache.accumulo.core.dataImpl.KeyExtent;
import org.apache.accumulo.core.fate.AgeOffStore;
import org.apache.accumulo.core.fate.Fate;
import org.apache.accumulo.core.fate.TStore;
import org.apache.accumulo.core.fate.zookeeper.ZooCache.ZcStat;
import org.apache.accumulo.core.fate.zookeeper.ZooReaderWriter;
import org.apache.accumulo.core.fate.zookeeper.ZooUtil;
import org.apache.accumulo.core.fate.zookeeper.ZooUtil.NodeExistsPolicy;
import org.apache.accumulo.core.fate.zookeeper.ZooUtil.NodeMissingPolicy;
import org.apache.accumulo.core.lock.ServiceLock;
import org.apache.accumulo.core.lock.ServiceLock.LockLossReason;
import org.apache.accumulo.core.lock.ServiceLock.ServiceLockPath;
import org.apache.accumulo.core.lock.ServiceLockData;
import org.apache.accumulo.core.lock.ServiceLockData.ThriftService;
import org.apache.accumulo.core.manager.balancer.AssignmentParamsImpl;
import org.apache.accumulo.core.manager.balancer.BalanceParamsImpl;
import org.apache.accumulo.core.manager.balancer.TServerStatusImpl;
import org.apache.accumulo.core.manager.balancer.TabletServerIdImpl;
import org.apache.accumulo.core.manager.state.tables.TableState;
import org.apache.accumulo.core.manager.thrift.BulkImportState;
import org.apache.accumulo.core.manager.thrift.ManagerClientService;
import org.apache.accumulo.core.manager.thrift.ManagerGoalState;
import org.apache.accumulo.core.manager.thrift.ManagerMonitorInfo;
import org.apache.accumulo.core.manager.thrift.ManagerState;
import org.apache.accumulo.core.manager.thrift.TableInfo;
import org.apache.accumulo.core.manager.thrift.TabletServerStatus;
import org.apache.accumulo.core.metadata.AccumuloTable;
import org.apache.accumulo.core.metadata.TServerInstance;
import org.apache.accumulo.core.metadata.TabletLocationState;
import org.apache.accumulo.core.metadata.schema.Ample.DataLevel;
import org.apache.accumulo.core.metadata.schema.TabletMetadata;
import org.apache.accumulo.core.metrics.MetricsInfo;
import org.apache.accumulo.core.metrics.MetricsProducer;
<<<<<<< HEAD
import org.apache.accumulo.core.security.Authorizations;
=======
import org.apache.accumulo.core.replication.thrift.ReplicationCoordinator;
>>>>>>> bb9a967f
import org.apache.accumulo.core.spi.balancer.BalancerEnvironment;
import org.apache.accumulo.core.spi.balancer.SimpleLoadBalancer;
import org.apache.accumulo.core.spi.balancer.TabletBalancer;
import org.apache.accumulo.core.spi.balancer.data.TServerStatus;
import org.apache.accumulo.core.spi.balancer.data.TabletMigration;
import org.apache.accumulo.core.spi.balancer.data.TabletServerId;
import org.apache.accumulo.core.tablet.thrift.TUnloadTabletGoal;
import org.apache.accumulo.core.trace.TraceUtil;
import org.apache.accumulo.core.util.Halt;
import org.apache.accumulo.core.util.Retry;
import org.apache.accumulo.core.util.threads.ThreadPools;
import org.apache.accumulo.core.util.threads.Threads;
import org.apache.accumulo.core.util.time.NanoTime;
import org.apache.accumulo.core.util.time.SteadyTime;
import org.apache.accumulo.manager.metrics.ManagerMetrics;
import org.apache.accumulo.manager.recovery.RecoveryManager;
import org.apache.accumulo.manager.state.TableCounts;
import org.apache.accumulo.manager.tableOps.TraceRepo;
import org.apache.accumulo.manager.upgrade.PreUpgradeValidation;
import org.apache.accumulo.manager.upgrade.UpgradeCoordinator;
import org.apache.accumulo.server.AbstractServer;
import org.apache.accumulo.server.HighlyAvailableService;
import org.apache.accumulo.server.ServerContext;
import org.apache.accumulo.server.fs.VolumeManager;
import org.apache.accumulo.server.manager.LiveTServerSet;
import org.apache.accumulo.server.manager.LiveTServerSet.TServerConnection;
import org.apache.accumulo.server.manager.balancer.BalancerEnvironmentImpl;
import org.apache.accumulo.server.manager.state.CurrentState;
import org.apache.accumulo.server.manager.state.DeadServerList;
import org.apache.accumulo.server.manager.state.MergeInfo;
import org.apache.accumulo.server.manager.state.MergeState;
import org.apache.accumulo.server.manager.state.TabletServerState;
import org.apache.accumulo.server.manager.state.TabletStateStore;
import org.apache.accumulo.server.manager.state.UnassignedTablet;
import org.apache.accumulo.server.rpc.HighlyAvailableServiceWrapper;
import org.apache.accumulo.server.rpc.ServerAddress;
import org.apache.accumulo.server.rpc.TServerUtils;
import org.apache.accumulo.server.rpc.ThriftProcessorTypes;
import org.apache.accumulo.server.security.SecurityOperation;
import org.apache.accumulo.server.security.delegation.AuthenticationTokenKeyManager;
import org.apache.accumulo.server.security.delegation.ZooAuthenticationKeyDistributor;
import org.apache.accumulo.server.tables.TableManager;
import org.apache.accumulo.server.tables.TableObserver;
import org.apache.accumulo.server.util.ScanServerMetadataEntries;
import org.apache.accumulo.server.util.ServerBulkImportStatus;
import org.apache.accumulo.server.util.TableInfoUtil;
import org.apache.hadoop.io.DataInputBuffer;
import org.apache.hadoop.io.DataOutputBuffer;
import org.apache.thrift.TException;
import org.apache.thrift.server.TServer;
import org.apache.thrift.transport.TTransportException;
import org.apache.zookeeper.KeeperException;
import org.apache.zookeeper.KeeperException.NoAuthException;
import org.apache.zookeeper.WatchedEvent;
import org.apache.zookeeper.Watcher;
import org.slf4j.Logger;
import org.slf4j.LoggerFactory;

import com.google.common.collect.Comparators;
import com.google.common.collect.ImmutableSortedMap;
import com.google.common.util.concurrent.RateLimiter;
import com.google.common.util.concurrent.Uninterruptibles;

import edu.umd.cs.findbugs.annotations.SuppressFBWarnings;
import io.opentelemetry.api.trace.Span;
import io.opentelemetry.context.Scope;

/**
 * The Manager is responsible for assigning and balancing tablets to tablet servers.
 * <p>
 * The manager will also coordinate log recoveries and reports general status.
 */
public class Manager extends AbstractServer
    implements LiveTServerSet.Listener, TableObserver, CurrentState, HighlyAvailableService {

  static final Logger log = LoggerFactory.getLogger(Manager.class);

  static final int ONE_SECOND = 1000;
  private static final long CLEANUP_INTERVAL_MINUTES = 5;
  static final long WAIT_BETWEEN_ERRORS = ONE_SECOND;
  private static final long DEFAULT_WAIT_FOR_WATCHER = 10 * ONE_SECOND;
  private static final int MAX_CLEANUP_WAIT_TIME = ONE_SECOND;
  private static final int TIME_TO_WAIT_BETWEEN_LOCK_CHECKS = ONE_SECOND;
  static final int MAX_TSERVER_WORK_CHUNK = 5000;
  private static final int MAX_BAD_STATUS_COUNT = 3;
  private static final double MAX_SHUTDOWNS_PER_SEC = 10D / 60D;

  private final Object balancedNotifier = new Object();
  final LiveTServerSet tserverSet;
  private final List<TabletGroupWatcher> watchers = new ArrayList<>();
  final SecurityOperation security;
  final Map<TServerInstance,AtomicInteger> badServers =
      Collections.synchronizedMap(new HashMap<>());
  final Set<TServerInstance> serversToShutdown = Collections.synchronizedSet(new HashSet<>());
  final SortedMap<KeyExtent,TServerInstance> migrations =
      Collections.synchronizedSortedMap(new TreeMap<>());
  final EventCoordinator nextEvent = new EventCoordinator();
  private final Object mergeLock = new Object();
  RecoveryManager recoveryManager = null;
  private final ManagerTime timeKeeper;

  // Delegation Token classes
  private final boolean delegationTokensAvailable;
  private ZooAuthenticationKeyDistributor keyDistributor;
  private AuthenticationTokenKeyManager authenticationTokenKeyManager;

  ServiceLock managerLock = null;
  private TServer clientService = null;
  private volatile TabletBalancer tabletBalancer;
  private final BalancerEnvironment balancerEnvironment;

  private ManagerState state = ManagerState.INITIAL;

  // fateReadyLatch and fateRef go together; when this latch is ready, then the fate reference
  // should already have been set; still need to use atomic reference or volatile for fateRef, so no
  // thread's cached view shows that fateRef is still null after the latch is ready
  private final CountDownLatch fateReadyLatch = new CountDownLatch(1);
  private final AtomicReference<Fate<Manager>> fateRef = new AtomicReference<>(null);

  volatile SortedMap<TServerInstance,TabletServerStatus> tserverStatus = emptySortedMap();
  final ServerBulkImportStatus bulkImportStatus = new ServerBulkImportStatus();

  private final AtomicBoolean managerInitialized = new AtomicBoolean(false);
  private final AtomicBoolean managerUpgrading = new AtomicBoolean(false);
  private final long timeToCacheRecoveryWalExistence;

  private ExecutorService tableInformationStatusPool = null;

  @Override
  public synchronized ManagerState getManagerState() {
    return state;
  }

  public boolean stillManager() {
    return getManagerState() != ManagerState.STOP;
  }

  /**
   * Retrieve the Fate object, blocking until it is ready. This could cause problems if Fate
   * operations are attempted to be used prior to the Manager being ready for them. If these
   * operations are triggered by a client side request from a tserver or client, it should be safe
   * to wait to handle those until Fate is ready, but if it occurs during an upgrade, or some other
   * time in the Manager before Fate is started, that may result in a deadlock and will need to be
   * fixed.
   *
   * @return the Fate object, only after the fate components are running and ready
   */
  Fate<Manager> fate() {
    try {
      // block up to 30 seconds until it's ready; if it's still not ready, introduce some logging
      if (!fateReadyLatch.await(30, SECONDS)) {
        String msgPrefix = "Unexpected use of fate in thread " + Thread.currentThread().getName()
            + " at time " + System.currentTimeMillis();
        // include stack trace so we know where it's coming from, in case we need to troubleshoot it
        log.warn("{} blocked until fate starts", msgPrefix,
            new IllegalStateException("Attempted fate action before manager finished starting up; "
                + "if this doesn't make progress, please report it as a bug to the developers"));
        int minutes = 0;
        while (!fateReadyLatch.await(5, MINUTES)) {
          minutes += 5;
          log.warn("{} still blocked after {} minutes; this is getting weird", msgPrefix, minutes);
        }
        log.debug("{} no longer blocked", msgPrefix);
      }
    } catch (InterruptedException e) {
      Thread.currentThread().interrupt();
      throw new IllegalStateException("Thread was interrupted; cannot proceed");
    }
    return fateRef.get();
  }

  static final boolean X = true;
  static final boolean O = false;
  // @formatter:off
  static final boolean[][] transitionOK = {
      //                            INITIAL HAVE_LOCK SAFE_MODE NORMAL UNLOAD_META UNLOAD_ROOT STOP
      /* INITIAL */                 {X, X, O, O, O, O, X},
      /* HAVE_LOCK */               {O, X, X, X, O, O, X},
      /* SAFE_MODE */               {O, O, X, X, X, O, X},
      /* NORMAL */                  {O, O, X, X, X, O, X},
      /* UNLOAD_METADATA_TABLETS */ {O, O, X, X, X, X, X},
      /* UNLOAD_ROOT_TABLET */      {O, O, O, X, X, X, X},
      /* STOP */                    {O, O, O, O, O, X, X}};
  //@formatter:on
  synchronized void setManagerState(ManagerState newState) {
    if (state.equals(newState)) {
      return;
    }
    if (!transitionOK[state.ordinal()][newState.ordinal()]) {
      log.error("Programmer error: manager should not transition from {} to {}", state, newState);
    }
    ManagerState oldState = state;
    state = newState;
    nextEvent.event("State changed from %s to %s", oldState, newState);
    if (newState == ManagerState.STOP) {
      // Give the server a little time before shutdown so the client
      // thread requesting the stop can return
      ScheduledFuture<?> future = getContext().getScheduledExecutor().scheduleWithFixedDelay(() -> {
        // This frees the main thread and will cause the manager to exit
        clientService.stop();
        Manager.this.nextEvent.event("stopped event loop");
      }, 100L, 1000L, MILLISECONDS);
      ThreadPools.watchNonCriticalScheduledTask(future);
    }

    if (oldState != newState && (newState == ManagerState.HAVE_LOCK)) {
      new PreUpgradeValidation().validate(getContext(), nextEvent);
      upgradeCoordinator.upgradeZookeeper(getContext(), nextEvent);
    }

    if (oldState != newState && (newState == ManagerState.NORMAL)) {
      if (fateRef.get() != null) {
        throw new IllegalStateException("Access to Fate should not have been"
            + " initialized prior to the Manager finishing upgrades. Please save"
            + " all logs and file a bug.");
      }
      upgradeMetadataFuture = upgradeCoordinator.upgradeMetadata(getContext(), nextEvent);
    }
  }

  private final UpgradeCoordinator upgradeCoordinator = new UpgradeCoordinator();

  private Future<Void> upgradeMetadataFuture;

  private FateServiceHandler fateServiceHandler;
  private ManagerClientServiceHandler managerClientHandler;

  private int assignedOrHosted(TableId tableId) {
    int result = 0;
    for (TabletGroupWatcher watcher : watchers) {
      TableCounts count = watcher.getStats(tableId);
      result += count.hosted() + count.assigned();
    }
    return result;
  }

  private int totalAssignedOrHosted() {
    int result = 0;
    for (TabletGroupWatcher watcher : watchers) {
      for (TableCounts counts : watcher.getStats().values()) {
        log.debug(
            "Watcher: {}: Assigned Tablets: {}, Dead tserver assignments: {}, Suspended Tablets: {}",
            watcher.getName(), counts.assigned(), counts.assignedToDeadServers(),
            counts.suspended());
        result += counts.assigned() + counts.hosted();
      }
    }
    return result;
  }

  private int nonMetaDataTabletsAssignedOrHosted() {
    return totalAssignedOrHosted() - assignedOrHosted(AccumuloTable.METADATA.tableId())
        - assignedOrHosted(AccumuloTable.ROOT.tableId());
  }

  private int notHosted() {
    int result = 0;
    for (TabletGroupWatcher watcher : watchers) {
      for (TableCounts counts : watcher.getStats().values()) {
        result += counts.assigned() + counts.assignedToDeadServers() + counts.suspended();
      }
    }
    return result;
  }

  // The number of unassigned tablets that should be assigned: displayed on the monitor page
  int displayUnassigned() {
    int result = 0;
    switch (getManagerState()) {
      case NORMAL:
        // Count offline tablets for online tables
        for (TabletGroupWatcher watcher : watchers) {
          TableManager manager = getContext().getTableManager();
          for (Entry<TableId,TableCounts> entry : watcher.getStats().entrySet()) {
            TableId tableId = entry.getKey();
            TableCounts counts = entry.getValue();
            if (manager.getTableState(tableId) == TableState.ONLINE) {
              result += counts.unassigned() + counts.assignedToDeadServers() + counts.assigned()
                  + counts.suspended();
            }
          }
        }
        break;
      case SAFE_MODE:
        // Count offline tablets for the metadata table
        for (TabletGroupWatcher watcher : watchers) {
          TableCounts counts = watcher.getStats(AccumuloTable.METADATA.tableId());
          result += counts.unassigned() + counts.suspended();
        }
        break;
      case UNLOAD_METADATA_TABLETS:
      case UNLOAD_ROOT_TABLET:
        for (TabletGroupWatcher watcher : watchers) {
          TableCounts counts = watcher.getStats(AccumuloTable.METADATA.tableId());
          result += counts.unassigned() + counts.suspended();
        }
        break;
      default:
        break;
    }
    return result;
  }

  public void mustBeOnline(final TableId tableId) throws ThriftTableOperationException {
    ServerContext context = getContext();
    context.clearTableListCache();
    if (context.getTableState(tableId) != TableState.ONLINE) {
      throw new ThriftTableOperationException(tableId.canonical(), null, TableOperation.MERGE,
          TableOperationExceptionType.OFFLINE, "table is not online");
    }
  }

  public TableManager getTableManager() {
    return getContext().getTableManager();
  }

  public static void main(String[] args) throws Exception {
    try (Manager manager = new Manager(new ConfigOpts(), args)) {
      manager.runServer();
    }
  }

  protected Manager(ConfigOpts opts, String[] args) throws IOException {
    super("manager", opts, args);
    ServerContext context = super.getContext();
    balancerEnvironment = new BalancerEnvironmentImpl(context);

    AccumuloConfiguration aconf = context.getConfiguration();

    log.info("Version {}", Constants.VERSION);
    log.info("Instance {}", getInstanceID());
    timeKeeper = new ManagerTime(this, aconf);
    tserverSet = new LiveTServerSet(context, this);
    initializeBalancer();

    this.security = context.getSecurityOperation();

    final long tokenLifetime = aconf.getTimeInMillis(Property.GENERAL_DELEGATION_TOKEN_LIFETIME);

    authenticationTokenKeyManager = null;
    keyDistributor = null;
    if (getConfiguration().getBoolean(Property.INSTANCE_RPC_SASL_ENABLED)) {
      // SASL is enabled, create the key distributor (ZooKeeper) and manager (generates/rolls secret
      // keys)
      log.info("SASL is enabled, creating delegation token key manager and distributor");
      final long tokenUpdateInterval =
          aconf.getTimeInMillis(Property.GENERAL_DELEGATION_TOKEN_UPDATE_INTERVAL);
      keyDistributor = new ZooAuthenticationKeyDistributor(context.getZooReaderWriter(),
          getZooKeeperRoot() + Constants.ZDELEGATION_TOKEN_KEYS);
      authenticationTokenKeyManager = new AuthenticationTokenKeyManager(context.getSecretManager(),
          keyDistributor, tokenUpdateInterval, tokenLifetime);
      delegationTokensAvailable = true;
    } else {
      log.info("SASL is not enabled, delegation tokens will not be available");
      delegationTokensAvailable = false;
    }
    this.timeToCacheRecoveryWalExistence =
        aconf.getTimeInMillis(Property.MANAGER_RECOVERY_WAL_EXISTENCE_CACHE_TIME);
  }

  public InstanceId getInstanceID() {
    return getContext().getInstanceID();
  }

  public String getZooKeeperRoot() {
    return getContext().getZooKeeperRoot();
  }

  public TServerConnection getConnection(TServerInstance server) {
    return tserverSet.getConnection(server);
  }

  public MergeInfo getMergeInfo(TableId tableId) {
    ServerContext context = getContext();
    synchronized (mergeLock) {
      try {
        String path = getZooKeeperRoot() + Constants.ZTABLES + "/" + tableId + "/merge";
        if (!context.getZooReaderWriter().exists(path)) {
          return new MergeInfo();
        }
        byte[] data = context.getZooReaderWriter().getData(path);
        DataInputBuffer in = new DataInputBuffer();
        in.reset(data, data.length);
        MergeInfo info = new MergeInfo();
        info.readFields(in);
        return info;
      } catch (KeeperException.NoNodeException ex) {
        log.info("Error reading merge state, it probably just finished");
        return new MergeInfo();
      } catch (Exception ex) {
        log.warn("Unexpected error reading merge state", ex);
        return new MergeInfo();
      }
    }
  }

  public void setMergeState(MergeInfo info, MergeState state)
      throws KeeperException, InterruptedException {
    ServerContext context = getContext();
    synchronized (mergeLock) {
      String path =
          getZooKeeperRoot() + Constants.ZTABLES + "/" + info.getExtent().tableId() + "/merge";
      info.setState(state);
      if (state.equals(MergeState.NONE)) {
        context.getZooReaderWriter().recursiveDelete(path, NodeMissingPolicy.SKIP);
      } else {
        DataOutputBuffer out = new DataOutputBuffer();
        try {
          info.write(out);
        } catch (IOException ex) {
          throw new AssertionError("Unlikely", ex);
        }
        context.getZooReaderWriter().putPersistentData(path, out.getData(),
            state.equals(MergeState.STARTED) ? ZooUtil.NodeExistsPolicy.FAIL
                : ZooUtil.NodeExistsPolicy.OVERWRITE);
      }
      mergeLock.notifyAll();
    }
    nextEvent.event("Merge state of %s set to %s", info.getExtent(), state);
  }

  public void clearMergeState(TableId tableId) throws KeeperException, InterruptedException {
    synchronized (mergeLock) {
      String path = getZooKeeperRoot() + Constants.ZTABLES + "/" + tableId + "/merge";
      getContext().getZooReaderWriter().recursiveDelete(path, NodeMissingPolicy.SKIP);
      mergeLock.notifyAll();
    }
    nextEvent.event("Merge state of %s cleared", tableId);
  }

  void setManagerGoalState(ManagerGoalState state) {
    try {
      getContext().getZooReaderWriter().putPersistentData(
          getZooKeeperRoot() + Constants.ZMANAGER_GOAL_STATE, state.name().getBytes(UTF_8),
          NodeExistsPolicy.OVERWRITE);
    } catch (Exception ex) {
      log.error("Unable to set manager goal state in zookeeper");
    }
  }

  ManagerGoalState getManagerGoalState() {
    while (true) {
      try {
        byte[] data = getContext().getZooReaderWriter()
            .getData(getZooKeeperRoot() + Constants.ZMANAGER_GOAL_STATE);
        return ManagerGoalState.valueOf(new String(data, UTF_8));
      } catch (Exception e) {
        log.error("Problem getting real goal state from zookeeper: ", e);
        sleepUninterruptibly(1, SECONDS);
      }
    }
  }

  public boolean hasCycled(long time) {
    for (TabletGroupWatcher watcher : watchers) {
      if (watcher.stats.lastScanFinished() < time) {
        return false;
      }
    }

    return true;
  }

  public void clearMigrations(TableId tableId) {
    synchronized (migrations) {
      migrations.keySet().removeIf(extent -> extent.tableId().equals(tableId));
    }
  }

  enum TabletGoalState {
    HOSTED(TUnloadTabletGoal.UNKNOWN),
    UNASSIGNED(TUnloadTabletGoal.UNASSIGNED),
    DELETED(TUnloadTabletGoal.DELETED),
    SUSPENDED(TUnloadTabletGoal.SUSPENDED);

    private final TUnloadTabletGoal unloadGoal;

    TabletGoalState(TUnloadTabletGoal unloadGoal) {
      this.unloadGoal = unloadGoal;
    }

    /** The purpose of unloading this tablet. */
    public TUnloadTabletGoal howUnload() {
      return unloadGoal;
    }
  }

  TabletGoalState getSystemGoalState(TabletLocationState tls) {
    switch (getManagerState()) {
      case NORMAL:
        return TabletGoalState.HOSTED;
      case HAVE_LOCK: // fall-through intended
      case INITIAL: // fall-through intended
      case SAFE_MODE:
        if (tls.extent.isMeta()) {
          return TabletGoalState.HOSTED;
        }
        return TabletGoalState.UNASSIGNED;
      case UNLOAD_METADATA_TABLETS:
        if (tls.extent.isRootTablet()) {
          return TabletGoalState.HOSTED;
        }
        return TabletGoalState.UNASSIGNED;
      case UNLOAD_ROOT_TABLET:
      case STOP:
        return TabletGoalState.UNASSIGNED;
      default:
        throw new IllegalStateException("Unknown Manager State");
    }
  }

  TabletGoalState getTableGoalState(KeyExtent extent) {
    TableState tableState = getContext().getTableManager().getTableState(extent.tableId());
    if (tableState == null) {
      return TabletGoalState.DELETED;
    }
    switch (tableState) {
      case DELETING:
        return TabletGoalState.DELETED;
      case OFFLINE:
      case NEW:
        return TabletGoalState.UNASSIGNED;
      default:
        return TabletGoalState.HOSTED;
    }
  }

  TabletGoalState getGoalState(TabletLocationState tls, MergeInfo mergeInfo) {
    KeyExtent extent = tls.extent;
    // Shutting down?
    TabletGoalState state = getSystemGoalState(tls);
    if (state == TabletGoalState.HOSTED) {
      if (!upgradeCoordinator.getStatus().isParentLevelUpgraded(extent)) {
        // The place where this tablet stores its metadata was not upgraded, so do not assign this
        // tablet yet.
        return TabletGoalState.UNASSIGNED;
      }

      if (tls.current != null && serversToShutdown.contains(tls.current.getServerInstance())) {
        return TabletGoalState.SUSPENDED;
      }
      // Handle merge transitions
      if (mergeInfo.getExtent() != null) {

        final boolean overlaps = mergeInfo.overlaps(extent);

        if (overlaps) {
          log.debug("mergeInfo overlaps: {} true", extent);
          switch (mergeInfo.getState()) {
            case NONE:
            case COMPLETE:
              break;
            case STARTED:
              return TabletGoalState.HOSTED;
            case WAITING_FOR_OFFLINE:
              // If we have walogs we need to be HOSTED to recover
              if (!tls.walogs.isEmpty()) {
                return TabletGoalState.HOSTED;
              } else {
                return TabletGoalState.UNASSIGNED;
              }
            case MERGING:
            case MERGED:
              return TabletGoalState.UNASSIGNED;
          }
        } else {
          log.trace("mergeInfo overlaps: {} false", extent);
        }
      }

      // taking table offline?
      state = getTableGoalState(extent);
      if (state == TabletGoalState.HOSTED) {
        // Maybe this tablet needs to be migrated
        TServerInstance dest = migrations.get(extent);
        if (dest != null && tls.current != null && !dest.equals(tls.current.getServerInstance())) {
          return TabletGoalState.UNASSIGNED;
        }
      }
    }
    return state;
  }

  private class MigrationCleanupThread implements Runnable {

    @Override
    public void run() {
      while (stillManager()) {
        if (!migrations.isEmpty()) {
          try {
            cleanupOfflineMigrations();
            cleanupNonexistentMigrations(getContext());
          } catch (Exception ex) {
            log.error("Error cleaning up migrations", ex);
          }
        }
        sleepUninterruptibly(CLEANUP_INTERVAL_MINUTES, MINUTES);
      }
    }

    /**
     * If a migrating tablet splits, and the tablet dies before sending the manager a message, the
     * migration will refer to a non-existing tablet, so it can never complete. Periodically scan
     * the metadata table and remove any migrating tablets that no longer exist.
     */
<<<<<<< HEAD
    private void cleanupNonexistentMigrations(final AccumuloClient accumuloClient)
        throws TableNotFoundException {
      Scanner scanner =
          accumuloClient.createScanner(AccumuloTable.METADATA.tableName(), Authorizations.EMPTY);
      TabletColumnFamily.PREV_ROW_COLUMN.fetch(scanner);
      scanner.setRange(MetadataSchema.TabletsSection.getRange());
      Set<KeyExtent> notSeen;
=======
    private void cleanupNonexistentMigrations(final ClientContext clientContext) {

      Map<DataLevel,Set<KeyExtent>> notSeen;

>>>>>>> bb9a967f
      synchronized (migrations) {
        notSeen = partitionMigrations(migrations.keySet());
      }

      // for each level find the set of migrating tablets that do not exists in metadata store
      for (DataLevel dataLevel : DataLevel.values()) {
        var notSeenForLevel = notSeen.getOrDefault(dataLevel, Set.of());
        if (notSeenForLevel.isEmpty() || dataLevel == DataLevel.ROOT) {
          // No need to scan this level if there are no migrations. The root tablet is always
          // expected to exists, so no need to read its metadata.
          continue;
        }

        try (var tablets = clientContext.getAmple().readTablets().forLevel(dataLevel)
            .fetch(TabletMetadata.ColumnType.PREV_ROW).build()) {
          // A goal of this code is to avoid reading all extents in the metadata table into memory
          // when finding extents that exists in the migrating set and not in the metadata table.
          tablets.forEach(tabletMeta -> notSeenForLevel.remove(tabletMeta.getExtent()));
        }

        // remove any tablets that previously existed in migrations for this level but were not seen
        // in the metadata table for the level
        migrations.keySet().removeAll(notSeenForLevel);
      }
    }

    /**
     * If migrating a tablet for a table that is offline, the migration can never succeed because no
     * tablet server will load the tablet. check for offline tables and remove their migrations.
     */
    private void cleanupOfflineMigrations() {
      ServerContext context = getContext();
      TableManager manager = context.getTableManager();
      for (TableId tableId : context.getTableIdToNameMap().keySet()) {
        TableState state = manager.getTableState(tableId);
        if (state == TableState.OFFLINE) {
          clearMigrations(tableId);
        }
      }
    }
  }

  private class ScanServerZKCleaner implements Runnable {

    @Override
    public void run() {

      final ZooReaderWriter zrw = getContext().getZooReaderWriter();
      final String sserverZNodePath = getContext().getZooKeeperRoot() + Constants.ZSSERVERS;

      while (stillManager()) {
        try {
          for (String sserverClientAddress : zrw.getChildren(sserverZNodePath)) {

            final String sServerZPath = sserverZNodePath + "/" + sserverClientAddress;
            final var zLockPath = ServiceLock.path(sServerZPath);
            ZcStat stat = new ZcStat();
            Optional<ServiceLockData> lockData =
                ServiceLock.getLockData(getContext().getZooCache(), zLockPath, stat);

            if (lockData.isEmpty()) {
              try {
                log.debug("Deleting empty ScanServer ZK node {}", sServerZPath);
                zrw.delete(sServerZPath);
              } catch (KeeperException.NotEmptyException e) {
                log.debug(
                    "Failed to delete ScanServer ZK node {} its not empty, likely an expected race condition.",
                    sServerZPath);
              }
            }
          }
        } catch (KeeperException e) {
          log.error("Exception trying to delete empty scan server ZNodes, will retry", e);
        } catch (InterruptedException e) {
          Thread.interrupted();
          log.error("Interrupted trying to delete empty scan server ZNodes, will retry", e);
        } finally {
          // sleep for 5 mins
          sleepUninterruptibly(CLEANUP_INTERVAL_MINUTES, MINUTES);
        }
      }
    }

  }

  /**
   * balanceTablets() balances tables by DataLevel. Return the current set of migrations partitioned
   * by DataLevel
   */
  private static Map<DataLevel,Set<KeyExtent>>
      partitionMigrations(final Set<KeyExtent> migrations) {
    final Map<DataLevel,Set<KeyExtent>> partitionedMigrations = new EnumMap<>(DataLevel.class);
    // populate to prevent NPE
    for (DataLevel dl : DataLevel.values()) {
      partitionedMigrations.put(dl, new HashSet<>());
    }
    migrations.forEach(ke -> {
      partitionedMigrations.get(DataLevel.of(ke.tableId())).add(ke);
    });
    return partitionedMigrations;
  }

  private class StatusThread implements Runnable {

    private boolean goodStats() {
      int start;
      switch (getManagerState()) {
        case UNLOAD_METADATA_TABLETS:
          start = 1;
          break;
        case UNLOAD_ROOT_TABLET:
          start = 2;
          break;
        default:
          start = 0;
      }
      for (int i = start; i < watchers.size(); i++) {
        TabletGroupWatcher watcher = watchers.get(i);
        if (watcher.stats.getLastManagerState() != getManagerState()) {
          log.debug("{}: {} != {}", watcher.getName(), watcher.stats.getLastManagerState(),
              getManagerState());
          return false;
        }
      }
      return true;
    }

    @Override
    public void run() {
      EventCoordinator.Listener eventListener = nextEvent.getListener();
      while (stillManager()) {
        long wait;
        try {
          switch (getManagerGoalState()) {
            case NORMAL:
              setManagerState(ManagerState.NORMAL);
              break;
            case SAFE_MODE:
              if (getManagerState() == ManagerState.NORMAL) {
                setManagerState(ManagerState.SAFE_MODE);
              }
              if (getManagerState() == ManagerState.HAVE_LOCK) {
                setManagerState(ManagerState.SAFE_MODE);
              }
              break;
            case CLEAN_STOP:
              switch (getManagerState()) {
                case NORMAL:
                  setManagerState(ManagerState.SAFE_MODE);
                  break;
                case SAFE_MODE: {
                  int count = nonMetaDataTabletsAssignedOrHosted();
                  log.debug(
                      String.format("There are %d non-metadata tablets assigned or hosted", count));
                  if (count == 0 && goodStats()) {
                    setManagerState(ManagerState.UNLOAD_METADATA_TABLETS);
                  }
                }
                  break;
                case UNLOAD_METADATA_TABLETS: {
                  int count = assignedOrHosted(AccumuloTable.METADATA.tableId());
                  log.debug(
                      String.format("There are %d metadata tablets assigned or hosted", count));
                  if (count == 0 && goodStats()) {
                    setManagerState(ManagerState.UNLOAD_ROOT_TABLET);
                  }
                }
                  break;
                case UNLOAD_ROOT_TABLET:
                  int count = assignedOrHosted(AccumuloTable.METADATA.tableId());
                  if (count > 0 && goodStats()) {
                    log.debug(String.format("%d metadata tablets online", count));
                    setManagerState(ManagerState.UNLOAD_ROOT_TABLET);
                  }
                  int root_count = assignedOrHosted(AccumuloTable.ROOT.tableId());
                  if (root_count > 0 && goodStats()) {
                    log.debug("The root tablet is still assigned or hosted");
                  }
                  if (count + root_count == 0 && goodStats()) {
                    Set<TServerInstance> currentServers = tserverSet.getCurrentServers();
                    log.debug("stopping {} tablet servers", currentServers.size());
                    for (TServerInstance server : currentServers) {
                      try {
                        serversToShutdown.add(server);
                        tserverSet.getConnection(server).fastHalt(managerLock);
                      } catch (TException e) {
                        // its probably down, and we don't care
                      } finally {
                        tserverSet.remove(server);
                      }
                    }
                    if (currentServers.isEmpty()) {
                      setManagerState(ManagerState.STOP);
                    }
                  }
                  break;
                default:
                  break;
              }
          }
        } catch (Exception t) {
          log.error("Error occurred reading / switching manager goal state. Will"
              + " continue with attempt to update status", t);
        }

        Span span = TraceUtil.startSpan(this.getClass(), "run::updateStatus");
        try (Scope scope = span.makeCurrent()) {
          wait = updateStatus();
          eventListener.waitForEvents(wait);
        } catch (Exception t) {
          TraceUtil.setException(span, t, false);
          log.error("Error balancing tablets, will wait for {} (seconds) and then retry ",
              WAIT_BETWEEN_ERRORS / ONE_SECOND, t);
          sleepUninterruptibly(WAIT_BETWEEN_ERRORS, MILLISECONDS);
        } finally {
          span.end();
        }
      }
    }

    private long updateStatus() {
      Set<TServerInstance> currentServers = tserverSet.getCurrentServers();
      tserverStatus = gatherTableInformation(currentServers);
      checkForHeldServer(tserverStatus);

      if (!badServers.isEmpty()) {
        log.debug("not balancing because the balance information is out-of-date {}",
            badServers.keySet());
      } else if (getManagerGoalState() == ManagerGoalState.CLEAN_STOP) {
        log.debug("not balancing because the manager is attempting to stop cleanly");
      } else if (!serversToShutdown.isEmpty()) {
        log.debug("not balancing while shutting down servers {}", serversToShutdown);
      } else {
        for (TabletGroupWatcher tgw : watchers) {
          if (!tgw.isSameTserversAsLastScan(currentServers)) {
            log.debug("not balancing just yet, as collection of live tservers is in flux");
            return DEFAULT_WAIT_FOR_WATCHER;
          }
        }
        return balanceTablets();
      }
      return DEFAULT_WAIT_FOR_WATCHER;
    }

    private void checkForHeldServer(SortedMap<TServerInstance,TabletServerStatus> tserverStatus) {
      TServerInstance instance = null;
      int crazyHoldTime = 0;
      int someHoldTime = 0;
      final long maxWait = getConfiguration().getTimeInMillis(Property.TSERV_HOLD_TIME_SUICIDE);
      for (Entry<TServerInstance,TabletServerStatus> entry : tserverStatus.entrySet()) {
        if (entry.getValue().getHoldTime() > 0) {
          someHoldTime++;
          if (entry.getValue().getHoldTime() > maxWait) {
            instance = entry.getKey();
            crazyHoldTime++;
          }
        }
      }
      if (crazyHoldTime == 1 && someHoldTime == 1 && tserverStatus.size() > 1) {
        log.warn("Tablet server {} exceeded maximum hold time: attempting to kill it", instance);
        try {
          TServerConnection connection = tserverSet.getConnection(instance);
          if (connection != null) {
            connection.fastHalt(managerLock);
          }
        } catch (TException e) {
          log.error("{}", e.getMessage(), e);
        }
        badServers.putIfAbsent(instance, new AtomicInteger(1));
      }
    }

    /**
     * Given the current tserverStatus map and a DataLevel, return a view of the tserverStatus map
     * that only contains entries for tables in the DataLevel
     */
    private SortedMap<TServerInstance,TabletServerStatus> createTServerStatusView(
        final DataLevel dl, final SortedMap<TServerInstance,TabletServerStatus> status) {
      final SortedMap<TServerInstance,TabletServerStatus> tserverStatusForLevel = new TreeMap<>();
      status.forEach((tsi, tss) -> {
        final TabletServerStatus copy = tss.deepCopy();
        final Map<String,TableInfo> oldTableMap = copy.getTableMap();
        final Map<String,TableInfo> newTableMap =
            new HashMap<>(dl == DataLevel.USER ? oldTableMap.size() : 1);
        if (dl == DataLevel.ROOT) {
          if (oldTableMap.containsKey(AccumuloTable.ROOT.tableName())) {
            newTableMap.put(AccumuloTable.ROOT.tableName(),
                oldTableMap.get(AccumuloTable.ROOT.tableName()));
          }
        } else if (dl == DataLevel.METADATA) {
          if (oldTableMap.containsKey(AccumuloTable.METADATA.tableName())) {
            newTableMap.put(AccumuloTable.METADATA.tableName(),
                oldTableMap.get(AccumuloTable.METADATA.tableName()));
          }
        } else if (dl == DataLevel.USER) {
          if (!oldTableMap.containsKey(AccumuloTable.METADATA.tableName())
              && !oldTableMap.containsKey(AccumuloTable.ROOT.tableName())) {
            newTableMap.putAll(oldTableMap);
          } else {
            oldTableMap.forEach((table, info) -> {
              if (!table.equals(AccumuloTable.ROOT.tableName())
                  && !table.equals(AccumuloTable.METADATA.tableName())) {
                newTableMap.put(table, info);
              }
            });
          }
        } else {
          throw new IllegalArgumentException("Unhandled DataLevel value: " + dl);
        }
        copy.setTableMap(newTableMap);
        tserverStatusForLevel.put(tsi, copy);
      });
      return tserverStatusForLevel;
    }

    private long balanceTablets() {

      final int tabletsNotHosted = notHosted();
      BalanceParamsImpl params = null;
      long wait = 0;
      long totalMigrationsOut = 0;
      final Map<DataLevel,Set<KeyExtent>> partitionedMigrations =
          partitionMigrations(migrationsSnapshot());

      for (DataLevel dl : DataLevel.values()) {
        if (dl == DataLevel.USER && tabletsNotHosted > 0) {
          log.debug("not balancing user tablets because there are {} unhosted tablets",
              tabletsNotHosted);
          continue;
        }
        // Create a view of the tserver status such that it only contains the tables
        // for this level in the tableMap.
        final SortedMap<TServerInstance,TabletServerStatus> tserverStatusForLevel =
            createTServerStatusView(dl, tserverStatus);
        // Construct the Thrift variant of the map above for the BalancerParams
        final SortedMap<TabletServerId,TServerStatus> tserverStatusForBalancerLevel =
            new TreeMap<>();
        tserverStatusForLevel.forEach((tsi, status) -> tserverStatusForBalancerLevel
            .put(new TabletServerIdImpl(tsi), TServerStatusImpl.fromThrift(status)));

        long migrationsOutForLevel = 0;
        int attemptNum = 0;
        do {
          log.debug("Balancing for tables at level {}, times-in-loop: {}", dl, ++attemptNum);
          params = BalanceParamsImpl.fromThrift(tserverStatusForBalancerLevel,
              tserverStatusForLevel, partitionedMigrations.get(dl));
          wait = Math.max(tabletBalancer.balance(params), wait);
          migrationsOutForLevel = params.migrationsOut().size();
          for (TabletMigration m : checkMigrationSanity(tserverStatusForBalancerLevel.keySet(),
              params.migrationsOut())) {
            final KeyExtent ke = KeyExtent.fromTabletId(m.getTablet());
            if (migrations.containsKey(ke)) {
              log.warn("balancer requested migration more than once, skipping {}", m);
              continue;
            }
            migrations.put(ke, TabletServerIdImpl.toThrift(m.getNewTabletServer()));
            log.debug("migration {}", m);
          }
        } while (migrationsOutForLevel > 0 && (dl == DataLevel.ROOT || dl == DataLevel.METADATA));
        totalMigrationsOut += migrationsOutForLevel;
      }

      if (totalMigrationsOut == 0) {
        synchronized (balancedNotifier) {
          balancedNotifier.notifyAll();
        }
      } else {
        nextEvent.event("Migrating %d more tablets, %d total", totalMigrationsOut,
            migrations.size());
      }
      return wait;
    }

    private List<TabletMigration> checkMigrationSanity(Set<TabletServerId> current,
        List<TabletMigration> migrations) {
      return migrations.stream().filter(m -> {
        boolean includeMigration = false;
        if (m.getTablet() == null) {
          log.error("Balancer gave back a null tablet {}", m);
        } else if (m.getNewTabletServer() == null) {
          log.error("Balancer did not set the destination {}", m);
        } else if (m.getOldTabletServer() == null) {
          log.error("Balancer did not set the source {}", m);
        } else if (!current.contains(m.getOldTabletServer())) {
          log.warn("Balancer wants to move a tablet from a server that is not current: {}", m);
        } else if (!current.contains(m.getNewTabletServer())) {
          log.warn("Balancer wants to move a tablet to a server that is not current: {}", m);
        } else {
          includeMigration = true;
        }
        return includeMigration;
      }).collect(Collectors.toList());
    }

  }

  private SortedMap<TServerInstance,TabletServerStatus>
      gatherTableInformation(Set<TServerInstance> currentServers) {
    final long rpcTimeout = getConfiguration().getTimeInMillis(Property.GENERAL_RPC_TIMEOUT);
    int threads = getConfiguration().getCount(Property.MANAGER_STATUS_THREAD_POOL_SIZE);
    long start = System.currentTimeMillis();
    final SortedMap<TServerInstance,TabletServerStatus> result = new ConcurrentSkipListMap<>();
    final RateLimiter shutdownServerRateLimiter = RateLimiter.create(MAX_SHUTDOWNS_PER_SEC);
    final ArrayList<Future<?>> tasks = new ArrayList<>();
    for (TServerInstance serverInstance : currentServers) {
      final TServerInstance server = serverInstance;
      if (threads == 0) {
        // Since an unbounded thread pool is being used, rate limit how fast task are added to the
        // executor. This prevents the threads from growing large unless there are lots of
        // unresponsive tservers.
        sleepUninterruptibly(Math.max(1, rpcTimeout / 120_000), MILLISECONDS);
      }
      tasks.add(tableInformationStatusPool.submit(() -> {
        try {
          Thread t = Thread.currentThread();
          String oldName = t.getName();
          try {
            String message = "Getting status from " + server;
            t.setName(message);
            long startForServer = System.currentTimeMillis();
            log.trace(message);
            TServerConnection connection1 = tserverSet.getConnection(server);
            if (connection1 == null) {
              throw new IOException("No connection to " + server);
            }
            TabletServerStatus status = connection1.getTableMap(false);
            result.put(server, status);

            long duration = System.currentTimeMillis() - startForServer;
            log.trace("Got status from {} in {} ms", server, duration);

          } finally {
            t.setName(oldName);
          }
        } catch (Exception ex) {
          log.error("unable to get tablet server status {} {}", server, ex.toString());
          log.debug("unable to get tablet server status {}", server, ex);
          // Attempt to shutdown server only if able to acquire. If unable, this tablet server
          // will be removed from the badServers set below and status will be reattempted again
          // MAX_BAD_STATUS_COUNT times
          if (badServers.computeIfAbsent(server, k -> new AtomicInteger(0)).incrementAndGet()
              > MAX_BAD_STATUS_COUNT) {
            if (shutdownServerRateLimiter.tryAcquire()) {
              log.warn("attempting to stop {}", server);
              try {
                TServerConnection connection2 = tserverSet.getConnection(server);
                if (connection2 != null) {
                  connection2.halt(managerLock);
                }
              } catch (TTransportException e1) {
                // ignore: it's probably down
              } catch (Exception e2) {
                log.info("error talking to troublesome tablet server", e2);
              }
            } else {
              log.warn("Unable to shutdown {} as over the shutdown limit of {} per minute", server,
                  MAX_SHUTDOWNS_PER_SEC * 60);
            }
            badServers.remove(server);
          }
        }
      }));
    }
    // wait at least 10 seconds
    final Duration timeToWait =
        Comparators.max(Duration.ofSeconds(10), Duration.ofMillis(rpcTimeout / 3));
    final NanoTime startTime = NanoTime.now();
    // Wait for all tasks to complete
    while (!tasks.isEmpty()) {
      boolean cancel = (startTime.elapsed().compareTo(timeToWait) > 0);
      Iterator<Future<?>> iter = tasks.iterator();
      while (iter.hasNext()) {
        Future<?> f = iter.next();
        if (cancel) {
          f.cancel(true);
        } else {
          if (f.isDone()) {
            iter.remove();
          }
        }
      }
      Uninterruptibles.sleepUninterruptibly(1, MILLISECONDS);
    }

    // Threads may still modify map after shutdownNow is called, so create an immutable snapshot.
    SortedMap<TServerInstance,TabletServerStatus> info = ImmutableSortedMap.copyOf(result);

    synchronized (badServers) {
      badServers.keySet().retainAll(currentServers);
      badServers.keySet().removeAll(info.keySet());
    }
    log.debug(String.format("Finished gathering information from %d of %d servers in %.2f seconds",
        info.size(), currentServers.size(), (System.currentTimeMillis() - start) / 1000.));

    return info;
  }

  @Override
  public void run() {
    final ServerContext context = getContext();
    final String zroot = getZooKeeperRoot();

    // ACCUMULO-4424 Put up the Thrift servers before getting the lock as a sign of process health
    // when a hot-standby
    //
    // Start the Manager's Fate Service
    fateServiceHandler = new FateServiceHandler(this);
    managerClientHandler = new ManagerClientServiceHandler(this);
    // Start the Manager's Client service
    // Ensure that calls before the manager gets the lock fail
    ManagerClientService.Iface haProxy =
        HighlyAvailableServiceWrapper.service(managerClientHandler, this);

    ServerAddress sa;
    var processor =
        ThriftProcessorTypes.getManagerTProcessor(fateServiceHandler, haProxy, getContext());

    try {
      sa = TServerUtils.startServer(context, getHostname(), Property.MANAGER_CLIENTPORT, processor,
          "Manager", "Manager Client Service Handler", null, Property.MANAGER_MINTHREADS,
          Property.MANAGER_MINTHREADS_TIMEOUT, Property.MANAGER_THREADCHECK,
          Property.GENERAL_MAX_MESSAGE_SIZE);
    } catch (UnknownHostException e) {
      throw new IllegalStateException("Unable to start server on host " + getHostname(), e);
    }
    clientService = sa.server;
    log.info("Started Manager client service at {}", sa.address);

    // block until we can obtain the ZK lock for the manager
    ServiceLockData sld = null;
    try {
      sld = getManagerLock(ServiceLock.path(zroot + Constants.ZMANAGER_LOCK));
    } catch (KeeperException | InterruptedException e) {
      throw new IllegalStateException("Exception getting manager lock", e);
    }

    // If UpgradeStatus is not at complete by this moment, then things are currently
    // upgrading.
    if (upgradeCoordinator.getStatus() != UpgradeCoordinator.UpgradeStatus.COMPLETE) {
      managerUpgrading.set(true);
    }

    MetricsInfo metricsInfo = getContext().getMetricsInfo();
    metricsInfo.addServiceTags(getApplicationName(), sa.getAddress());

    var producers = ManagerMetrics.getProducers(getConfiguration(), this);
    metricsInfo.addMetricsProducers(producers.toArray(new MetricsProducer[0]));
    metricsInfo.init();

    recoveryManager = new RecoveryManager(this, timeToCacheRecoveryWalExistence);

    context.getTableManager().addObserver(this);

    tableInformationStatusPool = ThreadPools.getServerThreadPools()
        .createExecutorService(getConfiguration(), Property.MANAGER_STATUS_THREAD_POOL_SIZE, false);

    Thread statusThread = Threads.createThread("Status Thread", new StatusThread());
    statusThread.start();

    Threads.createThread("Migration Cleanup Thread", new MigrationCleanupThread()).start();

    tserverSet.startListeningForTabletServerChanges();

    Threads.createThread("ScanServer Cleanup Thread", new ScanServerZKCleaner()).start();

    try {
      blockForTservers();
    } catch (InterruptedException ex) {
      Thread.currentThread().interrupt();
    }

    ZooReaderWriter zReaderWriter = context.getZooReaderWriter();

    try {
      zReaderWriter.getChildren(zroot + Constants.ZRECOVERY, new Watcher() {
        @Override
        public void process(WatchedEvent event) {
          nextEvent.event("Noticed recovery changes %s", event.getType());
          try {
            // watcher only fires once, add it back
            zReaderWriter.getChildren(zroot + Constants.ZRECOVERY, this);
          } catch (Exception e) {
            log.error("Failed to add log recovery watcher back", e);
          }
        }
      });
    } catch (KeeperException | InterruptedException e) {
      throw new IllegalStateException("Unable to read " + zroot + Constants.ZRECOVERY, e);
    }

    watchers.add(new TabletGroupWatcher(this,
        TabletStateStore.getStoreForLevel(DataLevel.USER, context, this), null) {
      @Override
      boolean canSuspendTablets() {
        // Always allow user data tablets to enter suspended state.
        return true;
      }
    });

    watchers.add(new TabletGroupWatcher(this,
        TabletStateStore.getStoreForLevel(DataLevel.METADATA, context, this), watchers.get(0)) {
      @Override
      boolean canSuspendTablets() {
        // Allow metadata tablets to enter suspended state only if so configured. Generally
        // we'll want metadata tablets to
        // be immediately reassigned, even if there's a global table.suspension.duration
        // setting.
        return getConfiguration().getBoolean(Property.MANAGER_METADATA_SUSPENDABLE);
      }
    });

    watchers.add(new TabletGroupWatcher(this,
        TabletStateStore.getStoreForLevel(DataLevel.ROOT, context), watchers.get(1)) {
      @Override
      boolean canSuspendTablets() {
        // Never allow root tablet to enter suspended state.
        return false;
      }
    });
    for (TabletGroupWatcher watcher : watchers) {
      watcher.start();
    }

    // Once we are sure the upgrade is complete, we can safely allow fate use.
    try {
      // wait for metadata upgrade running in background to complete
      if (null != upgradeMetadataFuture) {
        upgradeMetadataFuture.get();
      }
      // Everything is fully upgraded by this point.
      managerUpgrading.set(false);
    } catch (ExecutionException | InterruptedException e) {
      throw new IllegalStateException("Metadata upgrade failed", e);
    }

    try {
      final AgeOffStore<Manager> store = new AgeOffStore<>(
          new org.apache.accumulo.core.fate.ZooStore<>(getZooKeeperRoot() + Constants.ZFATE,
              context.getZooReaderWriter()),
          HOURS.toMillis(8), System::currentTimeMillis);

      Fate<Manager> f = initializeFateInstance(store, getConfiguration());
      fateRef.set(f);
      fateReadyLatch.countDown();

      ThreadPools.watchCriticalScheduledTask(context.getScheduledExecutor()
          .scheduleWithFixedDelay(store::ageOff, 63000, 63000, MILLISECONDS));
    } catch (KeeperException | InterruptedException e) {
      throw new IllegalStateException("Exception setting up FaTE cleanup thread", e);
    }

    ThreadPools.watchCriticalScheduledTask(context.getScheduledExecutor()
        .scheduleWithFixedDelay(() -> ScanServerMetadataEntries.clean(context), 10, 10, MINUTES));

    // Make sure that we have a secret key (either a new one or an old one from ZK) before we start
    // the manager client service.
    Thread authenticationTokenKeyManagerThread = null;
    if (authenticationTokenKeyManager != null && keyDistributor != null) {
      log.info("Starting delegation-token key manager");
      try {
        keyDistributor.initialize();
      } catch (KeeperException | InterruptedException e) {
        throw new IllegalStateException("Exception setting up delegation-token key manager", e);
      }
      authenticationTokenKeyManagerThread =
          Threads.createThread("Delegation Token Key Manager", authenticationTokenKeyManager);
      authenticationTokenKeyManagerThread.start();
      boolean logged = false;
      while (!authenticationTokenKeyManager.isInitialized()) {
        // Print out a status message when we start waiting for the key manager to get initialized
        if (!logged) {
          log.info("Waiting for AuthenticationTokenKeyManager to be initialized");
          logged = true;
        }
        sleepUninterruptibly(200, MILLISECONDS);
      }
      // And log when we are initialized
      log.info("AuthenticationTokenSecretManager is initialized");
    }

    String address = sa.address.toString();
    sld = new ServiceLockData(sld.getServerUUID(ThriftService.MANAGER), address,
        ThriftService.MANAGER);
    log.info("Setting manager lock data to {}", sld.toString());
    try {
      managerLock.replaceLockData(sld);
    } catch (KeeperException | InterruptedException e) {
      throw new IllegalStateException("Exception updating manager lock", e);
    }

    while (!clientService.isServing()) {
      sleepUninterruptibly(100, MILLISECONDS);
    }

    // The manager is fully initialized. Clients are allowed to connect now.
    managerInitialized.set(true);

    while (clientService.isServing()) {
      sleepUninterruptibly(500, MILLISECONDS);
    }
    log.info("Shutting down fate.");
    fate().shutdown();

    final long deadline = System.currentTimeMillis() + MAX_CLEANUP_WAIT_TIME;
    try {
      statusThread.join(remaining(deadline));
    } catch (InterruptedException e) {
      throw new IllegalStateException("Exception stopping status thread", e);
    }

    tableInformationStatusPool.shutdownNow();

    // Signal that we want it to stop, and wait for it to do so.
    if (authenticationTokenKeyManager != null) {
      authenticationTokenKeyManager.gracefulStop();
      try {
        if (null != authenticationTokenKeyManagerThread) {
          authenticationTokenKeyManagerThread.join(remaining(deadline));
        }
      } catch (InterruptedException e) {
        throw new IllegalStateException("Exception waiting on delegation-token key manager", e);
      }
    }

    // quit, even if the tablet servers somehow jam up and the watchers
    // don't stop
    for (TabletGroupWatcher watcher : watchers) {
      try {
        watcher.join(remaining(deadline));
      } catch (InterruptedException e) {
        throw new IllegalStateException("Exception waiting on watcher", e);
      }
    }
    log.info("exiting");
  }

  protected Fate<Manager> initializeFateInstance(TStore<Manager> store,
      AccumuloConfiguration conf) {
    return new Fate<>(this, store, TraceRepo::toLogString, conf);
  }

  /**
   * Allows property configuration to block manager start-up waiting for a minimum number of
   * tservers to register in zookeeper. It also accepts a maximum time to wait - if the time
   * expires, the start-up will continue with any tservers available. This check is only performed
   * at manager initialization, when the manager acquires the lock. The following properties are
   * used to control the behaviour:
   * <ul>
   * <li>MANAGER_STARTUP_TSERVER_AVAIL_MIN_COUNT - when set to 0 or less, no blocking occurs
   * (default behaviour) otherwise will block until the number of tservers are available.</li>
   * <li>MANAGER_STARTUP_TSERVER_AVAIL_MAX_WAIT - time to wait in milliseconds. When set to 0 or
   * less, will block indefinitely.</li>
   * </ul>
   *
   * @throws InterruptedException if interrupted while blocking, propagated for caller to handle.
   */
  private void blockForTservers() throws InterruptedException {
    long waitStart = System.nanoTime();

    long minTserverCount =
        getConfiguration().getCount(Property.MANAGER_STARTUP_TSERVER_AVAIL_MIN_COUNT);

    if (minTserverCount <= 0) {
      log.info("tserver availability check disabled, continuing with-{} servers. To enable, set {}",
          tserverSet.size(), Property.MANAGER_STARTUP_TSERVER_AVAIL_MIN_COUNT.getKey());
      return;
    }
    long userWait = MILLISECONDS.toSeconds(
        getConfiguration().getTimeInMillis(Property.MANAGER_STARTUP_TSERVER_AVAIL_MAX_WAIT));

    // Setting retry values for defined wait timeouts
    long retries = 10;
    // Set these to the same value so the max possible wait time always matches the provided maxWait
    long initialWait = userWait / retries;
    long maxWaitPeriod = initialWait;
    long waitIncrement = 0;

    if (userWait <= 0) {
      log.info("tserver availability check set to block indefinitely, To change, set {} > 0.",
          Property.MANAGER_STARTUP_TSERVER_AVAIL_MAX_WAIT.getKey());
      userWait = Long.MAX_VALUE;

      // If indefinitely blocking, change retry values to support incremental backoff and logging.
      retries = userWait;
      initialWait = 1;
      maxWaitPeriod = 30;
      waitIncrement = 5;
    }

    Retry tserverRetry = Retry.builder().maxRetries(retries)
        .retryAfter(Duration.ofSeconds(initialWait)).incrementBy(Duration.ofSeconds(waitIncrement))
        .maxWait(Duration.ofSeconds(maxWaitPeriod)).backOffFactor(1)
        .logInterval(Duration.ofSeconds(30)).createRetry();

    log.info("Checking for tserver availability - need to reach {} servers. Have {}",
        minTserverCount, tserverSet.size());

    boolean needTservers = tserverSet.size() < minTserverCount;

    while (needTservers && tserverRetry.canRetry()) {

      tserverRetry.waitForNextAttempt(log, "block until minimum tservers reached");

      needTservers = tserverSet.size() < minTserverCount;

      // suppress last message once threshold reached.
      if (needTservers) {
        tserverRetry.logRetry(log, String.format(
            "Blocking for tserver availability - need to reach %s servers. Have %s Time spent blocking %s seconds.",
            minTserverCount, tserverSet.size(),
            NANOSECONDS.toSeconds(System.nanoTime() - waitStart)));
      }
      tserverRetry.useRetry();
    }

    if (tserverSet.size() < minTserverCount) {
      log.warn(
          "tserver availability check time expired - continuing. Requested {}, have {} tservers on line. "
              + " Time waiting {} sec",
          tserverSet.size(), minTserverCount, NANOSECONDS.toSeconds(System.nanoTime() - waitStart));

    } else {
      log.info(
          "tserver availability check completed. Requested {}, have {} tservers on line. "
              + " Time waiting {} sec",
          tserverSet.size(), minTserverCount, NANOSECONDS.toSeconds(System.nanoTime() - waitStart));
    }
  }

  private long remaining(long deadline) {
    return Math.max(1, deadline - System.currentTimeMillis());
  }

  public ServiceLock getManagerLock() {
    return managerLock;
  }

  private static class ManagerLockWatcher implements ServiceLock.AccumuloLockWatcher {

    boolean acquiredLock = false;
    boolean failedToAcquireLock = false;

    @Override
    public void lostLock(LockLossReason reason) {
      Halt.halt("Manager lock in zookeeper lost (reason = " + reason + "), exiting!", -1);
    }

    @Override
    public void unableToMonitorLockNode(final Exception e) {
      // ACCUMULO-3651 Changed level to error and added FATAL to message for slf4j compatibility
      Halt.halt(-1, () -> log.error("FATAL: No longer able to monitor manager lock node", e));

    }

    @Override
    public synchronized void acquiredLock() {
      log.debug("Acquired manager lock");

      if (acquiredLock || failedToAcquireLock) {
        Halt.halt("Zoolock in unexpected state AL " + acquiredLock + " " + failedToAcquireLock, -1);
      }

      acquiredLock = true;
      notifyAll();
    }

    @Override
    public synchronized void failedToAcquireLock(Exception e) {
      log.warn("Failed to get manager lock", e);

      if (e instanceof NoAuthException) {
        String msg = "Failed to acquire manager lock due to incorrect ZooKeeper authentication.";
        log.error("{} Ensure instance.secret is consistent across Accumulo configuration", msg, e);
        Halt.halt(msg, -1);
      }

      if (acquiredLock) {
        Halt.halt("Zoolock in unexpected state acquiredLock true with FAL " + failedToAcquireLock,
            -1);
      }

      failedToAcquireLock = true;
      notifyAll();
    }

    public synchronized void waitForChange() {
      while (!acquiredLock && !failedToAcquireLock) {
        try {
          wait();
        } catch (InterruptedException e) {
          // empty
        }
      }
    }
  }

  private ServiceLockData getManagerLock(final ServiceLockPath zManagerLoc)
      throws KeeperException, InterruptedException {
    var zooKeeper = getContext().getZooReaderWriter().getZooKeeper();
    log.info("trying to get manager lock");

    final String managerClientAddress =
        getHostname() + ":" + getConfiguration().getPort(Property.MANAGER_CLIENTPORT)[0];

    UUID zooLockUUID = UUID.randomUUID();
    ServiceLockData sld =
        new ServiceLockData(zooLockUUID, managerClientAddress, ThriftService.MANAGER);
    while (true) {

      ManagerLockWatcher managerLockWatcher = new ManagerLockWatcher();
      managerLock = new ServiceLock(zooKeeper, zManagerLoc, zooLockUUID);
      managerLock.lock(managerLockWatcher, sld);

      managerLockWatcher.waitForChange();

      if (managerLockWatcher.acquiredLock) {
        break;
      }

      if (!managerLockWatcher.failedToAcquireLock) {
        throw new IllegalStateException("manager lock in unknown state");
      }

      managerLock.tryToCancelAsyncLockOrUnlock();

      sleepUninterruptibly(TIME_TO_WAIT_BETWEEN_LOCK_CHECKS, MILLISECONDS);
    }

    setManagerState(ManagerState.HAVE_LOCK);
    return sld;
  }

  @Override
  public void update(LiveTServerSet current, Set<TServerInstance> deleted,
      Set<TServerInstance> added) {
    // if we have deleted or added tservers, then adjust our dead server list
    if (!deleted.isEmpty() || !added.isEmpty()) {
      DeadServerList obit = new DeadServerList(getContext());
      if (!added.isEmpty()) {
        log.info("New servers: {}", added);
        for (TServerInstance up : added) {
          obit.delete(up.getHostPort());
        }
      }
      for (TServerInstance dead : deleted) {
        String cause = "unexpected failure";
        if (serversToShutdown.contains(dead)) {
          cause = "clean shutdown"; // maybe an incorrect assumption
        }
        if (!getManagerGoalState().equals(ManagerGoalState.CLEAN_STOP)) {
          obit.post(dead.getHostPort(), cause);
        }
      }

      Set<TServerInstance> unexpected = new HashSet<>(deleted);
      unexpected.removeAll(this.serversToShutdown);
      if (!unexpected.isEmpty()
          && (stillManager() && !getManagerGoalState().equals(ManagerGoalState.CLEAN_STOP))) {
        log.warn("Lost servers {}", unexpected);
      }
      serversToShutdown.removeAll(deleted);
      badServers.keySet().removeAll(deleted);
      // clear out any bad server with the same host/port as a new server
      synchronized (badServers) {
        cleanListByHostAndPort(badServers.keySet(), deleted, added);
      }
      synchronized (serversToShutdown) {
        cleanListByHostAndPort(serversToShutdown, deleted, added);
      }

      synchronized (migrations) {
        Iterator<Entry<KeyExtent,TServerInstance>> iter = migrations.entrySet().iterator();
        while (iter.hasNext()) {
          Entry<KeyExtent,TServerInstance> entry = iter.next();
          if (deleted.contains(entry.getValue())) {
            log.info("Canceling migration of {} to {}", entry.getKey(), entry.getValue());
            iter.remove();
          }
        }
      }
      nextEvent.event("There are now %d tablet servers", current.size());
    }

    // clear out any servers that are no longer current
    // this is needed when we are using a fate operation to shutdown a tserver as it
    // will continue to add the server to the serversToShutdown (ACCUMULO-4410)
    serversToShutdown.retainAll(current.getCurrentServers());
  }

  private static void cleanListByHostAndPort(Collection<TServerInstance> badServers,
      Set<TServerInstance> deleted, Set<TServerInstance> added) {
    Iterator<TServerInstance> badIter = badServers.iterator();
    while (badIter.hasNext()) {
      TServerInstance bad = badIter.next();
      for (TServerInstance add : added) {
        if (bad.getHostPort().equals(add.getHostPort())) {
          badIter.remove();
          break;
        }
      }
      for (TServerInstance del : deleted) {
        if (bad.getHostPort().equals(del.getHostPort())) {
          badIter.remove();
          break;
        }
      }
    }
  }

  @Override
  public void stateChanged(TableId tableId, TableState state) {
    nextEvent.event("Table state in zookeeper changed for %s to %s", tableId, state);
    if (state == TableState.OFFLINE) {
      clearMigrations(tableId);
    }
  }

  @Override
  public void initialize() {}

  @Override
  public void sessionExpired() {}

  @Override
  public Set<TableId> onlineTables() {
    Set<TableId> result = new HashSet<>();
    if (getManagerState() != ManagerState.NORMAL) {
      if (getManagerState() != ManagerState.UNLOAD_METADATA_TABLETS) {
        result.add(AccumuloTable.METADATA.tableId());
      }
      if (getManagerState() != ManagerState.UNLOAD_ROOT_TABLET) {
        result.add(AccumuloTable.ROOT.tableId());
      }
      return result;
    }
    ServerContext context = getContext();
    TableManager manager = context.getTableManager();

    for (TableId tableId : context.getTableIdToNameMap().keySet()) {
      TableState state = manager.getTableState(tableId);
      if (state == TableState.ONLINE) {
        result.add(tableId);
      }
    }
    return result;
  }

  @Override
  public Set<TServerInstance> onlineTabletServers() {
    return tserverSet.getCurrentServers();
  }

  @Override
  public Collection<MergeInfo> merges() {
    List<MergeInfo> result = new ArrayList<>();
    for (TableId tableId : getContext().getTableIdToNameMap().keySet()) {
      result.add(getMergeInfo(tableId));
    }
    return result;
  }

  // recovers state from the persistent transaction to shutdown a server
  public void shutdownTServer(TServerInstance server) {
    nextEvent.event("Tablet Server shutdown requested for %s", server);
    serversToShutdown.add(server);
  }

  public EventCoordinator getEventCoordinator() {
    return nextEvent;
  }

  public VolumeManager getVolumeManager() {
    return getContext().getVolumeManager();
  }

  public void assignedTablet(KeyExtent extent) {
    if (extent.isMeta() && getManagerState().equals(ManagerState.UNLOAD_ROOT_TABLET)) {
      setManagerState(ManagerState.UNLOAD_METADATA_TABLETS);
    }
    // probably too late, but try anyhow
    if (extent.isRootTablet() && getManagerState().equals(ManagerState.STOP)) {
      setManagerState(ManagerState.UNLOAD_ROOT_TABLET);
    }
  }

  @SuppressFBWarnings(value = "UW_UNCOND_WAIT", justification = "TODO needs triage")
  public void waitForBalance() {
    synchronized (balancedNotifier) {
      long eventCounter;
      do {
        eventCounter = nextEvent.waitForEvents(0, 0);
        try {
          balancedNotifier.wait();
        } catch (InterruptedException e) {
          log.debug(e.toString(), e);
        }
      } while (displayUnassigned() > 0 || !migrations.isEmpty()
          || eventCounter != nextEvent.waitForEvents(0, 0));
    }
  }

  public ManagerMonitorInfo getManagerMonitorInfo() {
    final ManagerMonitorInfo result = new ManagerMonitorInfo();

    result.tServerInfo = new ArrayList<>();
    result.tableMap = new HashMap<>();
    for (Entry<TServerInstance,TabletServerStatus> serverEntry : tserverStatus.entrySet()) {
      final TabletServerStatus status = serverEntry.getValue();
      result.tServerInfo.add(status);
      for (Entry<String,TableInfo> entry : status.tableMap.entrySet()) {
        TableInfoUtil.add(result.tableMap.computeIfAbsent(entry.getKey(), k -> new TableInfo()),
            entry.getValue());
      }
    }
    result.badTServers = new HashMap<>();
    synchronized (badServers) {
      for (TServerInstance bad : badServers.keySet()) {
        result.badTServers.put(bad.getHostPort(), TabletServerState.UNRESPONSIVE.getId());
      }
    }
    result.state = getManagerState();
    result.goalState = getManagerGoalState();
    result.unassignedTablets = displayUnassigned();
    result.serversShuttingDown = new HashSet<>();
    synchronized (serversToShutdown) {
      for (TServerInstance server : serversToShutdown) {
        result.serversShuttingDown.add(server.getHostPort());
      }
    }
    DeadServerList obit = new DeadServerList(getContext());
    result.deadTabletServers = obit.getList();
    result.bulkImports = bulkImportStatus.getBulkLoadStatus();
    return result;
  }

  /**
   * Can delegation tokens be generated for users
   */
  public boolean delegationTokensAvailable() {
    return delegationTokensAvailable;
  }

  @Override
  public Set<KeyExtent> migrationsSnapshot() {
    Set<KeyExtent> migrationKeys;
    synchronized (migrations) {
      migrationKeys = new HashSet<>(migrations.keySet());
    }
    return Collections.unmodifiableSet(migrationKeys);
  }

  @Override
  public Set<TServerInstance> shutdownServers() {
    synchronized (serversToShutdown) {
      return new HashSet<>(serversToShutdown);
    }
  }

  public void updateBulkImportStatus(String directory, BulkImportState state) {
    bulkImportStatus.updateBulkImportStatus(Collections.singletonList(directory), state);
  }

  public void removeBulkImportStatus(String directory) {
    bulkImportStatus.removeBulkImportStatus(Collections.singletonList(directory));
  }

  /**
   * Return how long there has been a manager overseeing this cluster. This is an approximately
   * monotonic clock, which will be approximately consistent between different managers or different
   * runs of the same manager. SteadyTime supports both nanoseconds and milliseconds.
   */
  public SteadyTime getSteadyTime() {
    return timeKeeper.getTime();
  }

  @Override
  public boolean isActiveService() {
    return managerInitialized.get();
  }

  @Override
  public boolean isUpgrading() {
    return managerUpgrading.get();
  }

  void initializeBalancer() {
    var localTabletBalancer = Property.createInstanceFromPropertyName(getConfiguration(),
        Property.MANAGER_TABLET_BALANCER, TabletBalancer.class, new SimpleLoadBalancer());
    localTabletBalancer.init(balancerEnvironment);
    tabletBalancer = localTabletBalancer;
  }

  Class<?> getBalancerClass() {
    return tabletBalancer.getClass();
  }

  void getAssignments(SortedMap<TServerInstance,TabletServerStatus> currentStatus,
      Map<KeyExtent,UnassignedTablet> unassigned, Map<KeyExtent,TServerInstance> assignedOut) {
    AssignmentParamsImpl params = AssignmentParamsImpl.fromThrift(currentStatus,
        unassigned.entrySet().stream().collect(HashMap::new,
            (m, e) -> m.put(e.getKey(), e.getValue().getServerInstance()), Map::putAll),
        assignedOut);
    tabletBalancer.getAssignments(params);
  }
}<|MERGE_RESOLUTION|>--- conflicted
+++ resolved
@@ -57,14 +57,8 @@
 import java.util.stream.Collectors;
 
 import org.apache.accumulo.core.Constants;
-<<<<<<< HEAD
 import org.apache.accumulo.core.cli.ConfigOpts;
-import org.apache.accumulo.core.client.AccumuloClient;
-import org.apache.accumulo.core.client.Scanner;
-import org.apache.accumulo.core.client.TableNotFoundException;
-=======
 import org.apache.accumulo.core.clientImpl.ClientContext;
->>>>>>> bb9a967f
 import org.apache.accumulo.core.clientImpl.thrift.TableOperation;
 import org.apache.accumulo.core.clientImpl.thrift.TableOperationExceptionType;
 import org.apache.accumulo.core.clientImpl.thrift.ThriftTableOperationException;
@@ -105,11 +99,6 @@
 import org.apache.accumulo.core.metadata.schema.TabletMetadata;
 import org.apache.accumulo.core.metrics.MetricsInfo;
 import org.apache.accumulo.core.metrics.MetricsProducer;
-<<<<<<< HEAD
-import org.apache.accumulo.core.security.Authorizations;
-=======
-import org.apache.accumulo.core.replication.thrift.ReplicationCoordinator;
->>>>>>> bb9a967f
 import org.apache.accumulo.core.spi.balancer.BalancerEnvironment;
 import org.apache.accumulo.core.spi.balancer.SimpleLoadBalancer;
 import org.apache.accumulo.core.spi.balancer.TabletBalancer;
@@ -715,20 +704,10 @@
      * migration will refer to a non-existing tablet, so it can never complete. Periodically scan
      * the metadata table and remove any migrating tablets that no longer exist.
      */
-<<<<<<< HEAD
-    private void cleanupNonexistentMigrations(final AccumuloClient accumuloClient)
-        throws TableNotFoundException {
-      Scanner scanner =
-          accumuloClient.createScanner(AccumuloTable.METADATA.tableName(), Authorizations.EMPTY);
-      TabletColumnFamily.PREV_ROW_COLUMN.fetch(scanner);
-      scanner.setRange(MetadataSchema.TabletsSection.getRange());
-      Set<KeyExtent> notSeen;
-=======
     private void cleanupNonexistentMigrations(final ClientContext clientContext) {
 
       Map<DataLevel,Set<KeyExtent>> notSeen;
 
->>>>>>> bb9a967f
       synchronized (migrations) {
         notSeen = partitionMigrations(migrations.keySet());
       }
