/*
 * Licensed to the Apache Software Foundation (ASF) under one or more
 * contributor license agreements.  See the NOTICE file distributed with
 * this work for additional information regarding copyright ownership.
 * The ASF licenses this file to You under the Apache License, Version 2.0
 * (the "License"); you may not use this file except in compliance with
 * the License.  You may obtain a copy of the License at
 *
 *     http://www.apache.org/licenses/LICENSE-2.0
 *
 * Unless required by applicable law or agreed to in writing, software
 * distributed under the License is distributed on an "AS IS" BASIS,
 * WITHOUT WARRANTIES OR CONDITIONS OF ANY KIND, either express or implied.
 * See the License for the specific language governing permissions and
 * limitations under the License.
 */
/*
 * Licensed to the Apache Software Foundation (ASF) under one or more
 * contributor license agreements.  See the NOTICE file distributed with
 * this work for additional information regarding copyright ownership.
 * The ASF licenses this file to You under the Apache License, Version 2.0
 * (the "License"); you may not use this file except in compliance with
 * the License.  You may obtain a copy of the License at
 *
 *     http://www.apache.org/licenses/LICENSE-2.0
 *
 * Unless required by applicable law or agreed to in writing, software
 * distributed under the License is distributed on an "AS IS" BASIS,
 * WITHOUT WARRANTIES OR CONDITIONS OF ANY KIND, either express or implied.
 * See the License for the specific language governing permissions and
 * limitations under the License.
 */
package org.apache.accumulo.core.iterators.user;

import java.io.IOException;
import java.util.ArrayList;
import java.util.Collections;
import java.util.HashMap;
import java.util.List;
import java.util.Map;
import java.util.SortedMap;
import java.util.TreeMap;

import org.apache.accumulo.core.data.Key;
import org.apache.accumulo.core.data.Range;
import org.apache.accumulo.core.data.Value;
import org.apache.accumulo.core.iterators.SortedMapIterator;
import org.apache.accumulo.core.iterators.system.MultiIterator;
import org.apache.hadoop.io.Text;
import org.junit.Assert;

import junit.framework.TestCase;

public class WholeColumnFamilyIteratorTest extends TestCase {

  public void testEmptyStuff() throws IOException {
    SortedMap<Key,Value> map = new TreeMap<>();
    SortedMap<Key,Value> map2 = new TreeMap<>();
    final Map<Text,Boolean> toInclude = new HashMap<>();
    map.put(new Key(new Text("r1"), new Text("cf1"), new Text("cq1"), new Text("cv1"), 1l),
        new Value("val1".getBytes()));
    map.put(new Key(new Text("r1"), new Text("cf1"), new Text("cq2"), new Text("cv1"), 2l),
        new Value("val2".getBytes()));
    map.put(new Key(new Text("r2"), new Text("cf1"), new Text("cq1"), new Text("cv1"), 3l),
        new Value("val3".getBytes()));
    map.put(new Key(new Text("r2"), new Text("cf2"), new Text("cq1"), new Text("cv1"), 4l),
        new Value("val4".getBytes()));
    map.put(new Key(new Text("r3"), new Text("cf1"), new Text("cq1"), new Text("cv1"), 5l),
        new Value("val4".getBytes()));
    map.put(new Key(new Text("r3"), new Text("cf1"), new Text("cq1"), new Text("cv2"), 6l),
        new Value("val4".getBytes()));
    map.put(new Key(new Text("r4"), new Text("cf1"), new Text("cq1"), new Text("cv1"), 7l),
        new Value("".getBytes()));
    map.put(new Key(new Text("r4"), new Text("cf1"), new Text("cq1"), new Text(""), 8l),
        new Value("val1".getBytes()));
    map.put(new Key(new Text("r4"), new Text("cf1"), new Text(""), new Text("cv1"), 9l),
        new Value("val1".getBytes()));
    map.put(new Key(new Text("r4"), new Text(""), new Text("cq1"), new Text("cv1"), 10l),
        new Value("val1".getBytes()));
    map.put(new Key(new Text(""), new Text("cf1"), new Text("cq1"), new Text("cv1"), 11l),
        new Value("val1".getBytes()));
    boolean b = true;
    int trueCount = 0;
    for (Key k : map.keySet()) {
      if (toInclude.containsKey(k.getRow())) {
        if (toInclude.get(k.getRow())) {
          map2.put(k, map.get(k));
        }
        continue;
      }
      b = !b;
      toInclude.put(k.getRow(), b);
      if (b) {
        trueCount++;
        map2.put(k, map.get(k));
      }
    }
    SortedMapIterator source = new SortedMapIterator(map);
    WholeColumnFamilyIterator iter = new WholeColumnFamilyIterator(source);
    SortedMap<Key,Value> resultMap = new TreeMap<>();
    iter.seek(new Range(), new ArrayList<>(), false);
    int numRows = 0;
    while (iter.hasTop()) {
      numRows++;
      Key rowKey = iter.getTopKey();
      Value rowValue = iter.getTopValue();
      resultMap.putAll(WholeColumnFamilyIterator.decodeColumnFamily(rowKey, rowValue));
      iter.next();
    }

    // we have 7 groups of row key/cf
    Assert.assertEquals(7, numRows);

    assertEquals(resultMap, map);

    WholeColumnFamilyIterator iter2 = new WholeColumnFamilyIterator(source) {
      @Override
      public boolean filter(Text row, List<Key> keys, List<Value> values) {
        return toInclude.get(row);
      }
    };
    resultMap.clear();
    iter2.seek(new Range(), new ArrayList<>(), false);
    numRows = 0;
    while (iter2.hasTop()) {
      numRows++;
      Key rowKey = iter2.getTopKey();
      Value rowValue = iter2.getTopValue();
      resultMap.putAll(WholeColumnFamilyIterator.decodeColumnFamily(rowKey, rowValue));
      iter2.next();
    }
    assertTrue(numRows == trueCount);
    assertEquals(resultMap, map2);
  }

  private void pkv(SortedMap<Key,Value> map, String row, String cf, String cq, String cv, long ts,
      String val) {
    map.put(new Key(new Text(row), new Text(cf), new Text(cq), new Text(cv), ts),
        new Value(val.getBytes()));
  }

  public void testContinue() throws Exception {
    SortedMap<Key,Value> map1 = new TreeMap<>();
    pkv(map1, "row1", "cf1", "cq1", "cv1", 5, "foo");
    pkv(map1, "row1", "cf1", "cq2", "cv1", 6, "bar");

    SortedMap<Key,Value> map2 = new TreeMap<>();
    pkv(map2, "row2", "cf1", "cq1", "cv1", 5, "foo");
    pkv(map2, "row2", "cf1", "cq2", "cv1", 6, "bar");

    SortedMap<Key,Value> map3 = new TreeMap<>();
    pkv(map3, "row3", "cf1", "cq1", "cv1", 5, "foo");
    pkv(map3, "row3", "cf1", "cq2", "cv1", 6, "bar");

    SortedMap<Key,Value> map = new TreeMap<>();
    map.putAll(map1);
    map.putAll(map2);
    map.putAll(map3);

    SortedMapIterator source = new SortedMapIterator(map);
    WholeColumnFamilyIterator iter = new WholeColumnFamilyIterator(source);

    Range range = new Range(new Text("row1"), true, new Text("row2"), true);
    iter.seek(range, new ArrayList<>(), false);

    assertTrue(iter.hasTop());
    assertEquals(map1,
        WholeColumnFamilyIterator.decodeColumnFamily(iter.getTopKey(), iter.getTopValue()));

    // simulate something continuing using the last key from the iterator
    // this is what client and server code will do
    range = new Range(iter.getTopKey(), false, range.getEndKey(), range.isEndKeyInclusive());
    iter.seek(range, new ArrayList<>(), false);

    assertTrue(iter.hasTop());
    assertEquals(map2,
        WholeColumnFamilyIterator.decodeColumnFamily(iter.getTopKey(), iter.getTopValue()));

    iter.next();

    assertFalse(iter.hasTop());

  }

  public void testBug1() throws Exception {
    SortedMap<Key,Value> map1 = new TreeMap<>();
    pkv(map1, "row1", "cf1", "cq1", "cv1", 5, "foo");
    pkv(map1, "row1", "cf1", "cq2", "cv1", 6, "bar");

    SortedMap<Key,Value> map2 = new TreeMap<>();
    pkv(map2, "row2", "cf1", "cq1", "cv1", 5, "foo");

    SortedMap<Key,Value> map = new TreeMap<>();
    map.putAll(map1);
    map.putAll(map2);

<<<<<<< HEAD
    MultiIterator source = new MultiIterator(Collections.singletonList(new SortedMapIterator(map)), new Range(null, true, new Text("row1"), true));
=======
    MultiIterator source = new MultiIterator(
        Collections.singletonList((SortedKeyValueIterator<Key,Value>) new SortedMapIterator(map)),
        new Range(null, true, new Text("row1"), true));
>>>>>>> f4f43feb
    WholeColumnFamilyIterator iter = new WholeColumnFamilyIterator(source);

    Range range = new Range(new Text("row1"), true, new Text("row2"), true);
    iter.seek(range, new ArrayList<>(), false);

    assertTrue(iter.hasTop());
    assertEquals(map1,
        WholeColumnFamilyIterator.decodeColumnFamily(iter.getTopKey(), iter.getTopValue()));

    // simulate something continuing using the last key from the iterator
    // this is what client and server code will do
    range = new Range(iter.getTopKey(), false, range.getEndKey(), range.isEndKeyInclusive());
    iter.seek(range, new ArrayList<>(), false);

    assertFalse(iter.hasTop());

  }

}<|MERGE_RESOLUTION|>--- conflicted
+++ resolved
@@ -194,13 +194,8 @@
     map.putAll(map1);
     map.putAll(map2);
 
-<<<<<<< HEAD
-    MultiIterator source = new MultiIterator(Collections.singletonList(new SortedMapIterator(map)), new Range(null, true, new Text("row1"), true));
-=======
-    MultiIterator source = new MultiIterator(
-        Collections.singletonList((SortedKeyValueIterator<Key,Value>) new SortedMapIterator(map)),
+    MultiIterator source = new MultiIterator(Collections.singletonList(new SortedMapIterator(map)),
         new Range(null, true, new Text("row1"), true));
->>>>>>> f4f43feb
     WholeColumnFamilyIterator iter = new WholeColumnFamilyIterator(source);
 
     Range range = new Range(new Text("row1"), true, new Text("row2"), true);
