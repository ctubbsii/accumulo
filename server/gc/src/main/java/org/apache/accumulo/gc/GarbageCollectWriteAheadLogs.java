--- conflicted
+++ resolved
@@ -194,19 +194,12 @@
         span5.end();
       }
 
-<<<<<<< HEAD
-      status.getCurrentLog().setFinished(removeStop);
-      status.setLastLog(status.getCurrentLog());
-      status.setCurrentLog(new GcCycleStats());
-
-=======
->>>>>>> 35f9d06b
     } catch (Exception e) {
       log.error("exception occurred while garbage collecting write ahead logs", e);
     } finally {
-      status.currentLog.finished = System.currentTimeMillis();
-      status.lastLog = status.currentLog;
-      status.currentLog = new GcCycleStats();
+      status.getCurrentLog().setFinished(System.currentTimeMillis());
+      status.setLastLog(status.getCurrentLog());
+      status.setCurrentLog(new GcCycleStats());
     }
   }
 
