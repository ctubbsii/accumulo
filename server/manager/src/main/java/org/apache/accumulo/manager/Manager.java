/*
 * Licensed to the Apache Software Foundation (ASF) under one
 * or more contributor license agreements.  See the NOTICE file
 * distributed with this work for additional information
 * regarding copyright ownership.  The ASF licenses this file
 * to you under the Apache License, Version 2.0 (the
 * "License"); you may not use this file except in compliance
 * with the License.  You may obtain a copy of the License at
 *
 *   https://www.apache.org/licenses/LICENSE-2.0
 *
 * Unless required by applicable law or agreed to in writing,
 * software distributed under the License is distributed on an
 * "AS IS" BASIS, WITHOUT WARRANTIES OR CONDITIONS OF ANY
 * KIND, either express or implied.  See the License for the
 * specific language governing permissions and limitations
 * under the License.
 */
package org.apache.accumulo.manager;

import static com.google.common.util.concurrent.Uninterruptibles.sleepUninterruptibly;
import static java.nio.charset.StandardCharsets.UTF_8;
import static java.util.Collections.emptyMap;
import static java.util.Collections.emptySortedMap;
import static java.util.concurrent.TimeUnit.MILLISECONDS;
import static java.util.concurrent.TimeUnit.MINUTES;
import static java.util.concurrent.TimeUnit.NANOSECONDS;
import static java.util.concurrent.TimeUnit.SECONDS;

import java.io.IOException;
import java.net.UnknownHostException;
import java.time.Duration;
import java.util.ArrayList;
import java.util.Collection;
import java.util.Collections;
import java.util.HashMap;
import java.util.HashSet;
import java.util.Iterator;
import java.util.List;
import java.util.Map;
import java.util.Map.Entry;
import java.util.Set;
import java.util.SortedMap;
import java.util.TreeMap;
import java.util.UUID;
import java.util.concurrent.ConcurrentSkipListMap;
import java.util.concurrent.CountDownLatch;
import java.util.concurrent.ExecutionException;
import java.util.concurrent.ExecutorService;
import java.util.concurrent.Future;
import java.util.concurrent.ScheduledFuture;
import java.util.concurrent.ThreadPoolExecutor;
import java.util.concurrent.atomic.AtomicBoolean;
import java.util.concurrent.atomic.AtomicInteger;
import java.util.concurrent.atomic.AtomicReference;
import java.util.function.Predicate;
import java.util.stream.Collectors;

import org.apache.accumulo.core.Constants;
import org.apache.accumulo.core.cli.ConfigOpts;
import org.apache.accumulo.core.client.AccumuloClient;
import org.apache.accumulo.core.client.Scanner;
import org.apache.accumulo.core.client.TableNotFoundException;
import org.apache.accumulo.core.client.admin.CompactionConfig;
import org.apache.accumulo.core.clientImpl.thrift.TableOperation;
import org.apache.accumulo.core.clientImpl.thrift.TableOperationExceptionType;
import org.apache.accumulo.core.clientImpl.thrift.ThriftTableOperationException;
import org.apache.accumulo.core.conf.AccumuloConfiguration;
import org.apache.accumulo.core.conf.Property;
import org.apache.accumulo.core.data.InstanceId;
import org.apache.accumulo.core.data.Key;
import org.apache.accumulo.core.data.TableId;
import org.apache.accumulo.core.data.Value;
import org.apache.accumulo.core.dataImpl.KeyExtent;
import org.apache.accumulo.core.fate.Fate;
import org.apache.accumulo.core.fate.FateCleaner;
import org.apache.accumulo.core.fate.FateId;
import org.apache.accumulo.core.fate.FateInstanceType;
import org.apache.accumulo.core.fate.FateStore;
import org.apache.accumulo.core.fate.MetaFateStore;
import org.apache.accumulo.core.fate.user.UserFateStore;
import org.apache.accumulo.core.fate.zookeeper.ZooReaderWriter;
import org.apache.accumulo.core.fate.zookeeper.ZooUtil.NodeExistsPolicy;
import org.apache.accumulo.core.lock.ServiceLock;
import org.apache.accumulo.core.lock.ServiceLock.LockLossReason;
import org.apache.accumulo.core.lock.ServiceLock.ServiceLockPath;
import org.apache.accumulo.core.lock.ServiceLockData;
import org.apache.accumulo.core.lock.ServiceLockData.ServiceDescriptor;
import org.apache.accumulo.core.lock.ServiceLockData.ServiceDescriptors;
import org.apache.accumulo.core.lock.ServiceLockData.ThriftService;
import org.apache.accumulo.core.manager.balancer.AssignmentParamsImpl;
import org.apache.accumulo.core.manager.balancer.BalanceParamsImpl;
import org.apache.accumulo.core.manager.balancer.TServerStatusImpl;
import org.apache.accumulo.core.manager.balancer.TabletServerIdImpl;
import org.apache.accumulo.core.manager.state.tables.TableState;
import org.apache.accumulo.core.manager.thrift.BulkImportState;
import org.apache.accumulo.core.manager.thrift.ManagerClientService;
import org.apache.accumulo.core.manager.thrift.ManagerGoalState;
import org.apache.accumulo.core.manager.thrift.ManagerMonitorInfo;
import org.apache.accumulo.core.manager.thrift.ManagerState;
import org.apache.accumulo.core.manager.thrift.TableInfo;
import org.apache.accumulo.core.manager.thrift.TabletServerStatus;
import org.apache.accumulo.core.metadata.AccumuloTable;
import org.apache.accumulo.core.metadata.TServerInstance;
import org.apache.accumulo.core.metadata.schema.Ample.DataLevel;
import org.apache.accumulo.core.metadata.schema.MetadataSchema;
import org.apache.accumulo.core.metadata.schema.MetadataSchema.TabletsSection.TabletColumnFamily;
import org.apache.accumulo.core.metrics.MetricsInfo;
import org.apache.accumulo.core.metrics.MetricsProducer;
import org.apache.accumulo.core.security.Authorizations;
import org.apache.accumulo.core.spi.balancer.BalancerEnvironment;
import org.apache.accumulo.core.spi.balancer.SimpleLoadBalancer;
import org.apache.accumulo.core.spi.balancer.TabletBalancer;
import org.apache.accumulo.core.spi.balancer.data.TServerStatus;
import org.apache.accumulo.core.spi.balancer.data.TabletMigration;
import org.apache.accumulo.core.spi.balancer.data.TabletServerId;
import org.apache.accumulo.core.trace.TraceUtil;
import org.apache.accumulo.core.util.Halt;
import org.apache.accumulo.core.util.Retry;
import org.apache.accumulo.core.util.threads.ThreadPools;
import org.apache.accumulo.core.util.threads.Threads;
import org.apache.accumulo.core.util.time.NanoTime;
import org.apache.accumulo.manager.compaction.coordinator.CompactionCoordinator;
import org.apache.accumulo.manager.metrics.ManagerMetrics;
import org.apache.accumulo.manager.recovery.RecoveryManager;
import org.apache.accumulo.manager.split.Splitter;
import org.apache.accumulo.manager.state.TableCounts;
import org.apache.accumulo.manager.tableOps.TraceRepo;
import org.apache.accumulo.manager.upgrade.PreUpgradeValidation;
import org.apache.accumulo.manager.upgrade.UpgradeCoordinator;
import org.apache.accumulo.server.AbstractServer;
import org.apache.accumulo.server.HighlyAvailableService;
import org.apache.accumulo.server.ServerContext;
import org.apache.accumulo.server.compaction.CompactionConfigStorage;
import org.apache.accumulo.server.fs.VolumeManager;
import org.apache.accumulo.server.manager.LiveTServerSet;
import org.apache.accumulo.server.manager.LiveTServerSet.LiveTServersSnapshot;
import org.apache.accumulo.server.manager.LiveTServerSet.TServerConnection;
import org.apache.accumulo.server.manager.balancer.BalancerEnvironmentImpl;
import org.apache.accumulo.server.manager.state.DeadServerList;
import org.apache.accumulo.server.manager.state.TabletServerState;
import org.apache.accumulo.server.manager.state.TabletStateStore;
import org.apache.accumulo.server.manager.state.UnassignedTablet;
import org.apache.accumulo.server.rpc.HighlyAvailableServiceWrapper;
import org.apache.accumulo.server.rpc.ServerAddress;
import org.apache.accumulo.server.rpc.TServerUtils;
import org.apache.accumulo.server.rpc.ThriftProcessorTypes;
import org.apache.accumulo.server.security.SecurityOperation;
import org.apache.accumulo.server.security.delegation.AuthenticationTokenKeyManager;
import org.apache.accumulo.server.security.delegation.ZooAuthenticationKeyDistributor;
import org.apache.accumulo.server.tables.TableManager;
import org.apache.accumulo.server.tables.TableObserver;
import org.apache.accumulo.server.util.ScanServerMetadataEntries;
import org.apache.accumulo.server.util.ServerBulkImportStatus;
import org.apache.accumulo.server.util.TableInfoUtil;
import org.apache.thrift.TException;
import org.apache.thrift.server.TServer;
import org.apache.thrift.transport.TTransportException;
import org.apache.zookeeper.KeeperException;
import org.apache.zookeeper.KeeperException.NoAuthException;
import org.apache.zookeeper.WatchedEvent;
import org.apache.zookeeper.Watcher;
import org.slf4j.Logger;
import org.slf4j.LoggerFactory;

import com.google.common.base.Preconditions;
import com.google.common.collect.Comparators;
import com.google.common.collect.ImmutableSortedMap;
import com.google.common.collect.Maps;
import com.google.common.util.concurrent.RateLimiter;
import com.google.common.util.concurrent.Uninterruptibles;

import edu.umd.cs.findbugs.annotations.SuppressFBWarnings;
import io.micrometer.core.instrument.MeterRegistry;
import io.opentelemetry.api.trace.Span;
import io.opentelemetry.context.Scope;

/**
 * The Manager is responsible for assigning and balancing tablets to tablet servers.
 * <p>
 * The manager will also coordinate log recoveries and reports general status.
 */
public class Manager extends AbstractServer
    implements LiveTServerSet.Listener, TableObserver, HighlyAvailableService {

  static final Logger log = LoggerFactory.getLogger(Manager.class);

  static final int ONE_SECOND = 1000;
  private static final long TIME_BETWEEN_MIGRATION_CLEANUPS = 5 * 60 * ONE_SECOND;
  static final long WAIT_BETWEEN_ERRORS = ONE_SECOND;
  private static final long DEFAULT_WAIT_FOR_WATCHER = 10 * ONE_SECOND;
  private static final int MAX_CLEANUP_WAIT_TIME = ONE_SECOND;
  private static final int TIME_TO_WAIT_BETWEEN_LOCK_CHECKS = ONE_SECOND;
  static final int MAX_TSERVER_WORK_CHUNK = 5000;
  private static final int MAX_BAD_STATUS_COUNT = 3;
  private static final double MAX_SHUTDOWNS_PER_SEC = 10D / 60D;

  private final Object balancedNotifier = new Object();
  final LiveTServerSet tserverSet;
  private final List<TabletGroupWatcher> watchers = new ArrayList<>();
  final SecurityOperation security;
  final Map<TServerInstance,AtomicInteger> badServers =
      Collections.synchronizedMap(new HashMap<>());
  final Set<TServerInstance> serversToShutdown = Collections.synchronizedSet(new HashSet<>());
  final SortedMap<KeyExtent,TServerInstance> migrations =
      Collections.synchronizedSortedMap(new TreeMap<>());
  final EventCoordinator nextEvent = new EventCoordinator();
  RecoveryManager recoveryManager = null;
  private final ManagerTime timeKeeper;

  // Delegation Token classes
  private final boolean delegationTokensAvailable;
  private ZooAuthenticationKeyDistributor keyDistributor;
  private AuthenticationTokenKeyManager authenticationTokenKeyManager;

  ServiceLock managerLock = null;
  private TServer clientService = null;
  protected volatile TabletBalancer tabletBalancer;
  private final BalancerEnvironment balancerEnvironment;

  private ManagerState state = ManagerState.INITIAL;

  // fateReadyLatch and fateRefs go together; when this latch is ready, then the fate references
  // should already have been set; ConcurrentHashMap will guarantee that all threads will see
  // the initialized fate references after the latch is ready
  private final CountDownLatch fateReadyLatch = new CountDownLatch(1);
  private final AtomicReference<Map<FateInstanceType,Fate<Manager>>> fateRefs =
      new AtomicReference<>();

  volatile SortedMap<TServerInstance,TabletServerStatus> tserverStatus = emptySortedMap();
  volatile SortedMap<TabletServerId,TServerStatus> tserverStatusForBalancer = emptySortedMap();
  volatile Map<String,Set<TServerInstance>> tServerGroupingForBalancer = emptyMap();

  final ServerBulkImportStatus bulkImportStatus = new ServerBulkImportStatus();

  private final AtomicBoolean managerInitialized = new AtomicBoolean(false);
  private final AtomicBoolean managerUpgrading = new AtomicBoolean(false);

  private final long timeToCacheRecoveryWalExistence;
  private ExecutorService tableInformationStatusPool = null;
  private ThreadPoolExecutor tabletRefreshThreadPool;

  private final TabletStateStore rootTabletStore;
  private final TabletStateStore metadataTabletStore;
  private final TabletStateStore userTabletStore;

  public synchronized ManagerState getManagerState() {
    return state;
  }

  public Map<FateId,Map<String,String>> getCompactionHints(DataLevel level) {
    Predicate<TableId> tablePredicate = (tableId) -> DataLevel.of(tableId) == level;
    Map<FateId,CompactionConfig> allConfig;
    try {
      allConfig = CompactionConfigStorage.getAllConfig(getContext(), tablePredicate);
    } catch (InterruptedException | KeeperException e) {
      throw new RuntimeException(e);
    }
    return Maps.transformValues(allConfig, CompactionConfig::getExecutionHints);
  }

  public boolean stillManager() {
    return getManagerState() != ManagerState.STOP;
  }

  /**
   * Retrieve the Fate object, blocking until it is ready. This could cause problems if Fate
   * operations are attempted to be used prior to the Manager being ready for them. If these
   * operations are triggered by a client side request from a tserver or client, it should be safe
   * to wait to handle those until Fate is ready, but if it occurs during an upgrade, or some other
   * time in the Manager before Fate is started, that may result in a deadlock and will need to be
   * fixed.
   *
   * @return the Fate object, only after the fate components are running and ready
   */
  public Fate<Manager> fate(FateInstanceType type) {
    try {
      // block up to 30 seconds until it's ready; if it's still not ready, introduce some logging
      if (!fateReadyLatch.await(30, SECONDS)) {
        String msgPrefix = "Unexpected use of fate in thread " + Thread.currentThread().getName()
            + " at time " + System.currentTimeMillis();
        // include stack trace so we know where it's coming from, in case we need to troubleshoot it
        log.warn("{} blocked until fate starts", msgPrefix,
            new IllegalStateException("Attempted fate action before manager finished starting up; "
                + "if this doesn't make progress, please report it as a bug to the developers"));
        int minutes = 0;
        while (!fateReadyLatch.await(5, MINUTES)) {
          minutes += 5;
          log.warn("{} still blocked after {} minutes; this is getting weird", msgPrefix, minutes);
        }
        log.debug("{} no longer blocked", msgPrefix);
      }
    } catch (InterruptedException e) {
      Thread.currentThread().interrupt();
      throw new IllegalStateException("Thread was interrupted; cannot proceed");
    }
    return getFateRefs().get(type);
  }

  static final boolean X = true;
  static final boolean O = false;
  // @formatter:off
  static final boolean[][] transitionOK = {
      //                            INITIAL HAVE_LOCK SAFE_MODE NORMAL UNLOAD_META UNLOAD_ROOT STOP
      /* INITIAL */                 {X, X, O, O, O, O, X},
      /* HAVE_LOCK */               {O, X, X, X, O, O, X},
      /* SAFE_MODE */               {O, O, X, X, X, O, X},
      /* NORMAL */                  {O, O, X, X, X, O, X},
      /* UNLOAD_METADATA_TABLETS */ {O, O, X, X, X, X, X},
      /* UNLOAD_ROOT_TABLET */      {O, O, O, X, X, X, X},
      /* STOP */                    {O, O, O, O, O, X, X}};
  //@formatter:on
  synchronized void setManagerState(ManagerState newState) {
    if (state.equals(newState)) {
      return;
    }
    if (!transitionOK[state.ordinal()][newState.ordinal()]) {
      log.error("Programmer error: manager should not transition from {} to {}", state, newState);
    }
    ManagerState oldState = state;
    state = newState;
    nextEvent.event("State changed from %s to %s", oldState, newState);
    if (newState == ManagerState.STOP) {
      // Give the server a little time before shutdown so the client
      // thread requesting the stop can return
      ScheduledFuture<?> future = getContext().getScheduledExecutor().scheduleWithFixedDelay(() -> {
        // This frees the main thread and will cause the manager to exit
        clientService.stop();
        Manager.this.nextEvent.event("stopped event loop");
      }, 100L, 1000L, MILLISECONDS);
      ThreadPools.watchNonCriticalScheduledTask(future);
    }

    if (oldState != newState && (newState == ManagerState.HAVE_LOCK)) {
      new PreUpgradeValidation().validate(getContext(), nextEvent);
      upgradeCoordinator.upgradeZookeeper(getContext(), nextEvent);
    }

    if (oldState != newState && (newState == ManagerState.NORMAL)) {
      if (fateRefs.get() != null) {
        throw new IllegalStateException("Access to Fate should not have been"
            + " initialized prior to the Manager finishing upgrades. Please save"
            + " all logs and file a bug.");
      }
      upgradeMetadataFuture = upgradeCoordinator.upgradeMetadata(getContext(), nextEvent);
    }
  }

  private final UpgradeCoordinator upgradeCoordinator = new UpgradeCoordinator();

  private Future<Void> upgradeMetadataFuture;

  private FateServiceHandler fateServiceHandler;
  private ManagerClientServiceHandler managerClientHandler;
  private CompactionCoordinator compactionCoordinator;

  private int assignedOrHosted(TableId tableId) {
    int result = 0;
    for (TabletGroupWatcher watcher : watchers) {
      TableCounts count = watcher.getStats(tableId);
      result += count.hosted() + count.assigned();
    }
    return result;
  }

  private int totalAssignedOrHosted() {
    int result = 0;
    for (TabletGroupWatcher watcher : watchers) {
      for (TableCounts counts : watcher.getStats().values()) {
        result += counts.assigned() + counts.hosted();
      }
    }
    return result;
  }

  private int nonMetaDataTabletsAssignedOrHosted() {
    return totalAssignedOrHosted() - assignedOrHosted(AccumuloTable.METADATA.tableId())
        - assignedOrHosted(AccumuloTable.ROOT.tableId());
  }

  private int notHosted() {
    int result = 0;
    for (TabletGroupWatcher watcher : watchers) {
      for (TableCounts counts : watcher.getStats().values()) {
        result += counts.assigned() + counts.assignedToDeadServers() + counts.suspended();
      }
    }
    return result;
  }

  // The number of unassigned tablets that should be assigned: displayed on the monitor page
  int displayUnassigned() {
    int result = 0;
    switch (getManagerState()) {
      case NORMAL:
        // Count offline tablets for online tables
        for (TabletGroupWatcher watcher : watchers) {
          TableManager manager = getContext().getTableManager();
          for (Entry<TableId,TableCounts> entry : watcher.getStats().entrySet()) {
            TableId tableId = entry.getKey();
            TableCounts counts = entry.getValue();
            if (manager.getTableState(tableId) == TableState.ONLINE) {
              result += counts.unassigned() + counts.assignedToDeadServers() + counts.assigned()
                  + counts.suspended();
            }
          }
        }
        break;
      case SAFE_MODE:
        // Count offline tablets for the metadata table
        for (TabletGroupWatcher watcher : watchers) {
          TableCounts counts = watcher.getStats(AccumuloTable.METADATA.tableId());
          result += counts.unassigned() + counts.suspended();
        }
        break;
      case UNLOAD_METADATA_TABLETS:
      case UNLOAD_ROOT_TABLET:
        for (TabletGroupWatcher watcher : watchers) {
          TableCounts counts = watcher.getStats(AccumuloTable.METADATA.tableId());
          result += counts.unassigned() + counts.suspended();
        }
        break;
      default:
        break;
    }
    return result;
  }

  public void mustBeOnline(final TableId tableId) throws ThriftTableOperationException {
    ServerContext context = getContext();
    context.clearTableListCache();
    if (context.getTableState(tableId) != TableState.ONLINE) {
      throw new ThriftTableOperationException(tableId.canonical(), null, TableOperation.MERGE,
          TableOperationExceptionType.OFFLINE, "table is not online");
    }
  }

  public TableManager getTableManager() {
    return getContext().getTableManager();
  }

  public ThreadPoolExecutor getTabletRefreshThreadPool() {
    return tabletRefreshThreadPool;
  }

  public static void main(String[] args) throws Exception {
    try (Manager manager = new Manager(new ConfigOpts(), args)) {
      manager.runServer();
    }
  }

  Manager(ConfigOpts opts, String[] args) throws IOException {
    super("manager", opts, args);
    ServerContext context = super.getContext();
    balancerEnvironment = new BalancerEnvironmentImpl(context);

    AccumuloConfiguration aconf = context.getConfiguration();

    log.info("Version {}", Constants.VERSION);
    log.info("Instance {}", getInstanceID());
    timeKeeper = new ManagerTime(this, aconf);
    tserverSet = new LiveTServerSet(context, this);
    initializeBalancer();

    this.security = context.getSecurityOperation();

    final long tokenLifetime = aconf.getTimeInMillis(Property.GENERAL_DELEGATION_TOKEN_LIFETIME);

    this.rootTabletStore = TabletStateStore.getStoreForLevel(DataLevel.ROOT, context);
    this.metadataTabletStore = TabletStateStore.getStoreForLevel(DataLevel.METADATA, context);
    this.userTabletStore = TabletStateStore.getStoreForLevel(DataLevel.USER, context);

    authenticationTokenKeyManager = null;
    keyDistributor = null;
    if (getConfiguration().getBoolean(Property.INSTANCE_RPC_SASL_ENABLED)) {
      // SASL is enabled, create the key distributor (ZooKeeper) and manager (generates/rolls secret
      // keys)
      log.info("SASL is enabled, creating delegation token key manager and distributor");
      final long tokenUpdateInterval =
          aconf.getTimeInMillis(Property.GENERAL_DELEGATION_TOKEN_UPDATE_INTERVAL);
      keyDistributor = new ZooAuthenticationKeyDistributor(context.getZooReaderWriter(),
          getZooKeeperRoot() + Constants.ZDELEGATION_TOKEN_KEYS);
      authenticationTokenKeyManager = new AuthenticationTokenKeyManager(context.getSecretManager(),
          keyDistributor, tokenUpdateInterval, tokenLifetime);
      delegationTokensAvailable = true;
    } else {
      log.info("SASL is not enabled, delegation tokens will not be available");
      delegationTokensAvailable = false;
    }
    this.timeToCacheRecoveryWalExistence =
        aconf.getTimeInMillis(Property.MANAGER_RECOVERY_WAL_EXISTENCE_CACHE_TIME);
  }

  public InstanceId getInstanceID() {
    return getContext().getInstanceID();
  }

  public String getZooKeeperRoot() {
    return getContext().getZooKeeperRoot();
  }

  public TServerConnection getConnection(TServerInstance server) {
    return tserverSet.getConnection(server);
  }

  void setManagerGoalState(ManagerGoalState state) {
    try {
      getContext().getZooReaderWriter().putPersistentData(
          getZooKeeperRoot() + Constants.ZMANAGER_GOAL_STATE, state.name().getBytes(UTF_8),
          NodeExistsPolicy.OVERWRITE);
    } catch (Exception ex) {
      log.error("Unable to set manager goal state in zookeeper");
    }
  }

  ManagerGoalState getManagerGoalState() {
    while (true) {
      try {
        byte[] data = getContext().getZooReaderWriter()
            .getData(getZooKeeperRoot() + Constants.ZMANAGER_GOAL_STATE);
        return ManagerGoalState.valueOf(new String(data, UTF_8));
      } catch (Exception e) {
        log.error("Problem getting real goal state from zookeeper: ", e);
        sleepUninterruptibly(1, SECONDS);
      }
    }
  }

  public void clearMigrations(TableId tableId) {
    synchronized (migrations) {
      migrations.keySet().removeIf(extent -> extent.tableId().equals(tableId));
    }
  }

  private Splitter splitter;

  public Splitter getSplitter() {
    return splitter;
  }

  public UpgradeCoordinator.UpgradeStatus getUpgradeStatus() {
    return upgradeCoordinator.getStatus();
  }

  public CompactionCoordinator getCompactionCoordinator() {
    return compactionCoordinator;
  }

  private class MigrationCleanupThread implements Runnable {

    @Override
    public void run() {
      while (stillManager()) {
        if (!migrations.isEmpty()) {
          try {
            cleanupOfflineMigrations();
            cleanupNonexistentMigrations(getContext());
          } catch (Exception ex) {
            log.error("Error cleaning up migrations", ex);
          }
        }
        sleepUninterruptibly(TIME_BETWEEN_MIGRATION_CLEANUPS, MILLISECONDS);
      }
    }

    /**
     * If a migrating tablet splits, and the tablet dies before sending the manager a message, the
     * migration will refer to a non-existing tablet, so it can never complete. Periodically scan
     * the metadata table and remove any migrating tablets that no longer exist.
     */
    private void cleanupNonexistentMigrations(final AccumuloClient accumuloClient)
        throws TableNotFoundException {
      Scanner scanner =
          accumuloClient.createScanner(AccumuloTable.METADATA.tableName(), Authorizations.EMPTY);
      TabletColumnFamily.PREV_ROW_COLUMN.fetch(scanner);
      scanner.setRange(MetadataSchema.TabletsSection.getRange());
      Set<KeyExtent> notSeen;
      synchronized (migrations) {
        notSeen = new HashSet<>(migrations.keySet());
      }
      for (Entry<Key,Value> entry : scanner) {
        KeyExtent extent = KeyExtent.fromMetaPrevRow(entry);
        notSeen.remove(extent);
      }
      // remove tablets that used to be in migrations and were not seen in the metadata table
      migrations.keySet().removeAll(notSeen);
    }

    /**
     * If migrating a tablet for a table that is offline, the migration can never succeed because no
     * tablet server will load the tablet. check for offline tables and remove their migrations.
     */
    private void cleanupOfflineMigrations() {
      ServerContext context = getContext();
      TableManager manager = context.getTableManager();
      for (TableId tableId : context.getTableIdToNameMap().keySet()) {
        TableState state = manager.getTableState(tableId);
        if (state == TableState.OFFLINE) {
          clearMigrations(tableId);
        }
      }
    }
  }

  private class StatusThread implements Runnable {

    private boolean goodStats() {
      int start;
      switch (getManagerState()) {
        case UNLOAD_METADATA_TABLETS:
          start = 1;
          break;
        case UNLOAD_ROOT_TABLET:
          start = 2;
          break;
        default:
          start = 0;
      }
      for (int i = start; i < watchers.size(); i++) {
        TabletGroupWatcher watcher = watchers.get(i);
        if (watcher.stats.getLastManagerState() != getManagerState()) {
          log.debug("{}: {} != {}", watcher.getName(), watcher.stats.getLastManagerState(),
              getManagerState());
          return false;
        }
      }
      return true;
    }

    @Override
    public void run() {
      EventCoordinator.Tracker eventTracker = nextEvent.getTracker();
      while (stillManager()) {
        long wait;
        try {
          switch (getManagerGoalState()) {
            case NORMAL:
              setManagerState(ManagerState.NORMAL);
              break;
            case SAFE_MODE:
              if (getManagerState() == ManagerState.NORMAL) {
                setManagerState(ManagerState.SAFE_MODE);
              }
              if (getManagerState() == ManagerState.HAVE_LOCK) {
                setManagerState(ManagerState.SAFE_MODE);
              }
              break;
            case CLEAN_STOP:
              switch (getManagerState()) {
                case NORMAL:
                  // USER fate stores its data in a user table and its operations may interact with
                  // all tables, need to completely shut it down before unloading user tablets
                  fate(FateInstanceType.USER).shutdown(1, MINUTES);
                  setManagerState(ManagerState.SAFE_MODE);
                  break;
                case SAFE_MODE: {
                  // META fate stores its data in Zookeeper and its operations interact with
                  // metadata and root tablets, need to completely shut it down before unloading
                  // metadata and root tablets
                  fate(FateInstanceType.META).shutdown(1, MINUTES);
                  int count = nonMetaDataTabletsAssignedOrHosted();
                  log.debug(
                      String.format("There are %d non-metadata tablets assigned or hosted", count));
                  if (count == 0 && goodStats()) {
                    setManagerState(ManagerState.UNLOAD_METADATA_TABLETS);
                  }
                }
                  break;
                case UNLOAD_METADATA_TABLETS: {
                  int count = assignedOrHosted(AccumuloTable.METADATA.tableId());
                  log.debug(
                      String.format("There are %d metadata tablets assigned or hosted", count));
                  if (count == 0 && goodStats()) {
                    setManagerState(ManagerState.UNLOAD_ROOT_TABLET);
                  }
                }
                  break;
                case UNLOAD_ROOT_TABLET:
                  int count = assignedOrHosted(AccumuloTable.METADATA.tableId());
                  if (count > 0 && goodStats()) {
                    log.debug(String.format("%d metadata tablets online", count));
                    setManagerState(ManagerState.UNLOAD_ROOT_TABLET);
                  }
                  int root_count = assignedOrHosted(AccumuloTable.ROOT.tableId());
                  if (root_count > 0 && goodStats()) {
                    log.debug("The root tablet is still assigned or hosted");
                  }
                  if (count + root_count == 0 && goodStats()) {
                    Set<TServerInstance> currentServers = tserverSet.getCurrentServers();
                    log.debug("stopping {} tablet servers", currentServers.size());
                    for (TServerInstance server : currentServers) {
                      try {
                        serversToShutdown.add(server);
                        tserverSet.getConnection(server).fastHalt(managerLock);
                      } catch (TException e) {
                        // its probably down, and we don't care
                      } finally {
                        tserverSet.remove(server);
                      }
                    }
                    if (currentServers.isEmpty()) {
                      setManagerState(ManagerState.STOP);
                    }
                  }
                  break;
                default:
                  break;
              }
          }
        } catch (Exception t) {
          log.error("Error occurred reading / switching manager goal state. Will"
              + " continue with attempt to update status", t);
        }

        Span span = TraceUtil.startSpan(this.getClass(), "run::updateStatus");
        try (Scope scope = span.makeCurrent()) {
          wait = updateStatus();
          eventTracker.waitForEvents(wait);
        } catch (Exception t) {
          TraceUtil.setException(span, t, false);
          log.error("Error balancing tablets, will wait for {} (seconds) and then retry ",
              WAIT_BETWEEN_ERRORS / ONE_SECOND, t);
          sleepUninterruptibly(WAIT_BETWEEN_ERRORS, MILLISECONDS);
        } finally {
          span.end();
        }
      }
    }

    private long updateStatus() {
      var tseversSnapshot = tserverSet.getSnapshot();
      TreeMap<TabletServerId,TServerStatus> temp = new TreeMap<>();
      tserverStatus = gatherTableInformation(tseversSnapshot.getTservers(), temp);
      tserverStatusForBalancer = Collections.unmodifiableSortedMap(temp);
      tServerGroupingForBalancer = tseversSnapshot.getTserverGroups();
      checkForHeldServer(tserverStatus);

      if (!badServers.isEmpty()) {
        log.debug("not balancing because the balance information is out-of-date {}",
            badServers.keySet());
      } else if (notHosted() > 0) {
        log.debug("not balancing because there are unhosted tablets: {}", notHosted());
      } else if (getManagerGoalState() == ManagerGoalState.CLEAN_STOP) {
        log.debug("not balancing because the manager is attempting to stop cleanly");
      } else if (!serversToShutdown.isEmpty()) {
        log.debug("not balancing while shutting down servers {}", serversToShutdown);
      } else {
        for (TabletGroupWatcher tgw : watchers) {
          if (!tgw.isSameTserversAsLastScan(tseversSnapshot.getTservers())) {
            log.debug("not balancing just yet, as collection of live tservers is in flux");
            return DEFAULT_WAIT_FOR_WATCHER;
          }
        }
        return balanceTablets();
      }
      return DEFAULT_WAIT_FOR_WATCHER;
    }

    private void checkForHeldServer(SortedMap<TServerInstance,TabletServerStatus> tserverStatus) {
      TServerInstance instance = null;
      int crazyHoldTime = 0;
      int someHoldTime = 0;
      final long maxWait = getConfiguration().getTimeInMillis(Property.TSERV_HOLD_TIME_SUICIDE);
      for (Entry<TServerInstance,TabletServerStatus> entry : tserverStatus.entrySet()) {
        if (entry.getValue().getHoldTime() > 0) {
          someHoldTime++;
          if (entry.getValue().getHoldTime() > maxWait) {
            instance = entry.getKey();
            crazyHoldTime++;
          }
        }
      }
      if (crazyHoldTime == 1 && someHoldTime == 1 && tserverStatus.size() > 1) {
        log.warn("Tablet server {} exceeded maximum hold time: attempting to kill it", instance);
        try {
          TServerConnection connection = tserverSet.getConnection(instance);
          if (connection != null) {
            connection.fastHalt(managerLock);
          }
        } catch (TException e) {
          log.error("{}", e.getMessage(), e);
        }
        badServers.putIfAbsent(instance, new AtomicInteger(1));
      }
    }

    private long balanceTablets() {
      BalanceParamsImpl params = BalanceParamsImpl.fromThrift(tserverStatusForBalancer,
          tServerGroupingForBalancer, tserverStatus, migrationsSnapshot().keySet());
      long wait = tabletBalancer.balance(params);

      for (TabletMigration m : checkMigrationSanity(tserverStatusForBalancer.keySet(),
          params.migrationsOut())) {
        KeyExtent ke = KeyExtent.fromTabletId(m.getTablet());
        if (migrations.containsKey(ke)) {
          log.warn("balancer requested migration more than once, skipping {}", m);
          continue;
        }
        TServerInstance tserverInstance = TabletServerIdImpl.toThrift(m.getNewTabletServer());
        migrations.put(ke, tserverInstance);
        log.debug("migration {}", m);
      }
      if (params.migrationsOut().isEmpty()) {
        synchronized (balancedNotifier) {
          balancedNotifier.notifyAll();
        }
      } else {
        nextEvent.event("Migrating %d more tablets, %d total", params.migrationsOut().size(),
            migrations.size());
      }
      return wait;
    }

    private List<TabletMigration> checkMigrationSanity(Set<TabletServerId> current,
        List<TabletMigration> migrations) {
      return migrations.stream().filter(m -> {
        boolean includeMigration = false;
        if (m.getTablet() == null) {
          log.error("Balancer gave back a null tablet {}", m);
        } else if (m.getNewTabletServer() == null) {
          log.error("Balancer did not set the destination {}", m);
        } else if (m.getOldTabletServer() == null) {
          log.error("Balancer did not set the source {}", m);
        } else if (!current.contains(m.getOldTabletServer())) {
          log.warn("Balancer wants to move a tablet from a server that is not current: {}", m);
        } else if (!current.contains(m.getNewTabletServer())) {
          log.warn("Balancer wants to move a tablet to a server that is not current: {}", m);
        } else {
          includeMigration = true;
        }
        return includeMigration;
      }).collect(Collectors.toList());
    }

  }

  private SortedMap<TServerInstance,TabletServerStatus> gatherTableInformation(
      Set<TServerInstance> currentServers, SortedMap<TabletServerId,TServerStatus> balancerMap) {
    final long rpcTimeout = getConfiguration().getTimeInMillis(Property.GENERAL_RPC_TIMEOUT);
    int threads = getConfiguration().getCount(Property.MANAGER_STATUS_THREAD_POOL_SIZE);
    long start = System.currentTimeMillis();
    final SortedMap<TServerInstance,TabletServerStatus> result = new ConcurrentSkipListMap<>();
    final RateLimiter shutdownServerRateLimiter = RateLimiter.create(MAX_SHUTDOWNS_PER_SEC);
    final ArrayList<Future<?>> tasks = new ArrayList<>();
    for (TServerInstance serverInstance : currentServers) {
      final TServerInstance server = serverInstance;
      if (threads == 0) {
        // Since an unbounded thread pool is being used, rate limit how fast task are added to the
        // executor. This prevents the threads from growing large unless there are lots of
        // unresponsive tservers.
        sleepUninterruptibly(Math.max(1, rpcTimeout / 120_000), MILLISECONDS);
      }
      tasks.add(tableInformationStatusPool.submit(() -> {
        try {
          Thread t = Thread.currentThread();
          String oldName = t.getName();
          try {
            String message = "Getting status from " + server;
            t.setName(message);
            long startForServer = System.currentTimeMillis();
            log.trace(message);
            TServerConnection connection1 = tserverSet.getConnection(server);
            if (connection1 == null) {
              throw new IOException("No connection to " + server);
            }
            TabletServerStatus status = connection1.getTableMap(false);
            result.put(server, status);

            long duration = System.currentTimeMillis() - startForServer;
            log.trace("Got status from {} in {} ms", server, duration);

          } finally {
            t.setName(oldName);
          }
        } catch (Exception ex) {
          log.error("unable to get tablet server status {} {}", server, ex.toString());
          log.debug("unable to get tablet server status {}", server, ex);
          // Attempt to shutdown server only if able to acquire. If unable, this tablet server
          // will be removed from the badServers set below and status will be reattempted again
          // MAX_BAD_STATUS_COUNT times
          if (badServers.computeIfAbsent(server, k -> new AtomicInteger(0)).incrementAndGet()
              > MAX_BAD_STATUS_COUNT) {
            if (shutdownServerRateLimiter.tryAcquire()) {
              log.warn("attempting to stop {}", server);
              try {
                TServerConnection connection2 = tserverSet.getConnection(server);
                if (connection2 != null) {
                  connection2.halt(managerLock);
                }
              } catch (TTransportException e1) {
                // ignore: it's probably down
              } catch (Exception e2) {
                log.info("error talking to troublesome tablet server", e2);
              }
            } else {
              log.warn("Unable to shutdown {} as over the shutdown limit of {} per minute", server,
                  MAX_SHUTDOWNS_PER_SEC * 60);
            }
            badServers.remove(server);
          }
        }
      }));
    }
    // wait at least 10 seconds
    final Duration timeToWait =
        Comparators.max(Duration.ofSeconds(10), Duration.ofMillis(rpcTimeout / 3));
    final NanoTime startTime = NanoTime.now();
    // Wait for all tasks to complete
    while (!tasks.isEmpty()) {
      boolean cancel = (startTime.elapsed().compareTo(timeToWait) > 0);
      Iterator<Future<?>> iter = tasks.iterator();
      while (iter.hasNext()) {
        Future<?> f = iter.next();
        if (cancel) {
          f.cancel(true);
        } else {
          if (f.isDone()) {
            iter.remove();
          }
        }
      }
      Uninterruptibles.sleepUninterruptibly(1, MILLISECONDS);
    }

    // Threads may still modify map after shutdownNow is called, so create an immutable snapshot.
    SortedMap<TServerInstance,TabletServerStatus> info = ImmutableSortedMap.copyOf(result);
    tserverStatus.forEach((tsi, status) -> balancerMap.put(new TabletServerIdImpl(tsi),
        TServerStatusImpl.fromThrift(status)));

    synchronized (badServers) {
      badServers.keySet().retainAll(currentServers);
      badServers.keySet().removeAll(info.keySet());
    }
    log.debug(String.format("Finished gathering information from %d of %d servers in %.2f seconds",
        info.size(), currentServers.size(), (System.currentTimeMillis() - start) / 1000.));

    return info;
  }

  @Override
  public void run() {
    final ServerContext context = getContext();
    final String zroot = getZooKeeperRoot();

    // ACCUMULO-4424 Put up the Thrift servers before getting the lock as a sign of process health
    // when a hot-standby
    //
    // Start the Manager's Fate Service
    fateServiceHandler = new FateServiceHandler(this);
    managerClientHandler = new ManagerClientServiceHandler(this);
    compactionCoordinator = new CompactionCoordinator(context, security, fateRefs);
    // Start the Manager's Client service
    // Ensure that calls before the manager gets the lock fail
    ManagerClientService.Iface haProxy =
        HighlyAvailableServiceWrapper.service(managerClientHandler, this);

    ServerAddress sa;
    var processor = ThriftProcessorTypes.getManagerTProcessor(fateServiceHandler,
        compactionCoordinator.getThriftService(), haProxy, getContext());

    try {
      sa = TServerUtils.startServer(context, getHostname(), Property.MANAGER_CLIENTPORT, processor,
          "Manager", "Manager Client Service Handler", null, Property.MANAGER_MINTHREADS,
          Property.MANAGER_MINTHREADS_TIMEOUT, Property.MANAGER_THREADCHECK,
          Property.GENERAL_MAX_MESSAGE_SIZE);
    } catch (UnknownHostException e) {
      throw new IllegalStateException("Unable to start server on host " + getHostname(), e);
    }
    clientService = sa.server;
    log.info("Started Manager client service at {}", sa.address);

    // block until we can obtain the ZK lock for the manager
    ServiceLockData sld;
    try {
      sld = getManagerLock(ServiceLock.path(zroot + Constants.ZMANAGER_LOCK));
    } catch (KeeperException | InterruptedException e) {
      throw new IllegalStateException("Exception getting manager lock", e);
    }

    // If UpgradeStatus is not at complete by this moment, then things are currently
    // upgrading.
    if (upgradeCoordinator.getStatus() != UpgradeCoordinator.UpgradeStatus.COMPLETE) {
      managerUpgrading.set(true);
    }

<<<<<<< HEAD
    ManagerMetrics mm = new ManagerMetrics(getConfiguration(), this);
    try {
      MetricsUtil.initializeMetrics(getContext().getConfiguration(), this.applicationName,
          sa.getAddress(), getContext().getInstanceName(), this.getResourceGroup());
      MetricsUtil.initializeProducers(this, mm);
    } catch (ClassNotFoundException | InstantiationException | IllegalAccessException
        | IllegalArgumentException | InvocationTargetException | NoSuchMethodException
        | SecurityException e1) {
      log.error("Error initializing metrics, metrics will not be emitted.", e1);
    }
=======
    MetricsInfo metricsInfo = getContext().getMetricsInfo();
    metricsInfo.addServiceTags(getApplicationName(), sa.getAddress());

    var producers = ManagerMetrics.getProducers(getConfiguration(), this);
    metricsInfo.addMetricsProducers(producers.toArray(new MetricsProducer[0]));
    metricsInfo.init();
>>>>>>> 65dd34fa

    recoveryManager = new RecoveryManager(this, timeToCacheRecoveryWalExistence);

    context.getTableManager().addObserver(this);

    tableInformationStatusPool = ThreadPools.getServerThreadPools()
        .createExecutorService(getConfiguration(), Property.MANAGER_STATUS_THREAD_POOL_SIZE, false);

    tabletRefreshThreadPool = ThreadPools.getServerThreadPools().getPoolBuilder("Tablet refresh ")
        .numCoreThreads(getConfiguration().getCount(Property.MANAGER_TABLET_REFRESH_MINTHREADS))
        .numMaxThreads(getConfiguration().getCount(Property.MANAGER_TABLET_REFRESH_MAXTHREADS))
        .build();

    Thread statusThread = Threads.createThread("Status Thread", new StatusThread());
    statusThread.start();

    Threads.createThread("Migration Cleanup Thread", new MigrationCleanupThread()).start();

    tserverSet.startListeningForTabletServerChanges();

    try {
      blockForTservers();
    } catch (InterruptedException ex) {
      Thread.currentThread().interrupt();
    }

    // Don't call start the CompactionCoordinator until we have tservers.
    compactionCoordinator.start();

    ZooReaderWriter zReaderWriter = context.getZooReaderWriter();

    try {
      zReaderWriter.getChildren(zroot + Constants.ZRECOVERY, new Watcher() {
        @Override
        public void process(WatchedEvent event) {
          nextEvent.event("Noticed recovery changes %s", event.getType());
          try {
            // watcher only fires once, add it back
            zReaderWriter.getChildren(zroot + Constants.ZRECOVERY, this);
          } catch (Exception e) {
            log.error("Failed to add log recovery watcher back", e);
          }
        }
      });
    } catch (KeeperException | InterruptedException e) {
      throw new IllegalStateException("Unable to read " + zroot + Constants.ZRECOVERY, e);
    }

    this.splitter = new Splitter(context);
    this.splitter.start();

    watchers.add(new TabletGroupWatcher(this, this.userTabletStore, null, mm) {
      @Override
      boolean canSuspendTablets() {
        // Always allow user data tablets to enter suspended state.
        return true;
      }
    });

    watchers.add(new TabletGroupWatcher(this, this.metadataTabletStore, watchers.get(0), mm) {
      @Override
      boolean canSuspendTablets() {
        // Allow metadata tablets to enter suspended state only if so configured. Generally
        // we'll want metadata tablets to
        // be immediately reassigned, even if there's a global table.suspension.duration
        // setting.
        return getConfiguration().getBoolean(Property.MANAGER_METADATA_SUSPENDABLE);
      }
    });

    watchers.add(new TabletGroupWatcher(this, this.rootTabletStore, watchers.get(1), mm) {
      @Override
      boolean canSuspendTablets() {
        // Never allow root tablet to enter suspended state.
        return false;
      }
    });
    for (TabletGroupWatcher watcher : watchers) {
      watcher.start();
    }

    // Once we are sure the upgrade is complete, we can safely allow fate use.
    try {
      // wait for metadata upgrade running in background to complete
      if (null != upgradeMetadataFuture) {
        upgradeMetadataFuture.get();
      }
      // Everything is fully upgraded by this point.
      managerUpgrading.set(false);
    } catch (ExecutionException | InterruptedException e) {
      throw new IllegalStateException("Metadata upgrade failed", e);
    }

    try {
      var metaInstance = initializeFateInstance(context,
          new MetaFateStore<>(getZooKeeperRoot() + Constants.ZFATE, context.getZooReaderWriter()));
      var userInstance = initializeFateInstance(context,
          new UserFateStore<>(context, AccumuloTable.FATE.tableName()));

      if (!fateRefs.compareAndSet(null,
          Map.of(FateInstanceType.META, metaInstance, FateInstanceType.USER, userInstance))) {
        throw new IllegalStateException(
            "Unexpected previous fate reference map already initialized");
      }
      fateReadyLatch.countDown();
    } catch (KeeperException | InterruptedException e) {
      throw new IllegalStateException("Exception setting up FaTE cleanup thread", e);
    }

    ThreadPools.watchCriticalScheduledTask(context.getScheduledExecutor()
        .scheduleWithFixedDelay(() -> ScanServerMetadataEntries.clean(context), 10, 10, MINUTES));

    // Make sure that we have a secret key (either a new one or an old one from ZK) before we start
    // the manager client service.
    Thread authenticationTokenKeyManagerThread = null;
    if (authenticationTokenKeyManager != null && keyDistributor != null) {
      log.info("Starting delegation-token key manager");
      try {
        keyDistributor.initialize();
      } catch (KeeperException | InterruptedException e) {
        throw new IllegalStateException("Exception setting up delegation-token key manager", e);
      }
      authenticationTokenKeyManagerThread =
          Threads.createThread("Delegation Token Key Manager", authenticationTokenKeyManager);
      authenticationTokenKeyManagerThread.start();
      boolean logged = false;
      while (!authenticationTokenKeyManager.isInitialized()) {
        // Print out a status message when we start waiting for the key manager to get initialized
        if (!logged) {
          log.info("Waiting for AuthenticationTokenKeyManager to be initialized");
          logged = true;
        }
        sleepUninterruptibly(200, MILLISECONDS);
      }
      // And log when we are initialized
      log.info("AuthenticationTokenSecretManager is initialized");
    }

    String address = sa.address.toString();
    UUID uuid = sld.getServerUUID(ThriftService.MANAGER);
    ServiceDescriptors descriptors = new ServiceDescriptors();
    for (ThriftService svc : new ThriftService[] {ThriftService.MANAGER, ThriftService.COORDINATOR,
        ThriftService.FATE}) {
      descriptors.addService(new ServiceDescriptor(uuid, svc, address, this.getResourceGroup()));
    }

    sld = new ServiceLockData(descriptors);
    log.info("Setting manager lock data to {}", sld);
    try {
      managerLock.replaceLockData(sld);
    } catch (KeeperException | InterruptedException e) {
      throw new IllegalStateException("Exception updating manager lock", e);
    }

    while (!clientService.isServing()) {
      sleepUninterruptibly(100, MILLISECONDS);
    }

    // The manager is fully initialized. Clients are allowed to connect now.
    managerInitialized.set(true);

    while (clientService.isServing()) {
      sleepUninterruptibly(500, MILLISECONDS);
    }
    log.info("Shutting down fate.");
    getFateRefs().keySet().forEach(type -> fate(type).shutdown(0, MINUTES));

    splitter.stop();

    final long deadline = System.currentTimeMillis() + MAX_CLEANUP_WAIT_TIME;
    try {
      statusThread.join(remaining(deadline));
    } catch (InterruptedException e) {
      throw new IllegalStateException("Exception stopping status thread", e);
    }

    tableInformationStatusPool.shutdownNow();
    tabletRefreshThreadPool.shutdownNow();

    compactionCoordinator.shutdown();

    // Signal that we want it to stop, and wait for it to do so.
    if (authenticationTokenKeyManager != null) {
      authenticationTokenKeyManager.gracefulStop();
      try {
        if (null != authenticationTokenKeyManagerThread) {
          authenticationTokenKeyManagerThread.join(remaining(deadline));
        }
      } catch (InterruptedException e) {
        throw new IllegalStateException("Exception waiting on delegation-token key manager", e);
      }
    }

    // quit, even if the tablet servers somehow jam up and the watchers
    // don't stop
    for (TabletGroupWatcher watcher : watchers) {
      try {
        watcher.join(remaining(deadline));
      } catch (InterruptedException e) {
        throw new IllegalStateException("Exception waiting on watcher", e);
      }
    }
    log.info("exiting");
  }

  private Fate<Manager> initializeFateInstance(ServerContext context, FateStore<Manager> store) {

    final Fate<Manager> fateInstance =
        new Fate<>(this, store, TraceRepo::toLogString, getConfiguration());

    var fateCleaner = new FateCleaner<>(store, Duration.ofHours(8), System::nanoTime);
    ThreadPools.watchCriticalScheduledTask(context.getScheduledExecutor()
        .scheduleWithFixedDelay(fateCleaner::ageOff, 10, 4 * 60, MINUTES));

    return fateInstance;
  }

  /**
   * Allows property configuration to block manager start-up waiting for a minimum number of
   * tservers to register in zookeeper. It also accepts a maximum time to wait - if the time
   * expires, the start-up will continue with any tservers available. This check is only performed
   * at manager initialization, when the manager acquires the lock. The following properties are
   * used to control the behaviour:
   * <ul>
   * <li>MANAGER_STARTUP_TSERVER_AVAIL_MIN_COUNT - when set to 0 or less, no blocking occurs
   * (default behaviour) otherwise will block until the number of tservers are available.</li>
   * <li>MANAGER_STARTUP_TSERVER_AVAIL_MAX_WAIT - time to wait in milliseconds. When set to 0 or
   * less, will block indefinitely.</li>
   * </ul>
   *
   * @throws InterruptedException if interrupted while blocking, propagated for caller to handle.
   */
  private void blockForTservers() throws InterruptedException {
    long waitStart = System.nanoTime();

    long minTserverCount =
        getConfiguration().getCount(Property.MANAGER_STARTUP_TSERVER_AVAIL_MIN_COUNT);

    if (minTserverCount <= 0) {
      log.info("tserver availability check disabled, continuing with-{} servers. To enable, set {}",
          tserverSet.size(), Property.MANAGER_STARTUP_TSERVER_AVAIL_MIN_COUNT.getKey());
      return;
    }
    long userWait = MILLISECONDS.toSeconds(
        getConfiguration().getTimeInMillis(Property.MANAGER_STARTUP_TSERVER_AVAIL_MAX_WAIT));

    // Setting retry values for defined wait timeouts
    long retries = 10;
    // Set these to the same value so the max possible wait time always matches the provided maxWait
    long initialWait = userWait / retries;
    long maxWaitPeriod = initialWait;
    long waitIncrement = 0;

    if (userWait <= 0) {
      log.info("tserver availability check set to block indefinitely, To change, set {} > 0.",
          Property.MANAGER_STARTUP_TSERVER_AVAIL_MAX_WAIT.getKey());
      userWait = Long.MAX_VALUE;

      // If indefinitely blocking, change retry values to support incremental backoff and logging.
      retries = userWait;
      initialWait = 1;
      maxWaitPeriod = 30;
      waitIncrement = 5;
    }

    Retry tserverRetry = Retry.builder().maxRetries(retries)
        .retryAfter(Duration.ofSeconds(initialWait)).incrementBy(Duration.ofSeconds(waitIncrement))
        .maxWait(Duration.ofSeconds(maxWaitPeriod)).backOffFactor(1)
        .logInterval(Duration.ofSeconds(30)).createRetry();

    log.info("Checking for tserver availability - need to reach {} servers. Have {}",
        minTserverCount, tserverSet.size());

    boolean needTservers = tserverSet.size() < minTserverCount;

    while (needTservers && tserverRetry.canRetry()) {

      tserverRetry.waitForNextAttempt(log, "block until minimum tservers reached");

      needTservers = tserverSet.size() < minTserverCount;

      // suppress last message once threshold reached.
      if (needTservers) {
        tserverRetry.logRetry(log, String.format(
            "Blocking for tserver availability - need to reach %s servers. Have %s Time spent blocking %s seconds.",
            minTserverCount, tserverSet.size(),
            NANOSECONDS.toSeconds(System.nanoTime() - waitStart)));
      }
      tserverRetry.useRetry();
    }

    if (tserverSet.size() < minTserverCount) {
      log.warn(
          "tserver availability check time expired - continuing. Requested {}, have {} tservers on line. "
              + " Time waiting {} sec",
          tserverSet.size(), minTserverCount, NANOSECONDS.toSeconds(System.nanoTime() - waitStart));

    } else {
      log.info(
          "tserver availability check completed. Requested {}, have {} tservers on line. "
              + " Time waiting {} sec",
          tserverSet.size(), minTserverCount, NANOSECONDS.toSeconds(System.nanoTime() - waitStart));
    }
  }

  private long remaining(long deadline) {
    return Math.max(1, deadline - System.currentTimeMillis());
  }

  public ServiceLock getManagerLock() {
    return managerLock;
  }

  private static class ManagerLockWatcher implements ServiceLock.AccumuloLockWatcher {

    boolean acquiredLock = false;
    boolean failedToAcquireLock = false;

    @Override
    public void lostLock(LockLossReason reason) {
      Halt.halt("Manager lock in zookeeper lost (reason = " + reason + "), exiting!", -1);
    }

    @Override
    public void unableToMonitorLockNode(final Exception e) {
      // ACCUMULO-3651 Changed level to error and added FATAL to message for slf4j compatibility
      Halt.halt(-1, () -> log.error("FATAL: No longer able to monitor manager lock node", e));

    }

    @Override
    public synchronized void acquiredLock() {
      log.debug("Acquired manager lock");

      if (acquiredLock || failedToAcquireLock) {
        Halt.halt("Zoolock in unexpected state AL " + acquiredLock + " " + failedToAcquireLock, -1);
      }

      acquiredLock = true;
      notifyAll();
    }

    @Override
    public synchronized void failedToAcquireLock(Exception e) {
      log.warn("Failed to get manager lock", e);

      if (e instanceof NoAuthException) {
        String msg = "Failed to acquire manager lock due to incorrect ZooKeeper authentication.";
        log.error("{} Ensure instance.secret is consistent across Accumulo configuration", msg, e);
        Halt.halt(msg, -1);
      }

      if (acquiredLock) {
        Halt.halt("Zoolock in unexpected state acquiredLock true with FAL " + failedToAcquireLock,
            -1);
      }

      failedToAcquireLock = true;
      notifyAll();
    }

    public synchronized void waitForChange() {
      while (!acquiredLock && !failedToAcquireLock) {
        try {
          wait();
        } catch (InterruptedException e) {
          // empty
        }
      }
    }
  }

  private ServiceLockData getManagerLock(final ServiceLockPath zManagerLoc)
      throws KeeperException, InterruptedException {
    var zooKeeper = getContext().getZooReaderWriter().getZooKeeper();
    log.info("trying to get manager lock");

    final String managerClientAddress =
        getHostname() + ":" + getConfiguration().getPort(Property.MANAGER_CLIENTPORT)[0];

    UUID zooLockUUID = UUID.randomUUID();

    ServiceDescriptors descriptors = new ServiceDescriptors();
    descriptors.addService(new ServiceDescriptor(zooLockUUID, ThriftService.MANAGER,
        managerClientAddress, this.getResourceGroup()));

    ServiceLockData sld = new ServiceLockData(descriptors);
    while (true) {

      ManagerLockWatcher managerLockWatcher = new ManagerLockWatcher();
      managerLock = new ServiceLock(zooKeeper, zManagerLoc, zooLockUUID);
      managerLock.lock(managerLockWatcher, sld);

      managerLockWatcher.waitForChange();

      if (managerLockWatcher.acquiredLock) {
        break;
      }

      if (!managerLockWatcher.failedToAcquireLock) {
        throw new IllegalStateException("manager lock in unknown state");
      }

      managerLock.tryToCancelAsyncLockOrUnlock();

      sleepUninterruptibly(TIME_TO_WAIT_BETWEEN_LOCK_CHECKS, MILLISECONDS);
    }

    setManagerState(ManagerState.HAVE_LOCK);
    return sld;
  }

  @Override
  public void update(LiveTServerSet current, Set<TServerInstance> deleted,
      Set<TServerInstance> added) {

    // if we have deleted or added tservers, then adjust our dead server list
    if (!deleted.isEmpty() || !added.isEmpty()) {
      DeadServerList obit = new DeadServerList(getContext());
      if (!added.isEmpty()) {
        log.info("New servers: {}", added);
        for (TServerInstance up : added) {
          obit.delete(up.getHostPort());
        }
      }
      for (TServerInstance dead : deleted) {
        String cause = "unexpected failure";
        if (serversToShutdown.contains(dead)) {
          cause = "clean shutdown"; // maybe an incorrect assumption
        }
        if (!getManagerGoalState().equals(ManagerGoalState.CLEAN_STOP)) {
          obit.post(dead.getHostPort(), cause);
        }
      }

      Set<TServerInstance> unexpected = new HashSet<>(deleted);
      unexpected.removeAll(this.serversToShutdown);
      if (!unexpected.isEmpty()
          && (stillManager() && !getManagerGoalState().equals(ManagerGoalState.CLEAN_STOP))) {
        log.warn("Lost servers {}", unexpected);
      }
      serversToShutdown.removeAll(deleted);
      badServers.keySet().removeAll(deleted);
      // clear out any bad server with the same host/port as a new server
      synchronized (badServers) {
        cleanListByHostAndPort(badServers.keySet(), deleted, added);
      }
      synchronized (serversToShutdown) {
        cleanListByHostAndPort(serversToShutdown, deleted, added);
      }

      synchronized (migrations) {
        Iterator<Entry<KeyExtent,TServerInstance>> iter = migrations.entrySet().iterator();
        while (iter.hasNext()) {
          Entry<KeyExtent,TServerInstance> entry = iter.next();
          if (deleted.contains(entry.getValue())) {
            log.info("Canceling migration of {} to {}", entry.getKey(), entry.getValue());
            iter.remove();
          }
        }
      }
      nextEvent.event("There are now %d tablet servers", current.size());
    }

    // clear out any servers that are no longer current
    // this is needed when we are using a fate operation to shutdown a tserver as it
    // will continue to add the server to the serversToShutdown (ACCUMULO-4410)
    serversToShutdown.retainAll(current.getCurrentServers());
  }

  private static void cleanListByHostAndPort(Collection<TServerInstance> badServers,
      Set<TServerInstance> deleted, Set<TServerInstance> added) {
    Iterator<TServerInstance> badIter = badServers.iterator();
    while (badIter.hasNext()) {
      TServerInstance bad = badIter.next();
      for (TServerInstance add : added) {
        if (bad.getHostPort().equals(add.getHostPort())) {
          badIter.remove();
          break;
        }
      }
      for (TServerInstance del : deleted) {
        if (bad.getHostPort().equals(del.getHostPort())) {
          badIter.remove();
          break;
        }
      }
    }
  }

  @Override
  public void stateChanged(TableId tableId, TableState state) {
    nextEvent.event(tableId, "Table state in zookeeper changed for %s to %s", tableId, state);
    if (state == TableState.OFFLINE) {
      clearMigrations(tableId);
    }
  }

  @Override
  public void initialize() {}

  @Override
  public void sessionExpired() {}

  public Set<TableId> onlineTables() {
    Set<TableId> result = new HashSet<>();
    if (getManagerState() != ManagerState.NORMAL) {
      if (getManagerState() != ManagerState.UNLOAD_METADATA_TABLETS) {
        result.add(AccumuloTable.METADATA.tableId());
      }
      if (getManagerState() != ManagerState.UNLOAD_ROOT_TABLET) {
        result.add(AccumuloTable.ROOT.tableId());
      }
      return result;
    }
    ServerContext context = getContext();
    TableManager manager = context.getTableManager();

    for (TableId tableId : context.getTableIdToNameMap().keySet()) {
      TableState state = manager.getTableState(tableId);
      if (state == TableState.ONLINE) {
        result.add(tableId);
      }
    }
    return result;
  }

  public Set<TServerInstance> onlineTabletServers() {
    return tserverSet.getSnapshot().getTservers();
  }

  public LiveTServersSnapshot tserversSnapshot() {
    return tserverSet.getSnapshot();
  }

  // recovers state from the persistent transaction to shutdown a server
  public void shutdownTServer(TServerInstance server) {
    nextEvent.event("Tablet Server shutdown requested for %s", server);
    serversToShutdown.add(server);
  }

  public EventCoordinator getEventCoordinator() {
    return nextEvent;
  }

  public VolumeManager getVolumeManager() {
    return getContext().getVolumeManager();
  }

  public void assignedTablet(KeyExtent extent) {
    if (extent.isMeta() && getManagerState().equals(ManagerState.UNLOAD_ROOT_TABLET)) {
      setManagerState(ManagerState.UNLOAD_METADATA_TABLETS);
    }
    // probably too late, but try anyhow
    if (extent.isRootTablet() && getManagerState().equals(ManagerState.STOP)) {
      setManagerState(ManagerState.UNLOAD_ROOT_TABLET);
    }
  }

  @SuppressFBWarnings(value = "UW_UNCOND_WAIT", justification = "TODO needs triage")
  public void waitForBalance() {
    synchronized (balancedNotifier) {
      long eventCounter;
      do {
        eventCounter = nextEvent.waitForEvents(0, 0);
        try {
          balancedNotifier.wait();
        } catch (InterruptedException e) {
          log.debug(e.toString(), e);
        }
      } while (displayUnassigned() > 0 || !migrations.isEmpty()
          || eventCounter != nextEvent.waitForEvents(0, 0));
    }
  }

  public ManagerMonitorInfo getManagerMonitorInfo() {
    final ManagerMonitorInfo result = new ManagerMonitorInfo();

    result.tServerInfo = new ArrayList<>();
    result.tableMap = new HashMap<>();
    for (Entry<TServerInstance,TabletServerStatus> serverEntry : tserverStatus.entrySet()) {
      final TabletServerStatus status = serverEntry.getValue();
      result.tServerInfo.add(status);
      for (Entry<String,TableInfo> entry : status.tableMap.entrySet()) {
        TableInfoUtil.add(result.tableMap.computeIfAbsent(entry.getKey(), k -> new TableInfo()),
            entry.getValue());
      }
    }
    result.badTServers = new HashMap<>();
    synchronized (badServers) {
      for (TServerInstance bad : badServers.keySet()) {
        result.badTServers.put(bad.getHostPort(), TabletServerState.UNRESPONSIVE.getId());
      }
    }
    result.state = getManagerState();
    result.goalState = getManagerGoalState();
    result.unassignedTablets = displayUnassigned();
    result.serversShuttingDown = new HashSet<>();
    synchronized (serversToShutdown) {
      for (TServerInstance server : serversToShutdown) {
        result.serversShuttingDown.add(server.getHostPort());
      }
    }
    DeadServerList obit = new DeadServerList(getContext());
    result.deadTabletServers = obit.getList();
    result.bulkImports = bulkImportStatus.getBulkLoadStatus();
    return result;
  }

  /**
   * Can delegation tokens be generated for users
   */
  public boolean delegationTokensAvailable() {
    return delegationTokensAvailable;
  }

  public Map<KeyExtent,TServerInstance> migrationsSnapshot() {
    synchronized (migrations) {
      return Map.copyOf(migrations);
    }
  }

  public Set<TServerInstance> shutdownServers() {
    synchronized (serversToShutdown) {
      return Set.copyOf(serversToShutdown);
    }
  }

  public void updateBulkImportStatus(String directory, BulkImportState state) {
    bulkImportStatus.updateBulkImportStatus(Collections.singletonList(directory), state);
  }

  public void removeBulkImportStatus(String directory) {
    bulkImportStatus.removeBulkImportStatus(Collections.singletonList(directory));
  }

  /**
   * Return how long (in milliseconds) there has been a manager overseeing this cluster. This is an
   * approximately monotonic clock, which will be approximately consistent between different
   * managers or different runs of the same manager.
   */
  public Long getSteadyTime() {
    return timeKeeper.getTime();
  }

  @Override
  public boolean isActiveService() {
    return managerInitialized.get();
  }

  @Override
  public boolean isUpgrading() {
    return managerUpgrading.get();
  }

  void initializeBalancer() {
    var localTabletBalancer = Property.createInstanceFromPropertyName(getConfiguration(),
        Property.MANAGER_TABLET_BALANCER, TabletBalancer.class, new SimpleLoadBalancer());
    localTabletBalancer.init(balancerEnvironment);
    tabletBalancer = localTabletBalancer;
  }

  Class<?> getBalancerClass() {
    return tabletBalancer.getClass();
  }

  void getAssignments(SortedMap<TServerInstance,TabletServerStatus> currentStatus,
      Map<String,Set<TServerInstance>> currentTServerGroups,
      Map<KeyExtent,UnassignedTablet> unassigned, Map<KeyExtent,TServerInstance> assignedOut) {
    AssignmentParamsImpl params =
        AssignmentParamsImpl.fromThrift(currentStatus, currentTServerGroups,
            unassigned.entrySet().stream().collect(HashMap::new,
                (m, e) -> m.put(e.getKey(),
                    e.getValue().getLastLocation() == null ? null
                        : e.getValue().getLastLocation().getServerInstance()),
                Map::putAll),
            assignedOut);
    tabletBalancer.getAssignments(params);
  }

  public TabletStateStore getTabletStateStore(DataLevel level) {
    switch (level) {
      case METADATA:
        return this.metadataTabletStore;
      case ROOT:
        return this.rootTabletStore;
      case USER:
        return this.userTabletStore;
      default:
        throw new IllegalStateException("Unhandled DataLevel value: " + level);
    }
  }

  @Override
  public void registerMetrics(MeterRegistry registry) {
    super.registerMetrics(registry);
    compactionCoordinator.registerMetrics(registry);
  }

  private Map<FateInstanceType,Fate<Manager>> getFateRefs() {
    var fateRefs = this.fateRefs.get();
    Preconditions.checkState(fateRefs != null, "Unexpected null fate references map");
    return fateRefs;
  }
}<|MERGE_RESOLUTION|>--- conflicted
+++ resolved
@@ -948,7 +948,9 @@
     // Start the Manager's Fate Service
     fateServiceHandler = new FateServiceHandler(this);
     managerClientHandler = new ManagerClientServiceHandler(this);
-    compactionCoordinator = new CompactionCoordinator(context, security, fateRefs);
+    compactionCoordinator =
+        new CompactionCoordinator(context, security, fateRefs, getResourceGroup());
+
     // Start the Manager's Client service
     // Ensure that calls before the manager gets the lock fail
     ManagerClientService.Iface haProxy =
@@ -983,25 +985,12 @@
       managerUpgrading.set(true);
     }
 
-<<<<<<< HEAD
-    ManagerMetrics mm = new ManagerMetrics(getConfiguration(), this);
-    try {
-      MetricsUtil.initializeMetrics(getContext().getConfiguration(), this.applicationName,
-          sa.getAddress(), getContext().getInstanceName(), this.getResourceGroup());
-      MetricsUtil.initializeProducers(this, mm);
-    } catch (ClassNotFoundException | InstantiationException | IllegalAccessException
-        | IllegalArgumentException | InvocationTargetException | NoSuchMethodException
-        | SecurityException e1) {
-      log.error("Error initializing metrics, metrics will not be emitted.", e1);
-    }
-=======
     MetricsInfo metricsInfo = getContext().getMetricsInfo();
-    metricsInfo.addServiceTags(getApplicationName(), sa.getAddress());
-
-    var producers = ManagerMetrics.getProducers(getConfiguration(), this);
+    metricsInfo.addServiceTags(getApplicationName(), sa.getAddress(), getResourceGroup());
+    ManagerMetrics managerMetrics = new ManagerMetrics(getConfiguration(), this);
+    var producers = managerMetrics.getProducers(getConfiguration(), this);
     metricsInfo.addMetricsProducers(producers.toArray(new MetricsProducer[0]));
     metricsInfo.init();
->>>>>>> 65dd34fa
 
     recoveryManager = new RecoveryManager(this, timeToCacheRecoveryWalExistence);
 
@@ -1053,7 +1042,7 @@
     this.splitter = new Splitter(context);
     this.splitter.start();
 
-    watchers.add(new TabletGroupWatcher(this, this.userTabletStore, null, mm) {
+    watchers.add(new TabletGroupWatcher(this, this.userTabletStore, null, managerMetrics) {
       @Override
       boolean canSuspendTablets() {
         // Always allow user data tablets to enter suspended state.
@@ -1061,24 +1050,26 @@
       }
     });
 
-    watchers.add(new TabletGroupWatcher(this, this.metadataTabletStore, watchers.get(0), mm) {
-      @Override
-      boolean canSuspendTablets() {
-        // Allow metadata tablets to enter suspended state only if so configured. Generally
-        // we'll want metadata tablets to
-        // be immediately reassigned, even if there's a global table.suspension.duration
-        // setting.
-        return getConfiguration().getBoolean(Property.MANAGER_METADATA_SUSPENDABLE);
-      }
-    });
-
-    watchers.add(new TabletGroupWatcher(this, this.rootTabletStore, watchers.get(1), mm) {
-      @Override
-      boolean canSuspendTablets() {
-        // Never allow root tablet to enter suspended state.
-        return false;
-      }
-    });
+    watchers.add(
+        new TabletGroupWatcher(this, this.metadataTabletStore, watchers.get(0), managerMetrics) {
+          @Override
+          boolean canSuspendTablets() {
+            // Allow metadata tablets to enter suspended state only if so configured. Generally
+            // we'll want metadata tablets to
+            // be immediately reassigned, even if there's a global table.suspension.duration
+            // setting.
+            return getConfiguration().getBoolean(Property.MANAGER_METADATA_SUSPENDABLE);
+          }
+        });
+
+    watchers
+        .add(new TabletGroupWatcher(this, this.rootTabletStore, watchers.get(1), managerMetrics) {
+          @Override
+          boolean canSuspendTablets() {
+            // Never allow root tablet to enter suspended state.
+            return false;
+          }
+        });
     for (TabletGroupWatcher watcher : watchers) {
       watcher.start();
     }
