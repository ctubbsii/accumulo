--- conflicted
+++ resolved
@@ -118,18 +118,12 @@
     Assert.assertTrue("master goal state should be in " + validGoals + ". is " + stats.goalState,
         validGoals.contains(stats.goalState));
     Assert.assertNotNull("should have a table map.", stats.tableMap);
-<<<<<<< HEAD
-    Assert.assertTrue("root table should exist in " + stats.tableMap.keySet(), stats.tableMap.keySet().contains(RootTable.ID.canonicalID()));
-    Assert.assertTrue("meta table should exist in " + stats.tableMap.keySet(), stats.tableMap.keySet().contains(MetadataTable.ID.canonicalID()));
-    Assert.assertTrue("our test table should exist in " + stats.tableMap.keySet(), stats.tableMap.keySet().contains(testTableID));
-=======
     Assert.assertTrue("root table should exist in " + stats.tableMap.keySet(),
-        stats.tableMap.keySet().contains(RootTable.ID));
+        stats.tableMap.keySet().contains(RootTable.ID.canonicalID()));
     Assert.assertTrue("meta table should exist in " + stats.tableMap.keySet(),
-        stats.tableMap.keySet().contains(MetadataTable.ID));
+        stats.tableMap.keySet().contains(MetadataTable.ID.canonicalID()));
     Assert.assertTrue("our test table should exist in " + stats.tableMap.keySet(),
         stats.tableMap.keySet().contains(testTableID));
->>>>>>> f4f43feb
     Assert.assertNotNull("there should be tservers.", stats.tServerInfo);
     Assert.assertEquals(NUM_TSERVERS, stats.tServerInfo.size());
   }
