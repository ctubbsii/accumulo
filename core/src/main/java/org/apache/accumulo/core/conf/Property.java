/*
 * Licensed to the Apache Software Foundation (ASF) under one
 * or more contributor license agreements.  See the NOTICE file
 * distributed with this work for additional information
 * regarding copyright ownership.  The ASF licenses this file
 * to you under the Apache License, Version 2.0 (the
 * "License"); you may not use this file except in compliance
 * with the License.  You may obtain a copy of the License at
 *
 *   https://www.apache.org/licenses/LICENSE-2.0
 *
 * Unless required by applicable law or agreed to in writing,
 * software distributed under the License is distributed on an
 * "AS IS" BASIS, WITHOUT WARRANTIES OR CONDITIONS OF ANY
 * KIND, either express or implied.  See the License for the
 * specific language governing permissions and limitations
 * under the License.
 */
package org.apache.accumulo.core.conf;

import static org.apache.accumulo.core.Constants.DEFAULT_COMPACTION_SERVICE_NAME;

import java.lang.annotation.Annotation;
import java.util.Arrays;
import java.util.EnumSet;
import java.util.HashMap;
import java.util.HashSet;
import java.util.function.Predicate;

import org.apache.accumulo.core.classloader.ClassLoaderUtil;
import org.apache.accumulo.core.data.constraints.NoDeleteConstraint;
import org.apache.accumulo.core.file.rfile.RFile;
import org.apache.accumulo.core.iterators.IteratorUtil.IteratorScope;
import org.apache.accumulo.core.iteratorsImpl.system.DeletingIterator;
import org.apache.accumulo.core.metadata.AccumuloTable;
import org.apache.accumulo.core.spi.compaction.DefaultCompactionPlanner;
import org.apache.accumulo.core.spi.compaction.SimpleCompactionDispatcher;
import org.apache.accumulo.core.spi.fs.RandomVolumeChooser;
import org.apache.accumulo.core.spi.scan.ScanDispatcher;
import org.apache.accumulo.core.spi.scan.ScanPrioritizer;
import org.apache.accumulo.core.spi.scan.ScanServerSelector;
import org.apache.accumulo.core.spi.scan.SimpleScanDispatcher;
import org.apache.accumulo.core.util.format.DefaultFormatter;
import org.slf4j.LoggerFactory;

import com.google.common.base.Preconditions;

public enum Property {
  COMPACTION_PREFIX("compaction.", null, PropertyType.PREFIX,
      "Both major and minor compaction properties can be included under this prefix.", "3.1.0"),
  COMPACTION_SERVICE_PREFIX(COMPACTION_PREFIX + "service.", null, PropertyType.PREFIX,
      "This prefix should be used to define all properties for the compaction services."
          + "See {% jlink -f org.apache.accumulo.core.spi.compaction.DefaultCompactionPlanner %}.\n"
          + "A new external compaction service would be defined like the following:\n"
          + "`compaction.service.newService.planner="
          + "\"org.apache.accumulo.core.spi.compaction.DefaultCompactionPlanner\".`\n"
          + "`compaction.service.newService.opts.queues=\""
          + "[{\"name\": \"small\", \"maxSize\":\"32M\"},"
          + "{ \"name\":\"medium\", \"maxSize\":\"512M\"},{\"name\":\"large\"}]`\n"
          + "`compaction.service.newService.opts.maxOpen=50`.\n"
          + "Additional options can be defined using the `compaction.service.<service>.opts.<option>` property.",
      "3.1.0"),
  COMPACTION_WARN_TIME(COMPACTION_PREFIX + "warn.time", "10m", PropertyType.TIMEDURATION,
      "When a compaction has not made progress for this time period, a warning will be logged.",
      "3.1.0"),
  // SSL properties local to each node (see also instance.ssl.enabled which must be consistent
  // across all nodes in an instance)
  RPC_PREFIX("rpc.", null, PropertyType.PREFIX,
      "Properties in this category related to the configuration of SSL keys for"
          + " RPC. See also `instance.ssl.enabled`.",
      "1.6.0"),
  RPC_BACKLOG("rpc.backlog", "50", PropertyType.COUNT,
      "Configures the TCP backlog for the server side sockets created by Thrift."
          + " This property is not used for SSL type server sockets. A value of zero"
          + " will use the Thrift default value.",
      "2.1.3"),
  RPC_SSL_KEYSTORE_PATH("rpc.javax.net.ssl.keyStore", "", PropertyType.PATH,
      "Path of the keystore file for the server's private SSL key.", "1.6.0"),
  @Sensitive
  RPC_SSL_KEYSTORE_PASSWORD("rpc.javax.net.ssl.keyStorePassword", "", PropertyType.STRING,
      "Password used to encrypt the SSL private keystore. "
          + "Leave blank to use the Accumulo instance secret.",
      "1.6.0"),
  RPC_SSL_KEYSTORE_TYPE("rpc.javax.net.ssl.keyStoreType", "jks", PropertyType.STRING,
      "Type of SSL keystore.", "1.6.0"),
  RPC_SSL_TRUSTSTORE_PATH("rpc.javax.net.ssl.trustStore", "", PropertyType.PATH,
      "Path of the truststore file for the root cert.", "1.6.0"),
  @Sensitive
  RPC_SSL_TRUSTSTORE_PASSWORD("rpc.javax.net.ssl.trustStorePassword", "", PropertyType.STRING,
      "Password used to encrypt the SSL truststore. Leave blank to use no password.", "1.6.0"),
  RPC_SSL_TRUSTSTORE_TYPE("rpc.javax.net.ssl.trustStoreType", "jks", PropertyType.STRING,
      "Type of SSL truststore.", "1.6.0"),
  RPC_USE_JSSE("rpc.useJsse", "false", PropertyType.BOOLEAN,
      "Use JSSE system properties to configure SSL rather than the " + RPC_PREFIX.getKey()
          + "javax.net.ssl.* Accumulo properties.",
      "1.6.0"),
  RPC_SSL_CIPHER_SUITES("rpc.ssl.cipher.suites", "", PropertyType.STRING,
      "Comma separated list of cipher suites that can be used by accepted connections.", "1.6.1"),
  RPC_SSL_ENABLED_PROTOCOLS("rpc.ssl.server.enabled.protocols", "TLSv1.3", PropertyType.STRING,
      "Comma separated list of protocols that can be used to accept connections.", "1.6.2"),
  RPC_SSL_CLIENT_PROTOCOL("rpc.ssl.client.protocol", "TLSv1.3", PropertyType.STRING,
      "The protocol used to connect to a secure server. Must be in the list of enabled protocols "
          + "on the server side `rpc.ssl.server.enabled.protocols`.",
      "1.6.2"),
  RPC_SASL_QOP("rpc.sasl.qop", "auth", PropertyType.STRING,
      "The quality of protection to be used with SASL. Valid values are 'auth', 'auth-int',"
          + " and 'auth-conf'.",
      "1.7.0"),

  // instance properties (must be the same for every node in an instance)
  INSTANCE_PREFIX("instance.", null, PropertyType.PREFIX,
      "Properties in this category must be consistent throughout a cloud. "
          + "This is enforced and servers won't be able to communicate if these differ.",
      "1.3.5"),
  INSTANCE_ZK_HOST("instance.zookeeper.host", "localhost:2181", PropertyType.HOSTLIST,
      "Comma separated list of zookeeper servers.", "1.3.5"),
  INSTANCE_ZK_TIMEOUT("instance.zookeeper.timeout", "30s", PropertyType.TIMEDURATION,
      "Zookeeper session timeout; "
          + "max value when represented as milliseconds should be no larger than "
          + Integer.MAX_VALUE + ".",
      "1.3.5"),
  @Sensitive
  INSTANCE_SECRET("instance.secret", "DEFAULT", PropertyType.STRING,
      "A secret unique to a given instance that all servers must know in order"
          + " to communicate with one another. It should be changed prior to the"
          + " initialization of Accumulo. To change it after Accumulo has been"
          + " initialized, use the ChangeSecret tool and then update accumulo.properties"
          + " everywhere. Before using the ChangeSecret tool, make sure Accumulo is not"
          + " running and you are logged in as the user that controls Accumulo files in"
          + " HDFS. To use the ChangeSecret tool, run the command: `./bin/accumulo"
          + " org.apache.accumulo.server.util.ChangeSecret`.",
      "1.3.5"),
  INSTANCE_VOLUMES("instance.volumes", "", PropertyType.STRING,
      "A comma separated list of dfs uris to use. Files will be stored across"
          + " these filesystems. In some situations, the first volume in this list"
          + " may be treated differently, such as being preferred for writing out"
          + " temporary files (for example, when creating a pre-split table)."
          + " After adding uris to this list, run 'accumulo init --add-volume' and then"
          + " restart tservers. If entries are removed from this list then tservers"
          + " will need to be restarted. After a uri is removed from the list Accumulo"
          + " will not create new files in that location, however Accumulo can still"
          + " reference files created at that location before the config change. To use"
          + " a comma or other reserved characters in a URI use standard URI hex"
          + " encoding. For example replace commas with %2C.",
      "1.6.0"),
  INSTANCE_VOLUME_CONFIG_PREFIX("instance.volume.config.", null, PropertyType.PREFIX,
      "Properties in this category are used to provide volume specific overrides to "
          + "the general filesystem client configuration. Properties using this prefix "
          + "should be in the form "
          + "'instance.volume.config.<volume-uri>.<property-name>=<property-value>. An "
          + "example: "
          + "'instance.volume.config.hdfs://namespace-a:8020/accumulo.dfs.client.hedged.read.threadpool.size=10'. "
          + "Note that when specifying property names that contain colons in the properties "
          + "files that the colons need to be escaped with a backslash.",
      "2.1.1"),
  INSTANCE_VOLUMES_REPLACEMENTS("instance.volumes.replacements", "", PropertyType.STRING,
      "Since accumulo stores absolute URIs changing the location of a namenode "
          + "could prevent Accumulo from starting. The property helps deal with "
          + "that situation. Provide a comma separated list of uri replacement "
          + "pairs here if a namenode location changes. Each pair should be separated "
          + "with a space. For example, if hdfs://nn1 was replaced with "
          + "hdfs://nnA and hdfs://nn2 was replaced with hdfs://nnB, then set this "
          + "property to 'hdfs://nn1 hdfs://nnA,hdfs://nn2 hdfs://nnB' "
          + "Replacements must be configured for use. To see which volumes are "
          + "currently in use, run 'accumulo admin volumes -l'. To use a comma or "
          + "other reserved characters in a URI use standard URI hex encoding. For "
          + "example replace commas with %2C.",
      "1.6.0"),
  INSTANCE_VOLUMES_UPGRADE_RELATIVE("instance.volumes.upgrade.relative", "", PropertyType.STRING,
      "The volume dfs uri containing relative tablet file paths. Relative paths may exist in the metadata from "
          + "versions prior to 1.6. This property is only required if a relative path is detected "
          + "during the upgrade process and will only be used once.",
      "2.1.0"),
  @Experimental // interface uses unstable internal types, use with caution
  INSTANCE_SECURITY_AUTHENTICATOR("instance.security.authenticator",
      "org.apache.accumulo.server.security.handler.ZKAuthenticator", PropertyType.CLASSNAME,
      "The authenticator class that accumulo will use to determine if a user "
          + "has privilege to perform an action.",
      "1.5.0"),
  @Experimental // interface uses unstable internal types, use with caution
  INSTANCE_SECURITY_AUTHORIZOR("instance.security.authorizor",
      "org.apache.accumulo.server.security.handler.ZKAuthorizor", PropertyType.CLASSNAME,
      "The authorizor class that accumulo will use to determine what labels a "
          + "user has privilege to see.",
      "1.5.0"),
  @Experimental // interface uses unstable internal types, use with caution
  INSTANCE_SECURITY_PERMISSION_HANDLER("instance.security.permissionHandler",
      "org.apache.accumulo.server.security.handler.ZKPermHandler", PropertyType.CLASSNAME,
      "The permission handler class that accumulo will use to determine if a "
          + "user has privilege to perform an action.",
      "1.5.0"),
  INSTANCE_RPC_SSL_ENABLED("instance.rpc.ssl.enabled", "false", PropertyType.BOOLEAN,
      "Use SSL for socket connections from clients and among accumulo services. "
          + "Mutually exclusive with SASL RPC configuration.",
      "1.6.0"),
  INSTANCE_RPC_SSL_CLIENT_AUTH("instance.rpc.ssl.clientAuth", "false", PropertyType.BOOLEAN,
      "Require clients to present certs signed by a trusted root.", "1.6.0"),
  INSTANCE_RPC_SASL_ENABLED("instance.rpc.sasl.enabled", "false", PropertyType.BOOLEAN,
      "Configures Thrift RPCs to require SASL with GSSAPI which supports "
          + "Kerberos authentication. Mutually exclusive with SSL RPC configuration.",
      "1.7.0"),
  INSTANCE_RPC_SASL_ALLOWED_USER_IMPERSONATION("instance.rpc.sasl.allowed.user.impersonation", "",
      PropertyType.STRING,
      "One-line configuration property controlling what users are allowed to "
          + "impersonate other users.",
      "1.7.1"),
  INSTANCE_RPC_SASL_ALLOWED_HOST_IMPERSONATION("instance.rpc.sasl.allowed.host.impersonation", "",
      PropertyType.STRING,
      "One-line configuration property controlling the network locations "
          + "(hostnames) that are allowed to impersonate other users.",
      "1.7.1"),
  // Crypto-related properties
  @Experimental
  INSTANCE_CRYPTO_PREFIX("instance.crypto.opts.", null, PropertyType.PREFIX,
      "Properties related to on-disk file encryption.", "2.0.0"),
  @Experimental
  @Sensitive
  INSTANCE_CRYPTO_SENSITIVE_PREFIX("instance.crypto.opts.sensitive.", null, PropertyType.PREFIX,
      "Sensitive properties related to on-disk file encryption.", "2.0.0"),
  @Experimental
  INSTANCE_CRYPTO_FACTORY("instance.crypto.opts.factory",
      "org.apache.accumulo.core.spi.crypto.NoCryptoServiceFactory", PropertyType.CLASSNAME,
      "The class which provides crypto services for on-disk file encryption. The default does nothing. To enable "
          + "encryption, replace this classname with an implementation of the"
          + "org.apache.accumulo.core.spi.crypto.CryptoFactory interface.",
      "2.1.0"),
  // general properties
  GENERAL_PREFIX("general.", null, PropertyType.PREFIX,
      "Properties in this category affect the behavior of accumulo overall, but"
          + " do not have to be consistent throughout a cloud.",
      "1.3.5"),

  GENERAL_CONTEXT_CLASSLOADER_FACTORY("general.context.class.loader.factory", "",
      PropertyType.CLASSNAME,
      "Name of classloader factory to be used to create classloaders for named contexts,"
          + " such as per-table contexts set by `table.class.loader.context`.",
      "2.1.0"),
  GENERAL_FILE_NAME_ALLOCATION_BATCH_SIZE_MIN("general.file.name.allocation.batch.size.min", "100",
      PropertyType.COUNT,
      "The minimum number of filenames that will be allocated from ZooKeeper at a time.", "2.1.3"),
  GENERAL_FILE_NAME_ALLOCATION_BATCH_SIZE_MAX("general.file.name.allocation.batch.size.max", "200",
      PropertyType.COUNT,
      "The maximum number of filenames that will be allocated from ZooKeeper at a time.", "2.1.3"),
  GENERAL_RPC_TIMEOUT("general.rpc.timeout", "120s", PropertyType.TIMEDURATION,
      "Time to wait on I/O for simple, short RPC calls.", "1.3.5"),
  @Experimental
  GENERAL_RPC_SERVER_TYPE("general.rpc.server.type", "", PropertyType.STRING,
      "Type of Thrift server to instantiate, see "
          + "org.apache.accumulo.server.rpc.ThriftServerType for more information. "
          + "Only useful for benchmarking thrift servers.",
      "1.7.0"),
  GENERAL_KERBEROS_KEYTAB("general.kerberos.keytab", "", PropertyType.PATH,
      "Path to the kerberos keytab to use. Leave blank if not using kerberoized hdfs.", "1.4.1"),
  GENERAL_KERBEROS_PRINCIPAL("general.kerberos.principal", "", PropertyType.STRING,
      "Name of the kerberos principal to use. _HOST will automatically be "
          + "replaced by the machines hostname in the hostname portion of the "
          + "principal. Leave blank if not using kerberoized hdfs.",
      "1.4.1"),
  GENERAL_KERBEROS_RENEWAL_PERIOD("general.kerberos.renewal.period", "30s",
      PropertyType.TIMEDURATION,
      "The amount of time between attempts to perform Kerberos ticket renewals."
          + " This does not equate to how often tickets are actually renewed (which is"
          + " performed at 80% of the ticket lifetime).",
      "1.6.5"),
  GENERAL_MAX_MESSAGE_SIZE("general.server.message.size.max", "1G", PropertyType.BYTES,
      "The maximum size of a message that can be sent to a server.", "1.5.0"),
  @Experimental
  GENERAL_OPENTELEMETRY_ENABLED("general.opentelemetry.enabled", "false", PropertyType.BOOLEAN,
      "Enables tracing functionality using OpenTelemetry (assuming OpenTelemetry is configured).",
      "2.1.0"),
  GENERAL_THREADPOOL_SIZE("general.server.threadpool.size", "1", PropertyType.COUNT,
      "The number of threads to use for server-internal scheduled tasks.", "2.1.0"),
  // If you update the default type, be sure to update the default used for initialization failures
  // in VolumeManagerImpl
  @Experimental
  GENERAL_VOLUME_CHOOSER("general.volume.chooser", RandomVolumeChooser.class.getName(),
      PropertyType.CLASSNAME,
      "The class that will be used to select which volume will be used to create new files.",
      "1.6.0"),
  GENERAL_SECURITY_CREDENTIAL_PROVIDER_PATHS("general.security.credential.provider.paths", "",
      PropertyType.STRING, "Comma-separated list of paths to CredentialProviders.", "1.6.1"),
  GENERAL_ARBITRARY_PROP_PREFIX("general.custom.", null, PropertyType.PREFIX,
      "Prefix to be used for user defined system-wide properties. This may be"
          + " particularly useful for system-wide configuration for various"
          + " user-implementations of pluggable Accumulo features, such as the balancer"
          + " or volume chooser.",
      "2.0.0"),
  GENERAL_DELEGATION_TOKEN_LIFETIME("general.delegation.token.lifetime", "7d",
      PropertyType.TIMEDURATION,
      "The length of time that delegation tokens and secret keys are valid.", "1.7.0"),
  GENERAL_DELEGATION_TOKEN_UPDATE_INTERVAL("general.delegation.token.update.interval", "1d",
      PropertyType.TIMEDURATION, "The length of time between generation of new secret keys.",
      "1.7.0"),
<<<<<<< HEAD
  GENERAL_LOW_MEM_DETECTOR_INTERVAL("general.low.mem.detector.interval", "5s",
      PropertyType.TIMEDURATION, "The time interval between low memory checks.", "3.0.0"),
  GENERAL_LOW_MEM_DETECTOR_THRESHOLD("general.low.mem.detector.threshold", "0.05",
      PropertyType.FRACTION,
      "The LowMemoryDetector will report when free memory drops below this percentage of total memory.",
      "3.0.0"),
  GENERAL_LOW_MEM_SCAN_PROTECTION("general.low.mem.protection.scan", "false", PropertyType.BOOLEAN,
      "Scans may be paused or return results early when the server "
          + "is low on memory and this property is set to true. Enabling this property will incur a slight "
          + "scan performance penalty when the server is not low on memory.",
      "3.0.0"),
  GENERAL_LOW_MEM_MINC_PROTECTION("general.low.mem.protection.compaction.minc", "false",
      PropertyType.BOOLEAN,
      "Minor compactions may be paused when the server "
          + "is low on memory and this property is set to true. Enabling this property will incur a slight "
          + "compaction performance penalty when the server is not low on memory.",
      "3.0.0"),
  GENERAL_LOW_MEM_MAJC_PROTECTION("general.low.mem.protection.compaction.majc", "false",
      PropertyType.BOOLEAN,
      "Major compactions may be paused when the server "
          + "is low on memory and this property is set to true. Enabling this property will incur a slight "
          + "compaction performance penalty when the server is not low on memory.",
      "3.0.0"),
=======
  GENERAL_IDLE_PROCESS_INTERVAL("general.metrics.process.idle", "5m", PropertyType.TIMEDURATION,
      "Amount of time a process must be idle before it is considered to be idle by the metrics system.",
      "2.1.3"),
>>>>>>> ffbbca7d
  GENERAL_MAX_SCANNER_RETRY_PERIOD("general.max.scanner.retry.period", "5s",
      PropertyType.TIMEDURATION,
      "The maximum amount of time that a Scanner should wait before retrying a failed RPC.",
      "1.7.3"),
  GENERAL_MICROMETER_ENABLED("general.micrometer.enabled", "false", PropertyType.BOOLEAN,
      "Enables metrics functionality using Micrometer.", "2.1.0"),
  GENERAL_MICROMETER_JVM_METRICS_ENABLED("general.micrometer.jvm.metrics.enabled", "false",
      PropertyType.BOOLEAN, "Enables JVM metrics functionality using Micrometer.", "2.1.0"),
  GENERAL_MICROMETER_FACTORY("general.micrometer.factory",
      "org.apache.accumulo.core.spi.metrics.LoggingMeterRegistryFactory",
      PropertyType.CLASSNAMELIST,
      "A comma separated list of one or more class names that implements"
          + " org.apache.accumulo.core.spi.metrics.MeterRegistryFactory. Prior to"
          + " 2.1.3 this was a single value and the default was an empty string.  In 2.1.3 the default"
          + " was changed and it now can accept multiple class names. The metrics spi was introduced in 2.1.3,"
          + " the deprecated factory is org.apache.accumulo.core.metrics.MeterRegistryFactory.",
      "2.1.0"),
  GENERAL_PROCESS_BIND_ADDRESS("general.process.bind.addr", "0.0.0.0", PropertyType.STRING,
      "The local IP address to which this server should bind for sending and receiving network traffic.",
      "3.0.0"),
  // properties that are specific to manager server behavior
  MANAGER_PREFIX("manager.", null, PropertyType.PREFIX,
      "Properties in this category affect the behavior of the manager server.", "2.1.0"),
  MANAGER_CLIENTPORT("manager.port.client", "9999", PropertyType.PORT,
      "The port used for handling client connections on the manager.", "1.3.5"),
  MANAGER_TABLET_BALANCER("manager.tablet.balancer",
      "org.apache.accumulo.core.spi.balancer.TableLoadBalancer", PropertyType.CLASSNAME,
      "The balancer class that accumulo will use to make tablet assignment and "
          + "migration decisions.",
      "1.3.5"),
  MANAGER_TABLET_GROUP_WATCHER_INTERVAL("manager.tablet.watcher.interval", "60s",
      PropertyType.TIMEDURATION,
      "Time to wait between scanning tablet states to identify tablets that need to be assigned, un-assigned, migrated, etc.",
      "2.1.2"),
  MANAGER_BULK_TIMEOUT("manager.bulk.timeout", "5m", PropertyType.TIMEDURATION,
      "The time to wait for a tablet server to process a bulk import request.", "1.4.3"),
  MANAGER_RENAME_THREADS("manager.rename.threadpool.size", "20", PropertyType.COUNT,
      "The number of threads to use when renaming user files during table import or bulk ingest.",
      "2.1.0"),
  MANAGER_MINTHREADS("manager.server.threads.minimum", "20", PropertyType.COUNT,
      "The minimum number of threads to use to handle incoming requests.", "1.4.0"),
  MANAGER_MINTHREADS_TIMEOUT("manager.server.threads.timeout", "0s", PropertyType.TIMEDURATION,
      "The time after which incoming request threads terminate with no work available.  Zero (0) will keep the threads alive indefinitely.",
      "2.1.0"),
  MANAGER_THREADCHECK("manager.server.threadcheck.time", "1s", PropertyType.TIMEDURATION,
      "The time between adjustments of the server thread pool.", "1.4.0"),
  MANAGER_RECOVERY_DELAY("manager.recovery.delay", "10s", PropertyType.TIMEDURATION,
      "When a tablet server's lock is deleted, it takes time for it to "
          + "completely quit. This delay gives it time before log recoveries begin.",
      "1.5.0"),
  MANAGER_RECOVERY_WAL_EXISTENCE_CACHE_TIME("manager.recovery.wal.cache.time", "15s",
      PropertyType.TIMEDURATION,
      "Amount of time that the existence of recovery write-ahead logs is cached.", "2.1.2"),
  MANAGER_LEASE_RECOVERY_WAITING_PERIOD("manager.lease.recovery.interval", "5s",
      PropertyType.TIMEDURATION,
      "The amount of time to wait after requesting a write-ahead log to be recovered.", "1.5.0"),
  MANAGER_WAL_CLOSER_IMPLEMENTATION("manager.wal.closer.implementation",
      "org.apache.accumulo.server.manager.recovery.HadoopLogCloser", PropertyType.CLASSNAME,
      "A class that implements a mechanism to steal write access to a write-ahead log.", "2.1.0"),
  MANAGER_FATE_METRICS_MIN_UPDATE_INTERVAL("manager.fate.metrics.min.update.interval", "60s",
      PropertyType.TIMEDURATION, "Limit calls from metric sinks to zookeeper to update interval.",
      "1.9.3"),
  MANAGER_FATE_THREADPOOL_SIZE("manager.fate.threadpool.size", "4", PropertyType.COUNT,
      "The number of threads used to run fault-tolerant executions (FATE)."
          + " These are primarily table operations like merge.",
      "1.4.3"),
  MANAGER_STATUS_THREAD_POOL_SIZE("manager.status.threadpool.size", "0", PropertyType.COUNT,
      "The number of threads to use when fetching the tablet server status for balancing.  Zero "
          + "indicates an unlimited number of threads will be used.",
      "1.8.0"),
  MANAGER_METADATA_SUSPENDABLE("manager.metadata.suspendable", "false", PropertyType.BOOLEAN,
      "Allow tablets for the " + AccumuloTable.METADATA.tableName()
          + " table to be suspended via table.suspend.duration.",
      "1.8.0"),
  MANAGER_STARTUP_TSERVER_AVAIL_MIN_COUNT("manager.startup.tserver.avail.min.count", "0",
      PropertyType.COUNT,
      "Minimum number of tservers that need to be registered before manager will "
          + "start tablet assignment - checked at manager initialization, when manager gets lock. "
          + " When set to 0 or less, no blocking occurs. Default is 0 (disabled) to keep original "
          + " behaviour.",
      "1.10.0"),
  MANAGER_STARTUP_TSERVER_AVAIL_MAX_WAIT("manager.startup.tserver.avail.max.wait", "0",
      PropertyType.TIMEDURATION,
      "Maximum time manager will wait for tserver available threshold "
          + "to be reached before continuing. When set to 0 or less, will block "
          + "indefinitely. Default is 0 to block indefinitely. Only valid when tserver available "
          + "threshold is set greater than 0.",
      "1.10.0"),
  SPLIT_PREFIX("split.", null, PropertyType.PREFIX,
      "System wide properties related to splitting tablets.", "3.1.0"),
  SPLIT_MAXOPEN("split.files.max", "300", PropertyType.COUNT,
      "To find a tablets split points, all RFiles are opened and their indexes"
          + " are read. This setting determines how many RFiles can be opened at once."
          + " When there are more RFiles than this setting multiple passes must be"
          + " made, which is slower. However opening too many RFiles at once can cause"
          + " problems.",
      "3.1.0"),
  // properties that are specific to scan server behavior
  @Experimental
  SSERV_PREFIX("sserver.", null, PropertyType.PREFIX,
      "Properties in this category affect the behavior of the scan servers.", "2.1.0"),
  @Experimental
  SSERV_DATACACHE_SIZE("sserver.cache.data.size", "10%", PropertyType.MEMORY,
      "Specifies the size of the cache for RFile data blocks on each scan server.", "2.1.0"),
  @Experimental
  SSERV_INDEXCACHE_SIZE("sserver.cache.index.size", "25%", PropertyType.MEMORY,
      "Specifies the size of the cache for RFile index blocks on each scan server.", "2.1.0"),
  @Experimental
  SSERV_SUMMARYCACHE_SIZE("sserver.cache.summary.size", "10%", PropertyType.MEMORY,
      "Specifies the size of the cache for summary data on each scan server.", "2.1.0"),
  @Experimental
  SSERV_DEFAULT_BLOCKSIZE("sserver.default.blocksize", "1M", PropertyType.BYTES,
      "Specifies a default blocksize for the scan server caches.", "2.1.0"),
  @Experimental
  SSERV_GROUP_NAME("sserver.group", ScanServerSelector.DEFAULT_SCAN_SERVER_GROUP_NAME,
      PropertyType.STRING,
      "Optional group name that will be made available to the "
          + "ScanServerSelector client plugin. Groups support at least two use cases:"
          + " dedicating resources to scans and/or using different hardware for scans.",
      "3.0.0"),
  @Experimental
  SSERV_CACHED_TABLET_METADATA_EXPIRATION("sserver.cache.metadata.expiration", "5m",
      PropertyType.TIMEDURATION,
      "The time after which cached tablet metadata will be expired if not previously refreshed.",
      "2.1.0"),
  @Experimental
  SSERV_CACHED_TABLET_METADATA_REFRESH_PERCENT("sserver.cache.metadata.refresh.percent", ".75",
      PropertyType.FRACTION,
      "The time after which cached tablet metadata will be refreshed, expressed as a "
          + "percentage of the expiration time. Cache hits after this time, but before the "
          + "expiration time, will trigger a background refresh for future hits. "
          + "Value must be less than 100%. Set to 0 will disable refresh.",
      "2.1.3"),
  @Experimental
  SSERV_PORTSEARCH("sserver.port.search", "true", PropertyType.BOOLEAN,
      "if the ports above are in use, search higher ports until one is available.", "2.1.0"),
  @Experimental
  SSERV_CLIENTPORT("sserver.port.client", "9996", PropertyType.PORT,
      "The port used for handling client connections on the tablet servers.", "2.1.0"),
  @Experimental
  SSERV_MAX_MESSAGE_SIZE("sserver.server.message.size.max", "1G", PropertyType.BYTES,
      "The maximum size of a message that can be sent to a scan server.", "2.1.0"),
  @Experimental
  SSERV_MINTHREADS("sserver.server.threads.minimum", "2", PropertyType.COUNT,
      "The minimum number of threads to use to handle incoming requests.", "2.1.0"),
  @Experimental
  SSERV_MINTHREADS_TIMEOUT("sserver.server.threads.timeout", "0s", PropertyType.TIMEDURATION,
      "The time after which incoming request threads terminate with no work available.  Zero (0) will keep the threads alive indefinitely.",
      "2.1.0"),
  @Experimental
  SSERV_SCAN_EXECUTORS_PREFIX("sserver.scan.executors.", null, PropertyType.PREFIX,
      "Prefix for defining executors to service scans. See "
          + "[scan executors]({% durl administration/scan-executors %}) for an overview of why and"
          + " how to use this property. For each executor the number of threads, thread priority, "
          + "and an optional prioritizer can be configured. To configure a new executor, set "
          + "`sserver.scan.executors.<name>.threads=<number>`.  Optionally, can also set "
          + "`sserver.scan.executors.<name>.priority=<number 1 to 10>`, "
          + "`sserver.scan.executors.<name>.prioritizer=<class name>`, and "
          + "`sserver.scan.executors.<name>.prioritizer.opts.<key>=<value>`.",
      "2.1.0"),
  @Experimental
  SSERV_SCAN_EXECUTORS_DEFAULT_THREADS("sserver.scan.executors.default.threads", "16",
      PropertyType.COUNT, "The number of threads for the scan executor that tables use by default.",
      "2.1.0"),
  SSERV_SCAN_EXECUTORS_DEFAULT_PRIORITIZER("sserver.scan.executors.default.prioritizer", "",
      PropertyType.STRING,
      "Prioritizer for the default scan executor.  Defaults to none which "
          + "results in FIFO priority.  Set to a class that implements "
          + ScanPrioritizer.class.getName() + " to configure one.",
      "2.1.0"),
  @Experimental
  SSERV_SCAN_EXECUTORS_META_THREADS("sserver.scan.executors.meta.threads", "8", PropertyType.COUNT,
      "The number of threads for the metadata table scan executor.", "2.1.0"),
  @Experimental
  SSERVER_SCAN_REFERENCE_EXPIRATION_TIME("sserver.scan.reference.expiration", "5m",
      PropertyType.TIMEDURATION,
      "The amount of time a scan reference is unused before its deleted from metadata table.",
      "2.1.0"),
  @Experimental
  SSERV_THREADCHECK("sserver.server.threadcheck.time", "1s", PropertyType.TIMEDURATION,
      "The time between adjustments of the thrift server thread pool.", "2.1.0"),
  // properties that are specific to tablet server behavior
  TSERV_PREFIX("tserver.", null, PropertyType.PREFIX,
      "Properties in this category affect the behavior of the tablet servers.", "1.3.5"),
  TSERV_CLIENT_TIMEOUT("tserver.client.timeout", "3s", PropertyType.TIMEDURATION,
      "Time to wait for clients to continue scans before closing a session.", "1.3.5"),
  TSERV_DEFAULT_BLOCKSIZE("tserver.default.blocksize", "1M", PropertyType.BYTES,
      "Specifies a default blocksize for the tserver caches.", "1.3.5"),
  TSERV_CACHE_MANAGER_IMPL("tserver.cache.manager.class",
      "org.apache.accumulo.core.file.blockfile.cache.lru.LruBlockCacheManager", PropertyType.STRING,
      "Specifies the class name of the block cache factory implementation."
          + " Alternative implementation is"
          + " org.apache.accumulo.core.file.blockfile.cache.tinylfu.TinyLfuBlockCacheManager.",
      "2.0.0"),
  TSERV_DATACACHE_SIZE("tserver.cache.data.size", "10%", PropertyType.MEMORY,
      "Specifies the size of the cache for RFile data blocks.", "1.3.5"),
  TSERV_INDEXCACHE_SIZE("tserver.cache.index.size", "25%", PropertyType.MEMORY,
      "Specifies the size of the cache for RFile index blocks.", "1.3.5"),
  TSERV_SUMMARYCACHE_SIZE("tserver.cache.summary.size", "10%", PropertyType.MEMORY,
      "Specifies the size of the cache for summary data on each tablet server.", "2.0.0"),
  TSERV_PORTSEARCH("tserver.port.search", "false", PropertyType.BOOLEAN,
      "if the ports above are in use, search higher ports until one is available.", "1.3.5"),
  TSERV_CLIENTPORT("tserver.port.client", "9997", PropertyType.PORT,
      "The port used for handling client connections on the tablet servers.", "1.3.5"),
  TSERV_TOTAL_MUTATION_QUEUE_MAX("tserver.total.mutation.queue.max", "5%", PropertyType.MEMORY,
      "The amount of memory used to store write-ahead-log mutations before flushing them.",
      "1.7.0"),
  @ReplacedBy(property = SPLIT_MAXOPEN)
  @Deprecated(since = "3.1")
  TSERV_TABLET_SPLIT_FINDMIDPOINT_MAXOPEN("tserver.tablet.split.midpoint.files.max", "300",
      PropertyType.COUNT,
      "To find a tablets split points, all RFiles are opened and their indexes"
          + " are read. This setting determines how many RFiles can be opened at once."
          + " When there are more RFiles than this setting multiple passes must be"
          + " made, which is slower. However opening too many RFiles at once can cause"
          + " problems.",
      "1.3.5"),
  TSERV_WAL_MAX_REFERENCED("tserver.wal.max.referenced", "3", PropertyType.COUNT,
      "When a tablet server has more than this many write ahead logs, any tablet referencing older "
          + "logs over this threshold is minor compacted.  Also any tablet referencing this many "
          + "logs or more will be compacted.",
      "2.1.0"),
  TSERV_WAL_MAX_SIZE("tserver.wal.max.size", "1G", PropertyType.BYTES,
      "The maximum size for each write-ahead log. See comment for property"
          + " `tserver.memory.maps.max`.",
      "2.1.0"),
  TSERV_WAL_MAX_AGE("tserver.wal.max.age", "24h", PropertyType.TIMEDURATION,
      "The maximum age for each write-ahead log.", "2.1.0"),
  TSERV_WAL_TOLERATED_CREATION_FAILURES("tserver.wal.tolerated.creation.failures", "50",
      PropertyType.COUNT,
      "The maximum number of failures tolerated when creating a new write-ahead"
          + " log. Negative values will allow unlimited creation failures. Exceeding this"
          + " number of failures consecutively trying to create a new write-ahead log"
          + " causes the TabletServer to exit.",
      "2.1.0"),
  TSERV_WAL_TOLERATED_WAIT_INCREMENT("tserver.wal.tolerated.wait.increment", "1000ms",
      PropertyType.TIMEDURATION,
      "The amount of time to wait between failures to create or write a write-ahead log.", "2.1.0"),
  // Never wait longer than 5 mins for a retry
  TSERV_WAL_TOLERATED_MAXIMUM_WAIT_DURATION("tserver.wal.maximum.wait.duration", "5m",
      PropertyType.TIMEDURATION,
      "The maximum amount of time to wait after a failure to create or write a write-ahead log.",
      "2.1.0"),
  TSERV_SCAN_MAX_OPENFILES("tserver.scan.files.open.max", "100", PropertyType.COUNT,
      "Maximum total RFiles that all tablets in a tablet server can open for scans.", "1.4.0"),
  TSERV_MAX_IDLE("tserver.files.open.idle", "1m", PropertyType.TIMEDURATION,
      "Tablet servers leave previously used RFiles open for future queries."
          + " This setting determines how much time an unused RFile should be kept open"
          + " until it is closed.",
      "1.3.5"),
  TSERV_NATIVEMAP_ENABLED("tserver.memory.maps.native.enabled", "true", PropertyType.BOOLEAN,
      "An in-memory data store for accumulo implemented in c++ that increases"
          + " the amount of data accumulo can hold in memory and avoids Java GC pauses.",
      "1.3.5"),
  TSERV_MAXMEM("tserver.memory.maps.max", "33%", PropertyType.MEMORY,
      "Maximum amount of memory that can be used to buffer data written to a"
          + " tablet server. There are two other properties that can effectively limit"
          + " memory usage `table.compaction.minor.logs.threshold` and"
          + " `tserver.wal.max.size`. Ensure that `table.compaction.minor.logs.threshold`"
          + " * `tserver.wal.max.size` >= this property.",
      "1.3.5"),
  TSERV_SESSION_MAXIDLE("tserver.session.idle.max", "1m", PropertyType.TIMEDURATION,
      "When a tablet server's SimpleTimer thread triggers to check idle"
          + " sessions, this configurable option will be used to evaluate scan sessions"
          + " to determine if they can be closed due to inactivity.",
      "1.3.5"),
  TSERV_UPDATE_SESSION_MAXIDLE("tserver.session.update.idle.max", "1m", PropertyType.TIMEDURATION,
      "When a tablet server's SimpleTimer thread triggers to check idle"
          + " sessions, this configurable option will be used to evaluate update"
          + " sessions to determine if they can be closed due to inactivity.",
      "1.6.5"),
  TSERV_SCAN_EXECUTORS_PREFIX("tserver.scan.executors.", null, PropertyType.PREFIX,
      "Prefix for defining executors to service scans. See "
          + "[scan executors]({% durl administration/scan-executors %}) for an overview of why and"
          + " how to use this property. For each executor the number of threads, thread priority, "
          + "and an optional prioritizer can be configured. To configure a new executor, set "
          + "`tserver.scan.executors.<name>.threads=<number>`.  Optionally, can also set "
          + "`tserver.scan.executors.<name>.priority=<number 1 to 10>`, "
          + "`tserver.scan.executors.<name>.prioritizer=<class name>`, and "
          + "`tserver.scan.executors.<name>.prioritizer.opts.<key>=<value>`.",
      "2.0.0"),
  TSERV_SCAN_EXECUTORS_DEFAULT_THREADS("tserver.scan.executors.default.threads", "16",
      PropertyType.COUNT, "The number of threads for the scan executor that tables use by default.",
      "2.0.0"),
  TSERV_SCAN_EXECUTORS_DEFAULT_PRIORITIZER("tserver.scan.executors.default.prioritizer", "",
      PropertyType.STRING,
      "Prioritizer for the default scan executor.  Defaults to none which "
          + "results in FIFO priority.  Set to a class that implements "
          + ScanPrioritizer.class.getName() + " to configure one.",
      "2.0.0"),
  TSERV_SCAN_EXECUTORS_META_THREADS("tserver.scan.executors.meta.threads", "8", PropertyType.COUNT,
      "The number of threads for the metadata table scan executor.", "2.0.0"),
  TSERV_SCAN_RESULTS_MAX_TIMEOUT("tserver.scan.results.max.timeout", "1s",
      PropertyType.TIMEDURATION,
      "Max time for the thrift client handler to wait for scan results before timing out.",
      "2.1.0"),
  TSERV_MIGRATE_MAXCONCURRENT("tserver.migrations.concurrent.max", "1", PropertyType.COUNT,
      "The maximum number of concurrent tablet migrations for a tablet server.", "1.3.5"),
  TSERV_MAJC_DELAY("tserver.compaction.major.delay", "30s", PropertyType.TIMEDURATION,
      "Time a tablet server will sleep between checking which tablets need compaction.", "1.3.5"),
  @Deprecated(since = "3.1")
  @ReplacedBy(property = COMPACTION_SERVICE_PREFIX)
  TSERV_COMPACTION_SERVICE_PREFIX("tserver.compaction.major.service.", null, PropertyType.PREFIX,
      "Prefix for compaction services.", "2.1.0"),
  @Deprecated(since = "3.1")
  TSERV_COMPACTION_SERVICE_ROOT_PLANNER("tserver.compaction.major.service.root.planner",
      DefaultCompactionPlanner.class.getName(), PropertyType.CLASSNAME,
      "Compaction planner for root tablet service.", "2.1.0"),
  @Deprecated(since = "3.1")
  TSERV_COMPACTION_SERVICE_ROOT_RATE_LIMIT("tserver.compaction.major.service.root.rate.limit", "0B",
      PropertyType.BYTES,
      "Maximum number of bytes to read or write per second over all major"
          + " compactions in this compaction service, or 0B for unlimited.  This property has"
          + " been deprecated in anticipation of it being removed in a future release that"
          + " removes the rate limiting feature.",
      "2.1.0"),
  @Deprecated(since = "3.1")
  TSERV_COMPACTION_SERVICE_ROOT_MAX_OPEN(
      "tserver.compaction.major.service.root.planner.opts.maxOpen", "30", PropertyType.COUNT,
      "The maximum number of files a compaction will open.", "2.1.0"),
  @Deprecated(since = "3.1")
  TSERV_COMPACTION_SERVICE_ROOT_EXECUTORS(
      "tserver.compaction.major.service.root.planner.opts.executors",
      "[{'name':'small','type':'internal','maxSize':'32M','numThreads':1},{'name':'huge','type':'internal','numThreads':1}]"
          .replaceAll("'", "\""),
      PropertyType.STRING,
      "See {% jlink -f org.apache.accumulo.core.spi.compaction.DefaultCompactionPlanner %}.",
      "2.1.0"),
  @Deprecated(since = "3.1")
  TSERV_COMPACTION_SERVICE_META_PLANNER("tserver.compaction.major.service.meta.planner",
      DefaultCompactionPlanner.class.getName(), PropertyType.CLASSNAME,
      "Compaction planner for metadata table.", "2.1.0"),
  @Deprecated(since = "3.1")
  TSERV_COMPACTION_SERVICE_META_RATE_LIMIT("tserver.compaction.major.service.meta.rate.limit", "0B",
      PropertyType.BYTES,
      "Maximum number of bytes to read or write per second over all major"
          + " compactions in this compaction service, or 0B for unlimited. This property has"
          + " been deprecated in anticipation of it being removed in a future release that"
          + " removes the rate limiting feature.",
      "2.1.0"),
  @Deprecated(since = "3.1")
  TSERV_COMPACTION_SERVICE_META_MAX_OPEN(
      "tserver.compaction.major.service.meta.planner.opts.maxOpen", "30", PropertyType.COUNT,
      "The maximum number of files a compaction will open.", "2.1.0"),
  @Deprecated(since = "3.1")
  TSERV_COMPACTION_SERVICE_META_EXECUTORS(
      "tserver.compaction.major.service.meta.planner.opts.executors",
      "[{'name':'small','type':'internal','maxSize':'32M','numThreads':2},{'name':'huge','type':'internal','numThreads':2}]"
          .replaceAll("'", "\""),
      PropertyType.JSON,
      "See {% jlink -f org.apache.accumulo.core.spi.compaction.DefaultCompactionPlanner %}.",
      "2.1.0"),
  @Deprecated(since = "3.1")
  TSERV_COMPACTION_SERVICE_DEFAULT_PLANNER(
      "tserver.compaction.major.service." + DEFAULT_COMPACTION_SERVICE_NAME + ".planner",
      DefaultCompactionPlanner.class.getName(), PropertyType.CLASSNAME,
      "Planner for default compaction service.", "2.1.0"),
  @Deprecated(since = "3.1")
  TSERV_COMPACTION_SERVICE_DEFAULT_RATE_LIMIT(
      "tserver.compaction.major.service." + DEFAULT_COMPACTION_SERVICE_NAME + ".rate.limit", "0B",
      PropertyType.BYTES,
      "Maximum number of bytes to read or write per second over all major"
          + " compactions in this compaction service, or 0B for unlimited. This property has"
          + " been deprecated in anticipation of it being removed in a future release that"
          + " removes the rate limiting feature.",
      "2.1.0"),
  @Deprecated(since = "3.1")
  TSERV_COMPACTION_SERVICE_DEFAULT_MAX_OPEN(
      "tserver.compaction.major.service." + DEFAULT_COMPACTION_SERVICE_NAME
          + ".planner.opts.maxOpen",
      "10", PropertyType.COUNT, "The maximum number of files a compaction will open.", "2.1.0"),
  @Deprecated(since = "3.1")
  TSERV_COMPACTION_SERVICE_DEFAULT_EXECUTORS(
      "tserver.compaction.major.service." + DEFAULT_COMPACTION_SERVICE_NAME
          + ".planner.opts.executors",
      "[{'name':'small','type':'internal','maxSize':'32M','numThreads':2},{'name':'medium','type':'internal','maxSize':'128M','numThreads':2},{'name':'large','type':'internal','numThreads':2}]"
          .replaceAll("'", "\""),
      PropertyType.STRING,
      "See {% jlink -f org.apache.accumulo.core.spi.compaction.DefaultCompactionPlanner %}.",
      "2.1.0"),
  TSERV_MINC_MAXCONCURRENT("tserver.compaction.minor.concurrent.max", "4", PropertyType.COUNT,
      "The maximum number of concurrent minor compactions for a tablet server.", "1.3.5"),
  @Deprecated(since = "3.1")
  @ReplacedBy(property = COMPACTION_WARN_TIME)
  TSERV_COMPACTION_WARN_TIME("tserver.compaction.warn.time", "10m", PropertyType.TIMEDURATION,
      "When a compaction has not made progress for this time period, a warning will be logged.",
      "1.6.0"),
  TSERV_BLOOM_LOAD_MAXCONCURRENT("tserver.bloom.load.concurrent.max", "4", PropertyType.COUNT,
      "The number of concurrent threads that will load bloom filters in the background. "
          + "Setting this to zero will make bloom filters load in the foreground.",
      "1.3.5"),
  TSERV_MEMDUMP_DIR("tserver.dir.memdump", "/tmp", PropertyType.PATH,
      "A long running scan could possibly hold memory that has been minor"
          + " compacted. To prevent this, the in memory map is dumped to a local file"
          + " and the scan is switched to that local file. We can not switch to the"
          + " minor compacted file because it may have been modified by iterators. The"
          + " file dumped to the local dir is an exact copy of what was in memory.",
      "1.3.5"),
  TSERV_HEALTH_CHECK_FREQ("tserver.health.check.interval", "30m", PropertyType.TIMEDURATION,
      "The time between tablet server health checks.", "2.1.0"),
  TSERV_MINTHREADS("tserver.server.threads.minimum", "20", PropertyType.COUNT,
      "The minimum number of threads to use to handle incoming requests.", "1.4.0"),
  TSERV_MINTHREADS_TIMEOUT("tserver.server.threads.timeout", "0s", PropertyType.TIMEDURATION,
      "The time after which incoming request threads terminate with no work available.  Zero (0) will keep the threads alive indefinitely.",
      "2.1.0"),
  TSERV_THREADCHECK("tserver.server.threadcheck.time", "1s", PropertyType.TIMEDURATION,
      "The time between adjustments of the server thread pool.", "1.4.0"),
  TSERV_MAX_MESSAGE_SIZE("tserver.server.message.size.max", "1G", PropertyType.BYTES,
      "The maximum size of a message that can be sent to a tablet server.", "1.6.0"),
  TSERV_LOG_BUSY_TABLETS_COUNT("tserver.log.busy.tablets.count", "0", PropertyType.COUNT,
      "Number of busiest tablets to log. Logged at interval controlled by "
          + "tserver.log.busy.tablets.interval. If <= 0, logging of busy tablets is disabled.",
      "1.10.0"),
  TSERV_LOG_BUSY_TABLETS_INTERVAL("tserver.log.busy.tablets.interval", "1h",
      PropertyType.TIMEDURATION, "Time interval between logging out busy tablets information.",
      "1.10.0"),
  TSERV_HOLD_TIME_SUICIDE("tserver.hold.time.max", "5m", PropertyType.TIMEDURATION,
      "The maximum time for a tablet server to be in the \"memory full\" state."
          + " If the tablet server cannot write out memory in this much time, it will"
          + " assume there is some failure local to its node, and quit. A value of zero"
          + " is equivalent to forever.",
      "1.4.0"),
  TSERV_WAL_BLOCKSIZE("tserver.wal.blocksize", "0", PropertyType.BYTES,
      "The size of the HDFS blocks used to write to the Write-Ahead log. If"
          + " zero, it will be 110% of `tserver.wal.max.size` (that is, try to use just"
          + " one block).",
      "1.5.0"),
  TSERV_WAL_REPLICATION("tserver.wal.replication", "0", PropertyType.COUNT,
      "The replication to use when writing the Write-Ahead log to HDFS. If"
          + " zero, it will use the HDFS default replication setting.",
      "1.5.0"),
  TSERV_WAL_SORT_MAX_CONCURRENT("tserver.wal.sort.concurrent.max", "2", PropertyType.COUNT,
      "The maximum number of threads to use to sort logs during recovery.", "2.1.0"),
  TSERV_WAL_SORT_BUFFER_SIZE("tserver.wal.sort.buffer.size", "10%", PropertyType.MEMORY,
      "The amount of memory to use when sorting logs during recovery.", "2.1.0"),
  TSERV_WAL_SORT_FILE_PREFIX("tserver.wal.sort.file.", null, PropertyType.PREFIX,
      "The rfile properties to use when sorting logs during recovery. Most of the properties"
          + " that begin with 'table.file' can be used here. For example, to set the compression"
          + " of the sorted recovery files to snappy use 'tserver.wal.sort.file.compress.type=snappy'.",
      "2.1.0"),
  @Deprecated(since = "2.1.3")
  TSERV_WORKQ_THREADS("tserver.workq.threads", "2", PropertyType.COUNT,
      "The number of threads for the distributed work queue. These threads are"
          + " used for copying failed bulk import RFiles. Note that as of version 3.1.0 this property"
          + " is not used and will be removed in a future release.",
      "1.4.2"),
  TSERV_WAL_SYNC("tserver.wal.sync", "true", PropertyType.BOOLEAN,
      "Use the SYNC_BLOCK create flag to sync WAL writes to disk. Prevents"
          + " problems recovering from sudden system resets.",
      "1.5.0"),
  TSERV_ASSIGNMENT_DURATION_WARNING("tserver.assignment.duration.warning", "10m",
      PropertyType.TIMEDURATION,
      "The amount of time an assignment can run before the server will print a"
          + " warning along with the current stack trace. Meant to help debug stuck"
          + " assignments.",
      "1.6.2"),
  TSERV_ASSIGNMENT_MAXCONCURRENT("tserver.assignment.concurrent.max", "2", PropertyType.COUNT,
      "The number of threads available to load tablets. Recoveries are still performed serially.",
      "1.7.0"),
  TSERV_SLOW_FLUSH_MILLIS("tserver.slow.flush.time", "100ms", PropertyType.TIMEDURATION,
      "If a flush to the write-ahead log takes longer than this period of time,"
          + " debugging information will written, and may result in a log rollover.",
      "1.8.0"),
  TSERV_SLOW_FILEPERMIT_MILLIS("tserver.slow.filepermit.time", "100ms", PropertyType.TIMEDURATION,
      "If a thread blocks more than this period of time waiting to get file permits,"
          + " debugging information will be written.",
      "1.9.3"),
  TSERV_SUMMARY_PARTITION_THREADS("tserver.summary.partition.threads", "10", PropertyType.COUNT,
      "Summary data must be retrieved from RFiles. For a large number of"
          + " RFiles, the files are broken into partitions of 100k files. This setting"
          + " determines how many of these groups of 100k RFiles will be processed"
          + " concurrently.",
      "2.0.0"),
  TSERV_SUMMARY_REMOTE_THREADS("tserver.summary.remote.threads", "128", PropertyType.COUNT,
      "For a partitioned group of 100k RFiles, those files are grouped by"
          + " tablet server. Then a remote tablet server is asked to gather summary"
          + " data. This setting determines how many concurrent request are made per"
          + " partition.",
      "2.0.0"),
  TSERV_SUMMARY_RETRIEVAL_THREADS("tserver.summary.retrieval.threads", "10", PropertyType.COUNT,
      "The number of threads on each tablet server available to retrieve"
          + " summary data, that is not currently in cache, from RFiles.",
      "2.0.0"),
  @Deprecated(since = "3.1")
  TSERV_LAST_LOCATION_MODE("tserver.last.location.mode", "compaction",
      PropertyType.LAST_LOCATION_MODE,
      "Describes how the system will record the 'last' location for tablets, which can be used for"
          + " assigning them when a cluster restarts. If 'compaction' is the mode, then the system"
          + " will record the location where the tablet's most recent compaction occurred. If"
          + " 'assignment' is the mode, then the most recently assigned location will be recorded."
          + " The manager.startup.tserver properties might also need to be set to ensure the"
          + " tserver is available before tablets are initially assigned if the 'last' location is"
          + " to be used. This property has been deprecated in anticipation of it being removed in"
          + " a future release that removes major compactions from the TabletServer, rendering this"
          + " feature moot.",
      "2.1.1"),
  // accumulo garbage collector properties
  GC_PREFIX("gc.", null, PropertyType.PREFIX,
      "Properties in this category affect the behavior of the accumulo garbage collector.",
      "1.3.5"),
  GC_CANDIDATE_BATCH_SIZE("gc.candidate.batch.size", "50%", PropertyType.MEMORY,
      "The amount of memory used as the batch size for garbage collection.", "2.1.0"),
  GC_CYCLE_START("gc.cycle.start", "30s", PropertyType.TIMEDURATION,
      "Time to wait before attempting to garbage collect any old RFiles or write-ahead logs.",
      "1.3.5"),
  GC_CYCLE_DELAY("gc.cycle.delay", "5m", PropertyType.TIMEDURATION,
      "Time between garbage collection cycles. In each cycle, old RFiles or write-ahead logs "
          + "no longer in use are removed from the filesystem.",
      "1.3.5"),
  GC_PORT("gc.port.client", "9998", PropertyType.PORT,
      "The listening port for the garbage collector's monitor service.", "1.3.5"),
  GC_DELETE_THREADS("gc.threads.delete", "16", PropertyType.COUNT,
      "The number of threads used to delete RFiles and write-ahead logs.", "1.3.5"),
  GC_SAFEMODE("gc.safemode", "false", PropertyType.BOOLEAN,
      "Provides listing of files to be deleted but does not delete any files.", "2.1.0"),
  GC_USE_FULL_COMPACTION("gc.post.metadata.action", "flush", PropertyType.GC_POST_ACTION,
      "When the gc runs it can make a lot of changes to the metadata, on completion, "
          + " to force the changes to be written to disk, the metadata and root tables can be flushed"
          + " and possibly compacted. Legal values are: compact - which both flushes and compacts the"
          + " metadata; flush - which flushes only (compactions may be triggered if required); or none.",
      "1.10.0"),

  // properties that are specific to the monitor server behavior
  MONITOR_PREFIX("monitor.", null, PropertyType.PREFIX,
      "Properties in this category affect the behavior of the monitor web server.", "1.3.5"),
  MONITOR_PORT("monitor.port.client", "9995", PropertyType.PORT,
      "The listening port for the monitor's http service.", "1.3.5"),
  MONITOR_SSL_KEYSTORE("monitor.ssl.keyStore", "", PropertyType.PATH,
      "The keystore for enabling monitor SSL.", "1.5.0"),
  @Sensitive
  MONITOR_SSL_KEYSTOREPASS("monitor.ssl.keyStorePassword", "", PropertyType.STRING,
      "The keystore password for enabling monitor SSL.", "1.5.0"),
  MONITOR_SSL_KEYSTORETYPE("monitor.ssl.keyStoreType", "jks", PropertyType.STRING,
      "Type of SSL keystore.", "1.7.0"),
  @Sensitive
  MONITOR_SSL_KEYPASS("monitor.ssl.keyPassword", "", PropertyType.STRING,
      "Optional: the password for the private key in the keyStore. When not provided, this "
          + "defaults to the keystore password.",
      "1.9.3"),
  MONITOR_SSL_TRUSTSTORE("monitor.ssl.trustStore", "", PropertyType.PATH,
      "The truststore for enabling monitor SSL.", "1.5.0"),
  @Sensitive
  MONITOR_SSL_TRUSTSTOREPASS("monitor.ssl.trustStorePassword", "", PropertyType.STRING,
      "The truststore password for enabling monitor SSL.", "1.5.0"),
  MONITOR_SSL_TRUSTSTORETYPE("monitor.ssl.trustStoreType", "jks", PropertyType.STRING,
      "Type of SSL truststore.", "1.7.0"),
  MONITOR_SSL_INCLUDE_CIPHERS("monitor.ssl.include.ciphers", "", PropertyType.STRING,
      "A comma-separated list of allows SSL Ciphers, see"
          + " monitor.ssl.exclude.ciphers to disallow ciphers.",
      "1.6.1"),
  MONITOR_SSL_EXCLUDE_CIPHERS("monitor.ssl.exclude.ciphers", "", PropertyType.STRING,
      "A comma-separated list of disallowed SSL Ciphers, see"
          + " monitor.ssl.include.ciphers to allow ciphers.",
      "1.6.1"),
  MONITOR_SSL_INCLUDE_PROTOCOLS("monitor.ssl.include.protocols", "TLSv1.3", PropertyType.STRING,
      "A comma-separate list of allowed SSL protocols.", "1.5.3"),
  MONITOR_LOCK_CHECK_INTERVAL("monitor.lock.check.interval", "5s", PropertyType.TIMEDURATION,
      "The amount of time to sleep between checking for the Monitor ZooKeeper lock.", "1.5.1"),
  MONITOR_RESOURCES_EXTERNAL("monitor.resources.external", "", PropertyType.JSON,
      "A JSON Map of Strings. Each String should be an HTML tag of an external"
          + " resource (JS or CSS) to be imported by the Monitor. Be sure to wrap"
          + " with CDATA tags. If this value is set, all of the external resources"
          + " in the `<head>` tag of the Monitor will be replaced with the tags set here."
          + " Be sure the jquery tag is first since other scripts will depend on it."
          + " The resources that are used by default can be seen in"
          + " `accumulo/server/monitor/src/main/resources/templates/default.ftl`.",
      "2.0.0"),
  // per table properties
  TABLE_PREFIX("table.", null, PropertyType.PREFIX,
      "Properties in this category affect tablet server treatment of tablets,"
          + " but can be configured on a per-table basis. Setting these properties in"
          + " accumulo.properties will override the default globally for all tables and not"
          + " any specific table. However, both the default and the global setting can"
          + " be overridden per table using the table operations API or in the shell,"
          + " which sets the overridden value in zookeeper. Restarting accumulo tablet"
          + " servers after setting these properties in accumulo.properties will cause the"
          + " global setting to take effect. However, you must use the API or the shell"
          + " to change properties in zookeeper that are set on a table.",
      "1.3.5"),
  TABLE_ARBITRARY_PROP_PREFIX("table.custom.", null, PropertyType.PREFIX,
      "Prefix to be used for user defined arbitrary properties.", "1.7.0"),
  TABLE_MINC_OUTPUT_DROP_CACHE("table.compaction.minor.output.drop.cache", "false",
      PropertyType.BOOLEAN,
      "Setting this property to true will call"
          + "FSDataOutputStream.setDropBehind(true) on the minor compaction output stream.",
      "2.1.1"),
  TABLE_MAJC_OUTPUT_DROP_CACHE("table.compaction.major.output.drop.cache", "false",
      PropertyType.BOOLEAN,
      "Setting this property to true will call"
          + "FSDataOutputStream.setDropBehind(true) on the major compaction output stream.",
      "2.1.1"),
  TABLE_MAJC_RATIO("table.compaction.major.ratio", "3", PropertyType.FRACTION,
      "Minimum ratio of total input size to maximum input RFile size for"
          + " running a major compaction.",
      "1.3.5"),
  TABLE_SPLIT_THRESHOLD("table.split.threshold", "1G", PropertyType.BYTES,
      "A tablet is split when the combined size of RFiles exceeds this amount.", "1.3.5"),
  TABLE_MAX_END_ROW_SIZE("table.split.endrow.size.max", "10k", PropertyType.BYTES,
      "Maximum size of end row.", "1.7.0"),
  TABLE_MINC_COMPACT_IDLETIME("table.compaction.minor.idle", "5m", PropertyType.TIMEDURATION,
      "After a tablet has been idle (no mutations) for this time period it may have its "
          + "in-memory map flushed to disk in a minor compaction. There is no guarantee an idle "
          + "tablet will be compacted.",
      "1.3.5"),
  TABLE_COMPACTION_DISPATCHER("table.compaction.dispatcher",
      SimpleCompactionDispatcher.class.getName(), PropertyType.CLASSNAME,
      "A configurable dispatcher that decides what compaction service a table should use.",
      "2.1.0"),
  TABLE_COMPACTION_DISPATCHER_OPTS("table.compaction.dispatcher.opts.", null, PropertyType.PREFIX,
      "Options for the table compaction dispatcher.", "2.1.0"),
  TABLE_COMPACTION_SELECTION_EXPIRATION("table.compaction.selection.expiration.ms", "2m",
      PropertyType.TIMEDURATION,
      "User compactions select files and are then queued for compaction, preventing these files "
          + "from being used in system compactions.  This timeout allows system compactions to cancel "
          + "the hold queued user compactions have on files, when its queued for more than the "
          + "specified time.  If a system compaction cancels a hold and runs, then the user compaction"
          + " can reselect and hold files after the system compaction runs.",
      "2.1.0"),
  @Deprecated(since = "3.1")
  TABLE_COMPACTION_SELECTOR("table.compaction.selector", "", PropertyType.CLASSNAME,
      "A configurable selector for a table that can periodically select file for mandatory "
          + "compaction, even if the files do not meet the compaction ratio. This option was deprecated in "
          + "3.1, see the CompactionKind.SELECTOR enum javadoc for details.",
      "2.1.0"),
  @Deprecated(since = "3.1")
  TABLE_COMPACTION_SELECTOR_OPTS("table.compaction.selector.opts.", null, PropertyType.PREFIX,
      "Options for the table compaction dispatcher.", "2.1.0"),
  TABLE_COMPACTION_CONFIGURER("table.compaction.configurer", "", PropertyType.CLASSNAME,
      "A plugin that can dynamically configure compaction output files based on input files.",
      "2.1.0"),
  TABLE_COMPACTION_CONFIGURER_OPTS("table.compaction.configurer.opts.", null, PropertyType.PREFIX,
      "Options for the table compaction configuror.", "2.1.0"),
  // Crypto-related properties
  @Experimental
  TABLE_CRYPTO_PREFIX("table.crypto.opts.", null, PropertyType.PREFIX,
      "Properties related to on-disk file encryption.", "2.1.0"),
  @Experimental
  @Sensitive
  TABLE_CRYPTO_SENSITIVE_PREFIX("table.crypto.opts.sensitive.", null, PropertyType.PREFIX,
      "Sensitive properties related to on-disk file encryption.", "2.1.0"),
  TABLE_SCAN_DISPATCHER("table.scan.dispatcher", SimpleScanDispatcher.class.getName(),
      PropertyType.CLASSNAME,
      "This class is used to dynamically dispatch scans to configured scan executors.  Configured "
          + "classes must implement {% jlink " + ScanDispatcher.class.getName() + " %}. See "
          + "[scan executors]({% durl administration/scan-executors %}) for an overview of why"
          + " and how to use this property. This property is ignored for the root and metadata"
          + " table.  The metadata table always dispatches to a scan executor named `meta`.",
      "2.0.0"),
  TABLE_SCAN_DISPATCHER_OPTS("table.scan.dispatcher.opts.", null, PropertyType.PREFIX,
      "Options for the table scan dispatcher.", "2.0.0"),
  TABLE_SCAN_MAXMEM("table.scan.max.memory", "512k", PropertyType.BYTES,
      "The maximum amount of memory that will be used to cache results of a client query/scan. "
          + "Once this limit is reached, the buffered data is sent to the client.",
      "1.3.5"),
  TABLE_FILE_TYPE("table.file.type", RFile.EXTENSION, PropertyType.FILENAME_EXT,
      "Change the type of file a table writes.", "1.3.5"),
  TABLE_LOAD_BALANCER("table.balancer", "org.apache.accumulo.core.spi.balancer.SimpleLoadBalancer",
      PropertyType.STRING,
      "This property can be set to allow the LoadBalanceByTable load balancer"
          + " to change the called Load Balancer for this table.",
      "1.3.5"),
  TABLE_FILE_COMPRESSION_TYPE("table.file.compress.type", "gz", PropertyType.STRING,
      "Compression algorithm used on index and data blocks before they are"
          + " written. Possible values: zstd, gz, snappy, bzip2, lzo, lz4, none.",
      "1.3.5"),
  TABLE_FILE_COMPRESSED_BLOCK_SIZE("table.file.compress.blocksize", "100k", PropertyType.BYTES,
      "The maximum size of data blocks in RFiles before they are compressed and written.", "1.3.5"),
  TABLE_FILE_COMPRESSED_BLOCK_SIZE_INDEX("table.file.compress.blocksize.index", "128k",
      PropertyType.BYTES,
      "The maximum size of index blocks in RFiles before they are compressed and written.",
      "1.4.0"),
  TABLE_FILE_BLOCK_SIZE("table.file.blocksize", "0B", PropertyType.BYTES,
      "The HDFS block size used when writing RFiles. When set to 0B, the"
          + " value/defaults of HDFS property 'dfs.block.size' will be used.",
      "1.3.5"),
  TABLE_FILE_REPLICATION("table.file.replication", "0", PropertyType.COUNT,
      "The number of replicas for a table's RFiles in HDFS. When set to 0, HDFS"
          + " defaults are used.",
      "1.3.5"),
  TABLE_FILE_MAX("table.file.max", "15", PropertyType.COUNT,
      "The maximum number of RFiles each tablet in a table can have. When"
          + " adjusting this property you may want to consider adjusting"
          + " table.compaction.major.ratio also. Setting this property to 0 will make"
          + " it default to tserver.scan.files.open.max-1, this will prevent a tablet"
          + " from having more RFiles than can be opened. Prior to 2.1.0 this property"
          + " was used to trigger merging minor compactions, but merging minor compactions"
          + " were removed in 2.1.0. Now this property is only used by the"
          + " DefaultCompactionStrategy and the DefaultCompactionPlanner."
          + " The DefaultCompactionPlanner started using this property in 2.1.3, before"
          + " that it did not use the property.",
      "1.4.0"),
  TABLE_FILE_SUMMARY_MAX_SIZE("table.file.summary.maxSize", "256k", PropertyType.BYTES,
      "The maximum size summary that will be stored. The number of RFiles that"
          + " had summary data exceeding this threshold is reported by"
          + " Summary.getFileStatistics().getLarge(). When adjusting this consider the"
          + " expected number RFiles with summaries on each tablet server and the"
          + " summary cache size.",
      "2.0.0"),
  TABLE_BLOOM_ENABLED("table.bloom.enabled", "false", PropertyType.BOOLEAN,
      "Use bloom filters on this table.", "1.3.5"),
  TABLE_BLOOM_LOAD_THRESHOLD("table.bloom.load.threshold", "1", PropertyType.COUNT,
      "This number of seeks that would actually use a bloom filter must occur"
          + " before a RFile's bloom filter is loaded. Set this to zero to initiate"
          + " loading of bloom filters when a RFile is opened.",
      "1.3.5"),
  TABLE_BLOOM_SIZE("table.bloom.size", "1048576", PropertyType.COUNT,
      "Bloom filter size, as number of keys.", "1.3.5"),
  TABLE_BLOOM_ERRORRATE("table.bloom.error.rate", "0.5%", PropertyType.FRACTION,
      "Bloom filter error rate.", "1.3.5"),
  TABLE_BLOOM_KEY_FUNCTOR("table.bloom.key.functor",
      "org.apache.accumulo.core.file.keyfunctor.RowFunctor", PropertyType.CLASSNAME,
      "A function that can transform the key prior to insertion and check of"
          + " bloom filter. org.apache.accumulo.core.file.keyfunctor.RowFunctor,"
          + " org.apache.accumulo.core.file.keyfunctor.ColumnFamilyFunctor, and"
          + " org.apache.accumulo.core.file.keyfunctor.ColumnQualifierFunctor are"
          + " allowable values. One can extend any of the above mentioned classes to"
          + " perform specialized parsing of the key.",
      "1.3.5"),
  TABLE_BLOOM_HASHTYPE("table.bloom.hash.type", "murmur", PropertyType.STRING,
      "The bloom filter hash type.", "1.3.5"),
  TABLE_BULK_MAX_TABLETS("table.bulk.max.tablets", "0", PropertyType.COUNT,
      "The maximum number of tablets allowed for one bulk import file. Value of 0 is Unlimited. "
          + "This property is only enforced in the new bulk import API.",
      "2.1.0"),
  TABLE_DURABILITY("table.durability", "sync", PropertyType.DURABILITY,
      "The durability used to write to the write-ahead log. Legal values are:"
          + " none, which skips the write-ahead log; log, which sends the data to the"
          + " write-ahead log, but does nothing to make it durable; flush, which pushes"
          + " data to the file system; and sync, which ensures the data is written to disk.",
      "1.7.0"),

  TABLE_FAILURES_IGNORE("table.failures.ignore", "false", PropertyType.BOOLEAN,
      "If you want queries for your table to hang or fail when data is missing"
          + " from the system, then set this to false. When this set to true missing"
          + " data will be reported but queries will still run possibly returning a"
          + " subset of the data.",
      "1.3.5"),
  TABLE_DEFAULT_SCANTIME_VISIBILITY("table.security.scan.visibility.default", "",
      PropertyType.STRING,
      "The security label that will be assumed at scan time if an entry does"
          + " not have a visibility expression.\n"
          + "Note: An empty security label is displayed as []. The scan results"
          + " will show an empty visibility even if the visibility from this"
          + " setting is applied to the entry.\n"
          + "CAUTION: If a particular key has an empty security label AND its"
          + " table's default visibility is also empty, access will ALWAYS be"
          + " granted for users with permission to that table. Additionally, if this"
          + " field is changed, all existing data with an empty visibility label"
          + " will be interpreted with the new label on the next scan.",
      "1.3.5"),
  TABLE_LOCALITY_GROUPS("table.groups.enabled", "", PropertyType.STRING,
      "A comma separated list of locality group names to enable for this table.", "1.3.5"),
  TABLE_CONSTRAINT_PREFIX("table.constraint.", null, PropertyType.PREFIX,
      "Properties in this category are per-table properties that add"
          + " constraints to a table. These properties start with the category"
          + " prefix, followed by a number, and their values correspond to a fully"
          + " qualified Java class that implements the Constraint interface.\nFor example:\n"
          + "table.constraint.1 = org.apache.accumulo.core.constraints.MyCustomConstraint\n"
          + "and:\n table.constraint.2 = my.package.constraints.MySecondConstraint.",
      "1.3.5"),
  TABLE_INDEXCACHE_ENABLED("table.cache.index.enable", "true", PropertyType.BOOLEAN,
      "Determines whether index block cache is enabled for a table.", "1.3.5"),
  TABLE_BLOCKCACHE_ENABLED("table.cache.block.enable", "false", PropertyType.BOOLEAN,
      "Determines whether data block cache is enabled for a table.", "1.3.5"),
  TABLE_ITERATOR_PREFIX("table.iterator.", null, PropertyType.PREFIX,
      "Properties in this category specify iterators that are applied at"
          + " various stages (scopes) of interaction with a table. These properties"
          + " start with the category prefix, followed by a scope (minc, majc, scan,"
          + " etc.), followed by a period, followed by a name, as in"
          + " table.iterator.scan.vers, or table.iterator.scan.custom. The values for"
          + " these properties are a number indicating the ordering in which it is"
          + " applied, and a class name such as:\n"
          + "table.iterator.scan.vers = 10,org.apache.accumulo.core.iterators.VersioningIterator\n"
          + "These iterators can take options if additional properties are set that"
          + " look like this property, but are suffixed with a period, followed by 'opt'"
          + " followed by another period, and a property name.\n"
          + "For example, table.iterator.minc.vers.opt.maxVersions = 3.",
      "1.3.5"),
  TABLE_ITERATOR_SCAN_PREFIX(TABLE_ITERATOR_PREFIX.getKey() + IteratorScope.scan.name() + ".", null,
      PropertyType.PREFIX, "Convenience prefix to find options for the scan iterator scope.",
      "1.5.2"),
  TABLE_ITERATOR_MINC_PREFIX(TABLE_ITERATOR_PREFIX.getKey() + IteratorScope.minc.name() + ".", null,
      PropertyType.PREFIX, "Convenience prefix to find options for the minc iterator scope.",
      "1.5.2"),
  TABLE_ITERATOR_MAJC_PREFIX(TABLE_ITERATOR_PREFIX.getKey() + IteratorScope.majc.name() + ".", null,
      PropertyType.PREFIX, "Convenience prefix to find options for the majc iterator scope.",
      "1.5.2"),
  TABLE_LOCALITY_GROUP_PREFIX("table.group.", null, PropertyType.PREFIX,
      "Properties in this category are per-table properties that define"
          + " locality groups in a table. These properties start with the category"
          + " prefix, followed by a name, followed by a period, and followed by a"
          + " property for that group.\n"
          + "For example table.group.group1=x,y,z sets the column families for a"
          + " group called group1. Once configured, group1 can be enabled by adding"
          + " it to the list of groups in the " + TABLE_LOCALITY_GROUPS.getKey() + " property.\n"
          + "Additional group options may be specified for a named group by setting"
          + " `table.group.<name>.opt.<key>=<value>`.",
      "1.3.5"),
  TABLE_FORMATTER_CLASS("table.formatter", DefaultFormatter.class.getName(), PropertyType.STRING,
      "The Formatter class to apply on results in the shell.", "1.4.0"),
  TABLE_CLASSLOADER_CONTEXT("table.class.loader.context", "", PropertyType.STRING,
      "The context to use for loading per-table resources, such as iterators"
          + " from the configured factory in `general.context.class.loader.factory`.",
      "2.1.0"),
  TABLE_SAMPLER("table.sampler", "", PropertyType.CLASSNAME,
      "The name of a class that implements org.apache.accumulo.core.Sampler."
          + " Setting this option enables storing a sample of data which can be"
          + " scanned. Always having a current sample can useful for query optimization"
          + " and data comprehension. After enabling sampling for an existing table,"
          + " a compaction is needed to compute the sample for existing data. The"
          + " compact command in the shell has an option to only compact RFiles without"
          + " sample data.",
      "1.8.0"),
  TABLE_SAMPLER_OPTS("table.sampler.opt.", null, PropertyType.PREFIX,
      "The property is used to set options for a sampler. If a sample had two"
          + " options like hasher and modulous, then the two properties"
          + " table.sampler.opt.hasher=${hash algorithm} and"
          + " table.sampler.opt.modulous=${mod} would be set.",
      "1.8.0"),
  TABLE_SUSPEND_DURATION("table.suspend.duration", "0s", PropertyType.TIMEDURATION,
      "For tablets belonging to this table: When a tablet server dies, allow"
          + " the tablet server this duration to revive before reassigning its tablets"
          + " to other tablet servers.",
      "1.8.0"),
  TABLE_SUMMARIZER_PREFIX("table.summarizer.", null, PropertyType.PREFIX,
      "Prefix for configuring summarizers for a table. Using this prefix"
          + " multiple summarizers can be configured with options for each one. Each"
          + " summarizer configured should have a unique id, this id can be anything."
          + " To add a summarizer set "
          + "`table.summarizer.<unique id>=<summarizer class name>.` If the summarizer has options"
          + ", then for each option set `table.summarizer.<unique id>.opt.<key>=<value>`.",
      "2.0.0"),
  @Experimental
  TABLE_DELETE_BEHAVIOR("table.delete.behavior",
      DeletingIterator.Behavior.PROCESS.name().toLowerCase(), PropertyType.STRING,
      "This determines what action to take when a delete marker is seen."
          + " Valid values are `process` and `fail` with `process` being the default.  When set to "
          + "`process`, deletes will suppress data.  When set to `fail`, any deletes seen will cause"
          + " an exception. The purpose of `fail` is to support tables that never delete data and"
          + " need fast seeks within the timestamp range of a column. When setting this to fail, "
          + "also consider configuring the `" + NoDeleteConstraint.class.getName() + "` "
          + "constraint.",
      "2.0.0"),

  // Compactor properties
  @Experimental
  COMPACTOR_PREFIX("compactor.", null, PropertyType.PREFIX,
      "Properties in this category affect the behavior of the accumulo compactor server.", "2.1.0"),
  @Experimental
  COMPACTOR_MIN_JOB_WAIT_TIME("compactor.wait.time.job.min", "1s", PropertyType.TIMEDURATION,
      "The minimum amount of time to wait between checks for the next compaction job, backing off"
          + "exponentially until COMPACTOR_MAX_JOB_WAIT_TIME is reached.",
      "2.1.3"),
  @Experimental
  COMPACTOR_MAX_JOB_WAIT_TIME("compactor.wait.time.job.max", "5m", PropertyType.TIMEDURATION,
      "Compactors do exponential backoff when their request for work repeatedly come back empty. "
          + "This is the maximum amount of time to wait between checks for the next compaction job.",
      "2.1.3"),
  @Experimental
  COMPACTOR_PORTSEARCH("compactor.port.search", "false", PropertyType.BOOLEAN,
      "If the compactor.port.client is in use, search higher ports until one is available.",
      "2.1.0"),
  @Experimental
  COMPACTOR_CLIENTPORT("compactor.port.client", "9133", PropertyType.PORT,
      "The port used for handling client connections on the compactor servers.", "2.1.0"),
  @Experimental
  COMPACTOR_MINTHREADS("compactor.threads.minimum", "1", PropertyType.COUNT,
      "The minimum number of threads to use to handle incoming requests.", "2.1.0"),
  @Experimental
  COMPACTOR_MINTHREADS_TIMEOUT("compactor.threads.timeout", "0s", PropertyType.TIMEDURATION,
      "The time after which incoming request threads terminate with no work available.  Zero (0) will keep the threads alive indefinitely.",
      "2.1.0"),
  @Experimental
  COMPACTOR_THREADCHECK("compactor.threadcheck.time", "1s", PropertyType.TIMEDURATION,
      "The time between adjustments of the server thread pool.", "2.1.0"),
  @Experimental
  COMPACTOR_MAX_MESSAGE_SIZE("compactor.message.size.max", "10M", PropertyType.BYTES,
      "The maximum size of a message that can be sent to a tablet server.", "2.1.0"),
  @Experimental
  COMPACTOR_QUEUE_NAME("compactor.queue", "", PropertyType.STRING,
      "The queue for which this Compactor will perform compactions.", "3.0.0"),
  // CompactionCoordinator properties
  @Experimental
  COMPACTION_COORDINATOR_PREFIX("compaction.coordinator.", null, PropertyType.PREFIX,
      "Properties in this category affect the behavior of the accumulo compaction coordinator server.",
      "2.1.0"),
  @Experimental
  COMPACTION_COORDINATOR_THRIFTCLIENT_PORTSEARCH("compaction.coordinator.port.search", "false",
      PropertyType.BOOLEAN,
      "If the ports above are in use, search higher ports until one is available.", "2.1.0"),
  @Experimental
  COMPACTION_COORDINATOR_CLIENTPORT("compaction.coordinator.port.client", "9132", PropertyType.PORT,
      "The port used for handling Thrift client connections on the compaction coordinator server.",
      "2.1.0"),
  @Experimental
  COMPACTION_COORDINATOR_MINTHREADS("compaction.coordinator.threads.minimum", "1",
      PropertyType.COUNT, "The minimum number of threads to use to handle incoming requests.",
      "2.1.0"),
  @Experimental
  COMPACTION_COORDINATOR_MINTHREADS_TIMEOUT("compaction.coordinator.threads.timeout", "0s",
      PropertyType.TIMEDURATION,
      "The time after which incoming request threads terminate with no work available.  Zero (0) will keep the threads alive indefinitely.",
      "2.1.0"),
  @Experimental
  COMPACTION_COORDINATOR_THREADCHECK("compaction.coordinator.threadcheck.time", "1s",
      PropertyType.TIMEDURATION, "The time between adjustments of the server thread pool.",
      "2.1.0"),
  @Experimental
  COMPACTION_COORDINATOR_MAX_MESSAGE_SIZE("compaction.coordinator.message.size.max", "10M",
      PropertyType.BYTES, "The maximum size of a message that can be sent to a tablet server.",
      "2.1.0"),
  @Experimental
  COMPACTION_COORDINATOR_DEAD_COMPACTOR_CHECK_INTERVAL(
      "compaction.coordinator.compactor.dead.check.interval", "5m", PropertyType.TIMEDURATION,
      "The interval at which to check for dead compactors.", "2.1.0"),
  @Experimental
  COMPACTION_COORDINATOR_FINALIZER_TSERVER_NOTIFIER_MAXTHREADS(
      "compaction.coordinator.compaction.finalizer.threads.maximum", "5", PropertyType.COUNT,
      "The maximum number of threads to use for notifying tablet servers that an external compaction has completed.",
      "2.1.0"),
  @Experimental
  COMPACTION_COORDINATOR_FINALIZER_COMPLETION_CHECK_INTERVAL(
      "compaction.coordinator.compaction.finalizer.check.interval", "60s",
      PropertyType.TIMEDURATION,
      "The interval at which to check for external compaction final state markers in the metadata table.",
      "2.1.0"),
  @Experimental
  COMPACTION_COORDINATOR_TSERVER_COMPACTION_CHECK_INTERVAL(
      "compaction.coordinator.tserver.check.interval", "1m", PropertyType.TIMEDURATION,
      "The interval at which to check the tservers for external compactions.", "2.1.0");

  private final String key;
  private final String defaultValue;
  private final String description;
  private String deprecatedSince;
  private final String availableSince;
  private boolean annotationsComputed = false;
  private boolean isSensitive;
  private boolean isDeprecated;
  private boolean isExperimental;
  private boolean isReplaced;
  private Property replacedBy = null;
  private final PropertyType type;

  Property(String name, String defaultValue, PropertyType type, String description,
      String availableSince) {
    this.key = name;
    this.defaultValue = defaultValue;
    this.description = description;
    this.availableSince = availableSince;
    this.type = type;
  }

  @Override
  public String toString() {
    return this.key;
  }

  /**
   * Gets the key (string) for this property.
   *
   * @return key
   */
  public String getKey() {
    return this.key;
  }

  /**
   * Gets the default value for this property. System properties are interpolated into the value if
   * necessary.
   *
   * @return default value
   */
  public String getDefaultValue() {
    return this.defaultValue;
  }

  /**
   * Gets the type of this property.
   *
   * @return property type
   */
  public PropertyType getType() {
    return this.type;
  }

  /**
   * Gets the description of this property.
   *
   * @return description
   */
  public String getDescription() {
    return this.description;
  }

  /**
   * Checks if this property is experimental.
   *
   * @return true if this property is experimental
   */
  public boolean isExperimental() {
    Preconditions.checkState(annotationsComputed,
        "precomputeAnnotations() must be called before calling this method");
    return isExperimental;
  }

  /**
   * Checks if this property is deprecated.
   *
   * @return true if this property is deprecated
   */
  public boolean isDeprecated() {
    Preconditions.checkState(annotationsComputed,
        "precomputeAnnotations() must be called before calling this method");
    return isDeprecated;
  }

  /**
   * Gets the version in which the property was deprecated.
   *
   * @return Accumulo Version
   */
  public String deprecatedSince() {
    Preconditions.checkState(annotationsComputed,
        "precomputeAnnotations() must be called before calling this method");
    return deprecatedSince;
  }

  /**
   * Gets the version in which the property was introduced.
   *
   * @return Accumulo Version
   */
  public String availableSince() {
    return this.availableSince;
  }

  /**
   * Checks if this property is sensitive.
   *
   * @return true if this property is sensitive
   */
  public boolean isSensitive() {
    Preconditions.checkState(annotationsComputed,
        "precomputeAnnotations() must be called before calling this method");
    return isSensitive;
  }

  /**
   * Checks if this property is replaced.
   *
   * @return true if this property is replaced
   */
  public boolean isReplaced() {
    Preconditions.checkState(annotationsComputed,
        "precomputeAnnotations() must be called before calling this method");
    return isReplaced;
  }

  /**
   * Gets the property in which the tagged property is replaced by.
   *
   * @return replacedBy
   */
  public Property replacedBy() {
    Preconditions.checkState(annotationsComputed,
        "precomputeAnnotations() must be called before calling this method");
    return replacedBy;
  }

  private void precomputeAnnotations() {
    isSensitive =
        hasAnnotation(Sensitive.class) || hasPrefixWithAnnotation(getKey(), Sensitive.class);
    isDeprecated =
        hasAnnotation(Deprecated.class) || hasPrefixWithAnnotation(getKey(), Deprecated.class);
    Deprecated dep = getAnnotation(Deprecated.class);
    if (dep != null) {
      deprecatedSince = dep.since();
    }
    isExperimental =
        hasAnnotation(Experimental.class) || hasPrefixWithAnnotation(getKey(), Experimental.class);
    isReplaced =
        hasAnnotation(ReplacedBy.class) || hasPrefixWithAnnotation(getKey(), ReplacedBy.class);
    ReplacedBy rb = getAnnotation(ReplacedBy.class);
    if (rb != null) {
      replacedBy = rb.property();
    } else {
      isReplaced = false;
    }
    annotationsComputed = true;
  }

  /**
   * Checks if a property with the given key is sensitive. The key must be for a valid property, and
   * must either itself be annotated as sensitive or have a prefix annotated as sensitive.
   *
   * @param key property key
   * @return true if property is sensitive
   */
  public static boolean isSensitive(String key) {
    Property prop = propertiesByKey.get(key);
    if (prop != null) {
      return prop.isSensitive();
    }
    return validPrefixes.stream().filter(key::startsWith).map(propertiesByKey::get)
        .anyMatch(Property::isSensitive);
  }

  private <T extends Annotation> boolean hasAnnotation(Class<T> annotationType) {
    return getAnnotation(annotationType) != null;
  }

  private <T extends Annotation> T getAnnotation(Class<T> annotationType) {
    try {
      return getClass().getField(name()).getAnnotation(annotationType);
    } catch (SecurityException | NoSuchFieldException e) {
      LoggerFactory.getLogger(getClass()).error("{}", e.getMessage(), e);
    }
    return null;
  }

  private static <T extends Annotation> boolean hasPrefixWithAnnotation(String key,
      Class<T> annotationType) {
    Predicate<Property> hasIt = prop -> prop.hasAnnotation(annotationType);
    return validPrefixes.stream().filter(key::startsWith).map(propertiesByKey::get).anyMatch(hasIt);
  }

  private static final HashSet<String> validTableProperties = new HashSet<>();
  private static final HashSet<String> validProperties = new HashSet<>();
  private static final HashSet<String> validPrefixes = new HashSet<>();
  private static final HashMap<String,Property> propertiesByKey = new HashMap<>();

  /**
   * Checks if the given property and value are valid. A property is valid if the property key is
   * valid see {@link #isValidPropertyKey} and that the value is a valid format for the type see
   * {@link PropertyType#isValidFormat}.
   *
   * @param key property key
   * @param value property value
   * @return true if key is valid (recognized, or has a recognized prefix)
   */
  public static boolean isValidProperty(final String key, final String value) {
    Property p = getPropertyByKey(key);
    if (p == null) {
      // If a key doesn't exist yet, then check if it follows a valid prefix
      return validPrefixes.stream().anyMatch(key::startsWith);
    }
    return (isValidPropertyKey(key) && p.getType().isValidFormat(value));
  }

  /**
   * Checks if the given property key is valid. A valid property key is either equal to the key of
   * some defined property or has a prefix matching some prefix defined in this class.
   *
   * @param key property key
   * @return true if key is valid (recognized, or has a recognized prefix)
   */
  public static boolean isValidPropertyKey(String key) {
    return validProperties.contains(key) || validPrefixes.stream().anyMatch(key::startsWith);

  }

  /**
   * Checks if the given property key is a valid property and is of type boolean.
   *
   * @param key property key
   * @return true if key is valid and is of type boolean, false otherwise
   */
  public static boolean isValidBooleanPropertyKey(String key) {
    return validProperties.contains(key) && getPropertyByKey(key).getType() == PropertyType.BOOLEAN;
  }

  /**
   * Checks if the given property key is for a valid table property. A valid table property key is
   * either equal to the key of some defined table property (which each start with
   * {@link #TABLE_PREFIX}) or has a prefix matching {@link #TABLE_CONSTRAINT_PREFIX},
   * {@link #TABLE_ITERATOR_PREFIX}, or {@link #TABLE_LOCALITY_GROUP_PREFIX}.
   *
   * @param key property key
   * @return true if key is valid for a table property (recognized, or has a recognized prefix)
   */
  public static boolean isValidTablePropertyKey(String key) {
    return validTableProperties.contains(key) || (key.startsWith(Property.TABLE_PREFIX.getKey())
        && (key.startsWith(Property.TABLE_CONSTRAINT_PREFIX.getKey())
            || key.startsWith(Property.TABLE_ITERATOR_PREFIX.getKey())
            || key.startsWith(Property.TABLE_LOCALITY_GROUP_PREFIX.getKey())
            || key.startsWith(Property.TABLE_ARBITRARY_PROP_PREFIX.getKey())
            || key.startsWith(TABLE_SAMPLER_OPTS.getKey())
            || key.startsWith(TABLE_SUMMARIZER_PREFIX.getKey())
            || key.startsWith(TABLE_SCAN_DISPATCHER_OPTS.getKey())
            || key.startsWith(TABLE_COMPACTION_DISPATCHER_OPTS.getKey())
            || key.startsWith(TABLE_COMPACTION_CONFIGURER_OPTS.getKey())
            || key.startsWith(TABLE_COMPACTION_SELECTOR_OPTS.getKey()))
        || key.startsWith(TABLE_CRYPTO_PREFIX.getKey()));
  }

  public static final EnumSet<Property> fixedProperties = EnumSet.of(
      // port options
      GC_PORT, MANAGER_CLIENTPORT, TSERV_CLIENTPORT, SSERV_CLIENTPORT, SSERV_PORTSEARCH,
      COMPACTOR_PORTSEARCH, TSERV_PORTSEARCH,

      // max message options
      SSERV_MAX_MESSAGE_SIZE, TSERV_MAX_MESSAGE_SIZE, COMPACTOR_MAX_MESSAGE_SIZE,
      COMPACTION_COORDINATOR_MAX_MESSAGE_SIZE,

      // block cache options
      TSERV_CACHE_MANAGER_IMPL, TSERV_DATACACHE_SIZE, TSERV_INDEXCACHE_SIZE,
      TSERV_SUMMARYCACHE_SIZE, SSERV_DATACACHE_SIZE, SSERV_INDEXCACHE_SIZE, SSERV_SUMMARYCACHE_SIZE,

      // blocksize options
      TSERV_DEFAULT_BLOCKSIZE, SSERV_DEFAULT_BLOCKSIZE,

      // sserver specific options
      SSERVER_SCAN_REFERENCE_EXPIRATION_TIME, SSERV_CACHED_TABLET_METADATA_EXPIRATION,

      // thread options
      TSERV_MINTHREADS, TSERV_MINTHREADS_TIMEOUT, SSERV_MINTHREADS, SSERV_MINTHREADS_TIMEOUT,
      COMPACTION_COORDINATOR_MINTHREADS, COMPACTION_COORDINATOR_MINTHREADS_TIMEOUT,
      MANAGER_MINTHREADS, MANAGER_MINTHREADS_TIMEOUT, COMPACTOR_MINTHREADS,
      COMPACTOR_MINTHREADS_TIMEOUT,

      // others
      TSERV_NATIVEMAP_ENABLED, TSERV_SCAN_MAX_OPENFILES, MANAGER_RECOVERY_WAL_EXISTENCE_CACHE_TIME);

  /**
   * Checks if the given property may be changed via Zookeeper, but not recognized until the restart
   * of some relevant daemon.
   *
   * @param key property key
   * @return true if property may be changed via Zookeeper but only heeded upon some restart
   */
  public static boolean isFixedZooPropertyKey(Property key) {
    return fixedProperties.contains(key);
  }

  /**
   * Checks if the given property key is valid for a property that may be changed via Zookeeper.
   *
   * @param key property key
   * @return true if key's property may be changed via Zookeeper
   */
  public static boolean isValidZooPropertyKey(String key) {
    // white list prefixes
    return key.startsWith(Property.TABLE_PREFIX.getKey())
        || key.startsWith(Property.TSERV_PREFIX.getKey())
        || key.startsWith(Property.COMPACTION_SERVICE_PREFIX.getKey())
        || key.startsWith(Property.SSERV_PREFIX.getKey())
        || key.startsWith(Property.MANAGER_PREFIX.getKey())
        || key.startsWith(Property.GC_PREFIX.getKey())
        || key.startsWith(Property.GENERAL_ARBITRARY_PROP_PREFIX.getKey())
        || key.equals(Property.COMPACTION_WARN_TIME.getKey())
        || key.equals(Property.GENERAL_FILE_NAME_ALLOCATION_BATCH_SIZE_MIN.getKey())
        || key.equals(Property.GENERAL_FILE_NAME_ALLOCATION_BATCH_SIZE_MAX.getKey());
  }

  /**
   * Gets a {@link Property} instance with the given key.
   *
   * @param key property key
   * @return property, or null if not found
   */
  public static Property getPropertyByKey(String key) {
    return propertiesByKey.get(key);
  }

  /**
   * Checks if this property is expected to have a Java class as a value.
   *
   * @return true if this is property is a class property
   */
  public static boolean isClassProperty(String key) {
    return (key.startsWith(Property.TABLE_CONSTRAINT_PREFIX.getKey())
        && key.substring(Property.TABLE_CONSTRAINT_PREFIX.getKey().length()).split("\\.").length
            == 1)
        || (key.startsWith(Property.TABLE_ITERATOR_PREFIX.getKey())
            && key.substring(Property.TABLE_ITERATOR_PREFIX.getKey().length()).split("\\.").length
                == 2)
        || key.equals(Property.TABLE_LOAD_BALANCER.getKey());
  }

  /**
   * Creates a new instance of a class specified in a configuration property. The table classpath
   * context is used if set.
   *
   * @param conf configuration containing property
   * @param property property specifying class name
   * @param base base class of type
   * @param defaultInstance instance to use if creation fails
   * @return new class instance, or default instance if creation failed
   */
  public static <T> T createTableInstanceFromPropertyName(AccumuloConfiguration conf,
      Property property, Class<T> base, T defaultInstance) {
    String clazzName = conf.get(property);
    String context = ClassLoaderUtil.tableContext(conf);
    return ConfigurationTypeHelper.getClassInstance(context, clazzName, base, defaultInstance);
  }

  /**
   * Creates a new instance of a class specified in a configuration property.
   *
   * @param conf configuration containing property
   * @param property property specifying class name
   * @param base base class of type
   * @param defaultInstance instance to use if creation fails
   * @return new class instance, or default instance if creation failed
   */
  public static <T> T createInstanceFromPropertyName(AccumuloConfiguration conf, Property property,
      Class<T> base, T defaultInstance) {
    String clazzName = conf.get(property);
    return ConfigurationTypeHelper.getClassInstance(null, clazzName, base, defaultInstance);
  }

  static {
    // Precomputing information here avoids :
    // * Computing it each time a method is called
    // * Using synch to compute the first time a method is called
    Predicate<Property> isPrefix = p -> p.getType() == PropertyType.PREFIX;
    Arrays.stream(Property.values())
        // record all properties by key
        .peek(p -> propertiesByKey.put(p.getKey(), p))
        // save all the prefix properties
        .peek(p -> {
          if (isPrefix.test(p)) {
            validPrefixes.add(p.getKey());
          }
        })
        // only use the keys for the non-prefix properties from here on
        .filter(isPrefix.negate()).map(Property::getKey)
        // everything left is a valid property
        .peek(validProperties::add)
        // but some are also valid table properties
        .filter(k -> k.startsWith(Property.TABLE_PREFIX.getKey()))
        .forEach(validTableProperties::add);

    // order is very important here the following code relies on the maps and sets populated above
    Arrays.stream(Property.values()).forEach(Property::precomputeAnnotations);
  }
}<|MERGE_RESOLUTION|>--- conflicted
+++ resolved
@@ -291,7 +291,9 @@
   GENERAL_DELEGATION_TOKEN_UPDATE_INTERVAL("general.delegation.token.update.interval", "1d",
       PropertyType.TIMEDURATION, "The length of time between generation of new secret keys.",
       "1.7.0"),
-<<<<<<< HEAD
+  GENERAL_IDLE_PROCESS_INTERVAL("general.metrics.process.idle", "5m", PropertyType.TIMEDURATION,
+      "Amount of time a process must be idle before it is considered to be idle by the metrics system.",
+      "2.1.3"),
   GENERAL_LOW_MEM_DETECTOR_INTERVAL("general.low.mem.detector.interval", "5s",
       PropertyType.TIMEDURATION, "The time interval between low memory checks.", "3.0.0"),
   GENERAL_LOW_MEM_DETECTOR_THRESHOLD("general.low.mem.detector.threshold", "0.05",
@@ -315,11 +317,6 @@
           + "is low on memory and this property is set to true. Enabling this property will incur a slight "
           + "compaction performance penalty when the server is not low on memory.",
       "3.0.0"),
-=======
-  GENERAL_IDLE_PROCESS_INTERVAL("general.metrics.process.idle", "5m", PropertyType.TIMEDURATION,
-      "Amount of time a process must be idle before it is considered to be idle by the metrics system.",
-      "2.1.3"),
->>>>>>> ffbbca7d
   GENERAL_MAX_SCANNER_RETRY_PERIOD("general.max.scanner.retry.period", "5s",
       PropertyType.TIMEDURATION,
       "The maximum amount of time that a Scanner should wait before retrying a failed RPC.",
