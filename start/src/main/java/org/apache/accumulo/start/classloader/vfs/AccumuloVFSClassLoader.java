/*
 * Licensed to the Apache Software Foundation (ASF) under one or more
 * contributor license agreements.  See the NOTICE file distributed with
 * this work for additional information regarding copyright ownership.
 * The ASF licenses this file to You under the Apache License, Version 2.0
 * (the "License"); you may not use this file except in compliance with
 * the License.  You may obtain a copy of the License at
 *
 *     http://www.apache.org/licenses/LICENSE-2.0
 *
 * Unless required by applicable law or agreed to in writing, software
 * distributed under the License is distributed on an "AS IS" BASIS,
 * WITHOUT WARRANTIES OR CONDITIONS OF ANY KIND, either express or implied.
 * See the License for the specific language governing permissions and
 * limitations under the License.
 */
package org.apache.accumulo.start.classloader.vfs;

import java.io.File;
import java.io.IOException;
import java.lang.management.ManagementFactory;
import java.lang.ref.WeakReference;
import java.net.URL;
import java.net.URLClassLoader;
import java.util.ArrayList;
import java.util.Collections;
import java.util.List;

import org.apache.accumulo.start.classloader.AccumuloClassLoader;
import org.apache.commons.io.FileUtils;
import org.apache.commons.vfs2.CacheStrategy;
import org.apache.commons.vfs2.FileObject;
import org.apache.commons.vfs2.FileSystemException;
import org.apache.commons.vfs2.FileSystemManager;
import org.apache.commons.vfs2.FileType;
import org.apache.commons.vfs2.cache.SoftRefFilesCache;
import org.apache.commons.vfs2.impl.DefaultFileSystemManager;
import org.apache.commons.vfs2.impl.FileContentInfoFilenameFactory;
import org.apache.commons.vfs2.impl.VFSClassLoader;
import org.apache.commons.vfs2.provider.FileReplicator;
import org.apache.commons.vfs2.provider.hdfs.HdfsFileObject;
import org.apache.commons.vfs2.provider.hdfs.HdfsFileProvider;
import org.apache.hadoop.conf.Configuration;
import org.apache.hadoop.fs.FileSystem;
import org.slf4j.Logger;
import org.slf4j.LoggerFactory;

/**
 * This class builds a hierarchy of Classloaders in the form of:
 *
 * <pre>
 * SystemClassLoader that loads JVM classes
 *       ^
 *       |
<<<<<<< HEAD
 * AccumuloClassLoader loads jars from locations in general.classpaths. Usually the URLs for HADOOP_HOME, ZOOKEEPER_HOME, ACCUMULO_HOME/lib and their associated directories
=======
 * AccumuloClassLoader loads jars from locations in general.classpaths.
 * Usually the URLs for HADOOP_HOME, ZOOKEEPER_HOME, ACCUMULO_HOME and their associated directories
>>>>>>> b8c19f83
 *       ^
 *       |
 * VFSClassLoader that loads jars from locations in general.vfs.classpaths.
 * Can be used to load accumulo jar from HDFS
 *       ^
 *       |
 * AccumuloReloadingVFSClassLoader That loads jars from locations in general.dynamic.classpaths.
 * Used to load jar dynamically.
 * </pre>
 *
 */
public class AccumuloVFSClassLoader {

  public static class AccumuloVFSClassLoaderShutdownThread implements Runnable {

    @Override
    public void run() {
      try {
        AccumuloVFSClassLoader.close();
      } catch (Exception e) {
        // do nothing, we are shutting down anyway
      }
    }

  }

  private static List<WeakReference<DefaultFileSystemManager>> vfsInstances = Collections
      .synchronizedList(new ArrayList<WeakReference<DefaultFileSystemManager>>());

  public static final String DYNAMIC_CLASSPATH_PROPERTY_NAME = "general.dynamic.classpaths";

  public static final String DEFAULT_DYNAMIC_CLASSPATH_VALUE = "$ACCUMULO_HOME/lib/ext/[^.].*.jar";

  public static final String VFS_CLASSLOADER_SYSTEM_CLASSPATH_PROPERTY = "general.vfs.classpaths";

  public static final String VFS_CONTEXT_CLASSPATH_PROPERTY = "general.vfs.context.classpath.";

  public static final String VFS_CACHE_DIR = "general.vfs.cache.dir";

  private static ClassLoader parent = null;
  private static volatile ReloadingClassLoader loader = null;
  private static final Object lock = new Object();

  private static ContextManager contextManager;

  private static final Logger log = LoggerFactory.getLogger(AccumuloVFSClassLoader.class);

  static {
    // Register the shutdown hook
    Runtime.getRuntime().addShutdownHook(new Thread(new AccumuloVFSClassLoaderShutdownThread()));
  }

  public synchronized static <U> Class<? extends U> loadClass(String classname, Class<U> extension)
      throws ClassNotFoundException {
    try {
      return getClassLoader().loadClass(classname).asSubclass(extension);
    } catch (IOException e) {
      throw new ClassNotFoundException("IO Error loading class " + classname, e);
    }
  }

  public static Class<?> loadClass(String classname) throws ClassNotFoundException {
    return loadClass(classname, Object.class).asSubclass(Object.class);
  }

  static FileObject[] resolve(FileSystemManager vfs, String uris) throws FileSystemException {
    return resolve(vfs, uris, new ArrayList<>());
  }

  static FileObject[] resolve(FileSystemManager vfs, String uris,
      ArrayList<FileObject> pathsToMonitor) throws FileSystemException {
    if (uris == null)
      return new FileObject[0];

    ArrayList<FileObject> classpath = new ArrayList<>();

    pathsToMonitor.clear();

    for (String path : uris.split(",")) {

      path = path.trim();

      if (path.equals(""))
        continue;

      path = AccumuloClassLoader.replaceEnvVars(path, System.getenv());

      FileObject fo = vfs.resolveFile(path);

      switch (fo.getType()) {
        case FILE:
        case FOLDER:
          classpath.add(fo);
          pathsToMonitor.add(fo);
          break;
        case IMAGINARY:
          // assume its a pattern
          String pattern = fo.getName().getBaseName();
          if (fo.getParent() != null && fo.getParent().getType() == FileType.FOLDER) {
            pathsToMonitor.add(fo.getParent());
            FileObject[] children = fo.getParent().getChildren();
            for (FileObject child : children) {
              if (child.getType() == FileType.FILE
                  && child.getName().getBaseName().matches(pattern)) {
                classpath.add(child);
              }
            }
          } else {
            log.warn("ignoring classpath entry {}", fo);
          }
          break;
        default:
          log.warn("ignoring classpath entry {}", fo);
          break;
      }

    }

    return classpath.toArray(new FileObject[classpath.size()]);
  }

  private static ReloadingClassLoader createDynamicClassloader(final ClassLoader parent)
      throws IOException {
    String dynamicCPath = AccumuloClassLoader.getAccumuloProperty(DYNAMIC_CLASSPATH_PROPERTY_NAME,
        DEFAULT_DYNAMIC_CLASSPATH_VALUE);

    ReloadingClassLoader wrapper = () -> parent;

    if (dynamicCPath == null || dynamicCPath.equals(""))
      return wrapper;

    // TODO monitor time for lib/ext was 1 sec... should this be configurable? - ACCUMULO-1301
    return new AccumuloReloadingVFSClassLoader(dynamicCPath, generateVfs(), wrapper, 1000, true);
  }

  public static ClassLoader getClassLoader() throws IOException {
    ReloadingClassLoader localLoader = loader;
    while (null == localLoader) {
      synchronized (lock) {
        if (null == loader) {

          FileSystemManager vfs = generateVfs();

          // Set up the 2nd tier class loader
          if (null == parent) {
            parent = AccumuloClassLoader.getClassLoader();
          }

          FileObject[] vfsCP = resolve(vfs, AccumuloClassLoader
              .getAccumuloProperty(VFS_CLASSLOADER_SYSTEM_CLASSPATH_PROPERTY, ""));

          if (vfsCP.length == 0) {
            localLoader = createDynamicClassloader(parent);
            loader = localLoader;
            return localLoader.getClassLoader();
          }

          // Create the Accumulo Context ClassLoader using the DEFAULT_CONTEXT
          localLoader = createDynamicClassloader(new VFSClassLoader(vfsCP, vfs, parent));
          loader = localLoader;

          // An HDFS FileSystem and Configuration object were created for each unique HDFS namespace
          // in the call to resolve above.
          // The HDFS Client did us a favor and cached these objects so that the next time someone
          // calls FileSystem.get(uri), they
          // get the cached object. However, these objects were created not with the system VFS
          // classloader, but the classloader above
          // it. We need to override the classloader on the Configuration objects. Ran into an issue
          // were log recovery was being attempted
          // and SequenceFile$Reader was trying to instantiate the key class via
          // WritableName.getClass(String, Configuration)
          for (FileObject fo : vfsCP) {
            if (fo instanceof HdfsFileObject) {
              String uri = fo.getName().getRootURI();
              Configuration c = new Configuration(true);
              c.set(FileSystem.FS_DEFAULT_NAME_KEY, uri);
              FileSystem fs = FileSystem.get(c);
              fs.getConf().setClassLoader(loader.getClassLoader());
            }
          }

        }
      }
    }

    return localLoader.getClassLoader();
  }

  public static FileSystemManager generateVfs() throws FileSystemException {
    DefaultFileSystemManager vfs = new DefaultFileSystemManager();
    vfs.addProvider("res", new org.apache.commons.vfs2.provider.res.ResourceFileProvider());
    vfs.addProvider("zip", new org.apache.commons.vfs2.provider.zip.ZipFileProvider());
    vfs.addProvider("gz", new org.apache.commons.vfs2.provider.gzip.GzipFileProvider());
    vfs.addProvider("ram", new org.apache.commons.vfs2.provider.ram.RamFileProvider());
    vfs.addProvider("file", new org.apache.commons.vfs2.provider.local.DefaultLocalFileProvider());
    vfs.addProvider("jar", new org.apache.commons.vfs2.provider.jar.JarFileProvider());
    vfs.addProvider("http", new org.apache.commons.vfs2.provider.http.HttpFileProvider());
    vfs.addProvider("https", new org.apache.commons.vfs2.provider.https.HttpsFileProvider());
    vfs.addProvider("ftp", new org.apache.commons.vfs2.provider.ftp.FtpFileProvider());
    vfs.addProvider("ftps", new org.apache.commons.vfs2.provider.ftps.FtpsFileProvider());
    vfs.addProvider("war", new org.apache.commons.vfs2.provider.jar.JarFileProvider());
    vfs.addProvider("par", new org.apache.commons.vfs2.provider.jar.JarFileProvider());
    vfs.addProvider("ear", new org.apache.commons.vfs2.provider.jar.JarFileProvider());
    vfs.addProvider("sar", new org.apache.commons.vfs2.provider.jar.JarFileProvider());
    vfs.addProvider("ejb3", new org.apache.commons.vfs2.provider.jar.JarFileProvider());
    vfs.addProvider("tmp", new org.apache.commons.vfs2.provider.temp.TemporaryFileProvider());
    vfs.addProvider("tar", new org.apache.commons.vfs2.provider.tar.TarFileProvider());
    vfs.addProvider("tbz2", new org.apache.commons.vfs2.provider.tar.TarFileProvider());
    vfs.addProvider("tgz", new org.apache.commons.vfs2.provider.tar.TarFileProvider());
    vfs.addProvider("bz2", new org.apache.commons.vfs2.provider.bzip2.Bzip2FileProvider());
    vfs.addProvider("hdfs", new HdfsFileProvider());
    vfs.addExtensionMap("jar", "jar");
    vfs.addExtensionMap("zip", "zip");
    vfs.addExtensionMap("gz", "gz");
    vfs.addExtensionMap("tar", "tar");
    vfs.addExtensionMap("tbz2", "tar");
    vfs.addExtensionMap("tgz", "tar");
    vfs.addExtensionMap("bz2", "bz2");
    vfs.addMimeTypeMap("application/x-tar", "tar");
    vfs.addMimeTypeMap("application/x-gzip", "gz");
    vfs.addMimeTypeMap("application/zip", "zip");
    vfs.setFileContentInfoFactory(new FileContentInfoFilenameFactory());
    vfs.setFilesCache(new SoftRefFilesCache());
    File cacheDir = computeTopCacheDir();
    vfs.setReplicator(new UniqueFileReplicator(cacheDir));
    vfs.setCacheStrategy(CacheStrategy.ON_RESOLVE);
    vfs.init();
    vfsInstances.add(new WeakReference<>(vfs));
    return vfs;
  }

  private static File computeTopCacheDir() {
    String cacheDirPath = AccumuloClassLoader.getAccumuloProperty(VFS_CACHE_DIR,
        System.getProperty("java.io.tmpdir"));
    String procName = ManagementFactory.getRuntimeMXBean().getName();
    return new File(cacheDirPath,
        "accumulo-vfs-cache-" + procName + "-" + System.getProperty("user.name", "nouser"));
  }

  public interface Printer {
    void print(String s);
  }

  public static void printClassPath(boolean debug) {
    printClassPath(System.out::print, debug);
  }

  public static String getClassPath(boolean debug) {
    StringBuilder cp = new StringBuilder();
    printClassPath(s -> cp.append(s), debug);
    return cp.toString();
  }

  private static void printJar(Printer out, String jarPath, boolean debug, boolean sawFirst) {
    if (debug)
      out.print("\t");
    if (!debug && sawFirst)
      out.print(":");
    out.print(jarPath);
    if (debug)
      out.print("\n");
  }

  public static void printClassPath(Printer out, boolean debug) {
    try {
      ClassLoader cl = getClassLoader();
      ArrayList<ClassLoader> classloaders = new ArrayList<>();

      while (cl != null) {
        classloaders.add(cl);
        cl = cl.getParent();
      }

      Collections.reverse(classloaders);

      int level = 0;

      for (ClassLoader classLoader : classloaders) {

        level++;

        if (debug && level > 1) {
          out.print("\n");
        }
        if (!debug && level < 2) {
          continue;
        }

        String classLoaderDescription;
        switch (level) {
          case 1:
            classLoaderDescription = level
                + ": Java System Classloader (loads Java system resources)";
            break;
          case 2:
            classLoaderDescription = level
                + ": Java Classloader (loads everything defined by java classpath)";
            break;
          case 3:
            classLoaderDescription = level
                + ": Accumulo Classloader (loads everything defined by general.classpaths)";
            break;
          case 4:
            classLoaderDescription = level + ": Accumulo Dynamic Classloader "
                + "(loads everything defined by general.dynamic.classpaths)";
            break;
          default:
            classLoaderDescription = level + ": Mystery Classloader ("
                + "someone probably added a classloader and didn't update the switch statement in "
                + AccumuloVFSClassLoader.class.getName() + ")";
            break;
        }

        boolean sawFirst = false;
        if (classLoader instanceof URLClassLoader) {
          if (debug)
            out.print("Level " + classLoaderDescription + " URL classpath items are:\n");
          for (URL u : ((URLClassLoader) classLoader).getURLs()) {
            printJar(out, u.getFile(), debug, sawFirst);
            sawFirst = true;
          }
        } else if (classLoader instanceof VFSClassLoader) {
          if (debug)
            out.print("Level " + classLoaderDescription + " VFS classpaths items are:\n");
          VFSClassLoader vcl = (VFSClassLoader) classLoader;
          for (FileObject f : vcl.getFileObjects()) {
            printJar(out, f.getURL().getFile(), debug, sawFirst);
            sawFirst = true;
          }
        } else {
          if (debug)
            out.print("Unknown classloader configuration " + classLoader.getClass() + "\n");
        }
      }
      out.print("\n");
    } catch (Throwable t) {
      throw new RuntimeException(t);
    }
  }

  public static synchronized ContextManager getContextManager() throws IOException {
    if (contextManager == null) {
      getClassLoader();
      contextManager = new ContextManager(generateVfs(), new ReloadingClassLoader() {
        @Override
        public ClassLoader getClassLoader() {
          try {
            return AccumuloVFSClassLoader.getClassLoader();
          } catch (IOException e) {
            throw new RuntimeException(e);
          }
        }
      });
    }

    return contextManager;
  }

  public static void close() {
    for (WeakReference<DefaultFileSystemManager> vfsInstance : vfsInstances) {
      DefaultFileSystemManager ref = vfsInstance.get();
      if (ref != null) {
        FileReplicator replicator;
        try {
          replicator = ref.getReplicator();
          if (replicator instanceof UniqueFileReplicator) {
            ((UniqueFileReplicator) replicator).close();
          }
        } catch (FileSystemException e) {
          log.error("FileSystemException", e);
        }
        ref.close();
      }
    }
    try {
      FileUtils.deleteDirectory(computeTopCacheDir());
    } catch (IOException e) {
      log.error("IOException", e);
    }
  }
}<|MERGE_RESOLUTION|>--- conflicted
+++ resolved
@@ -52,12 +52,8 @@
  * SystemClassLoader that loads JVM classes
  *       ^
  *       |
-<<<<<<< HEAD
- * AccumuloClassLoader loads jars from locations in general.classpaths. Usually the URLs for HADOOP_HOME, ZOOKEEPER_HOME, ACCUMULO_HOME/lib and their associated directories
-=======
  * AccumuloClassLoader loads jars from locations in general.classpaths.
  * Usually the URLs for HADOOP_HOME, ZOOKEEPER_HOME, ACCUMULO_HOME and their associated directories
->>>>>>> b8c19f83
  *       ^
  *       |
  * VFSClassLoader that loads jars from locations in general.vfs.classpaths.
