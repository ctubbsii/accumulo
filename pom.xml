<?xml version="1.0" encoding="UTF-8"?>
<!--
  Licensed to the Apache Software Foundation (ASF) under one or more
  contributor license agreements.  See the NOTICE file distributed with
  this work for additional information regarding copyright ownership.
  The ASF licenses this file to You under the Apache License, Version 2.0
  (the "License"); you may not use this file except in compliance with
  the License.  You may obtain a copy of the License at

      http://www.apache.org/licenses/LICENSE-2.0

  Unless required by applicable law or agreed to in writing, software
  distributed under the License is distributed on an "AS IS" BASIS,
  WITHOUT WARRANTIES OR CONDITIONS OF ANY KIND, either express or implied.
  See the License for the specific language governing permissions and
  limitations under the License.
-->
<project xmlns="http://maven.apache.org/POM/4.0.0" xmlns:xsi="http://www.w3.org/2001/XMLSchema-instance" xsi:schemaLocation="http://maven.apache.org/POM/4.0.0 http://maven.apache.org/maven-v4_0_0.xsd">
  <modelVersion>4.0.0</modelVersion>
  <parent>
    <groupId>org.apache</groupId>
    <artifactId>apache</artifactId>
    <version>18</version>
  </parent>
  <groupId>org.apache.accumulo</groupId>
  <artifactId>accumulo-project</artifactId>
  <version>1.7.2-SNAPSHOT</version>
  <packaging>pom</packaging>
  <name>Apache Accumulo Project</name>
  <description>Apache Accumulo is a sorted, distributed key/value store based
    on Google's BigTable design. It is built on top of Apache Hadoop,
    Zookeeper, and Thrift. It features a few novel improvements on the BigTable
    design in the form of cell-level access labels and a server-side
    programming mechanism that can modify key/value pairs at various points in
    the data management process.</description>
  <!-- this URL is where the site derived via the maven-site-plugin ends up,
       not the generic site; currently not used -->
  <url>https://accumulo.apache.org</url>
  <!-- this is the year of inception at ASF -->
  <inceptionYear>2011</inceptionYear>
  <organization>
    <name>The Apache Software Foundation</name>
    <url>https://www.apache.org</url>
  </organization>
  <licenses>
    <license>
      <name>Apache License, Version 2.0</name>
      <url>https://www.apache.org/licenses/LICENSE-2.0</url>
    </license>
  </licenses>
  <mailingLists>
    <mailingList>
      <name>User</name>
      <subscribe>user-subscribe@accumulo.apache.org</subscribe>
      <unsubscribe>user-unsubscribe@accumulo.apache.org</unsubscribe>
      <post>user@accumulo.apache.org</post>
      <archive>https://lists.apache.org/list.html?user@accumulo.apache.org</archive>
    </mailingList>
    <mailingList>
      <name>Dev</name>
      <subscribe>dev-subscribe@accumulo.apache.org</subscribe>
      <unsubscribe>dev-unsubscribe@accumulo.apache.org</unsubscribe>
      <post>dev@accumulo.apache.org</post>
      <archive>https://lists.apache.org/list.html?dev@accumulo.apache.org</archive>
    </mailingList>
    <mailingList>
      <name>Commits</name>
      <subscribe>commits-subscribe@accumulo.apache.org</subscribe>
      <unsubscribe>commits-unsubscribe@accumulo.apache.org</unsubscribe>
      <archive>https://lists.apache.org/list.html?commits@accumulo.apache.org</archive>
    </mailingList>
    <mailingList>
      <name>Notifications</name>
      <subscribe>notifications-subscribe@accumulo.apache.org</subscribe>
      <unsubscribe>notifications-unsubscribe@accumulo.apache.org</unsubscribe>
      <archive>https://lists.apache.org/list.html?notifications@accumulo.apache.org</archive>
    </mailingList>
  </mailingLists>
  <prerequisites>
    <maven>${maven.min-version}</maven>
  </prerequisites>
  <modules>
    <module>trace</module>
    <module>core</module>
    <module>shell</module>
    <module>fate</module>
    <module>start</module>
    <module>examples/simple</module>
    <module>assemble</module>
    <module>proxy</module>
    <module>test</module>
    <module>minicluster</module>
    <module>docs</module>
    <module>maven-plugin</module>
    <module>server/base</module>
    <module>server/gc</module>
    <module>server/master</module>
    <module>server/monitor</module>
    <module>server/native</module>
    <module>server/tracer</module>
    <module>server/tserver</module>
  </modules>
  <scm>
    <connection>scm:git:git://git.apache.org/accumulo.git</connection>
    <developerConnection>scm:git:https://git-wip-us.apache.org/repos/asf/accumulo.git</developerConnection>
    <tag>HEAD</tag>
    <url>https://git-wip-us.apache.org/repos/asf?p=accumulo.git</url>
  </scm>
  <issueManagement>
    <system>JIRA</system>
    <url>https://issues.apache.org/jira/browse/ACCUMULO</url>
  </issueManagement>
  <ciManagement>
    <system>Apache Jenkins</system>
    <url>https://builds.apache.org/view/A-D/view/Accumulo/</url>
  </ciManagement>
  <properties>
    <!-- used for filtering the java source with the current version -->
    <accumulo.release.version>${project.version}</accumulo.release.version>
    <assembly.tarLongFileMode>posix</assembly.tarLongFileMode>
    <!-- bouncycastle version for test dependencies -->
    <bouncycastle.version>1.50</bouncycastle.version>
    <!-- relative path for Eclipse format; should override in child modules if necessary -->
    <eclipseFormatterStyle>${project.parent.basedir}/contrib/Eclipse-Accumulo-Codestyle.xml</eclipseFormatterStyle>
    <!-- extra release args for testing -->
    <extraReleaseArgs />
    <!-- findbugs-maven-plugin won't work on jdk8 or later; set to 3.0.0 or newer -->
    <findbugs.version>3.0.3</findbugs.version>
    <!-- surefire/failsafe plugin option -->
    <forkCount>1</forkCount>
    <!-- overwritten in hadoop profiles -->
    <hadoop.version>2.2.0</hadoop.version>
    <htrace.version>3.1.0-incubating</htrace.version>
    <httpclient.version>3.1</httpclient.version>
<<<<<<< HEAD
    <jetty.version>9.1.5.v20140505</jetty.version>
    <maven.compiler.source>1.7</maven.compiler.source>
    <maven.compiler.target>1.7</maven.compiler.target>
    <!-- the maven-release-plugin makes this recommendation, due to plugin bugs -->
=======
    <it.failIfNoSpecifiedTests>false</it.failIfNoSpecifiedTests>
    <jetty.version>8.1.15.v20140411</jetty.version>
    <maven.compiler.source>1.6</maven.compiler.source>
    <maven.compiler.target>1.6</maven.compiler.target>
>>>>>>> 6d85034c
    <maven.min-version>3.0.5</maven.min-version>
    <!-- surefire/failsafe plugin option -->
    <maven.test.redirectTestOutputToFile>true</maven.test.redirectTestOutputToFile>
    <powermock.version>1.6.4</powermock.version>
    <!-- surefire/failsafe plugin option -->
    <reuseForks>false</reuseForks>
    <sealJars>false</sealJars>
    <!-- overwritten in hadoop profiles -->
    <slf4j.version>1.7.5</slf4j.version>
    <sourceReleaseAssemblyDescriptor>source-release-tar</sourceReleaseAssemblyDescriptor>
    <surefire.failIfNoSpecifiedTests>false</surefire.failIfNoSpecifiedTests>
    <!-- Thrift version -->
    <thrift.version>0.9.1</thrift.version>
    <!-- ZooKeeper version -->
    <zookeeper.version>3.4.6</zookeeper.version>
  </properties>
  <dependencyManagement>
    <dependencies>
      <dependency>
        <groupId>com.beust</groupId>
        <artifactId>jcommander</artifactId>
        <version>1.32</version>
      </dependency>
      <dependency>
        <groupId>com.google.auto.service</groupId>
        <artifactId>auto-service</artifactId>
        <version>1.0-rc2</version>
      </dependency>
      <dependency>
        <groupId>com.google.code.gson</groupId>
        <artifactId>gson</artifactId>
        <version>2.2.4</version>
      </dependency>
      <!-- Hadoop-2.4.0 MiniDFSCluster uses classes dropped in Guava 15 -->
      <dependency>
        <groupId>com.google.guava</groupId>
        <artifactId>guava</artifactId>
        <!-- Hadoop-2.4.0 MiniDFSCluster uses classes from <Guava-15.0; fixed in 2.6.0 and later -->
        <version>14.0.1</version>
      </dependency>
      <dependency>
        <groupId>com.google.protobuf</groupId>
        <artifactId>protobuf-java</artifactId>
        <version>2.5.0</version>
      </dependency>
      <dependency>
        <groupId>commons-cli</groupId>
        <artifactId>commons-cli</artifactId>
        <version>1.2</version>
      </dependency>
      <dependency>
        <groupId>commons-codec</groupId>
        <artifactId>commons-codec</artifactId>
        <version>1.4</version>
      </dependency>
      <dependency>
        <groupId>commons-collections</groupId>
        <artifactId>commons-collections</artifactId>
        <version>3.2.2</version>
      </dependency>
      <dependency>
        <groupId>commons-configuration</groupId>
        <artifactId>commons-configuration</artifactId>
        <version>1.6</version>
      </dependency>
      <dependency>
        <groupId>commons-httpclient</groupId>
        <artifactId>commons-httpclient</artifactId>
        <version>${httpclient.version}</version>
      </dependency>
      <dependency>
        <groupId>commons-io</groupId>
        <artifactId>commons-io</artifactId>
        <version>2.4</version>
      </dependency>
      <dependency>
        <groupId>commons-lang</groupId>
        <artifactId>commons-lang</artifactId>
        <version>2.4</version>
      </dependency>
      <dependency>
        <groupId>commons-logging</groupId>
        <artifactId>commons-logging</artifactId>
        <version>1.1.1</version>
      </dependency>
      <dependency>
        <groupId>javax.servlet</groupId>
        <artifactId>javax.servlet-api</artifactId>
        <version>3.1.0</version>
      </dependency>
      <dependency>
        <groupId>javax.ws.rs</groupId>
        <artifactId>jsr311-api</artifactId>
        <version>1.1.1</version>
      </dependency>
      <dependency>
        <groupId>jline</groupId>
        <artifactId>jline</artifactId>
        <version>2.11</version>
      </dependency>
      <dependency>
        <groupId>junit</groupId>
        <artifactId>junit</artifactId>
        <version>4.11</version>
      </dependency>
      <dependency>
        <groupId>log4j</groupId>
        <artifactId>log4j</artifactId>
        <version>1.2.16</version>
      </dependency>
      <dependency>
        <groupId>org.apache.accumulo</groupId>
        <artifactId>accumulo-core</artifactId>
        <version>${project.version}</version>
      </dependency>
      <dependency>
        <groupId>org.apache.accumulo</groupId>
        <artifactId>accumulo-docs</artifactId>
        <version>${project.version}</version>
        <classifier>user-manual</classifier>
        <type>html</type>
      </dependency>
      <dependency>
        <groupId>org.apache.accumulo</groupId>
        <artifactId>accumulo-examples-simple</artifactId>
        <version>${project.version}</version>
      </dependency>
      <dependency>
        <groupId>org.apache.accumulo</groupId>
        <artifactId>accumulo-fate</artifactId>
        <version>${project.version}</version>
      </dependency>
      <dependency>
        <groupId>org.apache.accumulo</groupId>
        <artifactId>accumulo-gc</artifactId>
        <version>${project.version}</version>
      </dependency>
      <dependency>
        <groupId>org.apache.accumulo</groupId>
        <artifactId>accumulo-master</artifactId>
        <version>${project.version}</version>
      </dependency>
      <dependency>
        <groupId>org.apache.accumulo</groupId>
        <artifactId>accumulo-maven-plugin</artifactId>
        <version>${project.version}</version>
      </dependency>
      <dependency>
        <groupId>org.apache.accumulo</groupId>
        <artifactId>accumulo-minicluster</artifactId>
        <version>${project.version}</version>
      </dependency>
      <dependency>
        <groupId>org.apache.accumulo</groupId>
        <artifactId>accumulo-monitor</artifactId>
        <version>${project.version}</version>
      </dependency>
      <dependency>
        <groupId>org.apache.accumulo</groupId>
        <artifactId>accumulo-native</artifactId>
        <version>${project.version}</version>
        <type>tar.gz</type>
      </dependency>
      <dependency>
        <groupId>org.apache.accumulo</groupId>
        <artifactId>accumulo-proxy</artifactId>
        <version>${project.version}</version>
      </dependency>
      <dependency>
        <groupId>org.apache.accumulo</groupId>
        <artifactId>accumulo-server-base</artifactId>
        <version>${project.version}</version>
      </dependency>
      <dependency>
        <groupId>org.apache.accumulo</groupId>
        <artifactId>accumulo-shell</artifactId>
        <version>${project.version}</version>
      </dependency>
      <dependency>
        <groupId>org.apache.accumulo</groupId>
        <artifactId>accumulo-start</artifactId>
        <version>${project.version}</version>
      </dependency>
      <dependency>
        <groupId>org.apache.accumulo</groupId>
        <artifactId>accumulo-test</artifactId>
        <version>${project.version}</version>
      </dependency>
      <dependency>
        <groupId>org.apache.accumulo</groupId>
        <artifactId>accumulo-trace</artifactId>
        <version>${project.version}</version>
      </dependency>
      <dependency>
        <groupId>org.apache.accumulo</groupId>
        <artifactId>accumulo-tracer</artifactId>
        <version>${project.version}</version>
      </dependency>
      <dependency>
        <groupId>org.apache.accumulo</groupId>
        <artifactId>accumulo-tserver</artifactId>
        <version>${project.version}</version>
      </dependency>
      <dependency>
        <groupId>org.apache.commons</groupId>
        <artifactId>commons-jci-core</artifactId>
        <version>1.0</version>
      </dependency>
      <dependency>
        <groupId>org.apache.commons</groupId>
        <artifactId>commons-jci-fam</artifactId>
        <version>1.0</version>
      </dependency>
      <dependency>
        <groupId>org.apache.commons</groupId>
        <artifactId>commons-math</artifactId>
        <version>2.1</version>
      </dependency>
      <dependency>
        <groupId>org.apache.commons</groupId>
        <artifactId>commons-vfs2</artifactId>
        <version>2.1</version>
      </dependency>
      <dependency>
        <groupId>org.apache.hadoop</groupId>
        <artifactId>hadoop-client</artifactId>
        <version>${hadoop.version}</version>
      </dependency>
      <dependency>
        <groupId>org.apache.hadoop</groupId>
        <artifactId>hadoop-distcp</artifactId>
        <version>${hadoop.version}</version>
      </dependency>
      <dependency>
        <groupId>org.apache.hadoop</groupId>
        <artifactId>hadoop-minicluster</artifactId>
        <version>${hadoop.version}</version>
      </dependency>
      <dependency>
        <groupId>org.apache.hadoop</groupId>
        <artifactId>hadoop-minikdc</artifactId>
        <!-- Specifically depend on this version of minikdc to avoid having
           to increase out normal hadoop dependency; minikdc not available prior
           to 2.3.0 -->
        <?SORTPOM IGNORE?>
        <version>2.3.0</version><!--$NO-MVN-MAN-VER$-->
        <?SORTPOM RESUME?>
      </dependency>
      <dependency>
        <groupId>org.apache.hadoop</groupId>
        <artifactId>hadoop-tools</artifactId>
        <version>${hadoop.version}</version>
      </dependency>
      <dependency>
        <groupId>org.apache.htrace</groupId>
        <artifactId>htrace-core</artifactId>
        <version>${htrace.version}</version>
      </dependency>
      <dependency>
        <groupId>org.apache.httpcomponents</groupId>
        <artifactId>httpclient</artifactId>
        <version>4.3.1</version>
      </dependency>
      <dependency>
        <groupId>org.apache.maven</groupId>
        <artifactId>maven-artifact</artifactId>
        <version>${maven.min-version}</version>
      </dependency>
      <dependency>
        <groupId>org.apache.maven</groupId>
        <artifactId>maven-core</artifactId>
        <version>${maven.min-version}</version>
      </dependency>
      <dependency>
        <groupId>org.apache.maven</groupId>
        <artifactId>maven-model</artifactId>
        <version>${maven.min-version}</version>
      </dependency>
      <dependency>
        <groupId>org.apache.maven</groupId>
        <artifactId>maven-plugin-api</artifactId>
        <version>${maven.min-version}</version>
      </dependency>
      <dependency>
        <groupId>org.apache.maven.plugin-tools</groupId>
        <artifactId>maven-plugin-annotations</artifactId>
        <version>3.2</version>
      </dependency>
      <dependency>
        <groupId>org.apache.thrift</groupId>
        <artifactId>libthrift</artifactId>
        <version>${thrift.version}</version>
        <exclusions>
          <exclusion>
            <groupId>org.apache.httpcomponents</groupId>
            <artifactId>httpclient</artifactId>
          </exclusion>
          <exclusion>
            <groupId>org.apache.httpcomponents</groupId>
            <artifactId>httpcore</artifactId>
          </exclusion>
        </exclusions>
      </dependency>
      <dependency>
        <groupId>org.apache.zookeeper</groupId>
        <artifactId>zookeeper</artifactId>
        <version>${zookeeper.version}</version>
      </dependency>
      <dependency>
        <groupId>org.bouncycastle</groupId>
        <artifactId>bcpkix-jdk15on</artifactId>
        <version>${bouncycastle.version}</version>
      </dependency>
      <dependency>
        <groupId>org.bouncycastle</groupId>
        <artifactId>bcprov-jdk15on</artifactId>
        <version>${bouncycastle.version}</version>
      </dependency>
      <dependency>
        <groupId>org.easymock</groupId>
        <artifactId>easymock</artifactId>
        <version>3.1</version>
      </dependency>
      <dependency>
        <groupId>org.eclipse.jetty</groupId>
        <artifactId>jetty-http</artifactId>
        <version>${jetty.version}</version>
      </dependency>
      <dependency>
        <groupId>org.eclipse.jetty</groupId>
        <artifactId>jetty-io</artifactId>
        <version>${jetty.version}</version>
      </dependency>
      <dependency>
        <groupId>org.eclipse.jetty</groupId>
        <artifactId>jetty-security</artifactId>
        <version>${jetty.version}</version>
      </dependency>
      <dependency>
        <groupId>org.eclipse.jetty</groupId>
        <artifactId>jetty-server</artifactId>
        <version>${jetty.version}</version>
      </dependency>
      <dependency>
        <groupId>org.eclipse.jetty</groupId>
        <artifactId>jetty-servlet</artifactId>
        <version>${jetty.version}</version>
      </dependency>
      <dependency>
        <groupId>org.eclipse.jetty</groupId>
        <artifactId>jetty-util</artifactId>
        <version>${jetty.version}</version>
      </dependency>
      <dependency>
        <groupId>org.powermock</groupId>
        <artifactId>powermock-api-easymock</artifactId>
        <version>${powermock.version}</version>
      </dependency>
      <dependency>
        <groupId>org.powermock</groupId>
        <artifactId>powermock-core</artifactId>
        <version>${powermock.version}</version>
      </dependency>
      <dependency>
        <groupId>org.powermock</groupId>
        <artifactId>powermock-module-junit4</artifactId>
        <version>${powermock.version}</version>
      </dependency>
      <dependency>
        <groupId>org.powermock</groupId>
        <artifactId>powermock-reflect</artifactId>
        <version>${powermock.version}</version>
      </dependency>
      <dependency>
        <groupId>org.slf4j</groupId>
        <artifactId>slf4j-api</artifactId>
        <version>${slf4j.version}</version>
      </dependency>
      <dependency>
        <groupId>org.slf4j</groupId>
        <artifactId>slf4j-log4j12</artifactId>
        <version>${slf4j.version}</version>
      </dependency>
      <dependency>
        <groupId>org.slf4j</groupId>
        <artifactId>slf4j-nop</artifactId>
        <version>${slf4j.version}</version>
      </dependency>
    </dependencies>
  </dependencyManagement>
  <build>
    <pluginManagement>
      <plugins>
        <!-- check for version updates with 'mvn versions:display-plugin-updates' -->
        <plugin>
          <groupId>org.codehaus.mojo</groupId>
          <artifactId>versions-maven-plugin</artifactId>
          <version>2.2</version>
        </plugin>
        <plugin>
          <groupId>org.gaul</groupId>
          <artifactId>modernizer-maven-plugin</artifactId>
          <version>1.4.0</version>
          <configuration>
            <javaVersion>${maven.compiler.target}</javaVersion>
          </configuration>
        </plugin>
        <plugin>
          <groupId>org.codehaus.mojo</groupId>
          <artifactId>findbugs-maven-plugin</artifactId>
          <version>${findbugs.version}</version>
          <configuration>
            <xmlOutput>true</xmlOutput>
            <effort>Max</effort>
            <failOnError>true</failOnError>
            <includeTests>true</includeTests>
            <maxRank>16</maxRank>
            <excludeFilterFile>src/main/findbugs/exclude-filter.xml</excludeFilterFile>
          </configuration>
        </plugin>
        <plugin>
          <groupId>org.apache.maven.plugins</groupId>
          <artifactId>maven-checkstyle-plugin</artifactId>
          <version>2.17</version>
        </plugin>
        <plugin>
          <groupId>com.github.ekryd.sortpom</groupId>
          <artifactId>sortpom-maven-plugin</artifactId>
          <version>2.4.0</version>
          <configuration>
            <predefinedSortOrder>recommended_2008_06</predefinedSortOrder>
            <createBackupFile>false</createBackupFile>
            <lineSeparator>\n</lineSeparator>
            <expandEmptyElements>false</expandEmptyElements>
            <nrOfIndentSpace>2</nrOfIndentSpace>
            <sortDependencies>scope,groupId,artifactId</sortDependencies>
            <sortProperties>true</sortProperties>
            <verifyFail>Stop</verifyFail>
          </configuration>
        </plugin>
        <plugin>
          <groupId>com.github.koraktor</groupId>
          <artifactId>mavanagaiata</artifactId>
          <version>0.7.2</version>
          <configuration>
            <skipNoGit>true</skipNoGit>
          </configuration>
        </plugin>
        <plugin>
          <groupId>org.codehaus.mojo</groupId>
          <artifactId>native-maven-plugin</artifactId>
          <version>1.0-alpha-8</version>
        </plugin>
        <plugin>
          <groupId>org.apache.maven.plugins</groupId>
          <artifactId>maven-changes-plugin</artifactId>
          <version>2.12</version>
          <configuration>
            <issueManagementSystems>
              <issueManagementSystem>JIRA</issueManagementSystem>
            </issueManagementSystems>
            <onlyCurrentVersion>true</onlyCurrentVersion>
            <statusIds>Closed,Resolved</statusIds>
            <maxEntries>10000</maxEntries>
            <useJql>true</useJql>
          </configuration>
        </plugin>
        <plugin>
          <groupId>org.apache.maven.plugins</groupId>
          <artifactId>maven-clean-plugin</artifactId>
          <configuration>
            <filesets>
              <fileset>
                <directory>./</directory>
                <includes>
                  <include>**/*.pyc</include>
                  <include>**/*.so</include>
                </includes>
              </fileset>
            </filesets>
          </configuration>
        </plugin>
        <plugin>
          <groupId>org.apache.maven.plugins</groupId>
          <artifactId>maven-compiler-plugin</artifactId>
          <configuration>
            <optimize>true</optimize>
            <showDeprecation>true</showDeprecation>
            <showWarnings>true</showWarnings>
            <compilerArgs>
              <arg>-Xlint:all</arg>
              <arg>-Xlint:-processing</arg>
              <arg>-Xmaxwarns</arg>
              <arg>5</arg>
            </compilerArgs>
          </configuration>
        </plugin>
        <plugin>
          <groupId>org.apache.maven.plugins</groupId>
          <artifactId>maven-jar-plugin</artifactId>
          <configuration>
            <archive>
              <manifestEntries>
                <Sealed>${sealJars}</Sealed>
                <Implementation-Build>${mvngit.commit.id}</Implementation-Build>
              </manifestEntries>
            </archive>
          </configuration>
        </plugin>
        <plugin>
          <groupId>org.apache.maven.plugins</groupId>
          <artifactId>maven-javadoc-plugin</artifactId>
          <configuration>
            <quiet>true</quiet>
            <javadocVersion>${maven.compiler.target}</javadocVersion>
            <additionalJOption>-J-Xmx512m</additionalJOption>
          </configuration>
        </plugin>
        <plugin>
          <groupId>org.apache.maven.plugins</groupId>
          <artifactId>maven-release-plugin</artifactId>
          <configuration>
            <arguments>-P !autoformat,thrift,assemble,docs,sunny -Dtimeout.factor=2 ${extraReleaseArgs}</arguments>
            <autoVersionSubmodules>true</autoVersionSubmodules>
            <goals>clean deploy</goals>
            <preparationGoals>clean verify</preparationGoals>
            <tagNameFormat>rel/@{project.version}</tagNameFormat>
            <releaseProfiles>apache-release,accumulo-release,skip-plugin-its-with-skipTests</releaseProfiles>
            <useReleaseProfile>false</useReleaseProfile>
            <pushChanges>false</pushChanges>
            <localCheckout>true</localCheckout>
          </configuration>
        </plugin>
        <plugin>
          <groupId>org.apache.maven.plugins</groupId>
          <artifactId>maven-site-plugin</artifactId>
          <configuration>
            <skipDeploy>true</skipDeploy>
          </configuration>
        </plugin>
        <plugin>
          <groupId>org.apache.maven.plugins</groupId>
          <artifactId>maven-surefire-plugin</artifactId>
          <configuration>
            <systemPropertyVariables>
              <java.io.tmpdir>${project.build.directory}</java.io.tmpdir>
            </systemPropertyVariables>
            <argLine>-Xmx1G</argLine>
          </configuration>
        </plugin>
        <plugin>
          <groupId>org.apache.maven.plugins</groupId>
          <artifactId>maven-failsafe-plugin</artifactId>
          <configuration>
            <systemPropertyVariables>
              <java.io.tmpdir>${project.build.directory}</java.io.tmpdir>
            </systemPropertyVariables>
          </configuration>
        </plugin>
        <plugin>
          <groupId>org.asciidoctor</groupId>
          <artifactId>asciidoctor-maven-plugin</artifactId>
          <version>1.5.2</version>
        </plugin>
        <plugin>
          <groupId>org.codehaus.mojo</groupId>
          <artifactId>build-helper-maven-plugin</artifactId>
          <version>1.9.1</version>
        </plugin>
        <plugin>
          <groupId>org.codehaus.mojo</groupId>
          <artifactId>cobertura-maven-plugin</artifactId>
          <version>2.7</version>
          <configuration>
            <aggregate>true</aggregate>
            <formats>
              <format>xml</format>
              <format>html</format>
            </formats>
            <instrumentation>
              <excludes>
                <exclude>**/thrift/*.class</exclude>
              </excludes>
            </instrumentation>
          </configuration>
        </plugin>
        <plugin>
          <groupId>org.codehaus.mojo</groupId>
          <artifactId>exec-maven-plugin</artifactId>
          <version>1.4.0</version>
        </plugin>
        <plugin>
          <groupId>org.apache.maven.plugins</groupId>
          <artifactId>maven-enforcer-plugin</artifactId>
          <configuration>
            <rules>
              <requireJavaVersion>
                <version>[${maven.compiler.target},)</version>
              </requireJavaVersion>
              <requireMavenVersion>
                <version>[${maven.min-version},)</version>
              </requireMavenVersion>
              <requireProperty>
                <property>hadoop.profile</property>
                <regex>(2)</regex>
                <regexMessage>You should specify the Hadoop profile by major Hadoop generation, i.e. 1 or 2, not by a version number.
  Use hadoop.version to use a particular Hadoop version within that generation. See README for more details.</regexMessage>
              </requireProperty>
              <requireProperty>
                <property>thrift.version</property>
                <regex>0[.]9[.]1</regex>
                <regexMessage>Thrift version must be 0.9.1; Any alteration requires a review of ACCUMULO-1691
                  (See server/base/src/main/java/org/apache/accumulo/server/util/CustomNonBlockingServer.java)</regexMessage>
              </requireProperty>
            </rules>
          </configuration>
        </plugin>
        <plugin>
          <!-- Allows us to get the apache-ds bundle artifacts -->
          <groupId>org.apache.felix</groupId>
          <artifactId>maven-bundle-plugin</artifactId>
          <version>2.5.3</version>
        </plugin>
        <plugin>
          <groupId>net.revelc.code</groupId>
          <artifactId>apilyzer-maven-plugin</artifactId>
          <version>1.0.1</version>
        </plugin>
        <plugin>
          <groupId>com.googlecode.maven-java-formatter-plugin</groupId>
          <artifactId>maven-java-formatter-plugin</artifactId>
          <version>0.4</version>
          <configuration>
            <compilerCompliance>${maven.compiler.source}</compilerCompliance>
            <compilerSource>${maven.compiler.source}</compilerSource>
            <compilerTargetPlatform>${maven.compiler.target}</compilerTargetPlatform>
            <excludes>
              <exclude>**/thrift/*.java</exclude>
              <exclude>**/proto/*.java</exclude>
            </excludes>
            <lineEnding>LF</lineEnding>
            <overrideConfigCompilerVersion>true</overrideConfigCompilerVersion>
          </configuration>
          <dependencies>
            <dependency>
              <groupId>org.eclipse.tycho</groupId>
              <artifactId>org.eclipse.jdt.core</artifactId>
              <version>3.10.0.v20140604-1726</version>
            </dependency>
          </dependencies>
          <executions>
            <execution>
              <id>format-java-source</id>
              <goals>
                <goal>format</goal>
              </goals>
            </execution>
          </executions>
        </plugin>
        <plugin>
          <groupId>org.apache.rat</groupId>
          <artifactId>apache-rat-plugin</artifactId>
          <configuration>
            <excludes>
              <exclude>nbproject/**</exclude>
              <exclude>nb-configuration.xml</exclude>
              <exclude>nbactions.xml</exclude>
            </excludes>
          </configuration>
        </plugin>
      </plugins>
    </pluginManagement>
    <plugins>
      <plugin>
        <!-- verify before compile; should be sorted already -->
        <groupId>com.github.ekryd.sortpom</groupId>
        <artifactId>sortpom-maven-plugin</artifactId>
        <executions>
          <execution>
            <id>verify-sorted-pom</id>
            <goals>
              <goal>verify</goal>
            </goals>
            <phase>process-resources</phase>
          </execution>
        </executions>
      </plugin>
      <plugin>
        <groupId>org.apache.maven.plugins</groupId>
        <artifactId>maven-enforcer-plugin</artifactId>
        <executions>
          <execution>
            <id>enforce-mvn</id>
            <goals>
              <goal>enforce</goal>
            </goals>
          </execution>
        </executions>
      </plugin>
      <plugin>
        <groupId>org.gaul</groupId>
        <artifactId>modernizer-maven-plugin</artifactId>
        <executions>
          <execution>
            <id>modernizer</id>
            <goals>
              <goal>modernizer</goal>
            </goals>
          </execution>
        </executions>
      </plugin>
      <plugin>
        <groupId>org.apache.maven.plugins</groupId>
        <artifactId>maven-checkstyle-plugin</artifactId>
        <configuration>
          <checkstyleRules>
            <module name="Checker">
              <property name="charset" value="UTF-8" />
              <property name="severity" value="warning" />
              <!-- Checks for whitespace                               -->
              <!-- See http://checkstyle.sf.net/config_whitespace.html -->
              <module name="FileTabCharacter">
                <property name="eachLine" value="true" />
              </module>
              <module name="TreeWalker">
                <module name="OneTopLevelClass" />
                <module name="RegexpSinglelineJava">
                  <property name="format" value="\s+$" />
                  <property name="message" value="Line has trailing whitespace." />
                </module>
                <module name="RegexpSinglelineJava">
                  <property name="format" value="[@]see\s+[{][@]link" />
                  <property name="message" value="Javadoc @see does not need @link: pick one or the other." />
                </module>
                <module name="RegexpSinglelineJava">
                  <property name="format" value="jline[.]internal[.]Preconditions" />
                  <property name="message" value="Please use Guava Preconditions not JLine" />
                </module>
                <module name="OuterTypeFilename" />
                <module name="LineLength">
                  <!-- needs extra, because Eclipse formatter ignores the ending left brace -->
                  <property name="max" value="200" />
                  <property name="ignorePattern" value="^package.*|^import.*|a href|href|http://|https://|ftp://" />
                </module>
                <module name="AvoidStarImport" />
                <module name="UnusedImports">
                  <property name="processJavadoc" value="true" />
                </module>
                <module name="NoLineWrap" />
                <module name="LeftCurly">
                  <property name="maxLineLength" value="160" />
                </module>
                <module name="RightCurly" />
                <module name="RightCurly">
                  <property name="option" value="alone" />
                  <property name="tokens" value="CLASS_DEF, METHOD_DEF, CTOR_DEF, LITERAL_FOR, LITERAL_WHILE, LITERAL_DO, STATIC_INIT, INSTANCE_INIT" />
                </module>
                <module name="SeparatorWrap">
                  <property name="tokens" value="DOT" />
                  <property name="option" value="nl" />
                </module>
                <module name="SeparatorWrap">
                  <property name="tokens" value="COMMA" />
                  <property name="option" value="EOL" />
                </module>
                <module name="PackageName">
                  <property name="format" value="^[a-z]+(\.[a-z][a-zA-Z0-9]*)*$" />
                </module>
                <module name="MethodTypeParameterName">
                  <property name="format" value="(^[A-Z][0-9]?)$|([A-Z][a-zA-Z0-9]*[T]$)" />
                </module>
                <module name="MethodParamPad" />
                <module name="OperatorWrap">
                  <property name="option" value="NL" />
                  <property name="tokens" value="BAND, BOR, BSR, BXOR, DIV, EQUAL, GE, GT, LAND, LE, LITERAL_INSTANCEOF, LOR, LT, MINUS, MOD, NOT_EQUAL, QUESTION, SL, SR, STAR " />
                </module>
                <module name="AnnotationLocation">
                  <property name="tokens" value="CLASS_DEF, INTERFACE_DEF, ENUM_DEF, METHOD_DEF, CTOR_DEF" />
                </module>
                <module name="AnnotationLocation">
                  <property name="tokens" value="VARIABLE_DEF" />
                  <property name="allowSamelineMultipleAnnotations" value="true" />
                </module>
                <module name="NonEmptyAtclauseDescription" />
                <module name="JavadocTagContinuationIndentation" />
                <module name="JavadocMethod">
                  <property name="allowMissingJavadoc" value="true" />
                  <property name="allowMissingParamTags" value="true" />
                  <property name="allowMissingThrowsTags" value="true" />
                  <property name="allowMissingReturnTag" value="true" />
                  <property name="allowedAnnotations" value="Override,Test,BeforeClass,AfterClass,Before,After" />
                  <property name="allowThrowsTagsForSubclasses" value="true" />
                </module>
                <module name="SingleLineJavadoc" />
                <module name="MissingOverrideCheck" />
                <module name="AnnotationLocation" />
              </module>
            </module>
          </checkstyleRules>
          <violationSeverity>warning</violationSeverity>
          <includeTestSourceDirectory>true</includeTestSourceDirectory>
          <excludes>**/thrift/*.java,**/proto/*.java,**/HelpMojo.java</excludes>
        </configuration>
        <dependencies>
          <dependency>
            <groupId>com.puppycrawl.tools</groupId>
            <artifactId>checkstyle</artifactId>
            <version>6.14.1</version>
          </dependency>
        </dependencies>
        <executions>
          <execution>
            <id>check-style</id>
            <goals>
              <goal>check</goal>
            </goals>
          </execution>
        </executions>
      </plugin>
      <plugin>
        <groupId>com.github.koraktor</groupId>
        <artifactId>mavanagaiata</artifactId>
        <executions>
          <execution>
            <id>git-commit</id>
            <goals>
              <goal>commit</goal>
            </goals>
            <phase>validate</phase>
          </execution>
        </executions>
      </plugin>
      <plugin>
        <groupId>org.apache.maven.plugins</groupId>
        <artifactId>maven-failsafe-plugin</artifactId>
        <executions>
          <execution>
            <id>run-integration-tests</id>
            <goals>
              <goal>integration-test</goal>
              <goal>verify</goal>
            </goals>
          </execution>
        </executions>
      </plugin>
      <plugin>
        <groupId>org.codehaus.mojo</groupId>
        <artifactId>findbugs-maven-plugin</artifactId>
        <executions>
          <execution>
            <id>run-findbugs</id>
            <goals>
              <goal>check</goal>
            </goals>
          </execution>
        </executions>
      </plugin>
      <plugin>
        <groupId>org.apache.rat</groupId>
        <artifactId>apache-rat-plugin</artifactId>
        <executions>
          <execution>
            <id>check-licenses</id>
            <goals>
              <goal>check</goal>
            </goals>
          </execution>
        </executions>
      </plugin>
      <plugin>
        <!-- Allows us to get the apache-ds bundle artifacts -->
        <groupId>org.apache.felix</groupId>
        <artifactId>maven-bundle-plugin</artifactId>
        <extensions>true</extensions>
        <inherited>true</inherited>
      </plugin>
    </plugins>
  </build>
  <profiles>
    <profile>
      <id>m2e</id>
      <activation>
        <property>
          <name>m2e.version</name>
        </property>
      </activation>
      <build>
        <pluginManagement>
          <plugins>
            <!--This plugin's configuration is used to store Eclipse m2e settings only. It has no influence on the Maven build itself.-->
            <plugin>
              <groupId>org.eclipse.m2e</groupId>
              <artifactId>lifecycle-mapping</artifactId>
              <version>1.0.0</version>
              <configuration>
                <lifecycleMappingMetadata>
                  <pluginExecutions>
                    <pluginExecution>
                      <pluginExecutionFilter>
                        <groupId>org.apache.maven.plugins</groupId>
                        <artifactId>maven-plugin-plugin</artifactId>
                        <versionRange>[0,)</versionRange>
                        <goals>
                          <goal>helpmojo</goal>
                          <goal>descriptor</goal>
                        </goals>
                      </pluginExecutionFilter>
                      <action>
                        <ignore />
                      </action>
                    </pluginExecution>
                    <pluginExecution>
                      <pluginExecutionFilter>
                        <groupId>com.googlecode.maven-java-formatter-plugin</groupId>
                        <artifactId>maven-java-formatter-plugin</artifactId>
                        <versionRange>[0,)</versionRange>
                        <goals>
                          <goal>format</goal>
                        </goals>
                      </pluginExecutionFilter>
                      <action>
                        <ignore />
                      </action>
                    </pluginExecution>
                    <pluginExecution>
                      <pluginExecutionFilter>
                        <groupId>org.gaul</groupId>
                        <artifactId>modernizer-maven-plugin</artifactId>
                        <versionRange>[0,)</versionRange>
                        <goals>
                          <goal>modernizer</goal>
                        </goals>
                      </pluginExecutionFilter>
                      <action>
                        <ignore />
                      </action>
                    </pluginExecution>
                    <pluginExecution>
                      <pluginExecutionFilter>
                        <groupId>org.apache.maven.plugins</groupId>
                        <artifactId>maven-checkstyle-plugin</artifactId>
                        <versionRange>[0,)</versionRange>
                        <goals>
                          <goal>check</goal>
                        </goals>
                      </pluginExecutionFilter>
                      <action>
                        <ignore />
                      </action>
                    </pluginExecution>
                    <pluginExecution>
                      <pluginExecutionFilter>
                        <groupId>org.apache.maven.plugins</groupId>
                        <artifactId>maven-dependency-plugin</artifactId>
                        <versionRange>[0,)</versionRange>
                        <goals>
                          <goal>copy-dependencies</goal>
                        </goals>
                      </pluginExecutionFilter>
                      <action>
                        <ignore />
                      </action>
                    </pluginExecution>
                    <pluginExecution>
                      <pluginExecutionFilter>
                        <groupId>org.apache.maven.plugins</groupId>
                        <artifactId>maven-remote-resources-plugin</artifactId>
                        <versionRange>[0,)</versionRange>
                        <goals>
                          <goal>process</goal>
                        </goals>
                      </pluginExecutionFilter>
                      <action>
                        <ignore />
                      </action>
                    </pluginExecution>
                    <pluginExecution>
                      <pluginExecutionFilter>
                        <groupId>org.apache.rat</groupId>
                        <artifactId>apache-rat-plugin</artifactId>
                        <versionRange>[0,)</versionRange>
                        <goals>
                          <goal>check</goal>
                        </goals>
                      </pluginExecutionFilter>
                      <action>
                        <ignore />
                      </action>
                    </pluginExecution>
                    <pluginExecution>
                      <pluginExecutionFilter>
                        <groupId>org.codehaus.mojo</groupId>
                        <artifactId>native-maven-plugin</artifactId>
                        <versionRange>[0,)</versionRange>
                        <goals>
                          <goal>compile</goal>
                          <goal>initialize</goal>
                          <goal>javah</goal>
                          <goal>link</goal>
                          <goal>unzipinc</goal>
                        </goals>
                      </pluginExecutionFilter>
                      <action>
                        <ignore />
                      </action>
                    </pluginExecution>
                    <pluginExecution>
                      <pluginExecutionFilter>
                        <groupId>org.codehaus.mojo</groupId>
                        <artifactId>exec-maven-plugin</artifactId>
                        <versionRange>[0,)</versionRange>
                        <goals>
                          <goal>exec</goal>
                        </goals>
                      </pluginExecutionFilter>
                      <action>
                        <ignore />
                      </action>
                    </pluginExecution>
                    <pluginExecution>
                      <pluginExecutionFilter>
                        <groupId>org.apache.maven.plugins</groupId>
                        <artifactId>maven-enforcer-plugin</artifactId>
                        <versionRange>[0,)</versionRange>
                        <goals>
                          <goal>enforce</goal>
                        </goals>
                      </pluginExecutionFilter>
                      <action>
                        <ignore />
                      </action>
                    </pluginExecution>
                    <pluginExecution>
                      <pluginExecutionFilter>
                        <groupId>org.apache.maven.plugins</groupId>
                        <artifactId>maven-invoker-plugin</artifactId>
                        <versionRange>[0,)</versionRange>
                        <goals>
                          <goal>install</goal>
                        </goals>
                      </pluginExecutionFilter>
                      <action>
                        <ignore />
                      </action>
                    </pluginExecution>
                    <pluginExecution>
                      <pluginExecutionFilter>
                        <groupId>com.github.ekryd.sortpom</groupId>
                        <artifactId>sortpom-maven-plugin</artifactId>
                        <versionRange>[0,)</versionRange>
                        <goals>
                          <goal>sort</goal>
                          <goal>verify</goal>
                        </goals>
                      </pluginExecutionFilter>
                      <action>
                        <ignore />
                      </action>
                    </pluginExecution>
                    <pluginExecution>
                      <pluginExecutionFilter>
                        <groupId>com.github.koraktor</groupId>
                        <artifactId>mavanagaiata</artifactId>
                        <versionRange>[0,)</versionRange>
                        <goals>
                          <goal>commit</goal>
                        </goals>
                      </pluginExecutionFilter>
                      <action>
                        <ignore />
                      </action>
                    </pluginExecution>
                  </pluginExecutions>
                </lifecycleMappingMetadata>
              </configuration>
            </plugin>
          </plugins>
        </pluginManagement>
      </build>
    </profile>
    <profile>
      <id>accumulo-release</id>
      <properties>
        <!-- some properties to make the release build a bit faster -->
        <checkstyle.skip>true</checkstyle.skip>
        <findbugs.skip>true</findbugs.skip>
        <sealJars>true</sealJars>
        <skipITs>true</skipITs>
        <skipTests>true</skipTests>
      </properties>
      <build>
        <pluginManagement>
          <plugins>
            <plugin>
              <groupId>org.apache.maven.plugins</groupId>
              <artifactId>maven-assembly-plugin</artifactId>
              <inherited>false</inherited>
              <configuration>
                <!-- source assembly gets attached in the assemble module -->
                <attach>false</attach>
                <finalName>accumulo-${project.version}</finalName>
              </configuration>
            </plugin>
          </plugins>
        </pluginManagement>
      </build>
    </profile>
    <profile>
      <!-- on by default, but disable with '-P !autoformat' or '-DskipFormat' -->
      <id>autoformat</id>
      <activation>
        <property>
          <name>!skipFormat</name>
        </property>
      </activation>
      <build>
        <plugins>
          <plugin>
            <groupId>com.github.ekryd.sortpom</groupId>
            <artifactId>sortpom-maven-plugin</artifactId>
            <executions>
              <execution>
                <id>sort-pom</id>
                <goals>
                  <goal>sort</goal>
                </goals>
                <phase>process-sources</phase>
              </execution>
            </executions>
          </plugin>
          <plugin>
            <groupId>com.googlecode.maven-java-formatter-plugin</groupId>
            <artifactId>maven-java-formatter-plugin</artifactId>
            <configuration>
              <configFile>${eclipseFormatterStyle}</configFile>
            </configuration>
          </plugin>
        </plugins>
      </build>
    </profile>
    <profile>
      <!-- Minimal testing profile. (a.k.a. SunnyDay) -->
      <id>sunny</id>
      <properties>
        <it.test>ReadWriteIT,SimpleProxyIT,ExamplesIT,ShellServerIT</it.test>
      </properties>
    </profile>
    <!-- profile for our default Hadoop build
         unfortunately, has to duplicate one of our
         specified profiles. see MNG-3328 -->
    <profile>
      <id>hadoop-default</id>
      <activation>
        <property>
          <name>!hadoop.profile</name>
        </property>
      </activation>
      <properties>
        <!-- Denotes intention and allows the enforcer plugin to pass when
             the user is relying on default behavior; won't work to activate profile -->
        <hadoop.profile>2</hadoop.profile>
        <hadoop.version>2.2.0</hadoop.version>
        <httpclient.version>3.1</httpclient.version>
        <slf4j.version>1.7.5</slf4j.version>
      </properties>
    </profile>
    <!-- profile for building against Hadoop 2.x
     XXX Since this is the default, make sure to sync hadoop-default when changing.
    Activate using: mvn -Dhadoop.profile=2 -->
    <profile>
      <id>hadoop-2</id>
      <activation>
        <property>
          <name>hadoop.profile</name>
          <value>2</value>
        </property>
      </activation>
      <properties>
        <hadoop.version>2.2.0</hadoop.version>
        <httpclient.version>3.1</httpclient.version>
        <slf4j.version>1.7.5</slf4j.version>
      </properties>
    </profile>
    <profile>
      <id>jdk8</id>
      <activation>
        <jdk>[1.8,1.9)</jdk>
      </activation>
      <build>
        <pluginManagement>
          <plugins>
            <plugin>
              <groupId>org.apache.maven.plugins</groupId>
              <artifactId>maven-javadoc-plugin</artifactId>
              <configuration>
                <quiet>true</quiet>
                <javadocVersion>1.8</javadocVersion>
                <additionalJOption>-J-Xmx512m</additionalJOption>
                <additionalparam>-Xdoclint:all,-Xdoclint:-missing</additionalparam>
              </configuration>
            </plugin>
          </plugins>
        </pluginManagement>
      </build>
    </profile>
    <profile>
      <id>aggregate-javadocs</id>
      <build>
        <pluginManagement>
          <plugins>
            <plugin>
              <groupId>org.apache.maven.plugins</groupId>
              <artifactId>maven-javadoc-plugin</artifactId>
              <configuration>
                <sourceFileIncludes>
                  <sourceFileInclude>**/org/apache/accumulo/core/client/**/*.java</sourceFileInclude>
                  <sourceFileInclude>**/org/apache/accumulo/core/data/**/*.java</sourceFileInclude>
                  <sourceFileInclude>**/org/apache/accumulo/core/security/**/*.java</sourceFileInclude>
                  <sourceFileInclude>**/org/apache/accumulo/minicluster/**/*.java</sourceFileInclude>
                </sourceFileIncludes>
                <sourceFileExcludes>
                  <sourceFileExclude>**/crypto/**/*.java</sourceFileExclude>
                  <sourceFileExclude>**/impl/**/*.java</sourceFileExclude>
                  <sourceFileExclude>**/thrift/**/*.java</sourceFileExclude>
                </sourceFileExcludes>
              </configuration>
            </plugin>
          </plugins>
        </pluginManagement>
      </build>
    </profile>
  </profiles>
</project><|MERGE_RESOLUTION|>--- conflicted
+++ resolved
@@ -132,17 +132,11 @@
     <hadoop.version>2.2.0</hadoop.version>
     <htrace.version>3.1.0-incubating</htrace.version>
     <httpclient.version>3.1</httpclient.version>
-<<<<<<< HEAD
+    <it.failIfNoSpecifiedTests>false</it.failIfNoSpecifiedTests>
     <jetty.version>9.1.5.v20140505</jetty.version>
     <maven.compiler.source>1.7</maven.compiler.source>
     <maven.compiler.target>1.7</maven.compiler.target>
     <!-- the maven-release-plugin makes this recommendation, due to plugin bugs -->
-=======
-    <it.failIfNoSpecifiedTests>false</it.failIfNoSpecifiedTests>
-    <jetty.version>8.1.15.v20140411</jetty.version>
-    <maven.compiler.source>1.6</maven.compiler.source>
-    <maven.compiler.target>1.6</maven.compiler.target>
->>>>>>> 6d85034c
     <maven.min-version>3.0.5</maven.min-version>
     <!-- surefire/failsafe plugin option -->
     <maven.test.redirectTestOutputToFile>true</maven.test.redirectTestOutputToFile>
