/*
 * Licensed to the Apache Software Foundation (ASF) under one
 * or more contributor license agreements.  See the NOTICE file
 * distributed with this work for additional information
 * regarding copyright ownership.  The ASF licenses this file
 * to you under the Apache License, Version 2.0 (the
 * "License"); you may not use this file except in compliance
 * with the License.  You may obtain a copy of the License at
 *
 *   https://www.apache.org/licenses/LICENSE-2.0
 *
 * Unless required by applicable law or agreed to in writing,
 * software distributed under the License is distributed on an
 * "AS IS" BASIS, WITHOUT WARRANTIES OR CONDITIONS OF ANY
 * KIND, either express or implied.  See the License for the
 * specific language governing permissions and limitations
 * under the License.
 */
package org.apache.accumulo.monitor;

import static com.google.common.util.concurrent.Uninterruptibles.sleepUninterruptibly;
import static java.nio.charset.StandardCharsets.UTF_8;
import static java.util.concurrent.TimeUnit.MINUTES;

import java.net.InetAddress;
import java.net.URL;
import java.net.UnknownHostException;
import java.util.Arrays;
import java.util.Collection;
import java.util.Collections;
import java.util.HashMap;
import java.util.HashSet;
import java.util.List;
import java.util.Map;
import java.util.Map.Entry;
import java.util.Optional;
import java.util.Set;
import java.util.UUID;
import java.util.concurrent.TimeUnit;
import java.util.concurrent.atomic.AtomicBoolean;
import java.util.concurrent.atomic.AtomicLong;
import java.util.function.Supplier;

import jakarta.inject.Singleton;

import org.apache.accumulo.core.Constants;
import org.apache.accumulo.core.cli.ConfigOpts;
import org.apache.accumulo.core.compaction.thrift.CompactionCoordinatorService;
import org.apache.accumulo.core.compaction.thrift.TExternalCompaction;
import org.apache.accumulo.core.compaction.thrift.TExternalCompactionList;
import org.apache.accumulo.core.conf.Property;
import org.apache.accumulo.core.fate.zookeeper.ZooReaderWriter;
import org.apache.accumulo.core.fate.zookeeper.ZooUtil.NodeExistsPolicy;
import org.apache.accumulo.core.fate.zookeeper.ZooUtil.NodeMissingPolicy;
import org.apache.accumulo.core.gc.thrift.GCMonitorService;
import org.apache.accumulo.core.gc.thrift.GCStatus;
import org.apache.accumulo.core.lock.ServiceLock;
import org.apache.accumulo.core.lock.ServiceLockData;
import org.apache.accumulo.core.lock.ServiceLockData.ThriftService;
import org.apache.accumulo.core.lock.ServiceLockSupport.HAServiceLockWatcher;
import org.apache.accumulo.core.manager.thrift.ManagerClientService;
import org.apache.accumulo.core.manager.thrift.ManagerMonitorInfo;
import org.apache.accumulo.core.manager.thrift.TableInfo;
import org.apache.accumulo.core.manager.thrift.TabletServerStatus;
import org.apache.accumulo.core.metadata.schema.ExternalCompactionId;
import org.apache.accumulo.core.metrics.MetricsInfo;
import org.apache.accumulo.core.rpc.ThriftUtil;
import org.apache.accumulo.core.rpc.clients.ThriftClientTypes;
import org.apache.accumulo.core.tabletscan.thrift.ActiveScan;
import org.apache.accumulo.core.tabletscan.thrift.TabletScanClientService;
import org.apache.accumulo.core.tabletserver.thrift.ActiveCompaction;
import org.apache.accumulo.core.tabletserver.thrift.TabletServerClientService.Client;
import org.apache.accumulo.core.trace.TraceUtil;
import org.apache.accumulo.core.util.Pair;
import org.apache.accumulo.core.util.Timer;
import org.apache.accumulo.core.util.compaction.ExternalCompactionUtil;
import org.apache.accumulo.core.util.threads.Threads;
import org.apache.accumulo.monitor.rest.compactions.external.ExternalCompactionInfo;
import org.apache.accumulo.monitor.rest.compactions.external.RunningCompactions;
import org.apache.accumulo.monitor.rest.compactions.external.RunningCompactorDetails;
import org.apache.accumulo.server.AbstractServer;
import org.apache.accumulo.server.HighlyAvailableService;
import org.apache.accumulo.server.ServerContext;
import org.apache.accumulo.server.util.TableInfoUtil;
import org.apache.zookeeper.KeeperException;
import org.eclipse.jetty.servlet.DefaultServlet;
import org.eclipse.jetty.servlet.ServletHolder;
import org.eclipse.jetty.util.resource.Resource;
import org.glassfish.hk2.api.Factory;
import org.glassfish.hk2.utilities.binding.AbstractBinder;
import org.glassfish.jersey.jackson.JacksonFeature;
import org.glassfish.jersey.logging.LoggingFeature;
import org.glassfish.jersey.server.ResourceConfig;
import org.glassfish.jersey.server.mvc.MvcFeature;
import org.glassfish.jersey.server.mvc.freemarker.FreemarkerMvcFeature;
import org.glassfish.jersey.servlet.ServletContainer;
import org.slf4j.Logger;
import org.slf4j.LoggerFactory;

import com.google.common.base.Suppliers;
import com.google.common.net.HostAndPort;

/**
 * Serve manager statistics with an embedded web server.
 */
public class Monitor extends AbstractServer implements HighlyAvailableService {

  private static final Logger log = LoggerFactory.getLogger(Monitor.class);
  private static final int REFRESH_TIME = 5;

  private final long START_TIME;

  public static void main(String[] args) throws Exception {
    try (Monitor monitor = new Monitor(new ConfigOpts(), args)) {
      monitor.runServer();
    }
  }

  Monitor(ConfigOpts opts, String[] args) {
    super("monitor", opts, args);
    START_TIME = System.currentTimeMillis();
  }

  private final AtomicLong lastRecalc = new AtomicLong(0L);
  private double totalIngestRate = 0.0;
  private double totalQueryRate = 0.0;
  private double totalScanRate = 0.0;
  private long totalEntries = 0L;
  private int totalTabletCount = 0;
  private long totalHoldTime = 0;
  private long totalLookups = 0;
  private int totalTables = 0;
  private final AtomicBoolean monitorInitialized = new AtomicBoolean(false);

  private EventCounter lookupRateTracker = new EventCounter();
  private EventCounter indexCacheHitTracker = new EventCounter();
  private EventCounter indexCacheRequestTracker = new EventCounter();
  private EventCounter dataCacheHitTracker = new EventCounter();
  private EventCounter dataCacheRequestTracker = new EventCounter();

  private final AtomicBoolean fetching = new AtomicBoolean(false);
  private ManagerMonitorInfo mmi;
  private GCStatus gcStatus;
  private Optional<HostAndPort> coordinatorHost = Optional.empty();
  private Timer coordinatorCheck = null;
  private CompactionCoordinatorService.Client coordinatorClient;
  private final String coordinatorMissingMsg =
      "Error getting the compaction coordinator. Check that it is running. It is not "
          + "started automatically with other cluster processes so must be started by running "
          + "'accumulo compaction-coordinator'.";

  private EmbeddedWebServer server;
  private int livePort = 0;

  private ServiceLock monitorLock;

  private static class EventCounter {

    Map<String,Pair<Long,Long>> prevSamples = new HashMap<>();
    Map<String,Pair<Long,Long>> samples = new HashMap<>();
    Set<String> serversUpdated = new HashSet<>();

    synchronized void startingUpdates() {
      serversUpdated.clear();
    }

    synchronized void updateTabletServer(String name, long sampleTime, long numEvents) {
      Pair<Long,Long> newSample = new Pair<>(sampleTime, numEvents);
      Pair<Long,Long> lastSample = samples.get(name);

      if (lastSample == null || !lastSample.equals(newSample)) {
        samples.put(name, newSample);
        if (lastSample != null) {
          prevSamples.put(name, lastSample);
        }
      }
      serversUpdated.add(name);
    }

    synchronized void finishedUpdating() {
      // remove any tablet servers not updated
      samples.keySet().retainAll(serversUpdated);
      prevSamples.keySet().retainAll(serversUpdated);
    }

    synchronized double calculateRate() {
      double totalRate = 0;

      for (Entry<String,Pair<Long,Long>> entry : prevSamples.entrySet()) {
        Pair<Long,Long> prevSample = entry.getValue();
        Pair<Long,Long> sample = samples.get(entry.getKey());

        totalRate += (sample.getSecond() - prevSample.getSecond())
            / ((sample.getFirst() - prevSample.getFirst()) / (double) 1000);
      }

      return totalRate;
    }

  }

  public void fetchData() {
    ServerContext context = getContext();
    double totalIngestRate = 0.;
    double totalQueryRate = 0.;
    double totalScanRate = 0.;
    long totalEntries = 0;
    int totalTabletCount = 0;
    long totalHoldTime = 0;
    long totalLookups = 0;
    boolean retry = true;

    // only recalc every so often
    long currentTime = System.currentTimeMillis();
    if (currentTime - lastRecalc.get() < REFRESH_TIME * 1000) {
      return;
    }

    // try to begin fetching; return if unsuccessful (because another thread is already fetching)
    if (!fetching.compareAndSet(false, true)) {
      return;
    }
    // DO NOT ADD CODE HERE that could throw an exception before we enter the try block
    // Otherwise, we'll never release the lock by unsetting 'fetching' in the the finally block
    try {
      while (retry) {
        ManagerClientService.Client client = null;
        try {
          client = ThriftClientTypes.MANAGER.getConnection(context);
          if (client != null) {
            mmi = client.getManagerStats(TraceUtil.traceInfo(), context.rpcCreds());
            retry = false;
          } else {
            mmi = null;
            log.error("Unable to get info from Manager");
          }
          gcStatus = fetchGcStatus();
        } catch (Exception e) {
          mmi = null;
          log.info("Error fetching stats: ", e);
        } finally {
          if (client != null) {
            ThriftUtil.close(client, context);
          }
        }
        if (mmi == null) {
          sleepUninterruptibly(1, TimeUnit.SECONDS);
        }
      }
      if (mmi != null) {

        lookupRateTracker.startingUpdates();
        indexCacheHitTracker.startingUpdates();
        indexCacheRequestTracker.startingUpdates();
        dataCacheHitTracker.startingUpdates();
        dataCacheRequestTracker.startingUpdates();

        for (TabletServerStatus server : mmi.tServerInfo) {
          TableInfo summary = TableInfoUtil.summarizeTableStats(server);
          totalIngestRate += summary.ingestRate;
          totalQueryRate += summary.queryRate;
          totalScanRate += summary.scanRate;
          totalEntries += summary.recs;
          totalHoldTime += server.holdTime;
          totalLookups += server.lookups;
          lookupRateTracker.updateTabletServer(server.name, server.lastContact, server.lookups);
          indexCacheHitTracker.updateTabletServer(server.name, server.lastContact,
              server.indexCacheHits);
          indexCacheRequestTracker.updateTabletServer(server.name, server.lastContact,
              server.indexCacheRequest);
          dataCacheHitTracker.updateTabletServer(server.name, server.lastContact,
              server.dataCacheHits);
          dataCacheRequestTracker.updateTabletServer(server.name, server.lastContact,
              server.dataCacheRequest);
        }

        lookupRateTracker.finishedUpdating();
        indexCacheHitTracker.finishedUpdating();
        indexCacheRequestTracker.finishedUpdating();
        dataCacheHitTracker.finishedUpdating();
        dataCacheRequestTracker.finishedUpdating();

        int totalTables = 0;
        for (TableInfo tInfo : mmi.tableMap.values()) {
          totalTabletCount += tInfo.tablets;
          totalTables++;
        }
        this.totalIngestRate = totalIngestRate;
        this.totalTables = totalTables;
        this.totalQueryRate = totalQueryRate;
        this.totalScanRate = totalScanRate;
        this.totalEntries = totalEntries;
        this.totalTabletCount = totalTabletCount;
        this.totalHoldTime = totalHoldTime;
        this.totalLookups = totalLookups;

      }

      // check for compaction coordinator host and only notify its discovery
      if (coordinatorCheck == null || coordinatorCheck.hasElapsed(expirationTimeMinutes, MINUTES)) {
        Optional<HostAndPort> previousHost = coordinatorHost;
        coordinatorHost = ExternalCompactionUtil.findCompactionCoordinator(context);
        coordinatorCheck = Timer.startNew();
        if (previousHost.isEmpty() && coordinatorHost.isPresent()) {
          log.info("External Compaction Coordinator found at {}", coordinatorHost.orElseThrow());
        }
      }

    } finally {
      if (coordinatorClient != null) {
        ThriftUtil.returnClient(coordinatorClient, context);
        coordinatorClient = null;
      }
      lastRecalc.set(currentTime);
      // stop fetching; log an error if this thread wasn't already fetching
      if (!fetching.compareAndSet(true, false)) {
        throw new AssertionError("Not supposed to happen; somebody broke this code");
      }
    }
  }

  private GCStatus fetchGcStatus() {
    ServerContext context = getContext();
    GCStatus result = null;
    HostAndPort address = null;
    try {
      // Read the gc location from its lock
      ZooReaderWriter zk = context.getZooSession().asReaderWriter();
      var path = ServiceLock.path(context.getZooKeeperRoot() + Constants.ZGC_LOCK);
      List<String> locks = ServiceLock.validateAndSort(path, zk.getChildren(path.toString()));
      if (locks != null && !locks.isEmpty()) {
        address = ServiceLockData.parse(zk.getData(path + "/" + locks.get(0)))
            .map(sld -> sld.getAddress(ThriftService.GC)).orElse(null);
        if (address == null) {
          log.warn("Unable to contact the garbage collector (no address)");
          return null;
        }
        GCMonitorService.Client client =
            ThriftUtil.getClient(ThriftClientTypes.GC, address, context);
        try {
          result = client.getStatus(TraceUtil.traceInfo(), context.rpcCreds());
        } finally {
          ThriftUtil.returnClient(client, context);
        }
      }
    } catch (Exception ex) {
      log.warn("Unable to contact the garbage collector at " + address, ex);
    }
    return result;
  }

  @Override
  public void run() {
    ServerContext context = getContext();
    int[] ports = getConfiguration().getPort(Property.MONITOR_PORT);
    for (int port : ports) {
      try {
        log.debug("Trying monitor on port {}", port);
        server = new EmbeddedWebServer(this, port);
        server.addServlet(getDefaultServlet(), "/resources/*");
        server.addServlet(getRestServlet(), "/rest/*");
        server.addServlet(getViewServlet(), "/*");
        server.start();
        livePort = port;
        break;
      } catch (Exception ex) {
        log.error("Unable to start embedded web server", ex);
      }
    }
    if (!server.isRunning()) {
      throw new RuntimeException(
          "Unable to start embedded web server on ports: " + Arrays.toString(ports));
    } else {
      log.debug("Monitor started on port {}", livePort);
    }

    String advertiseHost = getHostname();
    if (advertiseHost.equals("0.0.0.0")) {
      try {
        advertiseHost = InetAddress.getLocalHost().getHostName();
      } catch (UnknownHostException e) {
        log.error("Unable to get hostname", e);
      }
    }
    HostAndPort monitorHostAndPort = HostAndPort.fromParts(advertiseHost, livePort);
    log.debug("Using {} to advertise monitor location in ZooKeeper", monitorHostAndPort);

    try {
      getMonitorLock(monitorHostAndPort);
    } catch (Exception e) {
      log.error("Failed to get Monitor ZooKeeper lock");
      throw new RuntimeException(e);
    }

    MetricsInfo metricsInfo = getContext().getMetricsInfo();
    metricsInfo.addMetricsProducers(this);
    metricsInfo.init(MetricsInfo.serviceTags(getContext().getInstanceName(), getApplicationName(),
        monitorHostAndPort, ""));

    try {
      URL url = new URL(server.isSecure() ? "https" : "http", advertiseHost, server.getPort(), "/");
      final String path = context.getZooKeeperRoot() + Constants.ZMONITOR_HTTP_ADDR;
      final ZooReaderWriter zoo = context.getZooSession().asReaderWriter();
      // Delete before we try to re-create in case the previous session hasn't yet expired
      zoo.delete(path);
      zoo.putEphemeralData(path, url.toString().getBytes(UTF_8));
      log.info("Set monitor address in zookeeper to {}", url);
    } catch (Exception ex) {
      log.error("Unable to advertise monitor HTTP address in zookeeper", ex);
    }

    // need to regularly fetch data so plot data is updated
    Threads.createThread("Data fetcher", () -> {
      while (true) {
        try {
          fetchData();
        } catch (Exception e) {
          log.warn("{}", e.getMessage(), e);
        }
        sleepUninterruptibly(333, TimeUnit.MILLISECONDS);
      }
    }).start();

    monitorInitialized.set(true);

    while (!isShutdownRequested()) {
      if (Thread.currentThread().isInterrupted()) {
        LOG.info("Server process thread has been interrupted, shutting down");
        break;
      }
      try {
        Thread.sleep(1000);
      } catch (InterruptedException e) {
        LOG.info("Interrupt Exception received, shutting down");
        gracefulShutdown(context.rpcCreds());
      }
    }

    server.stop();
    log.info("stop requested. exiting ... ");
  }

  private ServletHolder getDefaultServlet() {
    return new ServletHolder(new DefaultServlet() {
      private static final long serialVersionUID = 1L;

      @Override
      public Resource getResource(String pathInContext) {
        return Resource.newClassPathResource("/org/apache/accumulo/monitor" + pathInContext);
      }
    });
  }

  public static class MonitorFactory extends AbstractBinder implements Factory<Monitor> {

    private final Monitor monitor;

    public MonitorFactory(Monitor monitor) {
      this.monitor = monitor;
    }

    @Override
    public Monitor provide() {
      return monitor;
    }

    @Override
    public void dispose(Monitor instance) {}

    @Override
    protected void configure() {
      bindFactory(this).to(Monitor.class).in(Singleton.class);
    }
  }

  private ServletHolder getViewServlet() {
    final ResourceConfig rc = new ResourceConfig().packages("org.apache.accumulo.monitor.view")
        .register(new MonitorFactory(this))
        .register(new LoggingFeature(java.util.logging.Logger.getLogger(this.getClass().getName())))
        .register(FreemarkerMvcFeature.class)
        .property(MvcFeature.TEMPLATE_BASE_PATH, "/org/apache/accumulo/monitor/templates");
    return new ServletHolder(new ServletContainer(rc));
  }

  private ServletHolder getRestServlet() {
    final ResourceConfig rc = new ResourceConfig().packages("org.apache.accumulo.monitor.rest")
        .register(new MonitorFactory(this))
        .register(new LoggingFeature(java.util.logging.Logger.getLogger(this.getClass().getName())))
        .register(JacksonFeature.class);
    return new ServletHolder(new ServletContainer(rc));
  }

  public static class ScanStats {
    public final long scanCount;
    public final Long oldestScan;
    public final long fetched;

    ScanStats(List<ActiveScan> active) {
      this.scanCount = active.size();
      long oldest = -1;
      for (ActiveScan scan : active) {
        oldest = Math.max(oldest, scan.age);
      }
      this.oldestScan = oldest < 0 ? null : oldest;
      // use clock time for date friendly display
      this.fetched = System.currentTimeMillis();
    }
  }

  public static class CompactionStats {
    public final long count;
    public final Long oldest;
    public final long fetched;

    CompactionStats(List<ActiveCompaction> active) {
      this.count = active.size();
      long oldest = -1;
      for (ActiveCompaction a : active) {
        oldest = Math.max(oldest, a.age);
      }
      this.oldest = oldest < 0 ? null : oldest;
      // use clock time for date friendly display
      this.fetched = System.currentTimeMillis();
    }
  }

  private final long expirationTimeMinutes = 1;

  // Use Suppliers.memoizeWithExpiration() to cache the results of expensive fetch operations. This
  // avoids unnecessary repeated fetches within the expiration period and ensures that multiple
  // requests around the same time use the same cached data.
  private final Supplier<Map<HostAndPort,ScanStats>> tserverScansSupplier =
      Suppliers.memoizeWithExpiration(this::fetchTServerScans, expirationTimeMinutes, MINUTES);

  private final Supplier<Map<HostAndPort,ScanStats>> sserverScansSupplier =
      Suppliers.memoizeWithExpiration(this::fetchSServerScans, expirationTimeMinutes, MINUTES);

  private final Supplier<Map<HostAndPort,CompactionStats>> compactionsSupplier =
      Suppliers.memoizeWithExpiration(this::fetchCompactions, expirationTimeMinutes, MINUTES);

  private final Supplier<ExternalCompactionInfo> compactorInfoSupplier =
      Suppliers.memoizeWithExpiration(this::fetchCompactorsInfo, expirationTimeMinutes, MINUTES);

  private final Supplier<ExternalCompactionsSnapshot> externalCompactionsSupplier =
      Suppliers.memoizeWithExpiration(this::computeExternalCompactionsSnapshot,
          expirationTimeMinutes, MINUTES);

  /**
   * @return active tablet server scans. Values are cached and refresh after
   *         {@link #expirationTimeMinutes}.
   */
  public Map<HostAndPort,ScanStats> getScans() {
    return tserverScansSupplier.get();
  }

  /**
   * @return active scan server scans. Values are cached and refresh after
   *         {@link #expirationTimeMinutes}.
   */
  public Map<HostAndPort,ScanStats> getScanServerScans() {
    return sserverScansSupplier.get();
  }

  /**
   * @return active compactions. Values are cached and refresh after {@link #expirationTimeMinutes}.
   */
  public Map<HostAndPort,CompactionStats> getCompactions() {
    return compactionsSupplier.get();
  }

  /**
   * @return external compaction information. Values are cached and refresh after
   *         {@link #expirationTimeMinutes}.
   */
  public ExternalCompactionInfo getCompactorsInfo() {
    if (coordinatorHost.isEmpty()) {
      throw new IllegalStateException("Tried fetching from compaction coordinator that's missing");
    }
    return compactorInfoSupplier.get();
  }

  /**
   * @return running compactions. Values are cached and refresh after
   *         {@link #expirationTimeMinutes}.
   */
  public RunningCompactions getRunningCompactions() {
    return externalCompactionsSupplier.get().runningCompactions;
  }

  /**
   * @return running compactor details. Values are cached and refresh after
   *         {@link #expirationTimeMinutes}.
   */
  public RunningCompactorDetails getRunningCompactorDetails(ExternalCompactionId ecid) {
    TExternalCompaction extCompaction =
        externalCompactionsSupplier.get().ecRunningMap.get(ecid.canonical());
    if (extCompaction == null) {
      return null;
    }
    return new RunningCompactorDetails(extCompaction);
  }

  private CompactionCoordinatorService.Client getCoordinator(HostAndPort address) {
    if (coordinatorClient == null) {
      try {
        coordinatorClient =
            ThriftUtil.getClient(ThriftClientTypes.COORDINATOR, address, getContext());
      } catch (Exception e) {
        log.error("Unable to get Compaction coordinator at {}", address);
        throw new IllegalStateException(coordinatorMissingMsg, e);
      }
    }
    return coordinatorClient;
  }

  private Map<HostAndPort,ScanStats> fetchScans(Collection<String> servers) {
    ServerContext context = getContext();
    Map<HostAndPort,ScanStats> scans = new HashMap<>();
    for (String server : servers) {
      final HostAndPort parsedServer = HostAndPort.fromString(server);
      TabletScanClientService.Client client = null;
      try {
        client = ThriftUtil.getClient(ThriftClientTypes.TABLET_SCAN, parsedServer, context);
        List<ActiveScan> activeScans = client.getActiveScans(null, context.rpcCreds());
        scans.put(parsedServer, new ScanStats(activeScans));
      } catch (Exception ex) {
        log.error("Failed to get active scans from {}", server, ex);
      } finally {
        ThriftUtil.returnClient(client, context);
      }
    }
    return Collections.unmodifiableMap(scans);
  }

  private Map<HostAndPort,ScanStats> fetchTServerScans() {
    return fetchScans(getContext().instanceOperations().getTabletServers());
  }

  private Map<HostAndPort,ScanStats> fetchSServerScans() {
    return fetchScans(getContext().instanceOperations().getScanServers());
  }

  private Map<HostAndPort,CompactionStats> fetchCompactions() {
    ServerContext context = getContext();
    Map<HostAndPort,CompactionStats> allCompactions = new HashMap<>();
    for (String server : context.instanceOperations().getTabletServers()) {
      final HostAndPort parsedServer = HostAndPort.fromString(server);
      Client tserver = null;
      try {
        tserver = ThriftUtil.getClient(ThriftClientTypes.TABLET_SERVER, parsedServer, context);
        var compacts = tserver.getActiveCompactions(null, context.rpcCreds());
        allCompactions.put(parsedServer, new CompactionStats(compacts));
      } catch (Exception ex) {
        log.debug("Failed to get active compactions from {}", server, ex);
      } finally {
        ThriftUtil.returnClient(tserver, context);
      }
    }
    return Collections.unmodifiableMap(allCompactions);
  }

  private ExternalCompactionInfo fetchCompactorsInfo() {
    ServerContext context = getContext();
    Map<String,Set<HostAndPort>> compactors = ExternalCompactionUtil.getCompactorAddrs(context);
    log.debug("Found compactors: {}", compactors);
    ExternalCompactionInfo ecInfo = new ExternalCompactionInfo();
    ecInfo.setFetchedTimeMillis(System.currentTimeMillis());
    ecInfo.setCompactors(compactors);
    ecInfo.setCoordinatorHost(coordinatorHost);
    return ecInfo;
  }

  private static class ExternalCompactionsSnapshot {
    public final RunningCompactions runningCompactions;
    public final Map<String,TExternalCompaction> ecRunningMap;

    private ExternalCompactionsSnapshot(Optional<Map<String,TExternalCompaction>> ecRunningMapOpt) {
      this.ecRunningMap =
          ecRunningMapOpt.map(Collections::unmodifiableMap).orElse(Collections.emptyMap());
      this.runningCompactions = new RunningCompactions(this.ecRunningMap);
    }
  }

  private ExternalCompactionsSnapshot computeExternalCompactionsSnapshot() {
    if (coordinatorHost.isEmpty()) {
      throw new IllegalStateException(coordinatorMissingMsg);
    }
    var ccHost = coordinatorHost.orElseThrow();
    log.info("User initiated fetch of running External Compactions from " + ccHost);
    var client = getCoordinator(ccHost);
    TExternalCompactionList running;
    try {
      running = client.getRunningCompactions(TraceUtil.traceInfo(), getContext().rpcCreds());
    } catch (Exception e) {
      throw new IllegalStateException("Unable to get running compactions from " + ccHost, e);
    }

    return new ExternalCompactionsSnapshot(Optional.ofNullable(running.getCompactions()));
  }

  /**
   * Get the monitor lock in ZooKeeper
   */
  private void getMonitorLock(HostAndPort monitorLocation)
      throws KeeperException, InterruptedException {
    ServerContext context = getContext();
    final String zRoot = context.getZooKeeperRoot();
    final String monitorPath = zRoot + Constants.ZMONITOR;
    final var monitorLockPath = ServiceLock.path(zRoot + Constants.ZMONITOR_LOCK);

    // Ensure that everything is kosher with ZK as this has changed.
    ZooReaderWriter zoo = context.getZooSession().asReaderWriter();
    if (zoo.exists(monitorPath)) {
      byte[] data = zoo.getData(monitorPath);
      // If the node isn't empty, it's from a previous install (has hostname:port for HTTP server)
      if (data.length != 0) {
        // Recursively delete from that parent node
        zoo.recursiveDelete(monitorPath, NodeMissingPolicy.SKIP);

        // And then make the nodes that we expect for the incoming ephemeral nodes
        zoo.putPersistentData(monitorPath, new byte[0], NodeExistsPolicy.FAIL);
        zoo.putPersistentData(monitorLockPath.toString(), new byte[0], NodeExistsPolicy.FAIL);
      } else if (!zoo.exists(monitorLockPath.toString())) {
        // monitor node in ZK exists and is empty as we expect
        // but the monitor/lock node does not
        zoo.putPersistentData(monitorLockPath.toString(), new byte[0], NodeExistsPolicy.FAIL);
      }
    } else {
      // 1.5.0 and earlier
      zoo.putPersistentData(zRoot + Constants.ZMONITOR, new byte[0], NodeExistsPolicy.FAIL);
      if (!zoo.exists(monitorLockPath.toString())) {
        // Somehow the monitor node exists but not monitor/lock
        zoo.putPersistentData(monitorLockPath.toString(), new byte[0], NodeExistsPolicy.FAIL);
      }
    }

    // Get a ZooLock for the monitor
    UUID zooLockUUID = UUID.randomUUID();
<<<<<<< HEAD
    monitorLock = new ServiceLock(context.getZooSession(), monitorLockPath, zooLockUUID);

    while (true) {
      HAServiceLockWatcher monitorLockWatcher = new HAServiceLockWatcher("monitor");
      monitorLock.lock(monitorLockWatcher, new ServiceLockData(zooLockUUID,
          monitorLocation.getHost() + ":" + monitorLocation.getPort(), ThriftService.NONE));
=======
    monitorLock = new ServiceLock(zoo.getZooKeeper(), monitorLockPath, zooLockUUID);
    HAServiceLockWatcher monitorLockWatcher =
        new HAServiceLockWatcher("monitor", () -> isShutdownRequested());

    while (true) {
      monitorLock.lock(monitorLockWatcher, new byte[0]);
>>>>>>> f8fb8729

      monitorLockWatcher.waitForChange();

      if (monitorLockWatcher.isLockAcquired()) {
        break;
      }

      if (!monitorLockWatcher.isFailedToAcquireLock()) {
        throw new IllegalStateException("monitor lock in unknown state");
      }

      monitorLock.tryToCancelAsyncLockOrUnlock();

      sleepUninterruptibly(
          context.getConfiguration().getTimeInMillis(Property.MONITOR_LOCK_CHECK_INTERVAL),
          TimeUnit.MILLISECONDS);
    }

    log.info("Got Monitor lock.");
  }

  public ManagerMonitorInfo getMmi() {
    return mmi;
  }

  public int getTotalTables() {
    return totalTables;
  }

  public int getTotalTabletCount() {
    return totalTabletCount;
  }

  public long getTotalEntries() {
    return totalEntries;
  }

  public double getTotalIngestRate() {
    return totalIngestRate;
  }

  public double getTotalQueryRate() {
    return totalQueryRate;
  }

  public double getTotalScanRate() {
    return totalScanRate;
  }

  public long getTotalHoldTime() {
    return totalHoldTime;
  }

  public GCStatus getGcStatus() {
    return gcStatus;
  }

  public long getTotalLookups() {
    return totalLookups;
  }

  public long getStartTime() {
    return START_TIME;
  }

  public double getLookupRate() {
    return lookupRateTracker.calculateRate();
  }

  @Override
  public boolean isActiveService() {
    return monitorInitialized.get();
  }

  public Optional<HostAndPort> getCoordinatorHost() {
    return coordinatorHost;
  }

  public int getLivePort() {
    return livePort;
  }

  @Override
  public ServiceLock getLock() {
    return monitorLock;
  }
}<|MERGE_RESOLUTION|>--- conflicted
+++ resolved
@@ -736,21 +736,13 @@
 
     // Get a ZooLock for the monitor
     UUID zooLockUUID = UUID.randomUUID();
-<<<<<<< HEAD
     monitorLock = new ServiceLock(context.getZooSession(), monitorLockPath, zooLockUUID);
+    HAServiceLockWatcher monitorLockWatcher =
+        new HAServiceLockWatcher("monitor", () -> isShutdownRequested());
 
     while (true) {
-      HAServiceLockWatcher monitorLockWatcher = new HAServiceLockWatcher("monitor");
       monitorLock.lock(monitorLockWatcher, new ServiceLockData(zooLockUUID,
           monitorLocation.getHost() + ":" + monitorLocation.getPort(), ThriftService.NONE));
-=======
-    monitorLock = new ServiceLock(zoo.getZooKeeper(), monitorLockPath, zooLockUUID);
-    HAServiceLockWatcher monitorLockWatcher =
-        new HAServiceLockWatcher("monitor", () -> isShutdownRequested());
-
-    while (true) {
-      monitorLock.lock(monitorLockWatcher, new byte[0]);
->>>>>>> f8fb8729
 
       monitorLockWatcher.waitForChange();
 
