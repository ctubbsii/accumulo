--- conflicted
+++ resolved
@@ -480,11 +480,7 @@
 
     verify(replClient, ars);
 
-<<<<<<< HEAD
-    Assert.assertEquals(new ReplicationStats(0L, 0L, 0L), stats);
-=======
-    assertEquals(new ReplicationStats(0l, 0l, 0l), stats);
->>>>>>> 851c2d13
+    assertEquals(new ReplicationStats(0L, 0L, 0L), stats);
   }
 
   @Test
@@ -514,11 +510,7 @@
 
     verify(replClient, ars);
 
-<<<<<<< HEAD
-    Assert.assertEquals(new ReplicationStats(0L, 0L, 5L), stats);
-=======
-    assertEquals(new ReplicationStats(0l, 0l, 5l), stats);
->>>>>>> 851c2d13
+    assertEquals(new ReplicationStats(0L, 0L, 5L), stats);
   }
 
   @Test
