<?xml version="1.0" encoding="UTF-8"?>
<!--
  Licensed to the Apache Software Foundation (ASF) under one or more
  contributor license agreements.  See the NOTICE file distributed with
  this work for additional information regarding copyright ownership.
  The ASF licenses this file to You under the Apache License, Version 2.0
  (the "License"); you may not use this file except in compliance with
  the License.  You may obtain a copy of the License at

      http://www.apache.org/licenses/LICENSE-2.0

  Unless required by applicable law or agreed to in writing, software
  distributed under the License is distributed on an "AS IS" BASIS,
  WITHOUT WARRANTIES OR CONDITIONS OF ANY KIND, either express or implied.
  See the License for the specific language governing permissions and
  limitations under the License.
-->
<project xmlns="http://maven.apache.org/POM/4.0.0" xmlns:xsi="http://www.w3.org/2001/XMLSchema-instance" xsi:schemaLocation="http://maven.apache.org/POM/4.0.0 http://maven.apache.org/maven-v4_0_0.xsd">
  <modelVersion>4.0.0</modelVersion>
  <parent>
    <groupId>org.apache.accumulo</groupId>
    <artifactId>accumulo-project</artifactId>
    <version>2.0.0-SNAPSHOT</version>
    <relativePath>../../pom.xml</relativePath>
  </parent>
  <artifactId>accumulo-master</artifactId>
  <name>Apache Accumulo Master Server</name>
  <description>The master server for Apache Accumulo for load balacing and other system-wide operations.</description>
  <dependencies>
    <dependency>
      <groupId>com.beust</groupId>
      <artifactId>jcommander</artifactId>
    </dependency>
    <dependency>
      <groupId>com.google.auto.service</groupId>
      <artifactId>auto-service</artifactId>
      <optional>true</optional>
    </dependency>
    <dependency>
      <groupId>com.google.guava</groupId>
      <artifactId>guava</artifactId>
    </dependency>
    <dependency>
      <groupId>com.google.protobuf</groupId>
      <artifactId>protobuf-java</artifactId>
    </dependency>
    <dependency>
      <groupId>commons-codec</groupId>
      <artifactId>commons-codec</artifactId>
    </dependency>
    <dependency>
      <groupId>org.apache.accumulo</groupId>
      <artifactId>accumulo-core</artifactId>
    </dependency>
    <dependency>
      <groupId>org.apache.accumulo</groupId>
      <artifactId>accumulo-fate</artifactId>
    </dependency>
    <dependency>
      <groupId>org.apache.accumulo</groupId>
      <artifactId>accumulo-server-base</artifactId>
    </dependency>
    <dependency>
<<<<<<< HEAD
      <groupId>org.apache.accumulo</groupId>
      <artifactId>accumulo-start</artifactId>
    </dependency>
    <dependency>
      <groupId>org.apache.hadoop</groupId>
      <artifactId>hadoop-client</artifactId>
    </dependency>
    <dependency>
=======
>>>>>>> fc754025
      <groupId>org.apache.htrace</groupId>
      <artifactId>htrace-core</artifactId>
    </dependency>
    <dependency>
      <groupId>org.apache.thrift</groupId>
      <artifactId>libthrift</artifactId>
    </dependency>
    <dependency>
      <groupId>org.apache.zookeeper</groupId>
      <artifactId>zookeeper</artifactId>
    </dependency>
    <dependency>
      <groupId>org.slf4j</groupId>
      <artifactId>slf4j-api</artifactId>
    </dependency>
    <dependency>
      <groupId>junit</groupId>
      <artifactId>junit</artifactId>
      <scope>test</scope>
    </dependency>
    <dependency>
      <groupId>org.easymock</groupId>
      <artifactId>easymock</artifactId>
      <scope>test</scope>
    </dependency>
    <dependency>
      <groupId>org.slf4j</groupId>
      <artifactId>slf4j-log4j12</artifactId>
      <scope>test</scope>
    </dependency>
  </dependencies>
  <profiles>
    <profile>
      <id>hadoop-default</id>
      <activation>
        <property>
          <name>!hadoop.profile</name>
        </property>
      </activation>
      <properties>
        <hadoop.profile>2</hadoop.profile>
      </properties>
      <dependencies>
        <dependency>
          <groupId>org.apache.hadoop</groupId>
          <artifactId>hadoop-client</artifactId>
        </dependency>
      </dependencies>
    </profile>
    <profile>
      <id>hadoop2</id>
      <activation>
        <property>
          <name>hadoop.profile</name>
          <value>2</value>
        </property>
      </activation>
      <dependencies>
        <dependency>
          <groupId>org.apache.hadoop</groupId>
          <artifactId>hadoop-client</artifactId>
        </dependency>
      </dependencies>
    </profile>
    <profile>
      <id>hadoop3</id>
      <activation>
        <property>
          <name>hadoop.profile</name>
          <value>3</value>
        </property>
      </activation>
      <dependencies>
        <dependency>
          <groupId>org.apache.hadoop</groupId>
          <artifactId>hadoop-client-api</artifactId>
        </dependency>
        <dependency>
          <groupId>org.apache.hadoop</groupId>
          <artifactId>hadoop-client-runtime</artifactId>
          <scope>runtime</scope>
        </dependency>
      </dependencies>
    </profile>
  </profiles>
</project><|MERGE_RESOLUTION|>--- conflicted
+++ resolved
@@ -61,17 +61,10 @@
       <artifactId>accumulo-server-base</artifactId>
     </dependency>
     <dependency>
-<<<<<<< HEAD
       <groupId>org.apache.accumulo</groupId>
       <artifactId>accumulo-start</artifactId>
     </dependency>
     <dependency>
-      <groupId>org.apache.hadoop</groupId>
-      <artifactId>hadoop-client</artifactId>
-    </dependency>
-    <dependency>
-=======
->>>>>>> fc754025
       <groupId>org.apache.htrace</groupId>
       <artifactId>htrace-core</artifactId>
     </dependency>
