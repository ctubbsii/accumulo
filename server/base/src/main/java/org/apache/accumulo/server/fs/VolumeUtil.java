/*
 * Licensed to the Apache Software Foundation (ASF) under one
 * or more contributor license agreements.  See the NOTICE file
 * distributed with this work for additional information
 * regarding copyright ownership.  The ASF licenses this file
 * to you under the Apache License, Version 2.0 (the
 * "License"); you may not use this file except in compliance
 * with the License.  You may obtain a copy of the License at
 *
 *   https://www.apache.org/licenses/LICENSE-2.0
 *
 * Unless required by applicable law or agreed to in writing,
 * software distributed under the License is distributed on an
 * "AS IS" BASIS, WITHOUT WARRANTIES OR CONDITIONS OF ANY
 * KIND, either express or implied.  See the License for the
 * specific language governing permissions and limitations
 * under the License.
 */
package org.apache.accumulo.server.fs;

import java.util.ArrayList;
import java.util.HashMap;
import java.util.List;
import java.util.Map;
import java.util.Map.Entry;
import java.util.Objects;
import java.util.SortedMap;
import java.util.TreeMap;
import java.util.function.BiConsumer;
import java.util.function.Consumer;

import org.apache.accumulo.core.metadata.ReferencedTabletFile;
import org.apache.accumulo.core.metadata.StoredTabletFile;
import org.apache.accumulo.core.metadata.schema.DataFileValue;
import org.apache.accumulo.core.metadata.schema.TabletMetadata;
import org.apache.accumulo.core.tabletserver.log.LogEntry;
import org.apache.accumulo.core.util.Pair;
import org.apache.accumulo.server.fs.VolumeManager.FileType;
import org.apache.commons.lang3.mutable.MutableBoolean;
import org.apache.hadoop.fs.Path;
import org.slf4j.Logger;
import org.slf4j.LoggerFactory;

/**
 * Utility methods for managing absolute URIs contained in Accumulo metadata.
 */
public class VolumeUtil {

  private static final Logger log = LoggerFactory.getLogger(VolumeUtil.class);

  public static String removeTrailingSlash(String path) {
    while (path.endsWith("/")) {
      path = path.substring(0, path.length() - 1);
    }
    return path;
  }

  public static Path removeTrailingSlash(Path path) {
    String pathStr = Objects.requireNonNull(path).toString();
    if (pathStr.endsWith("/")) {
      return new Path(removeTrailingSlash(pathStr));
    }
    return path;
  }

  public static Path switchVolume(Path path, FileType ft, List<Pair<Path,Path>> replacements) {
    if (replacements.isEmpty()) {
      log.trace("Not switching volume because there are no replacements");
      return null;
    }

    // removing slash because new Path("hdfs://nn1").equals(new Path("hdfs://nn1/")) evaluates to
    // false
    Path volume = removeTrailingSlash(ft.getVolume(Objects.requireNonNull(path)));

    for (Pair<Path,Path> pair : replacements) {
      Path key = removeTrailingSlash(pair.getFirst());

      if (key.equals(volume)) {
        Path replacement =
            new Path(pair.getSecond(), Objects.requireNonNull(ft.removeVolume(path)));
        log.trace("Replacing {} with {}", path, replacement);
        return replacement;
      }
    }

    log.trace("Could not find replacement for {} at {}", ft, path);

    return null;
  }

  protected static LogEntry switchVolumes(LogEntry le, List<Pair<Path,Path>> replacements) {
    Path switchedPath = switchVolume(new Path(le.getLogReference()), FileType.WAL, replacements);
    String switchedString;
    int numSwitched = 0;
    if (switchedPath != null) {
      switchedString = switchedPath.toString();
      numSwitched++;
    } else {
      switchedString = le.getLogReference();
    }

    if (numSwitched == 0) {
      log.trace("Did not switch {}", le);
      return null;
    }

    LogEntry newLogEntry = new LogEntry(switchedString);

    log.trace("Switched {} to {}", le, newLogEntry);

    return newLogEntry;
  }

  public static class TabletFiles {
    public String dirName;
    public List<LogEntry> logEntries;
    public SortedMap<StoredTabletFile,DataFileValue> datafiles;

    public TabletFiles() {
      logEntries = new ArrayList<>();
      datafiles = new TreeMap<>();
    }

    public TabletFiles(String dirName, List<LogEntry> logEntries,
        SortedMap<StoredTabletFile,DataFileValue> datafiles) {
      this.dirName = dirName;
      this.logEntries = logEntries;
      this.datafiles = datafiles;
    }
  }

  public static boolean needsVolumeReplacement(final List<Pair<Path,Path>> replacements,
      final TabletMetadata tm) {
    if (replacements.isEmpty()) {
      return false;
    }

    MutableBoolean needsReplacement = new MutableBoolean(false);

    Consumer<LogEntry> consumer = le -> needsReplacement.setTrue();

    volumeReplacementEvaluation(replacements, tm, consumer, consumer,
        f -> needsReplacement.setTrue(), (f, dfv) -> needsReplacement.setTrue());

    return needsReplacement.booleanValue();
  }

  public static class VolumeReplacements {
    public final TabletMetadata tabletMeta;
    public final List<LogEntry> logsToRemove = new ArrayList<>();
    public final List<LogEntry> logsToAdd = new ArrayList<>();
    public final List<StoredTabletFile> filesToRemove = new ArrayList<>();
    public final Map<ReferencedTabletFile,DataFileValue> filesToAdd = new HashMap<>();

    public VolumeReplacements(TabletMetadata tabletMeta) {
      this.tabletMeta = tabletMeta;
    }
  }

  public static VolumeReplacements
      computeVolumeReplacements(final List<Pair<Path,Path>> replacements, final TabletMetadata tm) {
    var vr = new VolumeReplacements(tm);
    volumeReplacementEvaluation(replacements, tm, vr.logsToRemove::add, vr.logsToAdd::add,
        vr.filesToRemove::add, vr.filesToAdd::put);
    return vr;
  }

  public static void volumeReplacementEvaluation(final List<Pair<Path,Path>> replacements,
      final TabletMetadata tm, final Consumer<LogEntry> logsToRemove,
      final Consumer<LogEntry> logsToAdd, final Consumer<StoredTabletFile> filesToRemove,
      final BiConsumer<ReferencedTabletFile,DataFileValue> filesToAdd) {
    if (replacements.isEmpty() || (tm.getFilesMap().isEmpty() && tm.getLogs().isEmpty())) {
      return;
    }

    log.trace("Using volume replacements: {}", replacements);
    for (LogEntry logEntry : tm.getLogs()) {
      log.trace("Evaluating walog {} for replacement.", logEntry);
      LogEntry switchedLogEntry = switchVolumes(logEntry, replacements);
      if (switchedLogEntry != null) {
<<<<<<< HEAD
        logsToRemove.accept(logEntry);
        logsToAdd.accept(switchedLogEntry);
        log.trace("Replacing volume {} : {} -> {}", tm.getExtent(), logEntry.getFilePath(),
            switchedLogEntry.getFilePath());
=======
        logsToRemove.add(logEntry);
        logsToAdd.add(switchedLogEntry);
        ret.logEntries.add(switchedLogEntry);
        log.debug("Replacing volume {} : {} -> {}", extent, logEntry.getLogReference(),
            switchedLogEntry.getLogReference());
      } else {
        ret.logEntries.add(logEntry);
>>>>>>> 1aa81d81
      }
    }

    for (Entry<StoredTabletFile,DataFileValue> entry : tm.getFilesMap().entrySet()) {
      log.trace("Evaluating file {} for replacement.", entry.getKey().getPath());
      String metaPath = entry.getKey().getMetadata();
      Path switchedPath = switchVolume(entry.getKey().getPath(), FileType.TABLE, replacements);
      if (switchedPath != null) {
        filesToRemove.accept(entry.getKey());
        ReferencedTabletFile switchedFile =
            new ReferencedTabletFile(switchedPath, entry.getKey().getRange());
        filesToAdd.accept(switchedFile, entry.getValue());
        log.trace("Replacing volume {} : {} -> {}", tm.getExtent(), metaPath, switchedPath);
      }
    }
  }
}<|MERGE_RESOLUTION|>--- conflicted
+++ resolved
@@ -179,20 +179,10 @@
       log.trace("Evaluating walog {} for replacement.", logEntry);
       LogEntry switchedLogEntry = switchVolumes(logEntry, replacements);
       if (switchedLogEntry != null) {
-<<<<<<< HEAD
         logsToRemove.accept(logEntry);
         logsToAdd.accept(switchedLogEntry);
-        log.trace("Replacing volume {} : {} -> {}", tm.getExtent(), logEntry.getFilePath(),
-            switchedLogEntry.getFilePath());
-=======
-        logsToRemove.add(logEntry);
-        logsToAdd.add(switchedLogEntry);
-        ret.logEntries.add(switchedLogEntry);
-        log.debug("Replacing volume {} : {} -> {}", extent, logEntry.getLogReference(),
+        log.trace("Replacing volume {} : {} -> {}", tm.getExtent(), logEntry.getLogReference(),
             switchedLogEntry.getLogReference());
-      } else {
-        ret.logEntries.add(logEntry);
->>>>>>> 1aa81d81
       }
     }
 
