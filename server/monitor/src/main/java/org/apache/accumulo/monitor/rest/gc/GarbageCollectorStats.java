/*
 * Licensed to the Apache Software Foundation (ASF) under one
 * or more contributor license agreements.  See the NOTICE file
 * distributed with this work for additional information
 * regarding copyright ownership.  The ASF licenses this file
 * to you under the Apache License, Version 2.0 (the
 * "License"); you may not use this file except in compliance
 * with the License.  You may obtain a copy of the License at
 *
 *   https://www.apache.org/licenses/LICENSE-2.0
 *
 * Unless required by applicable law or agreed to in writing,
 * software distributed under the License is distributed on an
 * "AS IS" BASIS, WITHOUT WARRANTIES OR CONDITIONS OF ANY
 * KIND, either express or implied.  See the License for the
 * specific language governing permissions and limitations
 * under the License.
 */
package org.apache.accumulo.monitor.rest.gc;

import org.apache.accumulo.core.gc.thrift.GcCycleStats;
import org.slf4j.Logger;
import org.slf4j.LoggerFactory;

/**
 * Metrics about one type of garbage collection
 *
 * @since 2.1.0
 */
public class GarbageCollectorStats {
  private static final Logger log = LoggerFactory.getLogger(GarbageCollectorStats.class);

  // Variable names become JSON key
  public final String type;
  public final long started;
  public final long finished;
  public final long candidates;
  public final long inUse;
  public final long deleted;
  public final long errors;
  public final long duration;

  /**
   * Creates a new garbage collector cycle
   *
   * @param thriftStats used to find cycle information
   */
  public GarbageCollectorStats(String type, GcCycleStats thriftStats) {
    log.info("Creating {} stats using thriftStats = {}", type, thriftStats);
    this.type = type;
<<<<<<< HEAD
    this.finished = thriftStats.getFinished();
    this.candidates = thriftStats.getCandidates();
    this.inUse = thriftStats.getInUse();
    this.deleted = thriftStats.getDeleted();
    this.errors = thriftStats.getErrors();
    this.duration = this.finished - thriftStats.getStarted();
=======
    this.started = thriftStats.started;
    this.finished = thriftStats.finished;
    this.candidates = thriftStats.candidates;
    this.inUse = thriftStats.inUse;
    this.deleted = thriftStats.deleted;
    this.errors = thriftStats.errors;
    this.duration = thriftStats.finished - thriftStats.started;
>>>>>>> 35f9d06b
  }
}<|MERGE_RESOLUTION|>--- conflicted
+++ resolved
@@ -48,21 +48,12 @@
   public GarbageCollectorStats(String type, GcCycleStats thriftStats) {
     log.info("Creating {} stats using thriftStats = {}", type, thriftStats);
     this.type = type;
-<<<<<<< HEAD
+    this.started = thriftStats.getStarted();
     this.finished = thriftStats.getFinished();
     this.candidates = thriftStats.getCandidates();
     this.inUse = thriftStats.getInUse();
     this.deleted = thriftStats.getDeleted();
     this.errors = thriftStats.getErrors();
-    this.duration = this.finished - thriftStats.getStarted();
-=======
-    this.started = thriftStats.started;
-    this.finished = thriftStats.finished;
-    this.candidates = thriftStats.candidates;
-    this.inUse = thriftStats.inUse;
-    this.deleted = thriftStats.deleted;
-    this.errors = thriftStats.errors;
-    this.duration = thriftStats.finished - thriftStats.started;
->>>>>>> 35f9d06b
+    this.duration = thriftStats.getFinished() - thriftStats.getStarted();
   }
 }