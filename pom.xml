<?xml version="1.0" encoding="UTF-8"?>
<!--

    Licensed to the Apache Software Foundation (ASF) under one
    or more contributor license agreements.  See the NOTICE file
    distributed with this work for additional information
    regarding copyright ownership.  The ASF licenses this file
    to you under the Apache License, Version 2.0 (the
    "License"); you may not use this file except in compliance
    with the License.  You may obtain a copy of the License at

      https://www.apache.org/licenses/LICENSE-2.0

    Unless required by applicable law or agreed to in writing,
    software distributed under the License is distributed on an
    "AS IS" BASIS, WITHOUT WARRANTIES OR CONDITIONS OF ANY
    KIND, either express or implied.  See the License for the
    specific language governing permissions and limitations
    under the License.

-->
<project xmlns="http://maven.apache.org/POM/4.0.0" xmlns:xsi="http://www.w3.org/2001/XMLSchema-instance" xsi:schemaLocation="http://maven.apache.org/POM/4.0.0 https://maven.apache.org/xsd/maven-4.0.0.xsd">
  <modelVersion>4.0.0</modelVersion>
  <parent>
    <groupId>org.apache</groupId>
    <artifactId>apache</artifactId>
    <version>31</version>
  </parent>
  <groupId>org.apache.accumulo</groupId>
  <artifactId>accumulo-project</artifactId>
  <version>3.1.0-SNAPSHOT</version>
  <packaging>pom</packaging>
  <name>Apache Accumulo Project</name>
  <description>Apache Accumulo is a sorted, distributed key/value store based
    on Google's BigTable design. It is built on top of Apache Hadoop,
    Zookeeper, and Thrift. It features a few novel improvements on the BigTable
    design in the form of cell-level access labels and a server-side
    programming mechanism that can modify key/value pairs at various points in
    the data management process.</description>
  <url>https://accumulo.apache.org</url>
  <!-- this is the year of inception at ASF -->
  <inceptionYear>2011</inceptionYear>
  <organization>
    <name>The Apache Software Foundation</name>
    <url>https://www.apache.org</url>
  </organization>
  <licenses>
    <license>
      <name>Apache-2.0</name>
      <url>https://www.apache.org/licenses/LICENSE-2.0</url>
    </license>
  </licenses>
  <mailingLists>
    <mailingList>
      <name>User</name>
      <subscribe>user-subscribe@accumulo.apache.org</subscribe>
      <unsubscribe>user-unsubscribe@accumulo.apache.org</unsubscribe>
      <post>user@accumulo.apache.org</post>
      <archive>https://lists.apache.org/list.html?user@accumulo.apache.org</archive>
    </mailingList>
    <mailingList>
      <name>Dev</name>
      <subscribe>dev-subscribe@accumulo.apache.org</subscribe>
      <unsubscribe>dev-unsubscribe@accumulo.apache.org</unsubscribe>
      <post>dev@accumulo.apache.org</post>
      <archive>https://lists.apache.org/list.html?dev@accumulo.apache.org</archive>
    </mailingList>
    <mailingList>
      <name>Commits</name>
      <subscribe>commits-subscribe@accumulo.apache.org</subscribe>
      <unsubscribe>commits-unsubscribe@accumulo.apache.org</unsubscribe>
      <archive>https://lists.apache.org/list.html?commits@accumulo.apache.org</archive>
    </mailingList>
    <mailingList>
      <name>Notifications</name>
      <subscribe>notifications-subscribe@accumulo.apache.org</subscribe>
      <unsubscribe>notifications-unsubscribe@accumulo.apache.org</unsubscribe>
      <archive>https://lists.apache.org/list.html?notifications@accumulo.apache.org</archive>
    </mailingList>
  </mailingLists>
  <modules>
    <module>assemble</module>
    <module>core</module>
    <module>hadoop-mapreduce</module>
    <module>iterator-test-harness</module>
    <module>minicluster</module>
    <module>server/base</module>
    <module>server/compactor</module>
    <module>server/compaction-coordinator</module>
    <module>server/gc</module>
    <module>server/manager</module>
    <module>server/monitor</module>
    <module>server/native</module>
    <module>server/tserver</module>
    <module>shell</module>
    <module>start</module>
    <module>test</module>
  </modules>
  <scm>
    <connection>scm:git:https://gitbox.apache.org/repos/asf/accumulo.git</connection>
    <developerConnection>scm:git:https://gitbox.apache.org/repos/asf/accumulo.git</developerConnection>
    <tag>HEAD</tag>
    <url>https://gitbox.apache.org/repos/asf?p=accumulo.git</url>
  </scm>
  <issueManagement>
    <system>GitHub Issues</system>
    <url>https://github.com/apache/accumulo/issues</url>
  </issueManagement>
  <ciManagement>
    <system>GitHub Actions</system>
    <url>https://github.com/apache/accumulo/actions</url>
  </ciManagement>
  <properties>
    <!-- used for filtering the java source with the current version -->
    <accumulo.release.version>${project.version}</accumulo.release.version>
    <!-- avoid error shutting down built-in ForkJoinPool.commonPool() during exec:java tasks -->
    <exec.cleanupDaemonThreads>false</exec.cleanupDaemonThreads>
    <extraTestArgs>--add-opens java.base/java.lang=ALL-UNNAMED --add-opens java.base/java.util=ALL-UNNAMED --add-opens java.base/java.io=ALL-UNNAMED --add-opens java.base/java.net=ALL-UNNAMED --add-opens java.management/java.lang.management=ALL-UNNAMED --add-opens java.management/sun.management=ALL-UNNAMED --add-opens java.base/java.security=ALL-UNNAMED --add-opens java.base/java.lang.reflect=ALL-UNNAMED --add-opens java.base/java.util.concurrent=ALL-UNNAMED --add-opens java.base/java.util.concurrent.atomic=ALL-UNNAMED --add-opens java.base/java.time=ALL-UNNAMED</extraTestArgs>
    <failsafe.excludedGroups />
    <failsafe.failIfNoSpecifiedTests>false</failsafe.failIfNoSpecifiedTests>
    <failsafe.forkCount>1</failsafe.forkCount>
    <failsafe.groups />
    <failsafe.reuseForks>false</failsafe.reuseForks>
    <!-- prevent introduction of new compiler warnings -->
    <maven.compiler.failOnWarning>true</maven.compiler.failOnWarning>
    <maven.compiler.release>11</maven.compiler.release>
    <maven.compiler.source>11</maven.compiler.source>
    <maven.compiler.target>11</maven.compiler.target>
    <maven.javadoc.failOnWarnings>true</maven.javadoc.failOnWarnings>
    <maven.site.deploy.skip>true</maven.site.deploy.skip>
    <maven.site.skip>true</maven.site.skip>
    <!-- surefire/failsafe plugin option -->
    <maven.test.redirectTestOutputToFile>true</maven.test.redirectTestOutputToFile>
    <!-- versions-maven-plugin ignore patterns for snapshots, alpha, beta, milestones, and release candidates -->
    <maven.version.ignore>.+-SNAPSHOT,(?i).*(alpha|beta)[0-9.-]*,(?i).*[.-](m|rc)[0-9]+</maven.version.ignore>
    <minimalJavaBuildVersion>17</minimalJavaBuildVersion>
    <!-- timestamp for reproducible outputs, updated on release by the release plugin -->
    <project.build.outputTimestamp>2024-07-29T06:03:16Z</project.build.outputTimestamp>
    <rat.consoleOutput>true</rat.consoleOutput>
    <sourceReleaseAssemblyDescriptor>source-release-tar</sourceReleaseAssemblyDescriptor>
    <surefire.excludedGroups />
    <surefire.failIfNoSpecifiedTests>false</surefire.failIfNoSpecifiedTests>
    <surefire.forkCount>1C</surefire.forkCount>
    <surefire.groups />
    <surefire.reuseForks>true</surefire.reuseForks>
    <unitTestMemSize>-Xmx1G</unitTestMemSize>
    <!-- dependency and plugin versions managed with properties -->
    <version.accumulo-access>1.0.0-SNAPSHOT</version.accumulo-access>
    <version.auto-service>1.1.1</version.auto-service>
    <version.bouncycastle>1.78.1</version.bouncycastle>
    <version.curator>5.5.0</version.curator>
    <version.errorprone>2.24.1</version.errorprone>
<<<<<<< HEAD
    <version.hadoop>3.4.0</version.hadoop>
=======
    <version.hadoop>3.3.6</version.hadoop>
    <version.log4j>2.24.0</version.log4j>
>>>>>>> 93e44ec2
    <version.opentelemetry>1.34.1</version.opentelemetry>
    <version.powermock>2.0.9</version.powermock>
    <version.slf4j>2.0.12</version.slf4j>
    <version.thrift>0.17.0</version.thrift>
    <version.zookeeper>3.9.2</version.zookeeper>
  </properties>
  <dependencyManagement>
    <dependencies>
      <dependency>
        <groupId>com.fasterxml.jackson</groupId>
        <artifactId>jackson-bom</artifactId>
        <version>2.16.1</version>
        <type>pom</type>
        <scope>import</scope>
      </dependency>
      <dependency>
        <groupId>io.micrometer</groupId>
        <artifactId>micrometer-bom</artifactId>
        <version>1.12.2</version>
        <type>pom</type>
        <scope>import</scope>
      </dependency>
      <dependency>
        <!-- for dependency convergence between Micrometer and ZooKeeper -->
        <groupId>io.netty</groupId>
        <artifactId>netty-bom</artifactId>
        <version>4.1.104.Final</version>
        <type>pom</type>
        <scope>import</scope>
      </dependency>
      <dependency>
        <groupId>io.opentelemetry</groupId>
        <artifactId>opentelemetry-bom</artifactId>
        <version>${version.opentelemetry}</version>
        <type>pom</type>
        <scope>import</scope>
      </dependency>
      <dependency>
        <groupId>jakarta.platform</groupId>
        <artifactId>jakarta.jakartaee-bom</artifactId>
        <version>9.1.0</version>
        <type>pom</type>
        <scope>import</scope>
      </dependency>
      <dependency>
        <groupId>org.apache.logging.log4j</groupId>
        <artifactId>log4j-bom</artifactId>
        <version>${version.log4j}</version>
        <type>pom</type>
        <scope>import</scope>
      </dependency>
      <dependency>
        <groupId>org.eclipse.jetty</groupId>
        <artifactId>jetty-bom</artifactId>
        <version>11.0.19</version>
        <type>pom</type>
        <scope>import</scope>
      </dependency>
      <dependency>
        <groupId>org.glassfish.hk2</groupId>
        <artifactId>hk2-bom</artifactId>
        <version>3.0.5</version>
        <type>pom</type>
        <scope>import</scope>
      </dependency>
      <dependency>
        <groupId>org.glassfish.jaxb</groupId>
        <artifactId>jaxb-bom</artifactId>
        <version>4.0.4</version>
        <type>pom</type>
        <scope>import</scope>
      </dependency>
      <dependency>
        <groupId>org.glassfish.jersey</groupId>
        <artifactId>jersey-bom</artifactId>
        <!-- 3.1.0 would require jakarta.ws.rs-api 3.1.0, jakartaee 9 uses 3.0.0 -->
        <version>3.0.9</version>
        <type>pom</type>
        <scope>import</scope>
      </dependency>
      <dependency>
        <groupId>org.junit</groupId>
        <artifactId>junit-bom</artifactId>
        <version>5.10.1</version>
        <type>pom</type>
        <scope>import</scope>
      </dependency>
      <dependency>
        <groupId>com.beust</groupId>
        <artifactId>jcommander</artifactId>
        <version>1.82</version>
      </dependency>
      <dependency>
        <groupId>com.fasterxml</groupId>
        <artifactId>classmate</artifactId>
        <version>1.6.0</version>
      </dependency>
      <dependency>
        <groupId>com.github.ben-manes.caffeine</groupId>
        <artifactId>caffeine</artifactId>
        <version>3.1.8</version>
      </dependency>
      <dependency>
        <groupId>com.github.spotbugs</groupId>
        <artifactId>spotbugs-annotations</artifactId>
        <version>4.8.3</version>
      </dependency>
      <dependency>
        <groupId>com.google.auto.service</groupId>
        <artifactId>auto-service</artifactId>
        <version>${version.auto-service}</version>
      </dependency>
      <dependency>
        <groupId>com.google.code.findbugs</groupId>
        <artifactId>jsr305</artifactId>
        <version>3.0.2</version>
      </dependency>
      <dependency>
        <groupId>com.google.code.gson</groupId>
        <artifactId>gson</artifactId>
        <version>2.10.1</version>
      </dependency>
      <dependency>
        <!-- converge transitive dependency version between guava and caffeine -->
        <groupId>com.google.errorprone</groupId>
        <artifactId>error_prone_annotations</artifactId>
        <version>${version.errorprone}</version>
      </dependency>
      <dependency>
        <!-- this is a runtime dependency of guava, no longer included with guava as of 27.1 -->
        <groupId>com.google.guava</groupId>
        <artifactId>failureaccess</artifactId>
        <version>1.0.2</version>
      </dependency>
      <dependency>
        <groupId>com.google.guava</groupId>
        <artifactId>guava</artifactId>
        <version>33.0.0-jre</version>
      </dependency>
      <dependency>
        <groupId>com.lmax</groupId>
        <artifactId>disruptor</artifactId>
        <!-- log4j doesn't support 4 yet; see https://github.com/apache/logging-log4j2/issues/1829 -->
        <version>3.4.4</version>
      </dependency>
      <dependency>
        <groupId>commons-cli</groupId>
        <artifactId>commons-cli</artifactId>
        <version>1.6.0</version>
      </dependency>
      <dependency>
        <groupId>commons-codec</groupId>
        <artifactId>commons-codec</artifactId>
        <version>1.16.0</version>
      </dependency>
      <dependency>
        <groupId>commons-io</groupId>
        <artifactId>commons-io</artifactId>
        <version>2.15.1</version>
      </dependency>
      <dependency>
        <groupId>commons-logging</groupId>
        <artifactId>commons-logging</artifactId>
        <version>1.3.3</version>
      </dependency>
      <dependency>
        <groupId>org.apache.accumulo</groupId>
        <artifactId>accumulo-access</artifactId>
        <version>${version.accumulo-access}</version>
      </dependency>
      <dependency>
        <groupId>org.apache.accumulo</groupId>
        <artifactId>accumulo-compaction-coordinator</artifactId>
        <version>${project.version}</version>
      </dependency>
      <dependency>
        <groupId>org.apache.accumulo</groupId>
        <artifactId>accumulo-compactor</artifactId>
        <version>${project.version}</version>
      </dependency>
      <dependency>
        <groupId>org.apache.accumulo</groupId>
        <artifactId>accumulo-core</artifactId>
        <version>${project.version}</version>
      </dependency>
      <dependency>
        <groupId>org.apache.accumulo</groupId>
        <artifactId>accumulo-gc</artifactId>
        <version>${project.version}</version>
      </dependency>
      <dependency>
        <groupId>org.apache.accumulo</groupId>
        <artifactId>accumulo-hadoop-mapreduce</artifactId>
        <version>${project.version}</version>
      </dependency>
      <dependency>
        <groupId>org.apache.accumulo</groupId>
        <artifactId>accumulo-iterator-test-harness</artifactId>
        <version>${project.version}</version>
      </dependency>
      <dependency>
        <groupId>org.apache.accumulo</groupId>
        <artifactId>accumulo-manager</artifactId>
        <version>${project.version}</version>
      </dependency>
      <dependency>
        <groupId>org.apache.accumulo</groupId>
        <artifactId>accumulo-minicluster</artifactId>
        <version>${project.version}</version>
      </dependency>
      <dependency>
        <groupId>org.apache.accumulo</groupId>
        <artifactId>accumulo-monitor</artifactId>
        <version>${project.version}</version>
      </dependency>
      <dependency>
        <groupId>org.apache.accumulo</groupId>
        <artifactId>accumulo-native</artifactId>
        <version>${project.version}</version>
        <type>tar.gz</type>
      </dependency>
      <dependency>
        <groupId>org.apache.accumulo</groupId>
        <artifactId>accumulo-server-base</artifactId>
        <version>${project.version}</version>
      </dependency>
      <dependency>
        <groupId>org.apache.accumulo</groupId>
        <artifactId>accumulo-shell</artifactId>
        <version>${project.version}</version>
      </dependency>
      <dependency>
        <groupId>org.apache.accumulo</groupId>
        <artifactId>accumulo-start</artifactId>
        <version>${project.version}</version>
      </dependency>
      <dependency>
        <groupId>org.apache.accumulo</groupId>
        <artifactId>accumulo-test</artifactId>
        <version>${project.version}</version>
      </dependency>
      <dependency>
        <groupId>org.apache.accumulo</groupId>
        <artifactId>accumulo-tracer</artifactId>
        <version>${project.version}</version>
      </dependency>
      <dependency>
        <groupId>org.apache.accumulo</groupId>
        <artifactId>accumulo-tserver</artifactId>
        <version>${project.version}</version>
      </dependency>
      <dependency>
        <groupId>org.apache.commons</groupId>
        <artifactId>commons-collections4</artifactId>
        <version>4.4</version>
      </dependency>
      <dependency>
        <groupId>org.apache.commons</groupId>
        <artifactId>commons-configuration2</artifactId>
        <version>2.10.1</version>
      </dependency>
      <dependency>
        <groupId>org.apache.commons</groupId>
        <artifactId>commons-jci-core</artifactId>
        <version>1.1</version>
      </dependency>
      <dependency>
        <groupId>org.apache.commons</groupId>
        <artifactId>commons-jci-fam</artifactId>
        <version>1.1</version>
      </dependency>
      <dependency>
        <groupId>org.apache.commons</groupId>
        <artifactId>commons-lang3</artifactId>
        <version>3.14.0</version>
      </dependency>
      <dependency>
        <groupId>org.apache.commons</groupId>
        <artifactId>commons-math3</artifactId>
        <version>3.6.1</version>
      </dependency>
      <dependency>
        <groupId>org.apache.commons</groupId>
        <artifactId>commons-text</artifactId>
        <version>1.11.0</version>
      </dependency>
      <dependency>
        <groupId>org.apache.curator</groupId>
        <artifactId>curator-framework</artifactId>
        <version>${version.curator}</version>
      </dependency>
      <dependency>
        <groupId>org.apache.curator</groupId>
        <artifactId>curator-test</artifactId>
        <version>${version.curator}</version>
      </dependency>
      <dependency>
        <groupId>org.apache.datasketches</groupId>
        <artifactId>datasketches-java</artifactId>
        <version>4.1.0</version>
      </dependency>
      <dependency>
        <groupId>org.apache.hadoop</groupId>
        <artifactId>hadoop-client</artifactId>
        <version>${version.hadoop}</version>
        <exclusions>
          <exclusion>
            <groupId>xerces</groupId>
            <artifactId>xercesImpl</artifactId>
          </exclusion>
        </exclusions>
      </dependency>
      <dependency>
        <groupId>org.apache.hadoop</groupId>
        <artifactId>hadoop-client-api</artifactId>
        <version>${version.hadoop}</version>
      </dependency>
      <dependency>
        <groupId>org.apache.hadoop</groupId>
        <artifactId>hadoop-client-minicluster</artifactId>
        <version>${version.hadoop}</version>
      </dependency>
      <dependency>
        <groupId>org.apache.hadoop</groupId>
        <artifactId>hadoop-client-runtime</artifactId>
        <version>${version.hadoop}</version>
      </dependency>
      <dependency>
        <groupId>org.apache.hadoop</groupId>
        <artifactId>hadoop-distcp</artifactId>
        <version>${version.hadoop}</version>
      </dependency>
      <dependency>
        <groupId>org.apache.hadoop</groupId>
        <artifactId>hadoop-minicluster</artifactId>
        <version>${version.hadoop}</version>
        <exclusions>
          <exclusion>
            <groupId>xerces</groupId>
            <artifactId>xercesImpl</artifactId>
          </exclusion>
        </exclusions>
      </dependency>
      <dependency>
        <groupId>org.apache.hadoop</groupId>
        <artifactId>hadoop-minikdc</artifactId>
        <version>${version.hadoop}</version>
        <exclusions>
          <exclusion>
            <groupId>org.slf4j</groupId>
            <artifactId>*</artifactId>
          </exclusion>
        </exclusions>
      </dependency>
      <dependency>
        <groupId>org.apache.hadoop</groupId>
        <artifactId>hadoop-tools</artifactId>
        <version>${version.hadoop}</version>
      </dependency>
      <dependency>
        <groupId>org.apache.thrift</groupId>
        <artifactId>libthrift</artifactId>
        <version>${version.thrift}</version>
      </dependency>
      <dependency>
        <groupId>org.apache.zookeeper</groupId>
        <artifactId>zookeeper</artifactId>
        <version>${version.zookeeper}</version>
        <exclusions>
          <exclusion>
            <groupId>ch.qos.logback</groupId>
            <artifactId>logback-classic</artifactId>
          </exclusion>
          <exclusion>
            <groupId>ch.qos.logback</groupId>
            <artifactId>logback-core</artifactId>
          </exclusion>
        </exclusions>
      </dependency>
      <dependency>
        <groupId>org.apache.zookeeper</groupId>
        <artifactId>zookeeper-jute</artifactId>
        <version>${version.zookeeper}</version>
      </dependency>
      <dependency>
        <groupId>org.bouncycastle</groupId>
        <artifactId>bcpkix-jdk18on</artifactId>
        <version>${version.bouncycastle}</version>
      </dependency>
      <dependency>
        <groupId>org.bouncycastle</groupId>
        <artifactId>bcprov-jdk18on</artifactId>
        <version>${version.bouncycastle}</version>
      </dependency>
      <dependency>
        <groupId>org.checkerframework</groupId>
        <artifactId>checker-qual</artifactId>
        <version>3.42.0</version>
      </dependency>
      <dependency>
        <groupId>org.easymock</groupId>
        <artifactId>easymock</artifactId>
        <version>5.2.0</version>
      </dependency>
      <dependency>
        <groupId>org.freemarker</groupId>
        <artifactId>freemarker</artifactId>
        <version>2.3.32</version>
      </dependency>
      <dependency>
        <groupId>org.glassfish</groupId>
        <artifactId>jakarta.el</artifactId>
        <version>4.0.2</version>
      </dependency>
      <dependency>
        <groupId>org.hdrhistogram</groupId>
        <artifactId>HdrHistogram</artifactId>
        <version>2.1.12</version>
      </dependency>
      <dependency>
        <groupId>org.hibernate.validator</groupId>
        <artifactId>hibernate-validator</artifactId>
        <version>8.0.1.Final</version>
      </dependency>
      <dependency>
        <groupId>org.javassist</groupId>
        <artifactId>javassist</artifactId>
        <version>3.30.1-GA</version>
      </dependency>
      <dependency>
        <groupId>org.jboss.logging</groupId>
        <artifactId>jboss-logging</artifactId>
        <version>3.5.3.Final</version>
      </dependency>
      <dependency>
        <!-- force convergence of transitive dependency of hibernate-validator -->
        <groupId>org.jboss.logging</groupId>
        <artifactId>jboss-logging-annotations</artifactId>
        <version>2.2.1.Final</version>
      </dependency>
      <dependency>
        <!-- force convergence of transitive dependency of hibernate-validator -->
        <groupId>org.jboss.logging</groupId>
        <artifactId>jboss-logging-processor</artifactId>
        <version>2.2.1.Final</version>
      </dependency>
      <dependency>
        <groupId>org.jline</groupId>
        <artifactId>jline</artifactId>
        <version>3.25.1</version>
      </dependency>
      <dependency>
        <groupId>org.latencyutils</groupId>
        <artifactId>LatencyUtils</artifactId>
        <version>2.0.3</version>
        <exclusions>
          <exclusion>
            <groupId>org.hdrhistogram</groupId>
            <artifactId>HdrHistogram</artifactId>
          </exclusion>
        </exclusions>
      </dependency>
      <dependency>
        <groupId>org.slf4j</groupId>
        <artifactId>slf4j-api</artifactId>
        <version>${version.slf4j}</version>
      </dependency>
      <dependency>
        <!-- version specified to converge transitive dependency of hadoop and curator -->
        <groupId>org.xerial.snappy</groupId>
        <artifactId>snappy-java</artifactId>
        <version>1.1.10.5</version>
      </dependency>
      <dependency>
        <groupId>org.yaml</groupId>
        <artifactId>snakeyaml</artifactId>
        <version>2.2</version>
      </dependency>
    </dependencies>
  </dependencyManagement>
  <dependencies>
    <dependency>
      <groupId>com.github.spotbugs</groupId>
      <artifactId>spotbugs-annotations</artifactId>
      <optional>true</optional>
    </dependency>
  </dependencies>
  <build>
    <pluginManagement>
      <plugins>
        <!-- check for version updates with 'mvn versions:display-plugin-updates' -->
        <plugin>
          <groupId>org.codehaus.mojo</groupId>
          <artifactId>versions-maven-plugin</artifactId>
          <version>2.16.2</version>
        </plugin>
        <plugin>
          <groupId>com.mycila</groupId>
          <artifactId>license-maven-plugin</artifactId>
          <version>4.3</version>
          <configuration>
            <licenseSets>
              <licenseSet>
                <header>${rootlocation}/src/build/license-header.txt</header>
                <excludes combine.children="append">
                  <exclude>**/DEPENDENCIES</exclude>
                  <exclude>**/LICENSE</exclude>
                  <exclude>**/NOTICE</exclude>
                  <exclude>**/target/**</exclude>
                  <exclude>**/*.rf</exclude>
                </excludes>
              </licenseSet>
            </licenseSets>
            <mapping combine.children="append">
              <!-- general mappings; module-specific mappings appear in their respective pom -->
              <Makefile>SCRIPT_STYLE</Makefile>
              <c>SLASHSTAR_STYLE</c>
              <cc>SLASHSTAR_STYLE</cc>
              <css>SLASHSTAR_STYLE</css>
              <h>SLASHSTAR_STYLE</h>
              <java>SLASHSTAR_STYLE</java>
              <thrift>SLASHSTAR_STYLE</thrift>
            </mapping>
          </configuration>
        </plugin>
        <plugin>
          <groupId>org.gaul</groupId>
          <artifactId>modernizer-maven-plugin</artifactId>
          <version>2.7.0</version>
          <configuration>
            <javaVersion>${maven.compiler.target}</javaVersion>
          </configuration>
        </plugin>
        <plugin>
          <groupId>com.github.spotbugs</groupId>
          <artifactId>spotbugs-maven-plugin</artifactId>
          <version>4.7.3.6</version>
          <configuration>
            <xmlOutput>true</xmlOutput>
            <effort>Max</effort>
            <failOnError>true</failOnError>
            <includeTests>true</includeTests>
            <maxRank>16</maxRank>
            <jvmArgs>-Dcom.overstock.findbugs.ignore=com.google.common.util.concurrent.RateLimiter,com.google.common.hash.Hasher,com.google.common.hash.HashCode,com.google.common.hash.HashFunction,com.google.common.hash.Hashing,com.google.common.cache.Cache,com.google.common.io.CountingOutputStream,com.google.common.io.ByteStreams,com.google.common.cache.LoadingCache,com.google.common.base.Stopwatch,com.google.common.cache.RemovalNotification,com.google.common.util.concurrent.Uninterruptibles,com.google.common.reflect.ClassPath,com.google.common.reflect.ClassPath$ClassInfo,com.google.common.base.Throwables,com.google.common.collect.Iterators</jvmArgs>
            <plugins combine.children="append">
              <plugin>
                <groupId>com.overstock.findbugs</groupId>
                <artifactId>library-detectors</artifactId>
                <version>1.2.0</version>
              </plugin>
            </plugins>
          </configuration>
        </plugin>
        <plugin>
          <groupId>com.github.ekryd.sortpom</groupId>
          <artifactId>sortpom-maven-plugin</artifactId>
          <version>3.3.0</version>
          <configuration>
            <createBackupFile>false</createBackupFile>
            <expandEmptyElements>false</expandEmptyElements>
            <keepBlankLines>false</keepBlankLines>
            <lineSeparator>\n</lineSeparator>
            <nrOfIndentSpace>2</nrOfIndentSpace>
            <predefinedSortOrder>recommended_2008_06</predefinedSortOrder>
            <sortDependencies>scope,groupId,artifactId</sortDependencies>
            <sortProperties>true</sortProperties>
            <spaceBeforeCloseEmptyElement>true</spaceBeforeCloseEmptyElement>
            <verifyFail>Stop</verifyFail>
          </configuration>
        </plugin>
        <plugin>
          <groupId>com.github.koraktor</groupId>
          <artifactId>mavanagaiata</artifactId>
          <version>1.0.1</version>
          <configuration>
            <skipNoGit>true</skipNoGit>
          </configuration>
        </plugin>
        <plugin>
          <groupId>org.apache.maven.plugins</groupId>
          <artifactId>maven-compiler-plugin</artifactId>
          <configuration>
            <showDeprecation>true</showDeprecation>
            <showWarnings>true</showWarnings>
            <compilerArgs>
              <arg>-Xlint:all</arg>
              <arg>-Xlint:-processing</arg>
              <!-- suppress try to ignore unused variable in try-with-resources -->
              <arg>-Xlint:-try</arg>
              <arg>-Xmaxwarns</arg>
              <arg>5</arg>
            </compilerArgs>
            <annotationProcessorPaths combine.children="append">
              <path>
                <groupId>com.google.auto.service</groupId>
                <artifactId>auto-service</artifactId>
                <version>${version.auto-service}</version>
              </path>
              <path>
                <groupId>org.apache.logging.log4j</groupId>
                <artifactId>log4j-core</artifactId>
                <version>${version.log4j}</version>
              </path>
            </annotationProcessorPaths>
          </configuration>
        </plugin>
        <plugin>
          <groupId>org.apache.maven.plugins</groupId>
          <artifactId>maven-jar-plugin</artifactId>
          <configuration>
            <archive>
              <manifestEntries>
                <Automatic-Module-Name>${accumulo.module.name}</Automatic-Module-Name>
                <Implementation-Build>${mvngit.commit.id}</Implementation-Build>
                <Sealed>true</Sealed>
              </manifestEntries>
            </archive>
            <excludes>
              <exclude>**/log4j2-test.properties</exclude>
            </excludes>
          </configuration>
        </plugin>
        <plugin>
          <groupId>org.apache.maven.plugins</groupId>
          <artifactId>maven-javadoc-plugin</artifactId>
          <configuration>
            <quiet>true</quiet>
            <additionalJOption>-J-Xmx512m</additionalJOption>
            <doclint>all,-missing</doclint>
            <legacyMode>true</legacyMode>
          </configuration>
        </plugin>
        <plugin>
          <groupId>org.apache.maven.plugins</groupId>
          <artifactId>maven-release-plugin</artifactId>
          <configuration>
            <arguments>-P !autoformat,verifyformat,thrift -DskipTests</arguments>
            <autoVersionSubmodules>true</autoVersionSubmodules>
            <goals>clean deploy</goals>
            <preparationGoals>clean package</preparationGoals>
            <tagNameFormat>rel/@{project.version}</tagNameFormat>
            <releaseProfiles>apache-release,accumulo-release</releaseProfiles>
            <useReleaseProfile>false</useReleaseProfile>
            <pushChanges>false</pushChanges>
            <localCheckout>true</localCheckout>
          </configuration>
        </plugin>
        <plugin>
          <groupId>org.apache.maven.plugins</groupId>
          <artifactId>maven-surefire-plugin</artifactId>
          <configuration>
            <forkCount>${surefire.forkCount}</forkCount>
            <reuseForks>${surefire.reuseForks}</reuseForks>
            <excludedGroups>${surefire.excludedGroups}</excludedGroups>
            <groups>${surefire.groups}</groups>
            <systemPropertyVariables combine.children="append">
              <java.io.tmpdir>${project.build.directory}</java.io.tmpdir>
            </systemPropertyVariables>
            <argLine>${unitTestMemSize} ${extraTestArgs}</argLine>
          </configuration>
        </plugin>
        <plugin>
          <groupId>org.apache.maven.plugins</groupId>
          <artifactId>maven-failsafe-plugin</artifactId>
          <configuration>
            <forkCount>${failsafe.forkCount}</forkCount>
            <reuseForks>${failsafe.reuseForks}</reuseForks>
            <excludedGroups>${failsafe.excludedGroups}</excludedGroups>
            <groups>${failsafe.groups}</groups>
            <systemPropertyVariables combine.children="append">
              <java.io.tmpdir>${project.build.directory}</java.io.tmpdir>
            </systemPropertyVariables>
            <argLine>${extraTestArgs}</argLine>
            <trimStackTrace>false</trimStackTrace>
          </configuration>
        </plugin>
        <plugin>
          <groupId>org.codehaus.mojo</groupId>
          <artifactId>build-helper-maven-plugin</artifactId>
          <version>3.5.0</version>
        </plugin>
        <plugin>
          <groupId>org.codehaus.mojo</groupId>
          <artifactId>exec-maven-plugin</artifactId>
          <version>3.1.1</version>
        </plugin>
        <plugin>
          <groupId>net.revelc.code</groupId>
          <artifactId>apilyzer-maven-plugin</artifactId>
          <version>1.3.0</version>
        </plugin>
        <plugin>
          <groupId>net.revelc.code.formatter</groupId>
          <artifactId>formatter-maven-plugin</artifactId>
          <version>2.23.0</version>
          <configuration>
            <configFile>${rootlocation}/src/build/eclipse-codestyle.xml</configFile>
            <excludes>
              <exclude>**/thrift/*.java</exclude>
            </excludes>
            <lineEnding>LF</lineEnding>
            <skipCssFormatting>true</skipCssFormatting>
            <skipHtmlFormatting>true</skipHtmlFormatting>
            <skipJsFormatting>true</skipJsFormatting>
            <skipJsonFormatting>true</skipJsonFormatting>
            <skipXmlFormatting>true</skipXmlFormatting>
          </configuration>
        </plugin>
        <plugin>
          <groupId>org.apache.rat</groupId>
          <artifactId>apache-rat-plugin</artifactId>
          <configuration>
            <excludes combine.children="append">
              <exclude>src/main/resources/META-INF/services/*</exclude>
              <exclude>nbproject/**</exclude>
              <exclude>nb-configuration.xml</exclude>
              <exclude>nbactions.xml</exclude>
              <exclude>.vscode/**</exclude>
              <exclude>.factorypath</exclude>
              <exclude>.github/**</exclude>
              <exclude>**/*.rf</exclude>
            </excludes>
          </configuration>
        </plugin>
        <plugin>
          <groupId>net.revelc.code</groupId>
          <artifactId>warbucks-maven-plugin</artifactId>
          <version>1.1.2</version>
        </plugin>
        <plugin>
          <groupId>net.revelc.code</groupId>
          <artifactId>impsort-maven-plugin</artifactId>
          <version>1.9.0</version>
          <configuration>
            <removeUnused>true</removeUnused>
            <groups>java.,javax.,jakarta.,org.,com.</groups>
            <excludes>
              <exclude>**/thrift/*.java</exclude>
            </excludes>
          </configuration>
        </plugin>
      </plugins>
    </pluginManagement>
    <plugins>
      <plugin>
        <groupId>org.apache.maven.plugins</groupId>
        <artifactId>maven-dependency-plugin</artifactId>
        <executions>
          <execution>
            <id>analyze</id>
            <goals>
              <goal>analyze-only</goal>
            </goals>
            <configuration>
              <failOnWarning>true</failOnWarning>
              <ignoredUsedUndeclaredDependencies>
                <!-- auto-service-annotations is transitive via auto-service -->
                <undeclared>com.google.auto.service:auto-service-annotations:jar:*</undeclared>
                <!-- used/undeclared child jars brought in by parents below -->
                <undeclared>org.apache.curator:curator-client:jar:*</undeclared>
                <undeclared>org.apache.hadoop:hadoop-common:jar:*</undeclared>
                <undeclared>org.apache.hadoop:hadoop-hdfs:*:*</undeclared>
                <undeclared>org.apache.hadoop:hadoop-mapreduce-client-core:jar:*</undeclared>
                <undeclared>org.apache.hadoop:hadoop-auth:jar:*</undeclared>
                <undeclared>org.apache.httpcomponents:httpcore:jar:*</undeclared>
                <undeclared>org.powermock:powermock-core:jar:*</undeclared>
                <undeclared>org.powermock:powermock-reflect:jar:*</undeclared>
              </ignoredUsedUndeclaredDependencies>
              <ignoredUnusedDeclaredDependencies>
                <!-- auto-service isn't used in every module -->
                <unused>com.google.auto.service:auto-service:jar:*</unused>
                <!-- unused/declared implementation jars or parent jars that bring in children -->
                <unused>org.apache.hadoop:hadoop-client:jar:*</unused>
                <unused>org.apache.hadoop:hadoop-client-runtime:jar:*</unused>
                <unused>org.apache.hadoop:hadoop-minicluster:jar:*</unused>
                <unused>org.glassfish.jaxb:txw2:jar:*</unused>
                <unused>org.glassfish.jersey.ext:jersey-bean-validation:jar:*</unused>
                <unused>org.glassfish.jersey.inject:jersey-hk2:jar:*</unused>
                <unused>org.glassfish.jersey.test-framework.providers:jersey-test-framework-provider-grizzly2:jar:*</unused>
                <unused>org.powermock:powermock-api-easymock:jar:*</unused>
                <!-- spotbugs annotations may or may not be used in each module -->
                <unused>com.github.spotbugs:spotbugs-annotations:jar:*</unused>
                <!-- ignore unused native; analysis isn't possible with tar.gz dependency -->
                <unused>org.apache.accumulo:accumulo-native:tar.gz:*</unused>
                <!-- ignore runtime log4j dependencies at test scope -->
                <unused>org.apache.logging.log4j:log4j-1.2-api:jar:*</unused>
                <unused>org.apache.logging.log4j:log4j-slf4j2-impl:jar:*</unused>
                <unused>org.apache.logging.log4j:log4j-web:jar:*</unused>
                <!-- ignore log4j dep used for annotations and needed for compile time linting -->
                <unused>biz.aQute.bnd:biz.aQute.bnd.annotation:jar:*</unused>
                <unused>org.junit.jupiter:junit-jupiter-engine:jar:*</unused>
              </ignoredUnusedDeclaredDependencies>
            </configuration>
          </execution>
        </executions>
      </plugin>
      <plugin>
        <groupId>org.codehaus.mojo</groupId>
        <artifactId>build-helper-maven-plugin</artifactId>
        <executions>
          <execution>
            <!-- create property named 'rootlocation' to point to top of multi-module project -->
            <id>create-rootlocation-property</id>
            <goals>
              <goal>rootlocation</goal>
            </goals>
          </execution>
          <execution>
            <id>create-automatic-module-name</id>
            <goals>
              <goal>regex-property</goal>
            </goals>
            <configuration>
              <name>accumulo.module.name</name>
              <regex>-</regex>
              <replacement>.</replacement>
              <value>org-apache-${project.artifactId}</value>
            </configuration>
          </execution>
        </executions>
      </plugin>
      <plugin>
        <groupId>org.apache.maven.plugins</groupId>
        <artifactId>maven-enforcer-plugin</artifactId>
        <executions>
          <execution>
            <id>enforce-accumulo-rules</id>
            <goals>
              <goal>enforce</goal>
            </goals>
            <phase>validate</phase>
            <configuration>
              <rules>
                <reactorModuleConvergence />
                <banDuplicatePomDependencyVersions />
                <dependencyConvergence />
                <bannedDependencies>
                  <excludes>
                    <!-- we redirect logging to log4j2, so we should have those bridges instead -->
                    <!-- commons-logging is allowed because it natively sends to log4j2 or slf4j -->
                    <exclude>ch.qos.logback:*</exclude>
                    <exclude>ch.qos.reload4j:*</exclude>
                    <exclude>log4j:*</exclude>
                    <!-- exclude log4j-slf4j-impl to prefer log4j-slf4j2-impl -->
                    <exclude>org.apache.logging.log4j:log4j-slf4j-impl</exclude>
                    <exclude>org.apache.logging.log4j:log4j-to-slf4j</exclude>
                    <exclude>org.slf4j:*</exclude>
                  </excludes>
                  <includes>
                    <!-- only allow API jar for slf4j, but no other slf4j implementations -->
                    <include>org.slf4j:slf4j-api</include>
                  </includes>
                </bannedDependencies>
              </rules>
            </configuration>
          </execution>
        </executions>
      </plugin>
      <plugin>
        <groupId>org.gaul</groupId>
        <artifactId>modernizer-maven-plugin</artifactId>
        <executions>
          <execution>
            <id>modernizer</id>
            <goals>
              <goal>modernizer</goal>
            </goals>
          </execution>
        </executions>
      </plugin>
      <plugin>
        <groupId>org.apache.maven.plugins</groupId>
        <artifactId>maven-checkstyle-plugin</artifactId>
        <configuration>
          <checkstyleRules>
            <module name="Checker">
              <property name="charset" value="UTF-8" />
              <property name="severity" value="warning" />
              <!-- Checks for whitespace                               -->
              <!-- See https://checkstyle.sourceforge.io/config_whitespace.html -->
              <module name="FileTabCharacter" />
              <module name="TreeWalker">
                <module name="OneTopLevelClass" />
                <module name="RegexpSinglelineJava">
                  <property name="format" value="\s+$" />
                  <property name="message" value="Line has trailing whitespace." />
                </module>
                <module name="RegexpSinglelineJava">
                  <property name="format" value="[@]Deprecated([^)]*forRemoval[^)]*)" />
                  <property name="message" value="forRemoval should not be used." />
                </module>
                <module name="RegexpSinglelineJava">
                  <property name="format" value="[@]see\s+[{][@]link" />
                  <property name="message" value="Javadoc @see does not need @link: pick one or the other." />
                </module>
                <module name="RegexpSinglelineJava">
                  <property name="format" value="jline[.]internal[.]Preconditions" />
                  <property name="message" value="Please use Guava Preconditions not JLine" />
                </module>
                <module name="RegexpSinglelineJava">
                  <property name="format" value="org[.]apache[.]commons[.]math[.]" />
                  <property name="message" value="Use commons-math3 (org.apache.commons.math3.*)" />
                </module>
                <module name="RegexpSinglelineJava">
                  <property name="format" value="import org[.]apache[.]accumulo[.]core[.]util[.]LazySingletons;" />
                  <property name="message" value="Use static imports for LazySingletons for consistency" />
                </module>
                <module name="RegexpSinglelineJava">
                  <property name="format" value="org[.]junit[.]jupiter[.]api[.]Assertions;" />
                  <property name="message" value="Use static imports for Assertions.* methods for consistency" />
                </module>
                <module name="RegexpSinglelineJava">
                  <property name="format" value="org[.]junit[.]jupiter[.]api[.]Assumptions;" />
                  <property name="message" value="Use static imports for Assumptions.* methods for consistency" />
                </module>
                <module name="RegexpSinglelineJava">
                  <property name="format" value="import java[.]nio[.]charset[.]StandardCharsets;" />
                  <property name="message" value="Use static imports for StandardCharsets.* constants for consistency" />
                </module>
                <module name="RegexpSinglelineJava">
                  <!-- double escape quotes because checkstyle passes these through another xml parser -->
                  <property name="format" value="&amp;quot; [+] &amp;quot;" />
                  <property name="message" value="Unnecessary concatenation of string literals" />
                </module>
                <module name="RegexpSinglelineJava">
                  <property name="format" value="com[.]google[.]common[.]cache[.]" />
                  <property name="message" value="Please use Caffeine Cache, not Guava" />
                </module>
                <module name="OuterTypeFilename" />
                <module name="AvoidStarImport" />
                <module name="NoLineWrap" />
                <module name="LeftCurly" />
                <module name="RightCurly">
                  <property name="tokens" value="LITERAL_TRY, LITERAL_CATCH, LITERAL_FINALLY, LITERAL_IF, LITERAL_ELSE, CLASS_DEF, METHOD_DEF, CTOR_DEF, LITERAL_FOR, LITERAL_WHILE, LITERAL_DO, STATIC_INIT, INSTANCE_INIT" />
                </module>
                <module name="SeparatorWrap">
                  <property name="tokens" value="DOT" />
                  <property name="option" value="nl" />
                </module>
                <module name="SeparatorWrap">
                  <property name="tokens" value="COMMA" />
                  <property name="option" value="EOL" />
                </module>
                <module name="PackageName">
                  <property name="format" value="^[a-z]+(\.[a-z][a-zA-Z0-9]*)*$" />
                </module>
                <module name="MethodTypeParameterName">
                  <property name="format" value="(^[A-Z][0-9]?)$|([A-Z][a-zA-Z0-9]*[T]$)" />
                </module>
                <module name="NonEmptyAtclauseDescription" />
                <module name="JavadocMethod">
                  <property name="allowMissingParamTags" value="true" />
                  <property name="allowMissingReturnTag" value="true" />
                  <property name="allowedAnnotations" value="Override,Test,BeforeClass,AfterClass,Before,After,BeforeAll,AfterAll,BeforeEach,AfterEach" />
                </module>
                <module name="MissingOverrideCheck" />
                <!--Require braces for all control statements -->
                <module name="NeedBraces" />
              </module>
            </module>
          </checkstyleRules>
          <violationSeverity>warning</violationSeverity>
          <includeTestSourceDirectory>true</includeTestSourceDirectory>
          <excludes>**/thrift/*.java</excludes>
        </configuration>
        <dependencies>
          <dependency>
            <groupId>com.puppycrawl.tools</groupId>
            <artifactId>checkstyle</artifactId>
            <version>10.12.6</version>
          </dependency>
        </dependencies>
        <executions>
          <execution>
            <id>check-style</id>
            <goals>
              <goal>check</goal>
            </goals>
          </execution>
        </executions>
      </plugin>
      <plugin>
        <groupId>com.github.koraktor</groupId>
        <artifactId>mavanagaiata</artifactId>
        <executions>
          <execution>
            <id>git-commit</id>
            <goals>
              <goal>commit</goal>
            </goals>
            <phase>validate</phase>
          </execution>
        </executions>
      </plugin>
      <plugin>
        <groupId>org.apache.maven.plugins</groupId>
        <artifactId>maven-failsafe-plugin</artifactId>
        <executions>
          <execution>
            <id>run-integration-tests</id>
            <goals>
              <goal>integration-test</goal>
              <goal>verify</goal>
            </goals>
          </execution>
        </executions>
      </plugin>
      <plugin>
        <groupId>com.github.spotbugs</groupId>
        <artifactId>spotbugs-maven-plugin</artifactId>
        <executions>
          <execution>
            <id>run-spotbugs</id>
            <goals>
              <goal>check</goal>
            </goals>
          </execution>
        </executions>
      </plugin>
      <plugin>
        <groupId>org.apache.rat</groupId>
        <artifactId>apache-rat-plugin</artifactId>
        <executions>
          <execution>
            <id>check-licenses</id>
            <goals>
              <goal>check</goal>
            </goals>
            <phase>prepare-package</phase>
          </execution>
        </executions>
      </plugin>
      <plugin>
        <groupId>net.revelc.code</groupId>
        <artifactId>warbucks-maven-plugin</artifactId>
        <executions>
          <execution>
            <id>check-junit-tags-on-its</id>
            <goals>
              <goal>check</goal>
            </goals>
            <configuration>
              <rules>
                <rule>
                  <includeMainClasses>true</includeMainClasses>
                  <includeTestClasses>true</includeTestClasses>
                  <classPattern>.*IT</classPattern>
                  <classAnnotationPattern>org[.]junit[.]jupiter[.]api[.]Tag</classAnnotationPattern>
                </rule>
              </rules>
            </configuration>
          </execution>
        </executions>
      </plugin>
    </plugins>
  </build>
  <profiles>
    <profile>
      <!-- This profile skips all Quality Assurance checks; activate with -PskipQA OR -DskipQA  -->
      <id>skipQA</id>
      <activation>
        <property>
          <name>skipQA</name>
        </property>
      </activation>
      <properties>
        <accumulo.skip>true</accumulo.skip>
        <apilyzer.skip>true</apilyzer.skip>
        <checkstyle.skip>true</checkstyle.skip>
        <formatter.skip>true</formatter.skip>
        <impsort.skip>true</impsort.skip>
        <mdep.analyze.skip>true</mdep.analyze.skip>
        <modernizer.skip>true</modernizer.skip>
        <rat.skip>true</rat.skip>
        <skipITs>true</skipITs>
        <skipTests>true</skipTests>
        <sort.skip>true</sort.skip>
        <spotbugs.skip>true</spotbugs.skip>
        <warbucks.skip>true</warbucks.skip>
      </properties>
    </profile>
    <profile>
      <id>m2e</id>
      <activation>
        <property>
          <name>m2e.version</name>
        </property>
      </activation>
      <build>
        <pluginManagement>
          <plugins>
            <!--This plugin's configuration is used to store Eclipse m2e settings only. It has no influence on the Maven build itself.-->
            <plugin>
              <groupId>org.eclipse.m2e</groupId>
              <artifactId>lifecycle-mapping</artifactId>
              <version>1.0.0</version>
              <configuration>
                <lifecycleMappingMetadata>
                  <pluginExecutions>
                    <pluginExecution>
                      <pluginExecutionFilter>
                        <groupId>org.apache.maven.plugins</groupId>
                        <artifactId>maven-dependency-plugin</artifactId>
                        <versionRange>[0,)</versionRange>
                        <goals>
                          <goal>analyze-only</goal>
                        </goals>
                      </pluginExecutionFilter>
                      <action>
                        <ignore />
                      </action>
                    </pluginExecution>
                    <pluginExecution>
                      <pluginExecutionFilter>
                        <groupId>org.codehaus.mojo</groupId>
                        <artifactId>exec-maven-plugin</artifactId>
                        <versionRange>[0,)</versionRange>
                        <goals>
                          <goal>exec</goal>
                        </goals>
                      </pluginExecutionFilter>
                      <action>
                        <ignore />
                      </action>
                    </pluginExecution>
                    <pluginExecution>
                      <pluginExecutionFilter>
                        <groupId>org.gaul</groupId>
                        <artifactId>modernizer-maven-plugin</artifactId>
                        <versionRange>[0,)</versionRange>
                        <goals>
                          <goal>modernizer</goal>
                        </goals>
                      </pluginExecutionFilter>
                      <action>
                        <ignore />
                      </action>
                    </pluginExecution>
                    <pluginExecution>
                      <pluginExecutionFilter>
                        <groupId>com.github.koraktor</groupId>
                        <artifactId>mavanagaiata</artifactId>
                        <versionRange>[0,)</versionRange>
                        <goals>
                          <goal>commit</goal>
                        </goals>
                      </pluginExecutionFilter>
                      <action>
                        <ignore />
                      </action>
                    </pluginExecution>
                    <pluginExecution>
                      <pluginExecutionFilter>
                        <groupId>com.mycila</groupId>
                        <artifactId>license-maven-plugin</artifactId>
                        <versionRange>[0,)</versionRange>
                        <goals>
                          <goal>check</goal>
                          <goal>format</goal>
                        </goals>
                      </pluginExecutionFilter>
                      <action>
                        <ignore />
                      </action>
                    </pluginExecution>
                  </pluginExecutions>
                </lifecycleMappingMetadata>
              </configuration>
            </plugin>
          </plugins>
        </pluginManagement>
      </build>
    </profile>
    <profile>
      <id>accumulo-release</id>
      <properties>
        <!-- some properties to make the release build a bit faster -->
        <checkstyle.skip>true</checkstyle.skip>
        <skipITs>true</skipITs>
        <skipTests>true</skipTests>
        <spotbugs.skip>true</spotbugs.skip>
      </properties>
    </profile>
    <profile>
      <!-- set proper source assembly name with apache-release and don't attach here -->
      <id>apache-release</id>
      <build>
        <pluginManagement>
          <plugins>
            <plugin>
              <groupId>org.apache.maven.plugins</groupId>
              <artifactId>maven-assembly-plugin</artifactId>
              <inherited>false</inherited>
              <configuration>
                <!-- source assembly gets attached in the assemble module -->
                <attach>false</attach>
                <finalName>accumulo-${project.version}</finalName>
              </configuration>
            </plugin>
          </plugins>
        </pluginManagement>
      </build>
    </profile>
    <profile>
      <!-- off by default, but enable with '-P verifyformat' or '-DverifyFormat' -->
      <id>verifyformat</id>
      <activation>
        <property>
          <name>verifyFormat</name>
        </property>
      </activation>
      <build>
        <plugins>
          <plugin>
            <groupId>com.github.ekryd.sortpom</groupId>
            <artifactId>sortpom-maven-plugin</artifactId>
            <executions>
              <execution>
                <id>verify-sorted-pom</id>
                <goals>
                  <goal>verify</goal>
                </goals>
                <phase>process-resources</phase>
              </execution>
            </executions>
          </plugin>
          <plugin>
            <groupId>com.mycila</groupId>
            <artifactId>license-maven-plugin</artifactId>
            <executions>
              <execution>
                <id>verify-license-headers</id>
                <goals>
                  <goal>check</goal>
                </goals>
                <phase>process-test-resources</phase>
              </execution>
            </executions>
          </plugin>
          <plugin>
            <groupId>net.revelc.code.formatter</groupId>
            <artifactId>formatter-maven-plugin</artifactId>
            <executions>
              <execution>
                <id>verify-formatted-java-source</id>
                <goals>
                  <goal>validate</goal>
                </goals>
              </execution>
            </executions>
          </plugin>
          <plugin>
            <groupId>net.revelc.code</groupId>
            <artifactId>impsort-maven-plugin</artifactId>
            <executions>
              <execution>
                <id>verify-sorted-imports</id>
                <goals>
                  <goal>check</goal>
                </goals>
              </execution>
            </executions>
          </plugin>
        </plugins>
      </build>
    </profile>
    <profile>
      <!-- on by default, but disable with '-P !autoformat' or '-DskipFormat' -->
      <id>autoformat</id>
      <activation>
        <property>
          <name>!skipFormat</name>
        </property>
      </activation>
      <build>
        <plugins>
          <plugin>
            <groupId>com.github.ekryd.sortpom</groupId>
            <artifactId>sortpom-maven-plugin</artifactId>
            <executions>
              <execution>
                <id>sort-pom</id>
                <goals>
                  <goal>sort</goal>
                </goals>
                <phase>process-sources</phase>
              </execution>
            </executions>
          </plugin>
          <plugin>
            <groupId>com.mycila</groupId>
            <artifactId>license-maven-plugin</artifactId>
            <executions>
              <execution>
                <id>license-headers</id>
                <goals>
                  <goal>format</goal>
                </goals>
                <phase>process-test-resources</phase>
              </execution>
            </executions>
          </plugin>
          <plugin>
            <groupId>net.revelc.code.formatter</groupId>
            <artifactId>formatter-maven-plugin</artifactId>
            <executions>
              <execution>
                <id>format-java-source</id>
                <goals>
                  <goal>format</goal>
                </goals>
              </execution>
            </executions>
          </plugin>
          <plugin>
            <groupId>net.revelc.code</groupId>
            <artifactId>impsort-maven-plugin</artifactId>
            <executions>
              <execution>
                <id>sort-imports</id>
                <goals>
                  <goal>sort</goal>
                </goals>
              </execution>
            </executions>
          </plugin>
        </plugins>
      </build>
    </profile>
    <profile>
      <!-- Minimal testing profile. (a.k.a. SunnyDay) -->
      <id>sunny</id>
      <properties>
        <failsafe.groups>SunnyDay</failsafe.groups>
      </properties>
    </profile>
    <profile>
      <!-- mvn clean package javadoc:aggregate -DskipTests -Paggregate-javadocs -->
      <id>aggregate-javadocs</id>
      <build>
        <pluginManagement>
          <plugins>
            <plugin>
              <groupId>org.apache.maven.plugins</groupId>
              <artifactId>maven-javadoc-plugin</artifactId>
              <configuration>
                <sourceFileIncludes>
                  <sourceFileInclude>**/org/apache/accumulo/core/client/**/*.java</sourceFileInclude>
                  <sourceFileInclude>**/org/apache/accumulo/core/data/**/*.java</sourceFileInclude>
                  <sourceFileInclude>**/org/apache/accumulo/core/iterators/**/*.java</sourceFileInclude>
                  <sourceFileInclude>**/org/apache/accumulo/core/security/**/*.java</sourceFileInclude>
                  <sourceFileInclude>**/org/apache/accumulo/core/spi/**/*.java</sourceFileInclude>
                  <sourceFileInclude>**/org/apache/accumulo/hadoop/**/*.java</sourceFileInclude>
                  <sourceFileInclude>**/org/apache/accumulo/minicluster/**/*.java</sourceFileInclude>
                </sourceFileIncludes>
              </configuration>
            </plugin>
          </plugins>
        </pluginManagement>
      </build>
    </profile>
    <profile>
      <id>add-thrift-java-source</id>
      <activation>
        <file>
          <exists>src/main/thrift-gen-java</exists>
        </file>
      </activation>
      <build>
        <plugins>
          <plugin>
            <groupId>org.codehaus.mojo</groupId>
            <artifactId>build-helper-maven-plugin</artifactId>
            <executions>
              <execution>
                <id>add-thrift-java-source</id>
                <goals>
                  <goal>add-source</goal>
                </goals>
                <phase>generate-sources</phase>
                <configuration>
                  <sources>
                    <source>src/main/thrift-gen-java</source>
                  </sources>
                </configuration>
              </execution>
            </executions>
          </plugin>
        </plugins>
      </build>
    </profile>
    <profile>
      <id>add-spotbugs-excludes</id>
      <activation>
        <file>
          <exists>src/main/spotbugs/exclude-filter.xml</exists>
        </file>
      </activation>
      <properties>
        <spotbugs.excludeFilterFile>src/main/spotbugs/exclude-filter.xml</spotbugs.excludeFilterFile>
      </properties>
    </profile>
    <profile>
      <id>sec-bugs</id>
      <build>
        <plugins>
          <plugin>
            <groupId>com.github.spotbugs</groupId>
            <artifactId>spotbugs-maven-plugin</artifactId>
            <configuration>
              <plugins>
                <plugin>
                  <groupId>com.h3xstream.findsecbugs</groupId>
                  <artifactId>findsecbugs-plugin</artifactId>
                  <version>1.12.0</version>
                </plugin>
              </plugins>
            </configuration>
          </plugin>
        </plugins>
      </build>
    </profile>
    <profile>
      <id>forkCount</id>
      <activation>
        <property>
          <name>forkCount</name>
        </property>
      </activation>
      <properties>
        <failsafe.forkCount>${forkCount}</failsafe.forkCount>
        <surefire.forkCount>${forkCount}</surefire.forkCount>
      </properties>
    </profile>
    <profile>
      <id>reuseForks</id>
      <activation>
        <property>
          <name>reuseForks</name>
        </property>
      </activation>
      <properties>
        <failsafe.reuseForks>${reuseForks}</failsafe.reuseForks>
        <surefire.reuseForks>${reuseForks}</surefire.reuseForks>
      </properties>
    </profile>
    <profile>
      <!-- This profile uses the Google ErrorProne tool to perform static code analysis at
      compile time. Auto-generated code is not checked.
      See: https://errorprone.info/bugpatterns for list of available bug patterns.-->
      <id>errorprone</id>
      <properties>
        <!-- forking is required for -J options to take effect -->
        <maven.compiler.fork>true</maven.compiler.fork>
      </properties>
      <build>
        <plugins>
          <plugin>
            <groupId>org.apache.maven.plugins</groupId>
            <artifactId>maven-compiler-plugin</artifactId>
            <configuration>
              <compilerArgs>
                <arg>-XDcompilePolicy=simple</arg>
                <arg>
                  -Xplugin:ErrorProne \
                  -XepExcludedPaths:.*/(thrift|generated-sources|src/test)/.* \
                  -XepDisableWarningsInGeneratedCode \
                  -XepDisableAllWarnings \
                  <!-- ERROR patterns to specifically ignore -->
                  -Xep:MustBeClosedChecker:OFF \
                  -Xep:UnicodeInCode:OFF \
                  <!-- WARNING patterns to specifically check -->
                  -Xep:ExpectedExceptionChecker \
                  <!-- treat following warning as an error -->
                  -Xep:FutureReturnValueIgnored:ERROR \
                  -Xep:MissingOverride \
                  <!--WARN if braces are missing for control statements -->
                  -Xep:MissingBraces:WARN \
                  <!-- Items containing 'OFF' are currently Errors flagged by ErrorProne. The 'OFF'
                  can be removed and the project recompiled to discover location of errors for
                  further analysis. @SuppressWarnings can be used to ignore errors if desired. -->
                </arg>
                <arg>-J--add-exports=jdk.compiler/com.sun.tools.javac.api=ALL-UNNAMED</arg>
                <arg>-J--add-exports=jdk.compiler/com.sun.tools.javac.file=ALL-UNNAMED</arg>
                <arg>-J--add-exports=jdk.compiler/com.sun.tools.javac.main=ALL-UNNAMED</arg>
                <arg>-J--add-exports=jdk.compiler/com.sun.tools.javac.model=ALL-UNNAMED</arg>
                <arg>-J--add-exports=jdk.compiler/com.sun.tools.javac.parser=ALL-UNNAMED</arg>
                <arg>-J--add-exports=jdk.compiler/com.sun.tools.javac.processing=ALL-UNNAMED</arg>
                <arg>-J--add-exports=jdk.compiler/com.sun.tools.javac.tree=ALL-UNNAMED</arg>
                <arg>-J--add-exports=jdk.compiler/com.sun.tools.javac.util=ALL-UNNAMED</arg>
                <arg>-J--add-opens=jdk.compiler/com.sun.tools.javac.code=ALL-UNNAMED</arg>
                <arg>-J--add-opens=jdk.compiler/com.sun.tools.javac.comp=ALL-UNNAMED</arg>
              </compilerArgs>
              <annotationProcessorPaths>
                <path>
                  <groupId>com.google.errorprone</groupId>
                  <artifactId>error_prone_core</artifactId>
                  <version>${version.errorprone}</version>
                </path>
              </annotationProcessorPaths>
            </configuration>
          </plugin>
        </plugins>
      </build>
    </profile>
  </profiles>
</project><|MERGE_RESOLUTION|>--- conflicted
+++ resolved
@@ -150,12 +150,8 @@
     <version.bouncycastle>1.78.1</version.bouncycastle>
     <version.curator>5.5.0</version.curator>
     <version.errorprone>2.24.1</version.errorprone>
-<<<<<<< HEAD
     <version.hadoop>3.4.0</version.hadoop>
-=======
-    <version.hadoop>3.3.6</version.hadoop>
     <version.log4j>2.24.0</version.log4j>
->>>>>>> 93e44ec2
     <version.opentelemetry>1.34.1</version.opentelemetry>
     <version.powermock>2.0.9</version.powermock>
     <version.slf4j>2.0.12</version.slf4j>
