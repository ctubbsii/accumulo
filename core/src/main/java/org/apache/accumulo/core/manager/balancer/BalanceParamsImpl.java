/*
 * Licensed to the Apache Software Foundation (ASF) under one
 * or more contributor license agreements.  See the NOTICE file
 * distributed with this work for additional information
 * regarding copyright ownership.  The ASF licenses this file
 * to you under the Apache License, Version 2.0 (the
 * "License"); you may not use this file except in compliance
 * with the License.  You may obtain a copy of the License at
 *
 *   https://www.apache.org/licenses/LICENSE-2.0
 *
 * Unless required by applicable law or agreed to in writing,
 * software distributed under the License is distributed on an
 * "AS IS" BASIS, WITHOUT WARRANTIES OR CONDITIONS OF ANY
 * KIND, either express or implied.  See the License for the
 * specific language governing permissions and limitations
 * under the License.
 */
package org.apache.accumulo.core.manager.balancer;

import java.util.ArrayList;
import java.util.HashMap;
import java.util.HashSet;
import java.util.List;
import java.util.Map;
import java.util.Set;
import java.util.SortedMap;
import java.util.stream.Collectors;

import org.apache.accumulo.core.data.TabletId;
import org.apache.accumulo.core.dataImpl.KeyExtent;
import org.apache.accumulo.core.dataImpl.TabletIdImpl;
import org.apache.accumulo.core.manager.thrift.TabletServerStatus;
import org.apache.accumulo.core.metadata.TServerInstance;
import org.apache.accumulo.core.metadata.schema.Ample.DataLevel;
import org.apache.accumulo.core.spi.balancer.TabletBalancer;
import org.apache.accumulo.core.spi.balancer.data.TServerStatus;
import org.apache.accumulo.core.spi.balancer.data.TabletMigration;
import org.apache.accumulo.core.spi.balancer.data.TabletServerId;

public class BalanceParamsImpl implements TabletBalancer.BalanceParameters {
  private final SortedMap<TabletServerId,TServerStatus> currentStatus;
  private final Set<TabletId> currentMigrations;
  private final List<TabletMigration> migrationsOut;
  private final SortedMap<TServerInstance,TabletServerStatus> thriftCurrentStatus;
  private final Set<KeyExtent> thriftCurrentMigrations;
<<<<<<< HEAD
  private final Map<String,Set<TabletServerId>> tserverResourceGroups;
=======
  private final DataLevel currentDataLevel;
>>>>>>> 31876556

  public static BalanceParamsImpl fromThrift(SortedMap<TabletServerId,TServerStatus> currentStatus,
      Map<String,Set<TServerInstance>> currentTServerGrouping,
      SortedMap<TServerInstance,TabletServerStatus> thriftCurrentStatus,
      Set<KeyExtent> thriftCurrentMigrations, DataLevel currentLevel) {
    Set<TabletId> currentMigrations = thriftCurrentMigrations.stream().map(TabletIdImpl::new)
        .collect(Collectors.toUnmodifiableSet());

<<<<<<< HEAD
    Map<String,Set<TabletServerId>> tserverGroups = new HashMap<>();
    currentTServerGrouping.forEach((k, v) -> {
      Set<TabletServerId> servers = new HashSet<>();
      v.forEach(tsi -> servers.add(TabletServerIdImpl.fromThrift(tsi)));
      tserverGroups.put(k, servers);
    });

    return new BalanceParamsImpl(currentStatus, tserverGroups, currentMigrations, new ArrayList<>(),
        thriftCurrentStatus, thriftCurrentMigrations);
  }

  public BalanceParamsImpl(SortedMap<TabletServerId,TServerStatus> currentStatus,
      Map<String,Set<TabletServerId>> currentGroups, Set<TabletId> currentMigrations,
      List<TabletMigration> migrationsOut) {
=======
    return new BalanceParamsImpl(currentStatus, currentMigrations, new ArrayList<>(),
        thriftCurrentStatus, thriftCurrentMigrations, currentLevel);
  }

  public BalanceParamsImpl(SortedMap<TabletServerId,TServerStatus> currentStatus,
      Set<TabletId> currentMigrations, List<TabletMigration> migrationsOut,
      DataLevel currentLevel) {
>>>>>>> 31876556
    this.currentStatus = currentStatus;
    this.tserverResourceGroups = currentGroups;
    this.currentMigrations = currentMigrations;
    this.migrationsOut = migrationsOut;
    this.thriftCurrentStatus = null;
    this.thriftCurrentMigrations = null;
    this.currentDataLevel = currentLevel;
  }

  private BalanceParamsImpl(SortedMap<TabletServerId,TServerStatus> currentStatus,
      Map<String,Set<TabletServerId>> currentGroups, Set<TabletId> currentMigrations,
      List<TabletMigration> migrationsOut,
      SortedMap<TServerInstance,TabletServerStatus> thriftCurrentStatus,
      Set<KeyExtent> thriftCurrentMigrations, DataLevel currentLevel) {
    this.currentStatus = currentStatus;
    this.tserverResourceGroups = currentGroups;
    this.currentMigrations = currentMigrations;
    this.migrationsOut = migrationsOut;
    this.thriftCurrentStatus = thriftCurrentStatus;
    this.thriftCurrentMigrations = thriftCurrentMigrations;
    this.currentDataLevel = currentLevel;
  }

  @Override
  public SortedMap<TabletServerId,TServerStatus> currentStatus() {
    return currentStatus;
  }

  @Override
  public Set<TabletId> currentMigrations() {
    return currentMigrations;
  }

  @Override
  public List<TabletMigration> migrationsOut() {
    return migrationsOut;
  }

  public SortedMap<TServerInstance,TabletServerStatus> thriftCurrentStatus() {
    return thriftCurrentStatus;
  }

  public Set<KeyExtent> thriftCurrentMigrations() {
    return thriftCurrentMigrations;
  }

  public void addMigration(KeyExtent extent, TServerInstance oldServer, TServerInstance newServer) {
    TabletId id = new TabletIdImpl(extent);
    TabletServerId oldTsid = new TabletServerIdImpl(oldServer);
    TabletServerId newTsid = new TabletServerIdImpl(newServer);
    migrationsOut.add(new TabletMigration(id, oldTsid, newTsid));
  }

  @Override
<<<<<<< HEAD
  public Map<String,Set<TabletServerId>> currentResourceGroups() {
    return tserverResourceGroups;
  }

=======
  public String currentLevel() {
    return currentDataLevel.name();
  }
>>>>>>> 31876556
}<|MERGE_RESOLUTION|>--- conflicted
+++ resolved
@@ -44,11 +44,8 @@
   private final List<TabletMigration> migrationsOut;
   private final SortedMap<TServerInstance,TabletServerStatus> thriftCurrentStatus;
   private final Set<KeyExtent> thriftCurrentMigrations;
-<<<<<<< HEAD
   private final Map<String,Set<TabletServerId>> tserverResourceGroups;
-=======
   private final DataLevel currentDataLevel;
->>>>>>> 31876556
 
   public static BalanceParamsImpl fromThrift(SortedMap<TabletServerId,TServerStatus> currentStatus,
       Map<String,Set<TServerInstance>> currentTServerGrouping,
@@ -57,7 +54,6 @@
     Set<TabletId> currentMigrations = thriftCurrentMigrations.stream().map(TabletIdImpl::new)
         .collect(Collectors.toUnmodifiableSet());
 
-<<<<<<< HEAD
     Map<String,Set<TabletServerId>> tserverGroups = new HashMap<>();
     currentTServerGrouping.forEach((k, v) -> {
       Set<TabletServerId> servers = new HashSet<>();
@@ -66,21 +62,12 @@
     });
 
     return new BalanceParamsImpl(currentStatus, tserverGroups, currentMigrations, new ArrayList<>(),
-        thriftCurrentStatus, thriftCurrentMigrations);
+        thriftCurrentStatus, thriftCurrentMigrations, currentLevel);
   }
 
   public BalanceParamsImpl(SortedMap<TabletServerId,TServerStatus> currentStatus,
       Map<String,Set<TabletServerId>> currentGroups, Set<TabletId> currentMigrations,
-      List<TabletMigration> migrationsOut) {
-=======
-    return new BalanceParamsImpl(currentStatus, currentMigrations, new ArrayList<>(),
-        thriftCurrentStatus, thriftCurrentMigrations, currentLevel);
-  }
-
-  public BalanceParamsImpl(SortedMap<TabletServerId,TServerStatus> currentStatus,
-      Set<TabletId> currentMigrations, List<TabletMigration> migrationsOut,
-      DataLevel currentLevel) {
->>>>>>> 31876556
+      List<TabletMigration> migrationsOut, DataLevel currentLevel) {
     this.currentStatus = currentStatus;
     this.tserverResourceGroups = currentGroups;
     this.currentMigrations = currentMigrations;
@@ -135,14 +122,11 @@
   }
 
   @Override
-<<<<<<< HEAD
   public Map<String,Set<TabletServerId>> currentResourceGroups() {
     return tserverResourceGroups;
   }
 
-=======
   public String currentLevel() {
     return currentDataLevel.name();
   }
->>>>>>> 31876556
 }