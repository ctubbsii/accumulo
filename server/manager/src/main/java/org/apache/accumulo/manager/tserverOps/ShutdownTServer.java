/*
 * Licensed to the Apache Software Foundation (ASF) under one
 * or more contributor license agreements.  See the NOTICE file
 * distributed with this work for additional information
 * regarding copyright ownership.  The ASF licenses this file
 * to you under the Apache License, Version 2.0 (the
 * "License"); you may not use this file except in compliance
 * with the License.  You may obtain a copy of the License at
 *
 *   https://www.apache.org/licenses/LICENSE-2.0
 *
 * Unless required by applicable law or agreed to in writing,
 * software distributed under the License is distributed on an
 * "AS IS" BASIS, WITHOUT WARRANTIES OR CONDITIONS OF ANY
 * KIND, either express or implied.  See the License for the
 * specific language governing permissions and limitations
 * under the License.
 */
package org.apache.accumulo.manager.tserverOps;

import static java.nio.charset.StandardCharsets.UTF_8;

import org.apache.accumulo.core.fate.FateId;
import org.apache.accumulo.core.fate.Repo;
import org.apache.accumulo.core.fate.zookeeper.ZooReaderWriter;
import org.apache.accumulo.core.fate.zookeeper.ZooUtil.NodeExistsPolicy;
import org.apache.accumulo.core.lock.ServiceLock;
import org.apache.accumulo.core.manager.thrift.TabletServerStatus;
import org.apache.accumulo.core.metadata.TServerInstance;
import org.apache.accumulo.manager.Manager;
import org.apache.accumulo.manager.tableOps.ManagerRepo;
import org.apache.accumulo.server.manager.LiveTServerSet.TServerConnection;
import org.apache.thrift.transport.TTransportException;
import org.slf4j.Logger;
import org.slf4j.LoggerFactory;

import com.google.common.net.HostAndPort;

public class ShutdownTServer extends ManagerRepo {

  private static final long serialVersionUID = 2L;
  private static final Logger log = LoggerFactory.getLogger(ShutdownTServer.class);
  private final String resourceGroup;
  private final HostAndPort hostAndPort;
  private final String serverSession;
  private final boolean force;

  public ShutdownTServer(TServerInstance server, String resourceGroup, boolean force) {
    this.hostAndPort = server.getHostAndPort();
    this.resourceGroup = resourceGroup;
    this.serverSession = server.getSession();
    this.force = force;
  }

  @Override
  public long isReady(FateId fateId, Manager manager) {
    TServerInstance server = new TServerInstance(hostAndPort, serverSession);
    // suppress assignment of tablets to the server
    if (force) {
      return 0;
    }

    // Inform the manager that we want this server to shutdown
    manager.shutdownTServer(server);

    if (manager.onlineTabletServers().contains(server)) {
      TServerConnection connection = manager.getConnection(server);
      if (connection != null) {
        try {
          TabletServerStatus status = connection.getTableMap(false);
          if (status.tableMap != null && status.tableMap.isEmpty()) {
            log.info("tablet server hosts no tablets {}", server);
            connection.halt(manager.getManagerLock());
            log.info("tablet server asked to halt {}", server);
            return 0;
          } else {
            log.info("tablet server {} still has tablets for tables: {}", server,
                (status.tableMap == null) ? "null" : status.tableMap.keySet());
          }
        } catch (TTransportException ex) {
          // expected
        } catch (Exception ex) {
          log.error("Error talking to tablet server {}: ", server, ex);
        }

        // If the connection was non-null and we could communicate with it
        // give the manager some more time to tell it to stop and for the
        // tserver to ack the request and stop itself.
        return 1000;
      }
    }

    return 0;
  }

  @Override
  public Repo<Manager> call(FateId fateId, Manager manager) throws Exception {
    // suppress assignment of tablets to the server
    if (force) {
<<<<<<< HEAD
      ZooReaderWriter zoo = manager.getContext().getZooReaderWriter();
      var path =
          manager.getContext().getServerPaths().createTabletServerPath(resourceGroup, hostAndPort);
=======
      ZooReaderWriter zoo = manager.getContext().getZooSession().asReaderWriter();
      var zRoot = manager.getContext().getZooKeeperRoot();
      var path = ServiceLock.path(zRoot + Constants.ZTSERVERS + "/" + hostAndPort);
>>>>>>> be22deed
      ServiceLock.deleteLock(zoo, path);
      path = manager.getContext().getServerPaths().createDeadTabletServerPath(resourceGroup,
          hostAndPort);
      zoo.putPersistentData(path.toString(), "forced down".getBytes(UTF_8),
          NodeExistsPolicy.OVERWRITE);
    }

    return null;
  }

  @Override
  public void undo(FateId fateId, Manager m) {}
}<|MERGE_RESOLUTION|>--- conflicted
+++ resolved
@@ -97,15 +97,9 @@
   public Repo<Manager> call(FateId fateId, Manager manager) throws Exception {
     // suppress assignment of tablets to the server
     if (force) {
-<<<<<<< HEAD
-      ZooReaderWriter zoo = manager.getContext().getZooReaderWriter();
+      ZooReaderWriter zoo = manager.getContext().getZooSession().asReaderWriter();
       var path =
           manager.getContext().getServerPaths().createTabletServerPath(resourceGroup, hostAndPort);
-=======
-      ZooReaderWriter zoo = manager.getContext().getZooSession().asReaderWriter();
-      var zRoot = manager.getContext().getZooKeeperRoot();
-      var path = ServiceLock.path(zRoot + Constants.ZTSERVERS + "/" + hostAndPort);
->>>>>>> be22deed
       ServiceLock.deleteLock(zoo, path);
       path = manager.getContext().getServerPaths().createDeadTabletServerPath(resourceGroup,
           hostAndPort);
