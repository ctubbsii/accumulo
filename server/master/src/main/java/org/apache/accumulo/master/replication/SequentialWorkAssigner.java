--- conflicted
+++ resolved
@@ -117,15 +117,9 @@
    */
   @Override
   protected void cleanupFinishedWork() {
-<<<<<<< HEAD
-    final Iterator<Entry<String,Map<TableId,String>>> queuedWork = queuedWorkByPeerName.entrySet()
-        .iterator();
+    final Iterator<Entry<String,Map<TableId,String>>> queuedWork =
+        queuedWorkByPeerName.entrySet().iterator();
     final String instanceId = client.instanceOperations().getInstanceID();
-=======
-    final Iterator<Entry<String,Map<String,String>>> queuedWork =
-        queuedWorkByPeerName.entrySet().iterator();
-    final String instanceId = conn.getInstance().getInstanceID();
->>>>>>> 0a9837f3
 
     int elementsRemoved = 0;
     // Check the status of all the work we've queued up
