/*
 * Licensed to the Apache Software Foundation (ASF) under one
 * or more contributor license agreements.  See the NOTICE file
 * distributed with this work for additional information
 * regarding copyright ownership.  The ASF licenses this file
 * to you under the Apache License, Version 2.0 (the
 * "License"); you may not use this file except in compliance
 * with the License.  You may obtain a copy of the License at
 *
 *   https://www.apache.org/licenses/LICENSE-2.0
 *
 * Unless required by applicable law or agreed to in writing,
 * software distributed under the License is distributed on an
 * "AS IS" BASIS, WITHOUT WARRANTIES OR CONDITIONS OF ANY
 * KIND, either express or implied.  See the License for the
 * specific language governing permissions and limitations
 * under the License.
 */
package org.apache.accumulo.gc;

import static com.google.common.util.concurrent.Uninterruptibles.sleepUninterruptibly;
import static java.nio.charset.StandardCharsets.UTF_8;
import static org.apache.accumulo.core.metadata.schema.TabletMetadata.ColumnType.DIR;
import static org.apache.accumulo.core.metadata.schema.TabletMetadata.ColumnType.FILES;
import static org.apache.accumulo.core.metadata.schema.TabletMetadata.ColumnType.SCANS;

import java.io.FileNotFoundException;
import java.io.IOException;
import java.util.ArrayList;
import java.util.Collection;
import java.util.Collections;
import java.util.HashMap;
import java.util.HashSet;
import java.util.Iterator;
import java.util.List;
import java.util.Map;
import java.util.Objects;
import java.util.Set;
import java.util.SortedMap;
import java.util.concurrent.ExecutorService;
import java.util.concurrent.TimeUnit;
import java.util.stream.Stream;

import org.apache.accumulo.core.Constants;
import org.apache.accumulo.core.client.IsolatedScanner;
import org.apache.accumulo.core.client.TableNotFoundException;
import org.apache.accumulo.core.conf.AccumuloConfiguration;
import org.apache.accumulo.core.conf.Property;
import org.apache.accumulo.core.data.TableId;
import org.apache.accumulo.core.fate.zookeeper.ZooReader;
import org.apache.accumulo.core.gc.GcCandidate;
import org.apache.accumulo.core.gc.Reference;
import org.apache.accumulo.core.gc.ReferenceDirectory;
import org.apache.accumulo.core.gc.ReferenceFile;
import org.apache.accumulo.core.manager.state.tables.TableState;
import org.apache.accumulo.core.metadata.MetadataTable;
import org.apache.accumulo.core.metadata.RootTable;
import org.apache.accumulo.core.metadata.StoredTabletFile;
import org.apache.accumulo.core.metadata.ValidationUtil;
import org.apache.accumulo.core.metadata.schema.Ample;
import org.apache.accumulo.core.metadata.schema.Ample.DataLevel;
import org.apache.accumulo.core.metadata.schema.Ample.GcCandidateType;
import org.apache.accumulo.core.metadata.schema.MetadataSchema;
import org.apache.accumulo.core.metadata.schema.TabletMetadata;
import org.apache.accumulo.core.metadata.schema.TabletsMetadata;
import org.apache.accumulo.core.security.Authorizations;
import org.apache.accumulo.core.util.Pair;
import org.apache.accumulo.core.util.threads.ThreadPools;
import org.apache.accumulo.core.volume.Volume;
import org.apache.accumulo.server.ServerContext;
import org.apache.accumulo.server.fs.VolumeManager;
import org.apache.accumulo.server.fs.VolumeUtil;
import org.apache.accumulo.server.gc.GcVolumeUtil;
import org.apache.hadoop.fs.FileStatus;
import org.apache.hadoop.fs.Path;
import org.apache.zookeeper.KeeperException;
import org.apache.zookeeper.KeeperException.NoNodeException;
import org.slf4j.Logger;
import org.slf4j.LoggerFactory;

import com.google.common.annotations.VisibleForTesting;

/**
 * A single garbage collection performed on a table (Root, MD) or all User tables.
 */
public class GCRun implements GarbageCollectionEnvironment {
  // loggers are not static to support unique naming by level
  private final Logger log;
  private static final String fileActionPrefix = "FILE-ACTION:";
  private final Ample.DataLevel level;
  private final ServerContext context;
  private final AccumuloConfiguration config;
  private long candidates = 0;
  private long inUse = 0;
  private long deleted = 0;
  private long errors = 0;

  public GCRun(Ample.DataLevel level, ServerContext context) {
    this.log = LoggerFactory.getLogger(GCRun.class.getName() + "." + level.name());
    this.level = level;
    this.context = context;
    this.config = context.getConfiguration();
  }

  @Override
  public Iterator<GcCandidate> getCandidates() {
    return context.getAmple().getGcCandidates(level);
  }

  /**
   * Removes gcCandidates from the metadata location depending on type.
   *
   * @param gcCandidates Collection of deletion reference candidates to remove.
   * @param type type of deletion reference candidates.
   */
  @Override
  public void deleteGcCandidates(Collection<GcCandidate> gcCandidates, GcCandidateType type) {
    if (inSafeMode()) {
      System.out.println("SAFEMODE: There are " + gcCandidates.size()
          + " reference file gcCandidates entries marked for deletion from " + level + " of type: "
          + type + ".\n          Examine the log files to identify them.\n");
      log.info("SAFEMODE: Listing all ref file gcCandidates for deletion");
      for (GcCandidate gcCandidate : gcCandidates) {
        log.info("SAFEMODE: {}", gcCandidate);
      }
      log.info("SAFEMODE: End reference candidates for deletion");
      return;
    }

    log.info("Attempting to delete gcCandidates of type {} from metadata", type);
    context.getAmple().deleteGcCandidates(level, gcCandidates, type);
  }

  @Override
  public List<GcCandidate> readCandidatesThatFitInMemory(Iterator<GcCandidate> candidates) {
    long candidateLength = 0;
    // Converting the bytes to approximate number of characters for batch size.
    long candidateBatchSize = getCandidateBatchSize() / 2;

    List<GcCandidate> candidatesBatch = new ArrayList<>();

    while (candidates.hasNext()) {
      GcCandidate candidate = candidates.next();
      candidateLength += candidate.getPath().length();
      candidatesBatch.add(candidate);
      if (candidateLength > candidateBatchSize) {
        log.info("Candidate batch of size {} has exceeded the threshold. Attempting to delete "
            + "what has been gathered so far.", candidateLength);
        return candidatesBatch;
      }
    }
    return candidatesBatch;
  }

  @Override
  public Stream<String> getBlipPaths() throws TableNotFoundException {

    if (level == Ample.DataLevel.ROOT) {
      return Stream.empty();
    }

    int blipPrefixLen = MetadataSchema.BlipSection.getRowPrefix().length();
    var scanner =
        new IsolatedScanner(context.createScanner(level.metaTable(), Authorizations.EMPTY));
    scanner.setRange(MetadataSchema.BlipSection.getRange());
    return scanner.stream()
        .map(entry -> entry.getKey().getRow().toString().substring(blipPrefixLen))
        .onClose(scanner::close);
  }

  @Override
  public Stream<Reference> getReferences() {
    Stream<TabletMetadata> tabletStream;

    // create a stream of metadata entries read from file, scan and tablet dir columns
    if (level == Ample.DataLevel.ROOT) {
      tabletStream = Stream.of(context.getAmple().readTablet(RootTable.EXTENT, DIR, FILES, SCANS));
    } else {
      var tabletsMetadata = TabletsMetadata.builder(context).scanTable(level.metaTable())
          .checkConsistency().fetch(DIR, FILES, SCANS).build();
      tabletStream = tabletsMetadata.stream();
    }

    // there is a lot going on in this "one line" so see below for more info
    var tabletReferences = tabletStream.flatMap(tm -> {
      var tableId = tm.getTableId();

      // verify that dir and prev row entries present for to check for complete row scan
      log.trace("tablet metadata table id: {}, end row:{}, dir:{}, saw: {}, prev row: {}", tableId,
          tm.getEndRow(), tm.getDirName(), tm.sawPrevEndRow(), tm.getPrevEndRow());
      if (tm.getDirName() == null || tm.getDirName().isEmpty() || !tm.sawPrevEndRow()) {
        throw new IllegalStateException("possible incomplete metadata scan for table id: " + tableId
            + ", end row: " + tm.getEndRow() + ", dir: " + tm.getDirName() + ", saw prev row: "
            + tm.sawPrevEndRow());
      }

      // combine all the entries read from file and scan columns in the metadata table
      Stream<StoredTabletFile> stfStream = tm.getFiles().stream();
      // map the files to Reference objects
      var fileStream = stfStream.map(f -> ReferenceFile.forFile(tableId, f.getMetaUpdateDelete()));

      // scans are normally empty, so only introduce a layer of indirection when needed
      final var tmScans = tm.getScans();
      if (!tmScans.isEmpty()) {
        var scanStream =
            tmScans.stream().map(s -> ReferenceFile.forScan(tableId, s.getMetaUpdateDelete()));
        fileStream = Stream.concat(fileStream, scanStream);
      }
<<<<<<< HEAD
      // map the files to Reference objects
      var stream = fileStream.map(f -> new ReferenceFile(tm.getTableId(), f));
      // if dirName is populated then we have a tablet directory aka srv:dir
=======
      // if dirName is populated, then we have a tablet directory aka srv:dir
>>>>>>> e6cbdb44
      if (tm.getDirName() != null) {
        // add the tablet directory to the stream
        var tabletDir = new ReferenceDirectory(tableId, tm.getDirName());
        fileStream = Stream.concat(fileStream, Stream.of(tabletDir));
      }
      return fileStream;
    });

    var scanServerRefs = context.getAmple().getScanServerFileReferences()
<<<<<<< HEAD
        .map(sfr -> new ReferenceFile(sfr.getTableId(), sfr));
=======
        .map(sfr -> ReferenceFile.forScan(sfr.getTableId(), sfr.getPathStr()));
>>>>>>> e6cbdb44

    return Stream.concat(tabletReferences, scanServerRefs);
  }

  @Override
  public Map<TableId,TableState> getTableIDs() throws InterruptedException {
    final String tablesPath = context.getZooKeeperRoot() + Constants.ZTABLES;
    final ZooReader zr = context.getZooReader();
    int retries = 1;
    IllegalStateException ioe = null;
    while (retries <= 10) {
      try {
        zr.sync(tablesPath);
        final Map<TableId,TableState> tids = new HashMap<>();
        for (String table : zr.getChildren(tablesPath)) {
          TableId tableId = TableId.of(table);
          TableState tableState = null;
          String statePath = context.getZooKeeperRoot() + Constants.ZTABLES + "/"
              + tableId.canonical() + Constants.ZTABLE_STATE;
          try {
            byte[] state = zr.getData(statePath);
            if (state == null) {
              tableState = TableState.UNKNOWN;
            } else {
              tableState = TableState.valueOf(new String(state, UTF_8));
            }
          } catch (NoNodeException e) {
            tableState = TableState.UNKNOWN;
          }
          tids.put(tableId, tableState);
        }
        return tids;
      } catch (KeeperException e) {
        retries++;
        if (ioe == null) {
          ioe = new IllegalStateException("Error getting table ids from ZooKeeper");
        }
        ioe.addSuppressed(e);
        log.error("Error getting tables from ZooKeeper, retrying in {} seconds", retries, e);
        sleepUninterruptibly(retries, TimeUnit.SECONDS);
      }
    }
    throw ioe;
  }

  @Override
  public void deleteConfirmedCandidates(SortedMap<String,GcCandidate> confirmedDeletes)
      throws TableNotFoundException {
    final VolumeManager fs = context.getVolumeManager();
    var metadataLocation = level == Ample.DataLevel.ROOT
        ? context.getZooKeeperRoot() + " for " + RootTable.NAME : level.metaTable();

    if (inSafeMode()) {
      System.out.println("SAFEMODE: There are " + confirmedDeletes.size()
          + " data file candidates marked for deletion in " + metadataLocation + ".\n"
          + "          Examine the log files to identify them.\n");
      log.info("{} SAFEMODE: Listing all data file candidates for deletion", fileActionPrefix);
      for (GcCandidate candidate : confirmedDeletes.values()) {
        log.info("{} SAFEMODE: {}", fileActionPrefix, candidate);
      }
      log.info("SAFEMODE: End candidates for deletion");
      return;
    }

    List<GcCandidate> processedDeletes = Collections.synchronizedList(new ArrayList<>());

    minimizeDeletes(confirmedDeletes, processedDeletes, fs, log);

    ExecutorService deleteThreadPool = ThreadPools.getServerThreadPools()
        .createExecutorService(config, Property.GC_DELETE_THREADS, false);

    final List<Pair<Path,Path>> replacements = context.getVolumeReplacements();

    for (final GcCandidate delete : confirmedDeletes.values()) {

      Runnable deleteTask = () -> {
        boolean removeFlag = false;

        try {
          Path fullPath;
          Path switchedDelete = VolumeUtil.switchVolume(new Path(delete.getPath()),
              VolumeManager.FileType.TABLE, replacements);
          if (switchedDelete != null) {
            // actually replacing the volumes in the metadata table would be tricky because the
            // entries would be different rows. So it could not be
            // atomically in one mutation and extreme care would need to be taken that delete
            // entry was not lost. Instead of doing that, just deal with
            // volume switching when something needs to be deleted. Since the rest of the code
            // uses suffixes to compare delete entries, there is no danger
            // of deleting something that should not be deleted. Must not change value of delete
            // variable because that's what's stored in metadata table.
            log.debug("Volume replaced {} -> {}", delete.getPath(), switchedDelete);
            fullPath = ValidationUtil.validate(switchedDelete);
          } else {
            fullPath = new Path(ValidationUtil.validate(delete.getPath()));
          }

          for (Path pathToDel : GcVolumeUtil.expandAllVolumesUri(fs, fullPath)) {
            log.debug("{} Deleting {}", fileActionPrefix, pathToDel);

            if (moveToTrash(pathToDel) || fs.deleteRecursively(pathToDel)) {
              // delete succeeded, still want to delete
              removeFlag = true;
              deleted++;
            } else if (fs.exists(pathToDel)) {
              // leave the entry in the metadata; we'll try again later
              removeFlag = false;
              errors++;
              log.warn("{} File exists, but was not deleted for an unknown reason: {}",
                  fileActionPrefix, pathToDel);
              break;
            } else {
              // this failure, we still want to remove the metadata entry
              removeFlag = true;
              errors++;
              String[] parts = pathToDel.toString().split(Constants.ZTABLES)[1].split("/");
              if (parts.length > 2) {
                TableId tableId = TableId.of(parts[1]);
                String tabletDir = parts[2];
                context.getTableManager().updateTableStateCache(tableId);
                TableState tableState = context.getTableManager().getTableState(tableId);
                if (tableState != null && tableState != TableState.DELETING) {
                  // clone directories don't always exist
                  if (!tabletDir.startsWith(Constants.CLONE_PREFIX)) {
                    log.debug("{} File doesn't exist: {}", fileActionPrefix, pathToDel);
                  }
                }
              } else {
                log.warn("{} Delete failed due to invalid file path format: {}", fileActionPrefix,
                    delete.getPath());
              }
            }
          }

          // proceed to clearing out the flags for successful deletes and
          // non-existent files
          if (removeFlag) {
            processedDeletes.add(delete);
          }
        } catch (Exception e) {
          log.error("{} Exception while deleting files ", fileActionPrefix, e);
        }

      };

      deleteThreadPool.execute(deleteTask);
    }

    deleteThreadPool.shutdown();

    try {
      while (!deleteThreadPool.awaitTermination(1000, TimeUnit.MILLISECONDS)) { // empty
      }
    } catch (InterruptedException e1) {
      log.error("{}", e1.getMessage(), e1);
    }

    deleteGcCandidates(processedDeletes, GcCandidateType.VALID);
  }

  @Override
  public void deleteTableDirIfEmpty(TableId tableID) throws IOException {
    final VolumeManager fs = context.getVolumeManager();
    // if dir exist and is empty, then empty list is returned...
    // hadoop 2.0 will throw an exception if the file does not exist
    for (String dir : context.getTablesDirs()) {
      FileStatus[] tabletDirs;
      try {
        tabletDirs = fs.listStatus(new Path(dir + "/" + tableID));
      } catch (FileNotFoundException ex) {
        continue;
      }

      if (tabletDirs.length == 0) {
        Path p = new Path(dir + "/" + tableID);
        log.debug("{} Removing table dir {}", fileActionPrefix, p);
        if (!moveToTrash(p)) {
          fs.delete(p);
        }
      }
    }
  }

  @Override
  public void incrementCandidatesStat(long i) {
    candidates += i;
  }

  @Override
  public void incrementInUseStat(long i) {
    inUse += i;
  }

  @VisibleForTesting
  static void minimizeDeletes(SortedMap<String,GcCandidate> confirmedDeletes,
      List<GcCandidate> processedDeletes, VolumeManager fs, Logger logger) {
    Set<Path> seenVolumes = new HashSet<>();

    // when deleting a dir and all files in that dir, only need to delete the dir.
    // The dir will sort right before the files... so remove the files in this case
    // to minimize namenode ops
    Iterator<Map.Entry<String,GcCandidate>> cdIter = confirmedDeletes.entrySet().iterator();

    String lastDirRel = null;
    Path lastDirAbs = null;
    while (cdIter.hasNext()) {
      Map.Entry<String,GcCandidate> entry = cdIter.next();
      String relPath = entry.getKey();
      Path absPath = new Path(entry.getValue().getPath());

      if (SimpleGarbageCollector.isDir(relPath)) {
        lastDirRel = relPath;
        lastDirAbs = absPath;
      } else if (lastDirRel != null) {
        if (relPath.startsWith(lastDirRel)) {
          Path vol = VolumeManager.FileType.TABLE.getVolume(absPath);

          boolean sameVol = false;

          if (GcVolumeUtil.isAllVolumesUri(lastDirAbs)) {
            if (seenVolumes.contains(vol)) {
              sameVol = true;
            } else {
              for (Volume cvol : fs.getVolumes()) {
                if (cvol.containsPath(vol)) {
                  seenVolumes.add(vol);
                  sameVol = true;
                }
              }
            }
          } else {
            sameVol = Objects.equals(VolumeManager.FileType.TABLE.getVolume(lastDirAbs), vol);
          }

          if (sameVol) {
            logger.info("{} Ignoring {} because {} exist", fileActionPrefix,
                entry.getValue().getPath(), lastDirAbs);
            processedDeletes.add(entry.getValue());
            cdIter.remove();
          }
        } else {
          lastDirRel = null;
          lastDirAbs = null;
        }
      }
    }
  }

  /**
   * Checks if safemode is set - files will not be deleted.
   *
   * @return value of {@link Property#GC_SAFEMODE}
   */
  boolean inSafeMode() {
    return context.getConfiguration().getBoolean(Property.GC_SAFEMODE);
  }

  /**
   * Checks if InUse Candidates can be removed.
   *
   * @return value of {@link Property#GC_REMOVE_IN_USE_CANDIDATES}
   */
  @Override
  public boolean canRemoveInUseCandidates() {
    return context.getConfiguration().getBoolean(Property.GC_REMOVE_IN_USE_CANDIDATES);
  }

  /**
   * Moves a file to trash. If this garbage collector is not using trash, this method returns false
   * and leaves the file alone. If the file is missing, this method returns false as opposed to
   * throwing an exception.
   *
   * @return true if the file was moved to trash
   * @throws IOException if the volume manager encountered a problem
   */
  boolean moveToTrash(Path path) throws IOException {
    final VolumeManager fs = context.getVolumeManager();
    try {
      boolean success = fs.moveToTrash(path);
      log.trace("Accumulo Trash enabled, moving to trash succeeded?: {}", success);
      return success;
    } catch (FileNotFoundException ex) {
      log.error("Error moving {} to trash", path, ex);
      return false;
    }
  }

  /**
   * Gets the batch size for garbage collecting.
   *
   * @return candidate batch size.
   */
  long getCandidateBatchSize() {
    return config.getAsBytes(Property.GC_CANDIDATE_BATCH_SIZE);
  }

  public long getInUseStat() {
    return inUse;
  }

  public long getDeletedStat() {
    return deleted;
  }

  public long getErrorsStat() {
    return errors;
  }

  public long getCandidatesStat() {
    return candidates;
  }

  /**
   * Return a set of all TableIDs in the
   * {@link org.apache.accumulo.core.metadata.schema.Ample.DataLevel} for which we are considering
   * deletes. When gathering candidates at DataLevel.USER this will return all user table ids in an
   * ONLINE or OFFLINE state. When gathering candidates at DataLevel.METADATA this will return the
   * table id for the accumulo.metadata table. When gathering candidates at DataLevel.ROOT this will
   * return the table id for the accumulo.root table.
   *
   * @return The table ids
   * @throws InterruptedException if interrupted when calling ZooKeeper
   */
  @Override
  public Set<TableId> getCandidateTableIDs() throws InterruptedException {
    if (level == DataLevel.ROOT) {
      return Set.of(RootTable.ID);
    } else if (level == DataLevel.METADATA) {
      return Set.of(MetadataTable.ID);
    } else if (level == DataLevel.USER) {
      Set<TableId> tableIds = new HashSet<>();
      getTableIDs().forEach((k, v) -> {
        if (v == TableState.ONLINE || v == TableState.OFFLINE) {
          // Don't return tables that are NEW, DELETING, or in an
          // UNKNOWN state.
          tableIds.add(k);
        }
      });
      tableIds.remove(MetadataTable.ID);
      tableIds.remove(RootTable.ID);
      return tableIds;
    } else {
      throw new IllegalArgumentException("Unexpected level in GC Env: " + this.level.name());
    }
  }
}<|MERGE_RESOLUTION|>--- conflicted
+++ resolved
@@ -197,22 +197,15 @@
       // combine all the entries read from file and scan columns in the metadata table
       Stream<StoredTabletFile> stfStream = tm.getFiles().stream();
       // map the files to Reference objects
-      var fileStream = stfStream.map(f -> ReferenceFile.forFile(tableId, f.getMetaUpdateDelete()));
+      var fileStream = stfStream.map(f -> ReferenceFile.forFile(tableId, f));
 
       // scans are normally empty, so only introduce a layer of indirection when needed
       final var tmScans = tm.getScans();
       if (!tmScans.isEmpty()) {
-        var scanStream =
-            tmScans.stream().map(s -> ReferenceFile.forScan(tableId, s.getMetaUpdateDelete()));
+        var scanStream = tmScans.stream().map(s -> ReferenceFile.forScan(tableId, s));
         fileStream = Stream.concat(fileStream, scanStream);
       }
-<<<<<<< HEAD
-      // map the files to Reference objects
-      var stream = fileStream.map(f -> new ReferenceFile(tm.getTableId(), f));
-      // if dirName is populated then we have a tablet directory aka srv:dir
-=======
       // if dirName is populated, then we have a tablet directory aka srv:dir
->>>>>>> e6cbdb44
       if (tm.getDirName() != null) {
         // add the tablet directory to the stream
         var tabletDir = new ReferenceDirectory(tableId, tm.getDirName());
@@ -222,11 +215,7 @@
     });
 
     var scanServerRefs = context.getAmple().getScanServerFileReferences()
-<<<<<<< HEAD
-        .map(sfr -> new ReferenceFile(sfr.getTableId(), sfr));
-=======
-        .map(sfr -> ReferenceFile.forScan(sfr.getTableId(), sfr.getPathStr()));
->>>>>>> e6cbdb44
+        .map(sfr -> ReferenceFile.forScan(sfr.getTableId(), sfr));
 
     return Stream.concat(tabletReferences, scanServerRefs);
   }
