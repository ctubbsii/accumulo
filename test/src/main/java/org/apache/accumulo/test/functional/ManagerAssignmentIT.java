--- conflicted
+++ resolved
@@ -43,13 +43,8 @@
 import org.apache.accumulo.core.data.Mutation;
 import org.apache.accumulo.core.data.Range;
 import org.apache.accumulo.core.data.TableId;
-<<<<<<< HEAD
 import org.apache.accumulo.core.lock.ServiceLock;
 import org.apache.accumulo.core.metadata.AccumuloTable;
-=======
-import org.apache.accumulo.core.fate.zookeeper.ServiceLock;
-import org.apache.accumulo.core.metadata.RootTable;
->>>>>>> 65b3fe82
 import org.apache.accumulo.core.metadata.TabletLocationState;
 import org.apache.accumulo.core.metadata.schema.Ample.DataLevel;
 import org.apache.accumulo.core.metadata.schema.MetadataSchema.TabletsSection;
@@ -76,12 +71,7 @@
     try (AccumuloClient c = Accumulo.newClient().from(getClientProps()).build()) {
       String tableName = super.getUniqueNames(1)[0];
       c.tableOperations().create(tableName);
-<<<<<<< HEAD
-      String tableId = c.tableOperations().tableIdMap().get(tableName);
-
-=======
       TableId tableId = TableId.of(c.tableOperations().tableIdMap().get(tableName));
->>>>>>> 65b3fe82
       // wait for the table to be online
       Wait.waitFor(() -> getTabletLocationState(c, tableId) != null, SECONDS.toMillis(60), 250);
 
@@ -262,12 +252,7 @@
 
   private TabletLocationState getTabletLocationState(AccumuloClient c, TableId tableId) {
     try (MetaDataTableScanner s = new MetaDataTableScanner((ClientContext) c,
-<<<<<<< HEAD
-        new Range(TabletsSection.encodeRow(TableId.of(tableId), null)),
-        AccumuloTable.METADATA.tableName())) {
-=======
         new Range(TabletsSection.encodeRow(tableId, null)), DataLevel.of(tableId))) {
->>>>>>> 65b3fe82
       return s.next();
     }
   }
