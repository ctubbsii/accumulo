/*
 * Licensed to the Apache Software Foundation (ASF) under one or more
 * contributor license agreements.  See the NOTICE file distributed with
 * this work for additional information regarding copyright ownership.
 * The ASF licenses this file to You under the Apache License, Version 2.0
 * (the "License"); you may not use this file except in compliance with
 * the License.  You may obtain a copy of the License at
 *
 *     http://www.apache.org/licenses/LICENSE-2.0
 *
 * Unless required by applicable law or agreed to in writing, software
 * distributed under the License is distributed on an "AS IS" BASIS,
 * WITHOUT WARRANTIES OR CONDITIONS OF ANY KIND, either express or implied.
 * See the License for the specific language governing permissions and
 * limitations under the License.
 */
package org.apache.accumulo.minicluster.impl;

import java.io.File;
import java.io.IOException;
import java.util.HashMap;
import java.util.Iterator;
import java.util.Map;
import java.util.Map.Entry;

import org.apache.accumulo.cluster.AccumuloConfig;
import org.apache.accumulo.core.conf.CredentialProviderFactoryShim;
import org.apache.accumulo.core.conf.Property;
import org.apache.accumulo.minicluster.MemoryUnit;
import org.apache.accumulo.minicluster.ServerType;
import org.apache.accumulo.server.util.PortUtils;
import org.apache.hadoop.conf.Configuration;
import org.apache.log4j.Logger;

/**
 * Holds configuration for {@link MiniAccumuloClusterImpl}. Required configurations must be passed to constructor(s) and all other configurations are optional.
 *
 * @since 1.6.0
 */
public class MiniAccumuloConfigImpl implements AccumuloConfig {
  private static final Logger log = Logger.getLogger(MiniAccumuloConfigImpl.class);
  private static final String DEFAULT_INSTANCE_SECRET = "DONTTELL";

  private File dir = null;
  private String rootPassword = null;
  private Map<String,String> siteConfig = new HashMap<String,String>();
  private Map<String,String> configuredSiteConig = new HashMap<String,String>();
  private int numTservers = 2;
  private Map<ServerType,Long> memoryConfig = new HashMap<ServerType,Long>();
  private boolean jdwpEnabled = false;
  private Map<String,String> systemProperties = new HashMap<String,String>();

  private String instanceName = "miniInstance";

  private File libDir;
  private File libExtDir;
  private File confDir;
  private File zooKeeperDir;
  private File accumuloDir;
  private File logDir;
  private File walogDir;

  private int zooKeeperPort = 0;
  private int configuredZooKeeperPort = 0;
  private long zooKeeperStartupTime = 20*1000;

  private long defaultMemorySize = 128 * 1024 * 1024;

  private boolean initialized = false;

  private boolean useMiniDFS = false;

  private boolean useCredentialProvider = false;

  private String[] classpathItems = null;

  private String[] nativePathItems = null;

  /**
   * @param dir
   *          An empty or nonexistant directory that Accumulo and Zookeeper can store data in. Creating the directory is left to the user. Java 7, Guava, and
   *          Junit provide methods for creating temporary directories.
   * @param rootPassword
   *          The initial password for the Accumulo root user
   */
  public MiniAccumuloConfigImpl(File dir, String rootPassword) {
    this.dir = dir;
    this.rootPassword = rootPassword;
  }

  /**
   * Set directories and fully populate site config
   */
  MiniAccumuloConfigImpl initialize() {

    // Sanity checks
    if (this.getDir().exists() && !this.getDir().isDirectory())
      throw new IllegalArgumentException("Must pass in directory, " + this.getDir() + " is a file");

    if (this.getDir().exists() && this.getDir().list().length != 0)
      throw new IllegalArgumentException("Directory " + this.getDir() + " is not empty");

    if (!initialized) {
      libDir = new File(dir, "lib");
      libExtDir = new File(libDir, "ext");
      confDir = new File(dir, "conf");
      accumuloDir = new File(dir, "accumulo");
      zooKeeperDir = new File(dir, "zookeeper");
      logDir = new File(dir, "logs");
      walogDir = new File(dir, "walogs");

      // TODO ACCUMULO-XXXX replace usage of instance.dfs.{dir,uri} with instance.volumes
      setInstanceLocation();

      mergeProp(Property.INSTANCE_SECRET.getKey(), DEFAULT_INSTANCE_SECRET);
      mergeProp(Property.TSERV_PORTSEARCH.getKey(), "true");
      mergeProp(Property.LOGGER_DIR.getKey(), walogDir.getAbsolutePath());
      mergeProp(Property.TSERV_DATACACHE_SIZE.getKey(), "10M");
      mergeProp(Property.TSERV_INDEXCACHE_SIZE.getKey(), "10M");
      mergeProp(Property.TSERV_MAXMEM.getKey(), "50M");
      mergeProp(Property.TSERV_WALOG_MAX_SIZE.getKey(), "100M");
      mergeProp(Property.TSERV_NATIVEMAP_ENABLED.getKey(), "false");
      mergeProp(Property.TRACE_TOKEN_PROPERTY_PREFIX.getKey() + "password", getRootPassword());
      // since there is a small amount of memory, check more frequently for majc... setting may not be needed in 1.5
      mergeProp(Property.TSERV_MAJC_DELAY.getKey(), "3");
      mergeProp(Property.GENERAL_CLASSPATHS.getKey(), libDir.getAbsolutePath() + "/[^.].*[.]jar");
      mergeProp(Property.GENERAL_DYNAMIC_CLASSPATHS.getKey(), libExtDir.getAbsolutePath() + "/[^.].*[.]jar");
      mergeProp(Property.GC_CYCLE_DELAY.getKey(), "4s");
      mergeProp(Property.GC_CYCLE_START.getKey(), "0s");
      mergePropWithRandomPort(Property.MASTER_CLIENTPORT.getKey());
      mergePropWithRandomPort(Property.TRACE_PORT.getKey());
      mergePropWithRandomPort(Property.TSERV_CLIENTPORT.getKey());
      mergePropWithRandomPort(Property.MONITOR_PORT.getKey());
      mergePropWithRandomPort(Property.GC_PORT.getKey());
<<<<<<< HEAD
      mergePropWithRandomPort(Property.REPLICATION_RECEIPT_SERVICE_PORT.getKey());
      mergePropWithRandomPort(Property.MASTER_REPLICATION_COORDINATOR_PORT.getKey());
=======
      mergePropWithRandomPort(Property.MONITOR_LOG4J_PORT.getKey());
>>>>>>> 3c6876d1

      if (isUseCredentialProvider()) {
        updateConfigForCredentialProvider();
      }

      // zookeeper port should be set explicitly in this class, not just on the site config
      if (zooKeeperPort == 0)
        zooKeeperPort = PortUtils.getRandomFreePort();
      siteConfig.put(Property.INSTANCE_ZK_HOST.getKey(), "localhost:" + zooKeeperPort);
      initialized = true;
    }
    return this;
  }

  private void updateConfigForCredentialProvider() {
    String cpPaths = siteConfig.get(Property.GENERAL_SECURITY_CREDENTIAL_PROVIDER_PATHS.getKey());
    if (null != cpPaths && !Property.GENERAL_SECURITY_CREDENTIAL_PROVIDER_PATHS.getDefaultValue().equals(cpPaths)) {
      // Already configured
      return;
    }

    if (!CredentialProviderFactoryShim.isHadoopCredentialProviderAvailable()) {
      throw new RuntimeException("Cannot use CredentialProvider when implementation is not available. Be sure to use >=Hadoop-2.6.0");
    }

    File keystoreFile = new File(getConfDir(), "credential-provider.jks");
    String keystoreUri = "jceks://file" + keystoreFile.getAbsolutePath();
    Configuration conf = CredentialProviderFactoryShim.getConfiguration(keystoreUri);

    // Set the URI on the siteCfg
    siteConfig.put(Property.GENERAL_SECURITY_CREDENTIAL_PROVIDER_PATHS.getKey(), keystoreUri);

    Iterator<Entry<String,String>> entries = siteConfig.entrySet().iterator();
    while (entries.hasNext()) {
      Entry<String,String> entry = entries.next();

      // Not a @Sensitive Property, ignore it
      if (!Property.isSensitive(entry.getKey())) {
        continue;
      }

      // Add the @Sensitive Property to the CredentialProvider
      try {
        CredentialProviderFactoryShim.createEntry(conf, entry.getKey(), entry.getValue().toCharArray());
      } catch (IOException e) {
        log.warn("Attempted to add " + entry.getKey() + " to CredentialProvider but failed", e);
        continue;
      }

      // Only remove it from the siteCfg if we succeeded in adding it to the CredentialProvider
      entries.remove();
    }
  }

  @SuppressWarnings("deprecation")
  private void setInstanceLocation() {
    mergeProp(Property.INSTANCE_DFS_URI.getKey(), "file:///");
    mergeProp(Property.INSTANCE_DFS_DIR.getKey(), accumuloDir.getAbsolutePath());
  }

  /**
   * Set a given key/value on the site config if it doesn't already exist
   */
  private void mergeProp(String key, String value) {
    if (!siteConfig.containsKey(key)) {
      siteConfig.put(key, value);
    }
  }

  /**
   * Sets a given key with a random port for the value on the site config if it doesn't already exist.
   */
  private void mergePropWithRandomPort(String key) {
    if (!siteConfig.containsKey(key)) {
      siteConfig.put(key, "0");
    }
  }

  /**
   * Calling this method is optional. If not set, it defaults to two.
   *
   * @param numTservers
   *          the number of tablet servers that mini accumulo cluster should start
   */
  @Override
  public MiniAccumuloConfigImpl setNumTservers(int numTservers) {
    if (numTservers < 1)
      throw new IllegalArgumentException("Must have at least one tablet server");
    this.numTservers = numTservers;
    return this;
  }

  /**
   * Calling this method is optional. If not set, defaults to 'miniInstance'
   *
   * @since 1.6.0
   */
  @Override
  public MiniAccumuloConfigImpl setInstanceName(String instanceName) {
    this.instanceName = instanceName;
    return this;
  }

  /**
   * Calling this method is optional. If not set, it defaults to an empty map.
   *
   * @param siteConfig
   *          key/values that you normally put in accumulo-site.xml can be put here.
   */
  @Override
  public MiniAccumuloConfigImpl setSiteConfig(Map<String,String> siteConfig) {
    this.siteConfig = new HashMap<String,String>(siteConfig);
    this.configuredSiteConig = new HashMap<String,String>(siteConfig);
    return this;
  }

  /**
   * Calling this method is optional. A random port is generated by default
   *
   * @param zooKeeperPort
   *          A valid (and unused) port to use for the zookeeper
   *
   * @since 1.6.0
   */
  @Override
  public MiniAccumuloConfigImpl setZooKeeperPort(int zooKeeperPort) {
    this.configuredZooKeeperPort = zooKeeperPort;
    this.zooKeeperPort = zooKeeperPort;
    return this;
  }

  /**
   * Configure the time to wait for ZooKeeper to startup.
   * Calling this method is optional. The default is 20000 milliseconds
   *
   * @param zooKeeperStartupTime
   *          Time to wait for ZooKeeper to startup, in milliseconds
   *
   * @since 1.6.1
   */
  @Override
  public MiniAccumuloConfigImpl setZooKeeperStartupTime(long zooKeeperStartupTime) {
    this.zooKeeperStartupTime = zooKeeperStartupTime;
    return this;
  }

  /**
   * Sets the amount of memory to use in the master process. Calling this method is optional. Default memory is 128M
   *
   * @param serverType
   *          the type of server to apply the memory settings
   * @param memory
   *          amount of memory to set
   *
   * @param memoryUnit
   *          the units for which to apply with the memory size
   *
   * @since 1.6.0
   */
  @Override
  public MiniAccumuloConfigImpl setMemory(ServerType serverType, long memory, MemoryUnit memoryUnit) {
    this.memoryConfig.put(serverType, memoryUnit.toBytes(memory));
    return this;
  }

  /**
   * Sets the default memory size to use. This value is also used when a ServerType has not been configured explicitly. Calling this method is optional. Default
   * memory is 128M
   *
   * @param memory
   *          amount of memory to set
   *
   * @param memoryUnit
   *          the units for which to apply with the memory size
   *
   * @since 1.6.0
   */
  @Override
  public MiniAccumuloConfigImpl setDefaultMemory(long memory, MemoryUnit memoryUnit) {
    this.defaultMemorySize = memoryUnit.toBytes(memory);
    return this;
  }

  /**
   * @return a copy of the site config
   */
  @Override
  public Map<String,String> getSiteConfig() {
    return new HashMap<String,String>(siteConfig);
  }

  public Map<String,String> getConfiguredSiteConfig() {
    return new HashMap<String,String>(configuredSiteConig);
  }

  /**
   * @return name of configured instance
   *
   * @since 1.6.0
   */
  @Override
  public String getInstanceName() {
    return instanceName;
  }

  /**
   * @return The configured zookeeper port
   *
   * @since 1.6.0
   */
  @Override
  public int getZooKeeperPort() {
    return zooKeeperPort;
  }

  public int getConfiguredZooKeeperPort() {
    return configuredZooKeeperPort;
  }

  public long getZooKeeperStartupTime() {
    return zooKeeperStartupTime;
  }

  File getLibDir() {
    return libDir;
  }

  File getLibExtDir() {
    return libExtDir;
  }

  public File getConfDir() {
    return confDir;
  }

  File getZooKeeperDir() {
    return zooKeeperDir;
  }

  public File getAccumuloDir() {
    return accumuloDir;
  }

  public File getLogDir() {
    return logDir;
  }

  File getWalogDir() {
    return walogDir;
  }

  /**
   * @param serverType
   *          get configuration for this server type
   *
   * @return memory configured in bytes, returns default if this server type is not configured
   *
   * @since 1.6.0
   */
  @Override
  public long getMemory(ServerType serverType) {
    return memoryConfig.containsKey(serverType) ? memoryConfig.get(serverType) : defaultMemorySize;
  }

  /**
   * @return memory configured in bytes
   *
   * @since 1.6.0
   */
  @Override
  public long getDefaultMemory() {
    return defaultMemorySize;
  }

  /**
   * @return zookeeper connection string
   *
   * @since 1.6.0
   */
  public String getZooKeepers() {
    return siteConfig.get(Property.INSTANCE_ZK_HOST.getKey());
  }

  /**
   * @return the base directory of the cluster configuration
   */
  public File getDir() {
    return dir;
  }

  /**
   * @return the root password of this cluster configuration
   */
  @Override
  public String getRootPassword() {
    return rootPassword;
  }

  /**
   * @return the number of tservers configured for this cluster
   */
  @Override
  public int getNumTservers() {
    return numTservers;
  }

  /**
   * @return is the current configuration in jdwpEnabled mode?
   *
   * @since 1.6.0
   */
  public boolean isJDWPEnabled() {
    return jdwpEnabled;
  }

  /**
   * @param jdwpEnabled
   *          should the processes run remote jdwpEnabled servers?
   * @return the current instance
   *
   * @since 1.6.0
   */
  public MiniAccumuloConfigImpl setJDWPEnabled(boolean jdwpEnabled) {
    this.jdwpEnabled = jdwpEnabled;
    return this;
  }

  public boolean useMiniDFS() {
    return useMiniDFS;
  }

  public void useMiniDFS(boolean useMiniDFS) {
    this.useMiniDFS = useMiniDFS;
  }

  /**
   * @return location of client conf file containing connection parameters for connecting to this minicluster
   *
   * @since 1.6.0
   */
  public File getClientConfFile() {
    return new File(getConfDir(), "client.conf");
  }

  /**
   * sets system properties set for service processes
   *
   * @since 1.6.0
   */
  public void setSystemProperties(Map<String,String> systemProperties) {
    this.systemProperties = new HashMap<String,String>(systemProperties);
  }

  /**
   * @return a copy of the system properties for service processes
   *
   * @since 1.6.0
   */
  public Map<String,String> getSystemProperties() {
    return new HashMap<String,String>(systemProperties);
  }

  /**
   * Gets the classpath elements to use when spawning processes.
   *
   * @return the classpathItems, if set
   *
   * @since 1.6.0
   */
  public String[] getClasspathItems() {
    return classpathItems;
  }

  /**
   * Sets the classpath elements to use when spawning processes.
   *
   * @param classpathItems
   *          the classpathItems to set
   * @since 1.6.0
   */
  public void setClasspathItems(String... classpathItems) {
    this.classpathItems = classpathItems;
  }

  /**
   * @return the paths to use for loading native libraries
   *
   * @since 1.6.0
   */
  @Override
  public String[] getNativeLibPaths() {
    return this.nativePathItems == null ? new String[0] : this.nativePathItems;
  }

  /**
   * Sets the path for processes to use for loading native libraries
   *
   * @param nativePathItems
   *          the nativePathItems to set
   * @since 1.6.0
   */
  @Override
  public MiniAccumuloConfigImpl setNativeLibPaths(String... nativePathItems) {
    this.nativePathItems = nativePathItems;
    return this;
  }

  /**
   * Sets arbitrary configuration properties.
   *
   * @since 1.6.0
   */
  public void setProperty(Property p, String value) {
    this.siteConfig.put(p.getKey(), value);
  }

  /**
   * @return the useCredentialProvider
   */
  public boolean isUseCredentialProvider() {
    return useCredentialProvider;
  }

  /**
   * @param useCredentialProvider the useCredentialProvider to set
   */
  public void setUseCredentialProvider(boolean useCredentialProvider) {
    this.useCredentialProvider = useCredentialProvider;
  }

  @Override
  public MiniAccumuloClusterImpl build() throws IOException {
    return new MiniAccumuloClusterImpl(this);
  }
}<|MERGE_RESOLUTION|>--- conflicted
+++ resolved
@@ -132,12 +132,9 @@
       mergePropWithRandomPort(Property.TSERV_CLIENTPORT.getKey());
       mergePropWithRandomPort(Property.MONITOR_PORT.getKey());
       mergePropWithRandomPort(Property.GC_PORT.getKey());
-<<<<<<< HEAD
+      mergePropWithRandomPort(Property.MONITOR_LOG4J_PORT.getKey());
       mergePropWithRandomPort(Property.REPLICATION_RECEIPT_SERVICE_PORT.getKey());
       mergePropWithRandomPort(Property.MASTER_REPLICATION_COORDINATOR_PORT.getKey());
-=======
-      mergePropWithRandomPort(Property.MONITOR_LOG4J_PORT.getKey());
->>>>>>> 3c6876d1
 
       if (isUseCredentialProvider()) {
         updateConfigForCredentialProvider();
