--- conflicted
+++ resolved
@@ -835,13 +835,8 @@
 
     while (true) {
       MoniterLockWatcher monitorLockWatcher = new MoniterLockWatcher();
-<<<<<<< HEAD
-      monitorLock = new ServiceLock(zoo.getZooKeeper(), monitorLockPath, zooLockUUID);
       monitorLock.lock(monitorLockWatcher, new ServiceLockData(zooLockUUID,
           monitorLocation.getHost() + ":" + monitorLocation.getPort(), ThriftService.NONE));
-=======
-      monitorLock.lock(monitorLockWatcher, new byte[0]);
->>>>>>> b935a7b4
 
       monitorLockWatcher.waitForChange();
 
