--- conflicted
+++ resolved
@@ -22,15 +22,11 @@
 
 import java.io.FileNotFoundException;
 import java.io.IOException;
-<<<<<<< HEAD
-import java.lang.reflect.InvocationTargetException;
 import java.util.HashMap;
 import java.util.HashSet;
 import java.util.Map;
 import java.util.Map.Entry;
 import java.util.Set;
-=======
->>>>>>> 65dd34fa
 import java.util.UUID;
 import java.util.concurrent.TimeUnit;
 import java.util.stream.IntStream;
@@ -170,21 +166,8 @@
       System.exit(1);
     }
 
-<<<<<<< HEAD
-    try {
-      MetricsUtil.initializeMetrics(getContext().getConfiguration(), this.applicationName, address,
-          getContext().getInstanceName(), this.getResourceGroup());
-      MetricsUtil.initializeProducers(this, new GcMetrics(this));
-    } catch (ClassNotFoundException | InstantiationException | IllegalAccessException
-        | IllegalArgumentException | InvocationTargetException | NoSuchMethodException
-        | SecurityException e1) {
-      log.error("Error initializing metrics, metrics will not be emitted.", e1);
-    }
-=======
     MetricsInfo metricsInfo = getContext().getMetricsInfo();
-    metricsInfo.addServiceTags(getApplicationName(), address);
->>>>>>> 65dd34fa
-
+    metricsInfo.addServiceTags(getApplicationName(), address, getResourceGroup());
     metricsInfo.addMetricsProducers(this, new GcMetrics(this));
     metricsInfo.init();
     try {
