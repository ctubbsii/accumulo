--- conflicted
+++ resolved
@@ -458,21 +458,14 @@
       }
     }
 
-<<<<<<< HEAD
-    if (compactionJobs.isEmpty()
-        && (params.getKind() == CompactionKind.USER || params.getKind() == CompactionKind.SELECTOR)
-        && params.getRunningCompactions().stream()
-            .noneMatch(job -> job.getKind() == params.getKind())) {
-      // These kinds of compaction require files to compact even if none of the files meet the
-      // compaction ratio. No files were found using the compaction ratio and no compactions are
-      // running, so force a compaction.
-      compactionJobs = findMaximalRequiredSetToCompact(params.getCandidates(), maxFilesToCompact);
-=======
-    if (group.isEmpty()) {
+    if (compactionJobs.isEmpty()) {
       if ((params.getKind() == CompactionKind.USER || params.getKind() == CompactionKind.SELECTOR)
           && params.getRunningCompactions().stream()
               .noneMatch(job -> job.getKind() == params.getKind())) {
-        group = findMaximalRequiredSetToCompact(params.getCandidates(), maxFilesToCompact);
+        // These kinds of compaction require files to compact even if none of the files meet the
+        // compaction ratio. No files were found using the compaction ratio and no compactions are
+        // running, so force a compaction.
+        compactionJobs = findMaximalRequiredSetToCompact(params.getCandidates(), maxFilesToCompact);
       } else if (params.getKind() == CompactionKind.SYSTEM
           && params.getRunningCompactions().isEmpty()
           && params.getAll().size() == params.getCandidates().size()) {
@@ -482,10 +475,10 @@
           // The tablet is above its max files, there are no compactions running, all files are
           // candidates for a system compaction, and no files were found to compact. Attempt to
           // find a set of files to compact by lowering the compaction ratio.
-          group = findFilesToCompactWithLowerRatio(params, maxSizeToCompact, maxTabletFiles);
+          compactionJobs =
+              findFilesToCompactWithLowerRatio(params, maxSizeToCompact, maxTabletFiles);
         }
       }
->>>>>>> 6dc1bcfa
     }
 
     var builder = params.createPlanBuilder();
@@ -507,8 +500,8 @@
    * Searches for the highest compaction ratio that is less than the configured ratio that will
    * lower the number of files.
    */
-  private Collection<CompactableFile> findFilesToCompactWithLowerRatio(PlanningParameters params,
-      long maxSizeToCompact, int maxTabletFiles) {
+  private List<Collection<CompactableFile>> findFilesToCompactWithLowerRatio(
+      PlanningParameters params, long maxSizeToCompact, int maxTabletFiles) {
     double lowRatio = 1.0;
     double highRatio = params.getRatio();
 
@@ -533,8 +526,8 @@
       var filesToCompact =
           findDataFilesToCompact(candidates, ratioToCheck, maxFilesToCompact, maxSizeToCompact);
 
-      log.trace("Tried ratio {} and found {} {} {}", ratioToCheck, filesToCompact,
-          filesToCompact.size() >= goalCompactionSize, goalCompactionSize);
+      log.info("Tried ratio {} and found {} {} {} {}", ratioToCheck, filesToCompact,
+          filesToCompact.size() >= goalCompactionSize, goalCompactionSize, maxFilesToCompact);
 
       if (filesToCompact.isEmpty() || filesToCompact.size() < goalCompactionSize) {
         highRatio = ratioToCheck;
@@ -559,7 +552,11 @@
         params.getTableId(), found.size(), params.getRatio(), lowRatio, maxTabletFiles,
         params.getCandidates().size());
 
-    return found;
+    if (found.isEmpty()) {
+      return List.of();
+    } else {
+      return List.of(found);
+    }
   }
 
   private static short createPriority(PlanningParameters params,
