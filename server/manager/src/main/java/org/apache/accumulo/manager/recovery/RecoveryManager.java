--- conflicted
+++ resolved
@@ -39,10 +39,7 @@
 import org.apache.accumulo.core.dataImpl.KeyExtent;
 import org.apache.accumulo.core.fate.zookeeper.ZooCache;
 import org.apache.accumulo.core.tabletserver.log.LogEntry;
-<<<<<<< HEAD
 import org.apache.accumulo.core.util.cache.Caches.CacheName;
-=======
->>>>>>> a6f22a32
 import org.apache.accumulo.core.util.threads.ThreadPools;
 import org.apache.accumulo.manager.Manager;
 import org.apache.accumulo.server.fs.VolumeUtil;
@@ -163,33 +160,15 @@
   public boolean recoverLogs(KeyExtent extent, Collection<LogEntry> walogs) throws IOException {
     boolean recoveryNeeded = false;
 
-<<<<<<< HEAD
-    for (LogEntry entry : walogs) {
-      String walog = entry.getPath();
-
-      Path switchedWalog = VolumeUtil.switchVolume(new Path(walog), FileType.WAL,
-          manager.getContext().getVolumeReplacements());
-=======
     for (LogEntry walog : walogs) {
 
       LogEntry switchedWalog =
           VolumeUtil.switchVolumes(walog, manager.getContext().getVolumeReplacements());
->>>>>>> a6f22a32
       if (switchedWalog != null) {
         // replaces the volume used for sorting, but do not change entry in metadata table. When
         // the tablet loads it will change the metadata table entry. If
         // the tablet has the same replacement config, then it will find the sorted log.
         log.info("Volume replaced {} -> {}", walog, switchedWalog);
-<<<<<<< HEAD
-        walog = switchedWalog.toString();
-      }
-
-      String[] parts = walog.split("/");
-      String sortId = parts[parts.length - 1];
-      String filename = new Path(walog).toString();
-      String dest = RecoveryPath.getRecoveryPath(new Path(filename)).toString();
-
-=======
         walog = switchedWalog;
       }
 
@@ -197,7 +176,6 @@
       String filename = walog.getPath();
       String dest = RecoveryPath.getRecoveryPath(new Path(filename)).toString();
 
->>>>>>> a6f22a32
       boolean sortQueued;
       synchronized (this) {
         sortQueued = sortsQueued.contains(sortId);
