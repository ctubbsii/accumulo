/*
 * Licensed to the Apache Software Foundation (ASF) under one or more
 * contributor license agreements.  See the NOTICE file distributed with
 * this work for additional information regarding copyright ownership.
 * The ASF licenses this file to You under the Apache License, Version 2.0
 * (the "License"); you may not use this file except in compliance with
 * the License.  You may obtain a copy of the License at
 *
 *     http://www.apache.org/licenses/LICENSE-2.0
 *
 * Unless required by applicable law or agreed to in writing, software
 * distributed under the License is distributed on an "AS IS" BASIS,
 * WITHOUT WARRANTIES OR CONDITIONS OF ANY KIND, either express or implied.
 * See the License for the specific language governing permissions and
 * limitations under the License.
 */
package org.apache.accumulo.server.master;

import static java.lang.Math.min;

import java.io.IOException;
import java.net.InetSocketAddress;
import java.nio.ByteBuffer;
import java.util.ArrayList;
import java.util.Collection;
import java.util.Collections;
import java.util.HashMap;
import java.util.HashSet;
import java.util.Iterator;
import java.util.List;
import java.util.Map;
import java.util.Map.Entry;
import java.util.Set;
import java.util.SortedMap;
import java.util.TreeMap;
import java.util.TreeSet;
import java.util.concurrent.atomic.AtomicBoolean;
import java.util.concurrent.atomic.AtomicInteger;

import org.apache.accumulo.core.Constants;
import org.apache.accumulo.core.client.AccumuloException;
import org.apache.accumulo.core.client.AccumuloSecurityException;
import org.apache.accumulo.core.client.BatchWriter;
import org.apache.accumulo.core.client.BatchWriterConfig;
import org.apache.accumulo.core.client.Connector;
import org.apache.accumulo.core.client.Instance;
import org.apache.accumulo.core.client.IsolatedScanner;
import org.apache.accumulo.core.client.IteratorSetting;
import org.apache.accumulo.core.client.MutationsRejectedException;
import org.apache.accumulo.core.client.RowIterator;
import org.apache.accumulo.core.client.Scanner;
import org.apache.accumulo.core.client.TableNotFoundException;
import org.apache.accumulo.core.client.impl.Tables;
import org.apache.accumulo.core.client.impl.ThriftTransportPool;
import org.apache.accumulo.core.client.impl.thrift.SecurityErrorCode;
import org.apache.accumulo.core.client.impl.thrift.TableOperation;
import org.apache.accumulo.core.client.impl.thrift.TableOperationExceptionType;
import org.apache.accumulo.core.client.impl.thrift.ThriftSecurityException;
import org.apache.accumulo.core.client.impl.thrift.ThriftTableOperationException;
import org.apache.accumulo.core.conf.AccumuloConfiguration;
import org.apache.accumulo.core.conf.Property;
import org.apache.accumulo.core.data.Key;
import org.apache.accumulo.core.data.KeyExtent;
import org.apache.accumulo.core.data.Mutation;
import org.apache.accumulo.core.data.PartialKey;
import org.apache.accumulo.core.data.Range;
import org.apache.accumulo.core.data.Value;
import org.apache.accumulo.core.data.thrift.TKeyExtent;
import org.apache.accumulo.core.file.FileUtil;
import org.apache.accumulo.core.iterators.IteratorUtil;
import org.apache.accumulo.core.master.state.tables.TableState;
import org.apache.accumulo.core.master.thrift.MasterClientService;
import org.apache.accumulo.core.master.thrift.MasterClientService.Iface;
import org.apache.accumulo.core.master.thrift.MasterClientService.Processor;
import org.apache.accumulo.core.master.thrift.MasterGoalState;
import org.apache.accumulo.core.master.thrift.MasterMonitorInfo;
import org.apache.accumulo.core.master.thrift.MasterState;
import org.apache.accumulo.core.master.thrift.TableInfo;
import org.apache.accumulo.core.master.thrift.TabletLoadState;
import org.apache.accumulo.core.master.thrift.TabletServerStatus;
import org.apache.accumulo.core.master.thrift.TabletSplit;
import org.apache.accumulo.core.security.SecurityUtil;
import org.apache.accumulo.core.security.thrift.TCredentials;
import org.apache.accumulo.core.tabletserver.thrift.NotServingTabletException;
import org.apache.accumulo.core.util.ByteBufferUtil;
import org.apache.accumulo.core.util.CachedConfiguration;
import org.apache.accumulo.core.util.Daemon;
import org.apache.accumulo.core.util.UtilWaitThread;
import org.apache.accumulo.core.zookeeper.ZooUtil;
import org.apache.accumulo.fate.AgeOffStore;
import org.apache.accumulo.fate.Fate;
import org.apache.accumulo.fate.TStore.TStatus;
import org.apache.accumulo.fate.zookeeper.IZooReaderWriter;
import org.apache.accumulo.fate.zookeeper.ZooLock.LockLossReason;
import org.apache.accumulo.fate.zookeeper.ZooLock.LockWatcher;
import org.apache.accumulo.fate.zookeeper.ZooReaderWriter.Mutator;
import org.apache.accumulo.fate.zookeeper.ZooUtil.NodeExistsPolicy;
import org.apache.accumulo.fate.zookeeper.ZooUtil.NodeMissingPolicy;
import org.apache.accumulo.server.Accumulo;
import org.apache.accumulo.server.client.HdfsZooInstance;
import org.apache.accumulo.server.conf.ServerConfiguration;
import org.apache.accumulo.server.master.LiveTServerSet.TServerConnection;
import org.apache.accumulo.server.master.balancer.DefaultLoadBalancer;
import org.apache.accumulo.server.master.balancer.TabletBalancer;
import org.apache.accumulo.server.master.recovery.RecoveryManager;
import org.apache.accumulo.server.master.state.Assignment;
import org.apache.accumulo.server.master.state.CurrentState;
import org.apache.accumulo.server.master.state.DeadServerList;
import org.apache.accumulo.server.master.state.DistributedStoreException;
import org.apache.accumulo.server.master.state.MergeInfo;
import org.apache.accumulo.server.master.state.MergeState;
import org.apache.accumulo.server.master.state.MergeStats;
import org.apache.accumulo.server.master.state.MetaDataStateStore;
import org.apache.accumulo.server.master.state.RootTabletStateStore;
import org.apache.accumulo.server.master.state.TServerInstance;
import org.apache.accumulo.server.master.state.TableCounts;
import org.apache.accumulo.server.master.state.TableStats;
import org.apache.accumulo.server.master.state.TabletLocationState;
import org.apache.accumulo.server.master.state.TabletMigration;
import org.apache.accumulo.server.master.state.TabletServerState;
import org.apache.accumulo.server.master.state.TabletState;
import org.apache.accumulo.server.master.state.TabletStateStore;
import org.apache.accumulo.server.master.state.ZooStore;
import org.apache.accumulo.server.master.state.ZooTabletStateStore;
import org.apache.accumulo.server.master.state.tables.TableManager;
import org.apache.accumulo.server.master.state.tables.TableObserver;
import org.apache.accumulo.server.master.tableOps.BulkImport;
import org.apache.accumulo.server.master.tableOps.CancelCompactions;
import org.apache.accumulo.server.master.tableOps.ChangeTableState;
import org.apache.accumulo.server.master.tableOps.CloneTable;
import org.apache.accumulo.server.master.tableOps.CompactRange;
import org.apache.accumulo.server.master.tableOps.CreateTable;
import org.apache.accumulo.server.master.tableOps.DeleteTable;
import org.apache.accumulo.server.master.tableOps.ExportTable;
import org.apache.accumulo.server.master.tableOps.ImportTable;
import org.apache.accumulo.server.master.tableOps.RenameTable;
import org.apache.accumulo.server.master.tableOps.TableRangeOp;
import org.apache.accumulo.server.master.tableOps.TraceRepo;
import org.apache.accumulo.server.master.tserverOps.ShutdownTServer;
import org.apache.accumulo.server.monitor.Monitor;
import org.apache.accumulo.server.security.AuditedSecurityOperation;
import org.apache.accumulo.server.security.SecurityConstants;
import org.apache.accumulo.server.security.SecurityOperation;
import org.apache.accumulo.server.tabletserver.TabletTime;
import org.apache.accumulo.server.trace.TraceFileSystem;
import org.apache.accumulo.server.util.AddressUtil;
import org.apache.accumulo.server.util.DefaultMap;
import org.apache.accumulo.server.util.Halt;
import org.apache.accumulo.server.util.MetadataTable;
import org.apache.accumulo.server.util.SystemPropUtil;
import org.apache.accumulo.server.util.TServerUtils;
import org.apache.accumulo.server.util.TablePropUtil;
import org.apache.accumulo.server.util.TabletIterator.TabletDeletedException;
import org.apache.accumulo.server.util.time.SimpleTimer;
import org.apache.accumulo.server.zookeeper.ZooLock;
import org.apache.accumulo.server.zookeeper.ZooReaderWriter;
import org.apache.accumulo.start.classloader.vfs.AccumuloVFSClassLoader;
import org.apache.accumulo.trace.instrument.thrift.TraceWrap;
import org.apache.accumulo.trace.thrift.TInfo;
import org.apache.hadoop.fs.FileSystem;
import org.apache.hadoop.io.DataInputBuffer;
import org.apache.hadoop.io.DataOutputBuffer;
import org.apache.hadoop.io.Text;
import org.apache.log4j.Logger;
import org.apache.thrift.TException;
import org.apache.thrift.server.TServer;
import org.apache.thrift.transport.TTransportException;
import org.apache.zookeeper.KeeperException;
import org.apache.zookeeper.KeeperException.NoNodeException;
import org.apache.zookeeper.WatchedEvent;
import org.apache.zookeeper.Watcher;
import org.apache.zookeeper.data.Stat;

/**
 * The Master is responsible for assigning and balancing tablets to tablet servers.
 *
 * The master will also coordinate log recoveries and reports general status.
 */
public class Master implements LiveTServerSet.Listener, TableObserver, CurrentState {

  final private static Logger log = Logger.getLogger(Master.class);

  final private static int ONE_SECOND = 1000;
  final private static Text METADATA_TABLE_ID = new Text(Constants.METADATA_TABLE_ID);
  final private static long TIME_TO_WAIT_BETWEEN_SCANS = 60 * ONE_SECOND;
  final private static long TIME_BETWEEN_MIGRATION_CLEANUPS = 5 * 60 * ONE_SECOND;
  final private static long WAIT_BETWEEN_ERRORS = ONE_SECOND;
  final private static long DEFAULT_WAIT_FOR_WATCHER = 10 * ONE_SECOND;
  final private static int MAX_CLEANUP_WAIT_TIME = 1000;
  final private static int TIME_TO_WAIT_BETWEEN_LOCK_CHECKS = 1000;
  final private static int MAX_TSERVER_WORK_CHUNK = 5000;
  final private static int MAX_BAD_STATUS_COUNT = 3;

  final private FileSystem fs;
  final private Instance instance;
  final private String hostname;
  final private LiveTServerSet tserverSet;
  final private List<TabletGroupWatcher> watchers = new ArrayList<TabletGroupWatcher>();
  final private SecurityOperation security;
  final private Map<TServerInstance,AtomicInteger> badServers = Collections.synchronizedMap(new DefaultMap<TServerInstance,AtomicInteger>(new AtomicInteger()));
  final private Set<TServerInstance> serversToShutdown = Collections.synchronizedSet(new HashSet<TServerInstance>());
  final private SortedMap<KeyExtent,TServerInstance> migrations = Collections.synchronizedSortedMap(new TreeMap<KeyExtent,TServerInstance>());
  final private EventCoordinator nextEvent = new EventCoordinator();
  final private Object mergeLock = new Object();
  private RecoveryManager recoveryManager = null;

  private ZooLock masterLock = null;
  private TServer clientService = null;
  private TabletBalancer tabletBalancer;

  private MasterState state = MasterState.INITIAL;

  private Fate<Master> fate;

  volatile private SortedMap<TServerInstance,TabletServerStatus> tserverStatus = Collections
      .unmodifiableSortedMap(new TreeMap<TServerInstance,TabletServerStatus>());

  private final Set<String> recoveriesInProgress = Collections.synchronizedSet(new HashSet<String>());

  synchronized private MasterState getMasterState() {
    return state;
  }

  public boolean stillMaster() {
    return getMasterState() != MasterState.STOP;
  }

  static final boolean X = true;
  static final boolean _ = false;
  static final boolean transitionOK[][] = {
      //                              INITIAL HAVE_LOCK SAFE_MODE NORMAL UNLOAD_META UNLOAD_ROOT STOP
      /* INITIAL */                   {X,     X,        _,        _,      _,         _,          X},
      /* HAVE_LOCK */                 {_,     X,        X,        X,      _,         _,          X},
      /* SAFE_MODE */                 {_,     _,        X,        X,      X,         _,          X},
      /* NORMAL */                    {_,     _,        X,        X,      X,         _,          X},
      /* UNLOAD_METADATA_TABLETS */   {_,     _,        X,        X,      X,         X,          X},
      /* UNLOAD_ROOT_TABLET */        {_,     _,        _,        X,      _,         X,          X},
      /* STOP */                      {_,     _,        _,        _,      _,         _,          X}};

  synchronized private void setMasterState(MasterState newState) {
    if (state.equals(newState))
      return;
    if (!transitionOK[state.ordinal()][newState.ordinal()]) {
      log.error("Programmer error: master should not transition from " + state + " to " + newState);
    }
    MasterState oldState = state;
    state = newState;
    nextEvent.event("State changed from %s to %s", oldState, newState);
    if (newState == MasterState.STOP) {
      // Give the server a little time before shutdown so the client
      // thread requesting the stop can return
      SimpleTimer.getInstance().schedule(new Runnable() {
        @Override
        public void run() {
          // This frees the main thread and will cause the master to exit
          clientService.stop();
          Master.this.nextEvent.event("stopped event loop");
        }

      }, 100l, 1000l);
    }

    if (oldState != newState && (newState == MasterState.HAVE_LOCK)) {
      upgradeZookeeper();
    }

    if (oldState != newState && (newState == MasterState.NORMAL)) {
      upgradeMetadata();
    }
  }

  private void upgradeZookeeper() {
    if (Accumulo.getAccumuloPersistentVersion(fs) == Constants.PREV_DATA_VERSION) {
      try {
        log.info("Upgrading zookeeper");

        IZooReaderWriter zoo = ZooReaderWriter.getInstance();

        zoo.putPersistentData(ZooUtil.getRoot(instance) + Constants.ZRECOVERY, new byte[] {'0'}, NodeExistsPolicy.SKIP);

        for (String id : Tables.getIdToNameMap(instance).keySet()) {

          zoo.putPersistentData(ZooUtil.getRoot(instance) + Constants.ZTABLES + "/" + id + Constants.ZTABLE_COMPACT_CANCEL_ID, "0".getBytes(),
              NodeExistsPolicy.SKIP);
        }
      } catch (Exception ex) {
        log.fatal("Error performing upgrade", ex);
        System.exit(1);
      }
    }
  }

  private final AtomicBoolean upgradeMetadataRunning = new AtomicBoolean(false);

  private final ServerConfiguration serverConfig;

  private void upgradeMetadata() {
    if (Accumulo.getAccumuloPersistentVersion(fs) == Constants.PREV_DATA_VERSION) {
      if (upgradeMetadataRunning.compareAndSet(false, true)) {
        Runnable upgradeTask = new Runnable() {
          @Override
          public void run() {
            try {
              Accumulo.updateAccumuloVersion(fs);

              log.info("Upgrade complete");

            } catch (Exception ex) {
              log.fatal("Error performing upgrade", ex);
              System.exit(1);
            }

          }
        };

        // need to run this in a separate thread because a lock is held that prevents !METADATA tablets from being assigned and this task writes to the
        // !METADATA table
        new Thread(upgradeTask).start();
      }
    }
  }

  private int assignedOrHosted(Text tableId) {
    int result = 0;
    for (TabletGroupWatcher watcher : watchers) {
      TableCounts count = watcher.getStats(tableId);
      result += count.hosted() + count.assigned();
    }
    return result;
  }

  private int totalAssignedOrHosted() {
    int result = 0;
    for (TabletGroupWatcher watcher : watchers) {
      for (TableCounts counts : watcher.getStats().values()) {
        result += counts.assigned() + counts.hosted();
      }
    }
    return result;
  }

  private int nonMetaDataTabletsAssignedOrHosted() {
    return totalAssignedOrHosted() - assignedOrHosted(new Text(Constants.METADATA_TABLE_ID));
  }

  private int notHosted() {
    int result = 0;
    for (TabletGroupWatcher watcher : watchers) {
      for (TableCounts counts : watcher.getStats().values()) {
        result += counts.assigned() + counts.assignedToDeadServers();
      }
    }
    return result;
  }

  // The number of unassigned tablets that should be assigned: displayed on the monitor page
  private int displayUnassigned() {
    int result = 0;
    Text meta = new Text(Constants.METADATA_TABLE_ID);
    switch (getMasterState()) {
      case NORMAL:
        // Count offline tablets for online tables
        for (TabletGroupWatcher watcher : watchers) {
          TableManager manager = TableManager.getInstance();
          for (Entry<Text,TableCounts> entry : watcher.getStats().entrySet()) {
            Text tableId = entry.getKey();
            TableCounts counts = entry.getValue();
            TableState tableState = manager.getTableState(tableId.toString());
            if (tableState != null && tableState.equals(TableState.ONLINE)) {
              result += counts.unassigned() + counts.assignedToDeadServers() + counts.assigned();
            }
          }
        }
        break;
      case SAFE_MODE:
        // Count offline tablets for the METADATA table
        for (TabletGroupWatcher watcher : watchers) {
          result += watcher.getStats(meta).unassigned();
        }
        break;
      case UNLOAD_METADATA_TABLETS:
      case UNLOAD_ROOT_TABLET:
        for (TabletGroupWatcher watcher : watchers) {
          result += watcher.getStats(meta).unassigned();
        }
        break;
      default:
        break;
    }
    return result;
  }

  private void checkNotMetadataTable(String tableName, TableOperation operation) throws ThriftTableOperationException {
    if (tableName.compareTo(Constants.METADATA_TABLE_NAME) == 0) {
      String why = "Table names cannot be == " + Constants.METADATA_TABLE_NAME;
      log.warn(why);
      throw new ThriftTableOperationException(null, tableName, operation, TableOperationExceptionType.OTHER, why);
    }
  }

  private void checkTableName(String tableName, TableOperation operation) throws ThriftTableOperationException {
    if (!tableName.matches(Constants.VALID_TABLE_NAME_REGEX)) {
      String why = "Table names must only contain word characters (letters, digits, and underscores): " + tableName;
      log.warn(why);
      throw new ThriftTableOperationException(null, tableName, operation, TableOperationExceptionType.OTHER, why);
    }
    if (Tables.getNameToIdMap(HdfsZooInstance.getInstance()).containsKey(tableName)) {
      String why = "Table name already exists: " + tableName;
      throw new ThriftTableOperationException(null, tableName, operation, TableOperationExceptionType.EXISTS, why);
    }

  }

  public void mustBeOnline(final String tableId) throws ThriftTableOperationException {
    Tables.clearCache(instance);
    if (!Tables.getTableState(instance, tableId).equals(TableState.ONLINE))
      throw new ThriftTableOperationException(tableId, null, TableOperation.MERGE, TableOperationExceptionType.OFFLINE, "table is not online");
  }

  public Connector getConnector() throws AccumuloException, AccumuloSecurityException {
    return instance.getConnector(SecurityConstants.SYSTEM_PRINCIPAL, SecurityConstants.getSystemToken());
  }

  private void waitAround(EventCoordinator.Listener listener) {
    listener.waitForEvents(ONE_SECOND);
  }

  // @TODO: maybe move this to Property? We do this in TabletServer, Master, TableLoadBalancer, etc.
  public static <T> T createInstanceFromPropertyName(AccumuloConfiguration conf, Property property, Class<T> base, T defaultInstance) {
    String clazzName = conf.get(property);
    T instance = null;

    try {
      Class<? extends T> clazz = AccumuloVFSClassLoader.loadClass(clazzName, base);
      instance = clazz.newInstance();
      log.info("Loaded class : " + clazzName);
    } catch (Exception e) {
      log.warn("Failed to load class ", e);
    }

    if (instance == null) {
      log.info("Using " + defaultInstance.getClass().getName());
      instance = defaultInstance;
    }
    return instance;
  }

  public Master(ServerConfiguration config, FileSystem fs, String hostname) throws IOException {
    this.serverConfig = config;
    this.instance = config.getInstance();
    this.fs = TraceFileSystem.wrap(fs);
    this.hostname = hostname;

    AccumuloConfiguration aconf = serverConfig.getConfiguration();

    log.info("Version " + Constants.VERSION);
    log.info("Instance " + instance.getInstanceID());
    ThriftTransportPool.getInstance().setIdleTime(aconf.getTimeInMillis(Property.GENERAL_RPC_TIMEOUT));
    security = AuditedSecurityOperation.getInstance();
    tserverSet = new LiveTServerSet(instance, config.getConfiguration(), this);
    this.tabletBalancer = createInstanceFromPropertyName(aconf, Property.MASTER_TABLET_BALANCER, TabletBalancer.class, new DefaultLoadBalancer());
    this.tabletBalancer.init(serverConfig);
  }

  public TServerConnection getConnection(TServerInstance server) {
    try {
      return tserverSet.getConnection(server);
    } catch (TException ex) {
      return null;
    }
  }

  private class MasterClientServiceHandler implements MasterClientService.Iface {

    protected String checkTableId(String tableName, TableOperation operation) throws ThriftTableOperationException {
      final String tableId = Tables.getNameToIdMap(getConfiguration().getInstance()).get(tableName);
      if (tableId == null)
        throw new ThriftTableOperationException(null, tableName, operation, TableOperationExceptionType.NOTFOUND, null);
      return tableId;
    }

    @Override
    public long initiateFlush(TInfo tinfo, TCredentials c, String tableId) throws ThriftSecurityException, ThriftTableOperationException, TException {
      security.canFlush(c, tableId);

      String zTablePath = Constants.ZROOT + "/" + getConfiguration().getInstance().getInstanceID() + Constants.ZTABLES + "/" + tableId
          + Constants.ZTABLE_FLUSH_ID;

      IZooReaderWriter zoo = ZooReaderWriter.getInstance();
      byte fid[];
      try {
        fid = zoo.mutate(zTablePath, null, null, new Mutator() {
          @Override
          public byte[] mutate(byte[] currentValue) throws Exception {
            long flushID = Long.parseLong(new String(currentValue));
            flushID++;
            return ("" + flushID).getBytes();
          }
        });
      } catch (NoNodeException nne) {
        throw new ThriftTableOperationException(tableId, null, TableOperation.FLUSH, TableOperationExceptionType.NOTFOUND, null);
      } catch (Exception e) {
        log.warn(e.getMessage(), e);
        throw new ThriftTableOperationException(tableId, null, TableOperation.FLUSH, TableOperationExceptionType.OTHER, null);
      }
      return Long.parseLong(new String(fid));
    }

    @Override
    public void waitForFlush(TInfo tinfo, TCredentials c, String tableId, ByteBuffer startRow, ByteBuffer endRow, long flushID, long maxLoops)
        throws ThriftSecurityException, ThriftTableOperationException, TException {
      security.canFlush(c, tableId);

      if (endRow != null && startRow != null && ByteBufferUtil.toText(startRow).compareTo(ByteBufferUtil.toText(endRow)) >= 0)
        throw new ThriftTableOperationException(tableId, null, TableOperation.FLUSH, TableOperationExceptionType.BAD_RANGE,
            "start row must be less than end row");

      Set<TServerInstance> serversToFlush = new HashSet<TServerInstance>(tserverSet.getCurrentServers());

      for (long l = 0; l < maxLoops; l++) {

        for (TServerInstance instance : serversToFlush) {
          try {
            final TServerConnection server = tserverSet.getConnection(instance);
            if (server != null)
              server.flush(masterLock, tableId, ByteBufferUtil.toBytes(startRow), ByteBufferUtil.toBytes(endRow));
          } catch (TException ex) {
            log.error(ex.toString());
          }
        }

        if (l == maxLoops - 1)
          break;

        UtilWaitThread.sleep(50);

        serversToFlush.clear();

        try {
          Connector conn = getConnector();
          Scanner scanner = new IsolatedScanner(conn.createScanner(Constants.METADATA_TABLE_NAME, Constants.NO_AUTHS));
          Constants.METADATA_FLUSH_COLUMN.fetch(scanner);
          Constants.METADATA_DIRECTORY_COLUMN.fetch(scanner);
          scanner.fetchColumnFamily(Constants.METADATA_CURRENT_LOCATION_COLUMN_FAMILY);
          scanner.fetchColumnFamily(Constants.METADATA_LOG_COLUMN_FAMILY);
          scanner.setRange(new KeyExtent(new Text(tableId), null, ByteBufferUtil.toText(startRow)).toMetadataRange());

          // TODO this used to be TabletIterator... any problems with splits/merges?
          RowIterator ri = new RowIterator(scanner);

          int tabletsToWaitFor = 0;
          int tabletCount = 0;

          Text ert = ByteBufferUtil.toText(endRow);

          while (ri.hasNext()) {
            Iterator<Entry<Key,Value>> row = ri.next();
            long tabletFlushID = -1;
            int logs = 0;
            boolean online = false;

            TServerInstance server = null;

            Entry<Key,Value> entry = null;
            while (row.hasNext()) {
              entry = row.next();
              Key key = entry.getKey();

              if (Constants.METADATA_FLUSH_COLUMN.equals(key.getColumnFamily(), key.getColumnQualifier())) {
                tabletFlushID = Long.parseLong(entry.getValue().toString());
              }

              if (Constants.METADATA_LOG_COLUMN_FAMILY.equals(key.getColumnFamily()))
                logs++;

              if (Constants.METADATA_CURRENT_LOCATION_COLUMN_FAMILY.equals(key.getColumnFamily())) {
                online = true;
                server = new TServerInstance(entry.getValue(), key.getColumnQualifier());
              }

            }

            // when tablet is not online and has no logs, there is no reason to wait for it
            if ((online || logs > 0) && tabletFlushID < flushID) {
              tabletsToWaitFor++;
              if (server != null)
                serversToFlush.add(server);
            }

            tabletCount++;

            Text tabletEndRow = new KeyExtent(entry.getKey().getRow(), (Text) null).getEndRow();
            if (tabletEndRow == null || (ert != null && tabletEndRow.compareTo(ert) >= 0))
              break;
          }

          if (tabletsToWaitFor == 0)
            break;

          // TODO detect case of table offline AND tablets w/ logs?

          if (tabletCount == 0 && !Tables.exists(instance, tableId))
            throw new ThriftTableOperationException(tableId, null, TableOperation.FLUSH, TableOperationExceptionType.NOTFOUND, null);

        } catch (AccumuloException e) {
          log.debug("Failed to scan !METADATA table to wait for flush " + tableId, e);
        } catch (TabletDeletedException tde) {
          log.debug("Failed to scan !METADATA table to wait for flush " + tableId, tde);
        } catch (AccumuloSecurityException e) {
          log.warn(e.getMessage(), e);
          throw new ThriftSecurityException();
        } catch (TableNotFoundException e) {
          log.error(e.getMessage(), e);
          throw new ThriftTableOperationException();
        }
      }

    }

    @Override
    public MasterMonitorInfo getMasterStats(TInfo info, TCredentials credentials) throws ThriftSecurityException, TException {
      final MasterMonitorInfo result = new MasterMonitorInfo();

      result.tServerInfo = new ArrayList<TabletServerStatus>();
      result.tableMap = new DefaultMap<String,TableInfo>(new TableInfo());
      for (Entry<TServerInstance,TabletServerStatus> serverEntry : tserverStatus.entrySet()) {
        final TabletServerStatus status = serverEntry.getValue();
        result.tServerInfo.add(status);
        for (Entry<String,TableInfo> entry : status.tableMap.entrySet()) {
          String table = entry.getKey();
          TableInfo summary = result.tableMap.get(table);
          Monitor.add(summary, entry.getValue());
        }
      }
      result.badTServers = new HashMap<String,Byte>();
      synchronized (badServers) {
        for (TServerInstance bad : badServers.keySet()) {
          result.badTServers.put(bad.hostPort(), TabletServerState.UNRESPONSIVE.getId());
        }
      }
      result.state = getMasterState();
      result.goalState = getMasterGoalState();
      result.unassignedTablets = Master.this.displayUnassigned();
      result.serversShuttingDown = new HashSet<String>();
      synchronized (serversToShutdown) {
        for (TServerInstance server : serversToShutdown)
          result.serversShuttingDown.add(server.hostPort());
      }
      DeadServerList obit = new DeadServerList(ZooUtil.getRoot(instance) + Constants.ZDEADTSERVERS);
      result.deadTabletServers = obit.getList();
      return result;
    }

    private void alterTableProperty(TCredentials c, String tableName, String property, String value, TableOperation op) throws ThriftSecurityException,
        ThriftTableOperationException {
      final String tableId = checkTableId(tableName, op);
      if (!security.canAlterTable(c, tableId))
        throw new ThriftSecurityException(c.getPrincipal(), SecurityErrorCode.PERMISSION_DENIED);

      try {
        if (value == null) {
          TablePropUtil.removeTableProperty(tableId, property);
        } else if (!TablePropUtil.setTableProperty(tableId, property, value)) {
          throw new Exception("Invalid table property.");
        }
      } catch (Exception e) {
        log.error("Problem altering table property", e);
        throw new ThriftTableOperationException(tableId, tableName, op, TableOperationExceptionType.OTHER, e.getMessage());
      }
    }

    @Override
    public void removeTableProperty(TInfo info, TCredentials credentials, String tableName, String property) throws ThriftSecurityException,
        ThriftTableOperationException, TException {
      alterTableProperty(credentials, tableName, property, null, TableOperation.REMOVE_PROPERTY);
    }

    @Override
    public void setTableProperty(TInfo info, TCredentials credentials, String tableName, String property, String value) throws ThriftSecurityException,
        ThriftTableOperationException, TException {
      alterTableProperty(credentials, tableName, property, value, TableOperation.SET_PROPERTY);
    }

    @Override
    public void shutdown(TInfo info, TCredentials c, boolean stopTabletServers) throws ThriftSecurityException, TException {
      security.canPerformSystemActions(c);
      Master.this.shutdown(stopTabletServers);
    }

    @Override
    public void shutdownTabletServer(TInfo info, TCredentials c, String tabletServer, boolean force) throws ThriftSecurityException, TException {
      security.canPerformSystemActions(c);

      final InetSocketAddress addr = AddressUtil.parseAddress(tabletServer, Property.TSERV_CLIENTPORT);
      final String addrString = org.apache.accumulo.core.util.AddressUtil.toString(addr);
      final TServerInstance doomed = tserverSet.find(addrString);
      if (!force) {
        final TServerConnection server = tserverSet.getConnection(doomed);
        if (server == null) {
          log.warn("No server found for name " + tabletServer);
          return;
        }
      }

      long tid = fate.startTransaction();
      fate.seedTransaction(tid, new TraceRepo<Master>(new ShutdownTServer(doomed, force)), false);
      fate.waitForCompletion(tid);
      fate.delete(tid);
    }

    @Override
    public void reportSplitExtent(TInfo info, TCredentials credentials, String serverName, TabletSplit split) throws TException {
      KeyExtent oldTablet = new KeyExtent(split.oldTablet);
      if (migrations.remove(oldTablet) != null) {
        log.info("Canceled migration of " + split.oldTablet);
      }
      for (TServerInstance instance : tserverSet.getCurrentServers()) {
        if (serverName.equals(instance.hostPort())) {
          nextEvent.event("%s reported split %s, %s", serverName, new KeyExtent(split.newTablets.get(0)), new KeyExtent(split.newTablets.get(1)));
          return;
        }
      }
      log.warn("Got a split from a server we don't recognize: " + serverName);
    }

    @Override
    public void reportTabletStatus(TInfo info, TCredentials credentials, String serverName, TabletLoadState status, TKeyExtent ttablet) throws TException {
      KeyExtent tablet = new KeyExtent(ttablet);

      switch (status) {
        case LOAD_FAILURE:
          log.error(serverName + " reports assignment failed for tablet " + tablet);
          break;
        case LOADED:
          nextEvent.event("tablet %s was loaded on %s", tablet, serverName);
          break;
        case UNLOADED:
          nextEvent.event("tablet %s was unloaded from %s", tablet, serverName);
          break;
        case UNLOAD_ERROR:
          log.error(serverName + " reports unload failed for tablet " + tablet);
          break;
        case UNLOAD_FAILURE_NOT_SERVING:
          if (log.isTraceEnabled()) {
            log.trace(serverName + " reports unload failed: not serving tablet, could be a split: " + tablet);
          }
          break;
        case CHOPPED:
          nextEvent.event("tablet %s chopped", tablet);
          break;
      }
    }

    @Override
    public void setMasterGoalState(TInfo info, TCredentials c, MasterGoalState state) throws ThriftSecurityException, TException {
      security.canPerformSystemActions(c);

      Master.this.setMasterGoalState(state);
    }

    private void updatePlugins(String property) {
      if (property.equals(Property.MASTER_TABLET_BALANCER.getKey())) {
        TabletBalancer balancer = createInstanceFromPropertyName(instance.getConfiguration(), Property.MASTER_TABLET_BALANCER, TabletBalancer.class,
            new DefaultLoadBalancer());
        balancer.init(serverConfig);
        tabletBalancer = balancer;
        log.info("tablet balancer changed to " + tabletBalancer.getClass().getName());
      }
    }

    @Override
    public void removeSystemProperty(TInfo info, TCredentials c, String property) throws ThriftSecurityException, TException {
      security.canPerformSystemActions(c);

      try {
        SystemPropUtil.removeSystemProperty(property);
        updatePlugins(property);
      } catch (Exception e) {
        log.error("Problem removing config property in zookeeper", e);
        throw new TException(e.getMessage());
      }
    }

    @Override
    public void setSystemProperty(TInfo info, TCredentials c, String property, String value) throws ThriftSecurityException, TException {
      security.canPerformSystemActions(c);

      try {
        SystemPropUtil.setSystemProperty(property, value);
        updatePlugins(property);
      } catch (Exception e) {
        log.error("Problem setting config property in zookeeper", e);
        throw new TException(e.getMessage());
      }
    }

    private void authenticate(TCredentials c) throws ThriftSecurityException {
      if (!security.authenticateUser(c, c))
        throw new ThriftSecurityException(c.getPrincipal(), SecurityErrorCode.BAD_CREDENTIALS);

    }

    @Override
    public long beginTableOperation(TInfo tinfo, TCredentials credentials) throws ThriftSecurityException, TException {
      authenticate(credentials);
      return fate.startTransaction();
    }

    @Override
    public void executeTableOperation(TInfo tinfo, TCredentials c, long opid, org.apache.accumulo.core.master.thrift.TableOperation op,
        List<ByteBuffer> arguments, Map<String,String> options, boolean autoCleanup) throws ThriftSecurityException, ThriftTableOperationException, TException {
      authenticate(c);

      switch (op) {
        case CREATE: {
          String tableName = ByteBufferUtil.toString(arguments.get(0));
          if (!security.canCreateTable(c))
            throw new ThriftSecurityException(c.getPrincipal(), SecurityErrorCode.PERMISSION_DENIED);
          checkNotMetadataTable(tableName, TableOperation.CREATE);
          checkTableName(tableName, TableOperation.CREATE);

          org.apache.accumulo.core.client.admin.TimeType timeType = org.apache.accumulo.core.client.admin.TimeType.valueOf(ByteBufferUtil.toString(arguments
              .get(1)));
          fate.seedTransaction(opid, new TraceRepo<Master>(new CreateTable(c.getPrincipal(), tableName, timeType, options)), autoCleanup);

          break;
        }
        case RENAME: {
          String oldTableName = ByteBufferUtil.toString(arguments.get(0));
          String newTableName = ByteBufferUtil.toString(arguments.get(1));

          String tableId = checkTableId(oldTableName, TableOperation.RENAME);
          checkNotMetadataTable(oldTableName, TableOperation.RENAME);
          checkNotMetadataTable(newTableName, TableOperation.RENAME);
          checkTableName(newTableName, TableOperation.RENAME);
          if (!security.canRenameTable(c, tableId))
            throw new ThriftSecurityException(c.getPrincipal(), SecurityErrorCode.PERMISSION_DENIED);

          fate.seedTransaction(opid, new TraceRepo<Master>(new RenameTable(tableId, oldTableName, newTableName)), autoCleanup);

          break;
        }
        case CLONE: {
          String srcTableId = ByteBufferUtil.toString(arguments.get(0));
          String tableName = ByteBufferUtil.toString(arguments.get(1));

          checkNotMetadataTable(tableName, TableOperation.CLONE);
          checkTableName(tableName, TableOperation.CLONE);
          if (!security.canCloneTable(c, srcTableId))
            throw new ThriftSecurityException(c.getPrincipal(), SecurityErrorCode.PERMISSION_DENIED);

          Map<String,String> propertiesToSet = new HashMap<String,String>();
          Set<String> propertiesToExclude = new HashSet<String>();

          for (Entry<String,String> entry : options.entrySet()) {
            if (entry.getValue() == null) {
              propertiesToExclude.add(entry.getKey());
              continue;
            }

            if (!TablePropUtil.isPropertyValid(entry.getKey(), entry.getValue())) {
              throw new ThriftTableOperationException(null, tableName, TableOperation.CLONE, TableOperationExceptionType.OTHER, "Property or value not valid "
                  + entry.getKey() + "=" + entry.getValue());
            }

            propertiesToSet.put(entry.getKey(), entry.getValue());
          }

          fate.seedTransaction(opid, new TraceRepo<Master>(new CloneTable(c.getPrincipal(), srcTableId, tableName, propertiesToSet, propertiesToExclude)),
              autoCleanup);

          break;
        }
        case DELETE: {
          String tableName = ByteBufferUtil.toString(arguments.get(0));
          final String tableId = checkTableId(tableName, TableOperation.DELETE);
          checkNotMetadataTable(tableName, TableOperation.DELETE);
          if (!security.canDeleteTable(c, tableId))
            throw new ThriftSecurityException(c.getPrincipal(), SecurityErrorCode.PERMISSION_DENIED);

          fate.seedTransaction(opid, new TraceRepo<Master>(new DeleteTable(tableId)), autoCleanup);
          break;
        }
        case ONLINE: {
          String tableName = ByteBufferUtil.toString(arguments.get(0));
          final String tableId = checkTableId(tableName, TableOperation.ONLINE);
          checkNotMetadataTable(tableName, TableOperation.ONLINE);

          if (!security.canOnlineOfflineTable(c, tableId))
            throw new ThriftSecurityException(c.getPrincipal(), SecurityErrorCode.PERMISSION_DENIED);

          fate.seedTransaction(opid, new TraceRepo<Master>(new ChangeTableState(tableId, TableOperation.ONLINE)), autoCleanup);
          break;
        }
        case OFFLINE: {
          String tableName = ByteBufferUtil.toString(arguments.get(0));
          final String tableId = checkTableId(tableName, TableOperation.OFFLINE);
          checkNotMetadataTable(tableName, TableOperation.OFFLINE);

          if (!security.canOnlineOfflineTable(c, tableId))
            throw new ThriftSecurityException(c.getPrincipal(), SecurityErrorCode.PERMISSION_DENIED);

          fate.seedTransaction(opid, new TraceRepo<Master>(new ChangeTableState(tableId, TableOperation.OFFLINE)), autoCleanup);
          break;
        }
        case MERGE: {
          String tableName = ByteBufferUtil.toString(arguments.get(0));
          Text startRow = ByteBufferUtil.toText(arguments.get(1));
          Text endRow = ByteBufferUtil.toText(arguments.get(2));
          final String tableId = checkTableId(tableName, TableOperation.MERGE);
          if (tableName.equals(Constants.METADATA_TABLE_NAME)) {
            if (startRow.compareTo(new Text("0")) < 0) {
              startRow = new Text("0");
              if (endRow.getLength() != 0 && endRow.compareTo(startRow) < 0)
                throw new ThriftTableOperationException(null, tableName, TableOperation.MERGE, TableOperationExceptionType.OTHER,
                    "end-row specification is in the root tablet, which cannot be merged or split");
            }
          }
          log.debug("Creating merge op: " + tableId + " " + startRow + " " + endRow);

          if (!security.canMerge(c, tableId))
            throw new ThriftSecurityException(c.getPrincipal(), SecurityErrorCode.PERMISSION_DENIED);

          fate.seedTransaction(opid, new TraceRepo<Master>(new TableRangeOp(MergeInfo.Operation.MERGE, tableId, startRow, endRow)), autoCleanup);
          break;
        }
        case DELETE_RANGE: {
          String tableName = ByteBufferUtil.toString(arguments.get(0));
          Text startRow = ByteBufferUtil.toText(arguments.get(1));
          Text endRow = ByteBufferUtil.toText(arguments.get(2));

          final String tableId = checkTableId(tableName, TableOperation.DELETE_RANGE);
          checkNotMetadataTable(tableName, TableOperation.DELETE_RANGE);

          if (!security.canDeleteRange(c, tableId))
            throw new ThriftSecurityException(c.getPrincipal(), SecurityErrorCode.PERMISSION_DENIED);

          fate.seedTransaction(opid, new TraceRepo<Master>(new TableRangeOp(MergeInfo.Operation.DELETE, tableId, startRow, endRow)), autoCleanup);
          break;
        }
        case BULK_IMPORT: {
          String tableName = ByteBufferUtil.toString(arguments.get(0));
          String dir = ByteBufferUtil.toString(arguments.get(1));
          String failDir = ByteBufferUtil.toString(arguments.get(2));
          boolean setTime = Boolean.parseBoolean(ByteBufferUtil.toString(arguments.get(3)));

          final String tableId = checkTableId(tableName, TableOperation.BULK_IMPORT);
          checkNotMetadataTable(tableName, TableOperation.BULK_IMPORT);

          if (!security.canBulkImport(c, tableId))
            throw new ThriftSecurityException(c.getPrincipal(), SecurityErrorCode.PERMISSION_DENIED);

          fate.seedTransaction(opid, new TraceRepo<Master>(new BulkImport(tableId, dir, failDir, setTime)), autoCleanup);
          break;
        }
        case COMPACT: {
          String tableId = ByteBufferUtil.toString(arguments.get(0));
          byte[] startRow = ByteBufferUtil.toBytes(arguments.get(1));
          byte[] endRow = ByteBufferUtil.toBytes(arguments.get(2));
          List<IteratorSetting> iterators = IteratorUtil.decodeIteratorSettings(ByteBufferUtil.toBytes(arguments.get(3)));

          if (!security.canCompact(c, tableId))
            throw new ThriftSecurityException(c.getPrincipal(), SecurityErrorCode.PERMISSION_DENIED);

          fate.seedTransaction(opid, new TraceRepo<Master>(new CompactRange(tableId, startRow, endRow, iterators)), autoCleanup);
          break;
        }
        case COMPACT_CANCEL: {
          String tableId = ByteBufferUtil.toString(arguments.get(0));

          if (!security.canCompact(c, tableId))
            throw new ThriftSecurityException(c.getPrincipal(), SecurityErrorCode.PERMISSION_DENIED);

          fate.seedTransaction(opid, new TraceRepo<Master>(new CancelCompactions(tableId)), autoCleanup);
          break;
        }
        case IMPORT: {
          String tableName = ByteBufferUtil.toString(arguments.get(0));
          String exportDir = ByteBufferUtil.toString(arguments.get(1));

          if (!security.canImport(c))
            throw new ThriftSecurityException(c.getPrincipal(), SecurityErrorCode.PERMISSION_DENIED);

          checkNotMetadataTable(tableName, TableOperation.CREATE);
          checkTableName(tableName, TableOperation.CREATE);

          fate.seedTransaction(opid, new TraceRepo<Master>(new ImportTable(c.getPrincipal(), tableName, exportDir)), autoCleanup);
          break;
        }
        case EXPORT: {
          String tableName = ByteBufferUtil.toString(arguments.get(0));
          String exportDir = ByteBufferUtil.toString(arguments.get(1));

          String tableId = checkTableId(tableName, TableOperation.EXPORT);

          if (!security.canExport(c, tableId))
            throw new ThriftSecurityException(c.getPrincipal(), SecurityErrorCode.PERMISSION_DENIED);

          checkNotMetadataTable(tableName, TableOperation.EXPORT);

          fate.seedTransaction(opid, new TraceRepo<Master>(new ExportTable(tableName, tableId, exportDir)), autoCleanup);
          break;
        }

        default:
          throw new UnsupportedOperationException();
      }

    }

    @Override
    public String waitForTableOperation(TInfo tinfo, TCredentials credentials, long opid) throws ThriftSecurityException, ThriftTableOperationException,
        TException {
      authenticate(credentials);

      TStatus status = fate.waitForCompletion(opid);
      if (status == TStatus.FAILED) {
        Exception e = fate.getException(opid);
        if (e instanceof ThriftTableOperationException)
          throw (ThriftTableOperationException) e;
        if (e instanceof ThriftSecurityException)
          throw (ThriftSecurityException) e;
        else if (e instanceof RuntimeException)
          throw (RuntimeException) e;
        else
          throw new RuntimeException(e);
      }

      String ret = fate.getReturn(opid);
      if (ret == null)
        ret = ""; // thrift does not like returning null
      return ret;
    }

    @Override
    public void finishTableOperation(TInfo tinfo, TCredentials credentials, long opid) throws ThriftSecurityException, TException {
      authenticate(credentials);
      fate.delete(opid);
    }
<<<<<<< HEAD

    @Override
    public String getAuthenticatorClassName() throws TException {
      return security.getTokenLoginClass();
    }
=======
>>>>>>> 3f6da41a
  }

  public MergeInfo getMergeInfo(Text tableId) {
    synchronized (mergeLock) {
      try {
        String path = ZooUtil.getRoot(instance.getInstanceID()) + Constants.ZTABLES + "/" + tableId.toString() + "/merge";
        if (!ZooReaderWriter.getInstance().exists(path))
          return new MergeInfo();
        byte[] data = ZooReaderWriter.getInstance().getData(path, new Stat());
        DataInputBuffer in = new DataInputBuffer();
        in.reset(data, data.length);
        MergeInfo info = new MergeInfo();
        info.readFields(in);
        return info;
      } catch (KeeperException.NoNodeException ex) {
        log.info("Error reading merge state, it probably just finished");
        return new MergeInfo();
      } catch (Exception ex) {
        log.warn("Unexpected error reading merge state", ex);
        return new MergeInfo();
      }
    }
  }

  public void setMergeState(MergeInfo info, MergeState state) throws IOException, KeeperException, InterruptedException {
    synchronized (mergeLock) {
      String path = ZooUtil.getRoot(instance.getInstanceID()) + Constants.ZTABLES + "/" + info.getRange().getTableId().toString() + "/merge";
      info.setState(state);
      if (state.equals(MergeState.NONE)) {
        ZooReaderWriter.getInstance().recursiveDelete(path, NodeMissingPolicy.SKIP);
      } else {
        DataOutputBuffer out = new DataOutputBuffer();
        try {
          info.write(out);
        } catch (IOException ex) {
          throw new RuntimeException("Unlikely", ex);
        }
        ZooReaderWriter.getInstance().putPersistentData(path, out.getData(),
            state.equals(MergeState.STARTED) ? ZooUtil.NodeExistsPolicy.FAIL : ZooUtil.NodeExistsPolicy.OVERWRITE);
      }
      mergeLock.notifyAll();
    }
    nextEvent.event("Merge state of %s set to %s", info.getRange(), state);
  }

  public void clearMergeState(Text tableId) throws IOException, KeeperException, InterruptedException {
    synchronized (mergeLock) {
      String path = ZooUtil.getRoot(instance.getInstanceID()) + Constants.ZTABLES + "/" + tableId.toString() + "/merge";
      ZooReaderWriter.getInstance().recursiveDelete(path, NodeMissingPolicy.SKIP);
      mergeLock.notifyAll();
    }
    nextEvent.event("Merge state of %s cleared", tableId);
  }

  private void setMasterGoalState(MasterGoalState state) {
    try {
      ZooReaderWriter.getInstance().putPersistentData(ZooUtil.getRoot(instance) + Constants.ZMASTER_GOAL_STATE, state.name().getBytes(),
          NodeExistsPolicy.OVERWRITE);
    } catch (Exception ex) {
      log.error("Unable to set master goal state in zookeeper");
    }
  }

  MasterGoalState getMasterGoalState() {
    while (true)
      try {
        byte[] data = ZooReaderWriter.getInstance().getData(ZooUtil.getRoot(instance) + Constants.ZMASTER_GOAL_STATE, null);
        return MasterGoalState.valueOf(new String(data));
      } catch (Exception e) {
        log.error("Problem getting real goal state: " + e);
        UtilWaitThread.sleep(1000);
      }
  }

  private void shutdown(boolean stopTabletServers) {
    if (stopTabletServers) {
      setMasterGoalState(MasterGoalState.CLEAN_STOP);
      EventCoordinator.Listener eventListener = nextEvent.getListener();
      do {
        waitAround(eventListener);
      } while (tserverSet.size() > 0);
    }
    setMasterState(MasterState.STOP);
  }

  public boolean hasCycled(long time) {
    for (TabletGroupWatcher watcher : watchers) {
      if (watcher.stats.lastScanFinished() < time)
        return false;
    }

    return true;
  }

  public void clearMigrations(String tableId) {
    synchronized (migrations) {
      Iterator<KeyExtent> iterator = migrations.keySet().iterator();
      while (iterator.hasNext()) {
        KeyExtent extent = iterator.next();
        if (extent.getTableId().toString().equals(tableId)) {
          iterator.remove();
        }
      }
    }
  }

  static enum TabletGoalState {
    HOSTED, UNASSIGNED, DELETED
  };

  TabletGoalState getSystemGoalState(TabletLocationState tls) {
    switch (getMasterState()) {
      case NORMAL:
        return TabletGoalState.HOSTED;
      case HAVE_LOCK: // fall-through intended
      case INITIAL: // fall-through intended
      case SAFE_MODE:
        if (tls.extent.isMeta())
          return TabletGoalState.HOSTED;
        return TabletGoalState.UNASSIGNED;
      case UNLOAD_METADATA_TABLETS:
        if (tls.extent.isRootTablet())
          return TabletGoalState.HOSTED;
        return TabletGoalState.UNASSIGNED;
      case UNLOAD_ROOT_TABLET:
        return TabletGoalState.UNASSIGNED;
      case STOP:
        return TabletGoalState.UNASSIGNED;
    }
    // unreachable
    return TabletGoalState.HOSTED;
  }

  TabletGoalState getTableGoalState(KeyExtent extent) {
    TableState tableState = TableManager.getInstance().getTableState(extent.getTableId().toString());
    if (tableState == null)
      return TabletGoalState.DELETED;
    switch (tableState) {
      case DELETING:
        return TabletGoalState.DELETED;
      case OFFLINE:
      case NEW:
        return TabletGoalState.UNASSIGNED;
      default:
        return TabletGoalState.HOSTED;
    }
  }

  TabletGoalState getGoalState(TabletLocationState tls, MergeInfo mergeInfo) {
    KeyExtent extent = tls.extent;
    // Shutting down?
    TabletGoalState state = getSystemGoalState(tls);
    if (state == TabletGoalState.HOSTED) {
      if (tls.current != null && serversToShutdown.contains(tls.current)) {
        return TabletGoalState.UNASSIGNED;
      }
      // Handle merge transitions
      if (mergeInfo.getRange() != null) {
        if (mergeInfo.overlaps(extent)) {
          switch (mergeInfo.getState()) {
            case NONE:
            case COMPLETE:
              break;
            case STARTED:
            case SPLITTING:
              return TabletGoalState.HOSTED;
            case WAITING_FOR_CHOPPED:
              if (tls.getState(onlineTabletServers()).equals(TabletState.HOSTED)) {
                if (tls.chopped)
                  return TabletGoalState.UNASSIGNED;
              } else {
                if (tls.chopped && tls.walogs.isEmpty())
                  return TabletGoalState.UNASSIGNED;
              }

              return TabletGoalState.HOSTED;
            case WAITING_FOR_OFFLINE:
            case MERGING:
              return TabletGoalState.UNASSIGNED;
          }
        }
      }

      // taking table offline?
      state = getTableGoalState(extent);
      if (state == TabletGoalState.HOSTED) {
        // Maybe this tablet needs to be migrated
        TServerInstance dest = migrations.get(extent);
        if (dest != null && tls.current != null && !dest.equals(tls.current)) {
          return TabletGoalState.UNASSIGNED;
        }
      }
    }
    return state;
  }

  private class TabletGroupWatcher extends Daemon {

    final TabletStateStore store;
    final TabletGroupWatcher dependentWatcher;

    final TableStats stats = new TableStats();

    TabletGroupWatcher(TabletStateStore store, TabletGroupWatcher dependentWatcher) {
      this.store = store;
      this.dependentWatcher = dependentWatcher;
    }

    Map<Text,TableCounts> getStats() {
      return stats.getLast();
    }

    TableCounts getStats(Text tableId) {
      return stats.getLast(tableId);
    }

    @Override
    public void run() {

      Thread.currentThread().setName("Watching " + store.name());
      int[] oldCounts = new int[TabletState.values().length];
      EventCoordinator.Listener eventListener = nextEvent.getListener();

      while (stillMaster()) {
        int totalUnloaded = 0;
        int unloaded = 0;
        try {
          Map<Text,MergeStats> mergeStatsCache = new HashMap<Text,MergeStats>();

          // Get the current status for the current list of tservers
          SortedMap<TServerInstance,TabletServerStatus> currentTServers = new TreeMap<TServerInstance,TabletServerStatus>();
          for (TServerInstance entry : tserverSet.getCurrentServers()) {
            currentTServers.put(entry, tserverStatus.get(entry));
          }

          if (currentTServers.size() == 0) {
            eventListener.waitForEvents(TIME_TO_WAIT_BETWEEN_SCANS);
            continue;
          }

          // Don't move tablets to servers that are shutting down
          SortedMap<TServerInstance,TabletServerStatus> destinations = new TreeMap<TServerInstance,TabletServerStatus>(currentTServers);
          destinations.keySet().removeAll(serversToShutdown);

          List<Assignment> assignments = new ArrayList<Assignment>();
          List<Assignment> assigned = new ArrayList<Assignment>();
          List<TabletLocationState> assignedToDeadServers = new ArrayList<TabletLocationState>();
          Map<KeyExtent,TServerInstance> unassigned = new HashMap<KeyExtent,TServerInstance>();

          int[] counts = new int[TabletState.values().length];
          stats.begin();
          // Walk through the tablets in our store, and work tablets
          // towards their goal
          for (TabletLocationState tls : store) {
            if (tls == null) {
              continue;
            }
            // ignore entries for tables that do not exist in zookeeper
            if (TableManager.getInstance().getTableState(tls.extent.getTableId().toString()) == null)
              continue;

            // Don't overwhelm the tablet servers with work
            if (unassigned.size() + unloaded > MAX_TSERVER_WORK_CHUNK * currentTServers.size()) {
              flushChanges(destinations, assignments, assigned, assignedToDeadServers, unassigned);
              assignments.clear();
              assigned.clear();
              assignedToDeadServers.clear();
              unassigned.clear();
              unloaded = 0;
              eventListener.waitForEvents(TIME_TO_WAIT_BETWEEN_SCANS);
            }
            Text tableId = tls.extent.getTableId();
            MergeStats mergeStats = mergeStatsCache.get(tableId);
            if (mergeStats == null) {
              mergeStatsCache.put(tableId, mergeStats = new MergeStats(getMergeInfo(tableId)));
            }
            TabletGoalState goal = getGoalState(tls, mergeStats.getMergeInfo());
            TServerInstance server = tls.getServer();
            TabletState state = tls.getState(currentTServers.keySet());
            stats.update(tableId, state);
            mergeStats.update(tls.extent, state, tls.chopped, !tls.walogs.isEmpty());
            sendChopRequest(mergeStats.getMergeInfo(), state, tls);
            sendSplitRequest(mergeStats.getMergeInfo(), state, tls);

            // Always follow through with assignments
            if (state == TabletState.ASSIGNED) {
              goal = TabletGoalState.HOSTED;
            }

            // if we are shutting down all the tabletservers, we have to do it in order
            if (goal == TabletGoalState.UNASSIGNED && state == TabletState.HOSTED) {
              if (serversToShutdown.equals(currentTServers.keySet())) {
                if (dependentWatcher != null && dependentWatcher.assignedOrHosted() > 0) {
                  goal = TabletGoalState.HOSTED;
                }
              }
            }

            if (goal == TabletGoalState.HOSTED) {
              if (state != TabletState.HOSTED && !tls.walogs.isEmpty()) {
                if (recoveryManager.recoverLogs(tls.extent, tls.walogs))
                  continue;
              }
              switch (state) {
                case HOSTED:
                  if (server.equals(migrations.get(tls.extent)))
                    migrations.remove(tls.extent);
                  break;
                case ASSIGNED_TO_DEAD_SERVER:
                  assignedToDeadServers.add(tls);
                  if (server.equals(migrations.get(tls.extent)))
                    migrations.remove(tls.extent);
                  // log.info("Current servers " + currentTServers.keySet());
                  break;
                case UNASSIGNED:
                  // maybe it's a finishing migration
                  TServerInstance dest = migrations.get(tls.extent);
                  if (dest != null) {
                    // if destination is still good, assign it
                    if (destinations.keySet().contains(dest)) {
                      assignments.add(new Assignment(tls.extent, dest));
                    } else {
                      // get rid of this migration
                      migrations.remove(tls.extent);
                      unassigned.put(tls.extent, server);
                    }
                  } else {
                    unassigned.put(tls.extent, server);
                  }
                  break;
                case ASSIGNED:
                  // Send another reminder
                  assigned.add(new Assignment(tls.extent, tls.future));
                  break;
              }
            } else {
              switch (state) {
                case UNASSIGNED:
                  break;
                case ASSIGNED_TO_DEAD_SERVER:
                  assignedToDeadServers.add(tls);
                  // log.info("Current servers " + currentTServers.keySet());
                  break;
                case HOSTED:
                  TServerConnection conn = tserverSet.getConnection(server);
                  if (conn != null) {
                    conn.unloadTablet(masterLock, tls.extent, goal != TabletGoalState.DELETED);
                    unloaded++;
                    totalUnloaded++;
                  } else {
                    log.warn("Could not connect to server " + server);
                  }
                  break;
                case ASSIGNED:
                  break;
              }
            }
            counts[state.ordinal()]++;
          }

          flushChanges(destinations, assignments, assigned, assignedToDeadServers, unassigned);

          // provide stats after flushing changes to avoid race conditions w/ delete table
          stats.end();

          // Report changes
          for (TabletState state : TabletState.values()) {
            int i = state.ordinal();
            if (counts[i] > 0 && counts[i] != oldCounts[i]) {
              nextEvent.event("[%s]: %d tablets are %s", store.name(), counts[i], state.name());
            }
          }
          log.debug(String.format("[%s]: scan time %.2f seconds", store.name(), stats.getScanTime() / 1000.));
          oldCounts = counts;
          if (totalUnloaded > 0) {
            nextEvent.event("[%s]: %d tablets unloaded", store.name(), totalUnloaded);
          }

          updateMergeState(mergeStatsCache);

          log.debug(String.format("[%s] sleeping for %.2f seconds", store.name(), TIME_TO_WAIT_BETWEEN_SCANS / 1000.));
          eventListener.waitForEvents(TIME_TO_WAIT_BETWEEN_SCANS);
        } catch (Exception ex) {
          log.error("Error processing table state for store " + store.name(), ex);
          UtilWaitThread.sleep(WAIT_BETWEEN_ERRORS);
        }
      }
    }

    private int assignedOrHosted() {
      int result = 0;
      for (TableCounts counts : stats.getLast().values()) {
        result += counts.assigned() + counts.hosted();
      }
      return result;
    }

    private void sendSplitRequest(MergeInfo info, TabletState state, TabletLocationState tls) {
      // Already split?
      if (!info.getState().equals(MergeState.SPLITTING))
        return;
      // Merges don't split
      if (!info.isDelete())
        return;
      // Online and ready to split?
      if (!state.equals(TabletState.HOSTED))
        return;
      // Does this extent cover the end points of the delete?
      KeyExtent range = info.getRange();
      if (tls.extent.overlaps(range)) {
        for (Text splitPoint : new Text[] {range.getPrevEndRow(), range.getEndRow()}) {
          if (splitPoint == null)
            continue;
          if (!tls.extent.contains(splitPoint))
            continue;
          if (splitPoint.equals(tls.extent.getEndRow()))
            continue;
          if (splitPoint.equals(tls.extent.getPrevEndRow()))
            continue;
          try {
            TServerConnection conn;
            conn = tserverSet.getConnection(tls.current);
            if (conn != null) {
              log.info("Asking " + tls.current + " to split " + tls.extent + " at " + splitPoint);
              conn.splitTablet(masterLock, tls.extent, splitPoint);
            } else {
              log.warn("Not connected to server " + tls.current);
            }
          } catch (NotServingTabletException e) {
            log.debug("Error asking tablet server to split a tablet: " + e);
          } catch (Exception e) {
            log.warn("Error asking tablet server to split a tablet: " + e);
          }
        }
      }
    }

    private void sendChopRequest(MergeInfo info, TabletState state, TabletLocationState tls) {
      // Don't bother if we're in the wrong state
      if (!info.getState().equals(MergeState.WAITING_FOR_CHOPPED))
        return;
      // Tablet must be online
      if (!state.equals(TabletState.HOSTED))
        return;
      // Tablet isn't already chopped
      if (tls.chopped)
        return;
      // Tablet ranges intersect
      if (info.needsToBeChopped(tls.extent)) {
        TServerConnection conn;
        try {
          conn = tserverSet.getConnection(tls.current);
          if (conn != null) {
            log.info("Asking " + tls.current + " to chop " + tls.extent);
            conn.chop(masterLock, tls.extent);
          } else {
            log.warn("Could not connect to server " + tls.current);
          }
        } catch (TException e) {
          log.warn("Communications error asking tablet server to chop a tablet");
        }
      }
    }

    private void updateMergeState(Map<Text,MergeStats> mergeStatsCache) {
      for (MergeStats stats : mergeStatsCache.values()) {
        try {
          MergeState update = stats.nextMergeState(getConnector(), Master.this);

          // when next state is MERGING, its important to persist this before
          // starting the merge... the verification check that is done before
          // moving into the merging state could fail if merge starts but does
          // not finish
          if (update == MergeState.COMPLETE)
            update = MergeState.NONE;
          if (update != stats.getMergeInfo().getState()) {
            setMergeState(stats.getMergeInfo(), update);
          }

          if (update == MergeState.MERGING) {
            try {
              if (stats.getMergeInfo().isDelete()) {
                deleteTablets(stats.getMergeInfo());
              } else {
                mergeMetadataRecords(stats.getMergeInfo());
              }
              setMergeState(stats.getMergeInfo(), update = MergeState.COMPLETE);
            } catch (Exception ex) {
              log.error("Unable merge metadata table records", ex);
            }
          }
        } catch (Exception ex) {
          log.error("Unable to update merge state for merge " + stats.getMergeInfo().getRange(), ex);
        }
      }
    }

    private void deleteTablets(MergeInfo info) throws AccumuloException {
      KeyExtent range = info.getRange();
      log.debug("Deleting tablets for " + range);
      char timeType = '\0';
      KeyExtent followingTablet = null;
      if (range.getEndRow() != null) {
        Key nextExtent = new Key(range.getEndRow()).followingKey(PartialKey.ROW);
        followingTablet = getHighTablet(new KeyExtent(range.getTableId(), nextExtent.getRow(), range.getEndRow()));
        log.debug("Found following tablet " + followingTablet);
      }
      try {
        Connector conn = getConnector();
        Text start = range.getPrevEndRow();
        if (start == null) {
          start = new Text();
        }
        log.debug("Making file deletion entries for " + range);
        Range deleteRange = new Range(KeyExtent.getMetadataEntry(range.getTableId(), start), false, KeyExtent.getMetadataEntry(range.getTableId(),
            range.getEndRow()), true);
        Scanner scanner = conn.createScanner(Constants.METADATA_TABLE_NAME, Constants.NO_AUTHS);
        scanner.setRange(deleteRange);
        Constants.METADATA_DIRECTORY_COLUMN.fetch(scanner);
        Constants.METADATA_TIME_COLUMN.fetch(scanner);
        scanner.fetchColumnFamily(Constants.METADATA_DATAFILE_COLUMN_FAMILY);
        scanner.fetchColumnFamily(Constants.METADATA_CURRENT_LOCATION_COLUMN_FAMILY);
        Set<String> datafiles = new TreeSet<String>();
        for (Entry<Key,Value> entry : scanner) {
          Key key = entry.getKey();
          if (key.compareColumnFamily(Constants.METADATA_DATAFILE_COLUMN_FAMILY) == 0) {
            datafiles.add(key.getColumnQualifier().toString());
            if (datafiles.size() > 1000) {
              MetadataTable.addDeleteEntries(range, datafiles, SecurityConstants.getSystemCredentials());
              datafiles.clear();
            }
          } else if (Constants.METADATA_TIME_COLUMN.hasColumns(key)) {
            timeType = entry.getValue().toString().charAt(0);
          } else if (key.compareColumnFamily(Constants.METADATA_CURRENT_LOCATION_COLUMN_FAMILY) == 0) {
            throw new IllegalStateException("Tablet " + key.getRow() + " is assigned during a merge!");
          } else if (Constants.METADATA_DIRECTORY_COLUMN.hasColumns(key)) {
            datafiles.add(entry.getValue().toString());
            if (datafiles.size() > 1000) {
              MetadataTable.addDeleteEntries(range, datafiles, SecurityConstants.getSystemCredentials());
              datafiles.clear();
            }
          }
        }
        MetadataTable.addDeleteEntries(range, datafiles, SecurityConstants.getSystemCredentials());
        BatchWriter bw = conn.createBatchWriter(Constants.METADATA_TABLE_NAME, new BatchWriterConfig());
        try {
          deleteTablets(deleteRange, bw, conn);
        } finally {
          bw.close();
        }

        if (followingTablet != null) {
          log.debug("Updating prevRow of " + followingTablet + " to " + range.getPrevEndRow());
          bw = conn.createBatchWriter(Constants.METADATA_TABLE_NAME, new BatchWriterConfig());
          try {
            Mutation m = new Mutation(followingTablet.getMetadataEntry());
            Constants.METADATA_PREV_ROW_COLUMN.put(m, KeyExtent.encodePrevEndRow(range.getPrevEndRow()));
            Constants.METADATA_CHOPPED_COLUMN.putDelete(m);
            bw.addMutation(m);
            bw.flush();
          } finally {
            bw.close();
          }
        } else {
          // Recreate the default tablet to hold the end of the table
          log.debug("Recreating the last tablet to point to " + range.getPrevEndRow());
          MetadataTable.addTablet(new KeyExtent(range.getTableId(), null, range.getPrevEndRow()), Constants.DEFAULT_TABLET_LOCATION,
              SecurityConstants.getSystemCredentials(), timeType, masterLock);
        }
      } catch (Exception ex) {
        throw new AccumuloException(ex);
      }
    }

    private void mergeMetadataRecords(MergeInfo info) throws AccumuloException {
      KeyExtent range = info.getRange();
      log.debug("Merging metadata for " + range);
      KeyExtent stop = getHighTablet(range);
      log.debug("Highest tablet is " + stop);
      Value firstPrevRowValue = null;
      Text stopRow = stop.getMetadataEntry();
      Text start = range.getPrevEndRow();
      if (start == null) {
        start = new Text();
      }
      Range scanRange = new Range(KeyExtent.getMetadataEntry(range.getTableId(), start), false, stopRow, false);
      if (range.isMeta())
        scanRange = scanRange.clip(Constants.METADATA_ROOT_TABLET_KEYSPACE);

      BatchWriter bw = null;
      try {
        long fileCount = 0;
        Connector conn = getConnector();
        // Make file entries in highest tablet
        bw = conn.createBatchWriter(Constants.METADATA_TABLE_NAME, new BatchWriterConfig());
        Scanner scanner = conn.createScanner(Constants.METADATA_TABLE_NAME, Constants.NO_AUTHS);
        scanner.setRange(scanRange);
        Constants.METADATA_PREV_ROW_COLUMN.fetch(scanner);
        Constants.METADATA_TIME_COLUMN.fetch(scanner);
        Constants.METADATA_DIRECTORY_COLUMN.fetch(scanner);
        scanner.fetchColumnFamily(Constants.METADATA_DATAFILE_COLUMN_FAMILY);
        Mutation m = new Mutation(stopRow);
        String maxLogicalTime = null;
        for (Entry<Key,Value> entry : scanner) {
          Key key = entry.getKey();
          Value value = entry.getValue();
          if (key.getColumnFamily().equals(Constants.METADATA_DATAFILE_COLUMN_FAMILY)) {
            m.put(key.getColumnFamily(), key.getColumnQualifier(), value);
            fileCount++;
          } else if (Constants.METADATA_PREV_ROW_COLUMN.hasColumns(key) && firstPrevRowValue == null) {
            log.debug("prevRow entry for lowest tablet is " + value);
            firstPrevRowValue = new Value(value);
          } else if (Constants.METADATA_TIME_COLUMN.hasColumns(key)) {
            maxLogicalTime = TabletTime.maxMetadataTime(maxLogicalTime, value.toString());
          } else if (Constants.METADATA_DIRECTORY_COLUMN.hasColumns(key)) {
            if (!range.isMeta())
              bw.addMutation(MetadataTable.createDeleteMutation(range.getTableId().toString(), entry.getValue().toString()));
          }
        }

        // read the logical time from the last tablet in the merge range, it is not included in
        // the loop above
        scanner = conn.createScanner(Constants.METADATA_TABLE_NAME, Constants.NO_AUTHS);
        Range last = new Range(stopRow);
        if (range.isMeta())
          last = last.clip(Constants.METADATA_ROOT_TABLET_KEYSPACE);
        scanner.setRange(last);
        Constants.METADATA_TIME_COLUMN.fetch(scanner);
        for (Entry<Key,Value> entry : scanner) {
          if (Constants.METADATA_TIME_COLUMN.hasColumns(entry.getKey())) {
            maxLogicalTime = TabletTime.maxMetadataTime(maxLogicalTime, entry.getValue().toString());
          }
        }

        if (maxLogicalTime != null)
          Constants.METADATA_TIME_COLUMN.put(m, new Value(maxLogicalTime.getBytes()));

        if (!m.getUpdates().isEmpty()) {
          bw.addMutation(m);
        }

        bw.flush();

        log.debug("Moved " + fileCount + " files to " + stop);

        if (firstPrevRowValue == null) {
          log.debug("tablet already merged");
          return;
        }

        stop.setPrevEndRow(KeyExtent.decodePrevEndRow(firstPrevRowValue));
        Mutation updatePrevRow = stop.getPrevRowUpdateMutation();
        log.debug("Setting the prevRow for last tablet: " + stop);
        bw.addMutation(updatePrevRow);
        bw.flush();

        deleteTablets(scanRange, bw, conn);

        // Clean-up the last chopped marker
        m = new Mutation(stopRow);
        Constants.METADATA_CHOPPED_COLUMN.putDelete(m);
        bw.addMutation(m);
        bw.flush();

      } catch (Exception ex) {
        throw new AccumuloException(ex);
      } finally {
        if (bw != null)
          try {
            bw.close();
          } catch (Exception ex) {
            throw new AccumuloException(ex);
          }
      }
    }

    private void deleteTablets(Range scanRange, BatchWriter bw, Connector conn) throws TableNotFoundException, MutationsRejectedException {
      Scanner scanner;
      Mutation m;
      // Delete everything in the other tablets
      // group all deletes into tablet into one mutation, this makes tablets
      // either disappear entirely or not all.. this is important for the case
      // where the process terminates in the loop below...
      scanner = conn.createScanner(Constants.METADATA_TABLE_NAME, Constants.NO_AUTHS);
      log.debug("Deleting range " + scanRange);
      scanner.setRange(scanRange);
      RowIterator rowIter = new RowIterator(scanner);
      while (rowIter.hasNext()) {
        Iterator<Entry<Key,Value>> row = rowIter.next();
        m = null;
        while (row.hasNext()) {
          Entry<Key,Value> entry = row.next();
          Key key = entry.getKey();

          if (m == null)
            m = new Mutation(key.getRow());

          m.putDelete(key.getColumnFamily(), key.getColumnQualifier());
          log.debug("deleting entry " + key);
        }
        bw.addMutation(m);
      }

      bw.flush();
    }

    private KeyExtent getHighTablet(KeyExtent range) throws AccumuloException {
      try {
        Connector conn = getConnector();
        Scanner scanner = conn.createScanner(Constants.METADATA_TABLE_NAME, Constants.NO_AUTHS);
        Constants.METADATA_PREV_ROW_COLUMN.fetch(scanner);
        KeyExtent start = new KeyExtent(range.getTableId(), range.getEndRow(), null);
        scanner.setRange(new Range(start.getMetadataEntry(), null));
        Iterator<Entry<Key,Value>> iterator = scanner.iterator();
        if (!iterator.hasNext()) {
          throw new AccumuloException("No last tablet for a merge " + range);
        }
        Entry<Key,Value> entry = iterator.next();
        KeyExtent highTablet = new KeyExtent(entry.getKey().getRow(), KeyExtent.decodePrevEndRow(entry.getValue()));
        if (highTablet.getTableId() != range.getTableId()) {
          throw new AccumuloException("No last tablet for merge " + range + " " + highTablet);
        }
        return highTablet;
      } catch (Exception ex) {
        throw new AccumuloException("Unexpected failure finding the last tablet for a merge " + range, ex);
      }
    }

    private void flushChanges(SortedMap<TServerInstance,TabletServerStatus> currentTServers, List<Assignment> assignments, List<Assignment> assigned,
        List<TabletLocationState> assignedToDeadServers, Map<KeyExtent,TServerInstance> unassigned) throws DistributedStoreException, TException {
      if (!assignedToDeadServers.isEmpty()) {
        int maxServersToShow = min(assignedToDeadServers.size(), 100);
        log.debug(assignedToDeadServers.size() + " assigned to dead servers: " + assignedToDeadServers.subList(0, maxServersToShow) + "...");
        store.unassign(assignedToDeadServers);
        nextEvent.event("Marked %d tablets as unassigned because they don't have current servers", assignedToDeadServers.size());
      }

      if (!currentTServers.isEmpty()) {
        Map<KeyExtent,TServerInstance> assignedOut = new HashMap<KeyExtent,TServerInstance>();
        tabletBalancer.getAssignments(Collections.unmodifiableSortedMap(currentTServers), Collections.unmodifiableMap(unassigned), assignedOut);
        for (Entry<KeyExtent,TServerInstance> assignment : assignedOut.entrySet()) {
          if (unassigned.containsKey(assignment.getKey())) {
            if (assignment.getValue() != null) {
              log.debug(store.name() + " assigning tablet " + assignment);
              assignments.add(new Assignment(assignment.getKey(), assignment.getValue()));
            }
          } else {
            log.warn(store.name() + " load balancer assigning tablet that was not nominated for assignment " + assignment.getKey());
          }
        }
        if (!unassigned.isEmpty() && assignedOut.isEmpty())
          log.warn("Load balancer failed to assign any tablets");
      }

      if (assignments.size() > 0) {
        log.info(String.format("Assigning %d tablets", assignments.size()));
        store.setFutureLocations(assignments);
      }
      assignments.addAll(assigned);
      for (Assignment a : assignments) {
        TServerConnection conn = tserverSet.getConnection(a.server);
        if (conn != null) {
          conn.assignTablet(masterLock, a.tablet);
        } else {
          log.warn("Could not connect to server " + a.server);
        }
      }
    }

  }

  private class MigrationCleanupThread extends Daemon {

    @Override
    public void run() {
      setName("Migration Cleanup Thread");
      while (stillMaster()) {
        if (!migrations.isEmpty()) {
          try {
            cleanupMutations();
          } catch (Exception ex) {
            log.error("Error cleaning up migrations", ex);
          }
        }
        UtilWaitThread.sleep(TIME_BETWEEN_MIGRATION_CLEANUPS);
      }
    }

    // If a migrating tablet splits, and the tablet dies before sending the
    // master a message, the migration will refer to a non-existing tablet,
    // so it can never complete. Periodically scan the metadata table and
    // remove any migrating tablets that no longer exist.
    private void cleanupMutations() throws AccumuloException, AccumuloSecurityException, TableNotFoundException {
      Connector connector = getConnector();
      Scanner scanner = connector.createScanner(Constants.METADATA_TABLE_NAME, Constants.NO_AUTHS);
      Constants.METADATA_PREV_ROW_COLUMN.fetch(scanner);
      Set<KeyExtent> found = new HashSet<KeyExtent>();
      for (Entry<Key,Value> entry : scanner) {
        KeyExtent extent = new KeyExtent(entry.getKey().getRow(), entry.getValue());
        if (migrations.containsKey(extent)) {
          found.add(extent);
        }
      }
      migrations.keySet().retainAll(found);
    }
  }

  private class StatusThread extends Daemon {

    @Override
    public void run() {
      setName("Status Thread");
      EventCoordinator.Listener eventListener = nextEvent.getListener();
      while (stillMaster()) {
        int count = 0;
        long wait = DEFAULT_WAIT_FOR_WATCHER;
        try {
          switch (getMasterGoalState()) {
            case NORMAL:
              setMasterState(MasterState.NORMAL);
              break;
            case SAFE_MODE:
              if (getMasterState() == MasterState.NORMAL) {
                setMasterState(MasterState.SAFE_MODE);
              }
              break;
            case CLEAN_STOP:
              switch (getMasterState()) {
                case NORMAL:
                  setMasterState(MasterState.SAFE_MODE);
                  break;
                case SAFE_MODE:
                  count = nonMetaDataTabletsAssignedOrHosted();
                  log.debug(String.format("There are %d non-metadata tablets assigned or hosted", count));
                  if (count == 0)
                    setMasterState(MasterState.UNLOAD_METADATA_TABLETS);
                  break;
                case UNLOAD_METADATA_TABLETS:
                  count = assignedOrHosted(METADATA_TABLE_ID);
                  log.debug(String.format("There are %d metadata tablets assigned or hosted", count));
                  // Assumes last tablet hosted is the root tablet;
                  // it's possible
                  // that's not the case (root tablet is offline?)
                  if (count == 1)
                    setMasterState(MasterState.UNLOAD_ROOT_TABLET);
                  break;
                case UNLOAD_ROOT_TABLET:
                  count = assignedOrHosted(METADATA_TABLE_ID);
                  if (count > 0)
                    log.debug(String.format("The root tablet is still assigned or hosted"));
                  if (count == 0) {
                    Set<TServerInstance> currentServers = tserverSet.getCurrentServers();
                    log.debug("stopping " + currentServers.size() + " tablet servers");
                    for (TServerInstance server : currentServers) {
                      try {
                        serversToShutdown.add(server);
                        tserverSet.getConnection(server).fastHalt(masterLock);
                      } catch (TException e) {
                        // its probably down, and we don't care
                      } finally {
                        tserverSet.remove(server);
                      }
                    }
                    if (currentServers.size() == 0)
                      setMasterState(MasterState.STOP);
                  }
                  break;
                default:
                  break;
              }
          }
          wait = updateStatus();
          eventListener.waitForEvents(wait);
        } catch (Throwable t) {
          log.error("Error balancing tablets", t);
          UtilWaitThread.sleep(WAIT_BETWEEN_ERRORS);
        }
      }
    }

    private long updateStatus() throws AccumuloException, AccumuloSecurityException, TableNotFoundException {
      tserverStatus = Collections.synchronizedSortedMap(gatherTableInformation());
      checkForHeldServer(tserverStatus);

      if (!badServers.isEmpty()) {
        log.debug("not balancing because the balance information is out-of-date " + badServers.keySet());
      } else if (notHosted() > 0) {
        log.debug("not balancing because there are unhosted tablets");
      } else if (getMasterGoalState() == MasterGoalState.CLEAN_STOP) {
        log.debug("not balancing because the master is attempting to stop cleanly");
      } else if (!serversToShutdown.isEmpty()) {
        log.debug("not balancing while shutting down servers " + serversToShutdown);
      } else {
        return balanceTablets();
      }
      return DEFAULT_WAIT_FOR_WATCHER;
    }

    private void checkForHeldServer(SortedMap<TServerInstance,TabletServerStatus> tserverStatus) {
      TServerInstance instance = null;
      int crazyHoldTime = 0;
      int someHoldTime = 0;
      final long maxWait = getSystemConfiguration().getTimeInMillis(Property.TSERV_HOLD_TIME_SUICIDE);
      for (Entry<TServerInstance,TabletServerStatus> entry : tserverStatus.entrySet()) {
        if (entry.getValue().getHoldTime() > 0) {
          someHoldTime++;
          if (entry.getValue().getHoldTime() > maxWait) {
            instance = entry.getKey();
            crazyHoldTime++;
          }
        }
      }
      if (crazyHoldTime == 1 && someHoldTime == 1 && tserverStatus.size() > 1) {
        log.warn("Tablet server " + instance + " exceeded maximum hold time: attempting to kill it");
        try {
          TServerConnection connection = tserverSet.getConnection(instance);
          if (connection != null)
            connection.fastHalt(masterLock);
        } catch (TException e) {
          log.error(e, e);
        }
        tserverSet.remove(instance);
      }
    }

    private long balanceTablets() {
      List<TabletMigration> migrationsOut = new ArrayList<TabletMigration>();
      Set<KeyExtent> migrationsCopy = new HashSet<KeyExtent>();
      synchronized (migrations) {
        migrationsCopy.addAll(migrations.keySet());
      }
      long wait = tabletBalancer.balance(Collections.unmodifiableSortedMap(tserverStatus), Collections.unmodifiableSet(migrationsCopy), migrationsOut);

      for (TabletMigration m : TabletBalancer.checkMigrationSanity(tserverStatus.keySet(), migrationsOut)) {
        if (migrations.containsKey(m.tablet)) {
          log.warn("balancer requested migration more than once, skipping " + m);
          continue;
        }
        migrations.put(m.tablet, m.newServer);
        log.debug("migration " + m);
      }
      if (migrationsOut.size() > 0) {
        nextEvent.event("Migrating %d more tablets, %d total", migrationsOut.size(), migrations.size());
      }
      return wait;
    }

  }

  private SortedMap<TServerInstance,TabletServerStatus> gatherTableInformation() {
    long start = System.currentTimeMillis();
    SortedMap<TServerInstance,TabletServerStatus> result = new TreeMap<TServerInstance,TabletServerStatus>();
    Set<TServerInstance> currentServers = tserverSet.getCurrentServers();
    for (TServerInstance server : currentServers) {
      try {
        Thread t = Thread.currentThread();
        String oldName = t.getName();
        try {
          t.setName("Getting status from " + server);
          TServerConnection connection = tserverSet.getConnection(server);
          if (connection == null)
            throw new IOException("No connection to " + server);
          TabletServerStatus status = connection.getTableMap();
          // TODO maybe remove from bad servers
          result.put(server, status);
        } finally {
          t.setName(oldName);
        }
      } catch (Exception ex) {
        log.error("unable to get tablet server status " + server + " " + ex.toString());
        log.debug("unable to get tablet server status " + server, ex);
        if (badServers.get(server).incrementAndGet() > MAX_BAD_STATUS_COUNT) {
          log.warn("attempting to stop " + server);
          try {
            TServerConnection connection = tserverSet.getConnection(server);
            if (connection != null)
              connection.halt(masterLock);
          } catch (TTransportException e) {
            // ignore: it's probably down
          } catch (Exception e) {
            log.info("error talking to troublesome tablet server ", e);
          }
          badServers.remove(server);
          tserverSet.remove(server);
        }
      }
    }
    synchronized (badServers) {
      badServers.keySet().retainAll(currentServers);
    }
    log.debug(String.format("Finished gathering information from %d servers in %.2f seconds", result.size(), (System.currentTimeMillis() - start) / 1000.));
    return result;
  }

  public void run() throws IOException, InterruptedException, KeeperException {
    final String zroot = ZooUtil.getRoot(instance);

    getMasterLock(zroot + Constants.ZMASTER_LOCK);

    recoveryManager = new RecoveryManager(this);

    TableManager.getInstance().addObserver(this);

    StatusThread statusThread = new StatusThread();
    statusThread.start();

    MigrationCleanupThread migrationCleanupThread = new MigrationCleanupThread();
    migrationCleanupThread.start();

    tserverSet.startListeningForTabletServerChanges();

    // TODO: add shutdown for fate object
    try {
      final AgeOffStore<Master> store = new AgeOffStore<Master>(new org.apache.accumulo.fate.ZooStore<Master>(ZooUtil.getRoot(instance) + Constants.ZFATE,
          ZooReaderWriter.getRetryingInstance()), 1000 * 60 * 60 * 8);

      int threads = this.getConfiguration().getConfiguration().getCount(Property.MASTER_FATE_THREADPOOL_SIZE);

      fate = new Fate<Master>(this, store, threads);

      SimpleTimer.getInstance().schedule(new Runnable() {

        @Override
        public void run() {
          store.ageOff();
        }
      }, 63000, 63000);
    } catch (KeeperException e) {
      throw new IOException(e);
    } catch (InterruptedException e) {
      throw new IOException(e);
    }

    ZooReaderWriter.getInstance().getChildren(zroot + Constants.ZRECOVERY, new Watcher() {
      @Override
      public void process(WatchedEvent event) {
        nextEvent.event("Noticed recovery changes", event.getType());
        try {
          // watcher only fires once, add it back
          ZooReaderWriter.getInstance().getChildren(zroot + Constants.ZRECOVERY, this);
        } catch (Exception e) {
          log.error("Failed to add log recovery watcher back", e);
        }
      }
    });

    TCredentials systemAuths = SecurityConstants.getSystemCredentials();
    final TabletStateStore stores[] = {new ZooTabletStateStore(new ZooStore(zroot)), new RootTabletStateStore(instance, systemAuths, this),
        new MetaDataStateStore(instance, systemAuths, this)};
    watchers.add(new TabletGroupWatcher(stores[2], null));
    watchers.add(new TabletGroupWatcher(stores[1], watchers.get(0)));
    watchers.add(new TabletGroupWatcher(stores[0], watchers.get(1)));
    for (TabletGroupWatcher watcher : watchers) {
      watcher.start();
    }

    Processor<Iface> processor = new Processor<Iface>(TraceWrap.service(new MasterClientServiceHandler()));
    clientService = TServerUtils.startServer(getSystemConfiguration(), Property.MASTER_CLIENTPORT, processor, "Master", "Master Client Service Handler", null,
        Property.MASTER_MINTHREADS, Property.MASTER_THREADCHECK, Property.GENERAL_MAX_MESSAGE_SIZE).server;

    while (!clientService.isServing()) {
      UtilWaitThread.sleep(100);
    }
    while (clientService.isServing()) {
      UtilWaitThread.sleep(500);
    }

    final long deadline = System.currentTimeMillis() + MAX_CLEANUP_WAIT_TIME;
    statusThread.join(remaining(deadline));

    // quit, even if the tablet servers somehow jam up and the watchers
    // don't stop
    for (TabletGroupWatcher watcher : watchers) {
      watcher.join(remaining(deadline));
    }
    log.info("exiting");
  }

  private long remaining(long deadline) {
    return Math.max(1, deadline - System.currentTimeMillis());
  }

  public ZooLock getMasterLock() {
    return masterLock;
  }

  private void getMasterLock(final String zMasterLoc) throws KeeperException, InterruptedException {
    log.info("trying to get master lock");
    LockWatcher masterLockWatcher = new ZooLock.LockWatcher() {
      @Override
      public void lostLock(LockLossReason reason) {
        Halt.halt("Master lock in zookeeper lost (reason = " + reason + "), exiting!", -1);
      }

      @Override
      public void unableToMonitorLockNode(final Throwable e) {
        Halt.halt(-1, new Runnable() {
          @Override
          public void run() {
            log.fatal("No longer able to monitor master lock node", e);
          }
        });

      }
    };
    long current = System.currentTimeMillis();
    final long waitTime = getSystemConfiguration().getTimeInMillis(Property.INSTANCE_ZK_TIMEOUT);
    final String masterClientAddress = org.apache.accumulo.core.util.AddressUtil.toString(new InetSocketAddress(hostname, getSystemConfiguration().getPort(
        Property.MASTER_CLIENTPORT)));

    boolean locked = false;
    while (System.currentTimeMillis() - current < waitTime) {
      masterLock = new ZooLock(zMasterLoc);
      if (masterLock.tryLock(masterLockWatcher, masterClientAddress.getBytes())) {
        locked = true;
        break;
      }
      UtilWaitThread.sleep(TIME_TO_WAIT_BETWEEN_LOCK_CHECKS);
    }
    if (!locked) {
      log.info("Failed to get master lock, even after waiting for session timeout, becoming back-up server");
      while (true) {
        masterLock = new ZooLock(zMasterLoc);
        if (masterLock.tryLock(masterLockWatcher, masterClientAddress.getBytes())) {
          break;
        }
        UtilWaitThread.sleep(TIME_TO_WAIT_BETWEEN_LOCK_CHECKS);
      }
    }
    setMasterState(MasterState.HAVE_LOCK);
  }

  public static void main(String[] args) throws Exception {
    try {
      SecurityUtil.serverLogin();

      FileSystem fs = FileUtil.getFileSystem(CachedConfiguration.getInstance(), ServerConfiguration.getSiteConfiguration());
      String hostname = Accumulo.getLocalAddress(args);
      Instance instance = HdfsZooInstance.getInstance();
      ServerConfiguration conf = new ServerConfiguration(instance);
      Accumulo.init(fs, conf, "master");
      Master master = new Master(conf, fs, hostname);
      Accumulo.enableTracing(hostname, "master");
      master.run();
    } catch (Exception ex) {
      log.error("Unexpected exception, exiting", ex);
    }
  }

  static final String I_DONT_KNOW_WHY = "unexpected failure";

  @Override
  public void update(LiveTServerSet current, Set<TServerInstance> deleted, Set<TServerInstance> added) {
    DeadServerList obit = new DeadServerList(ZooUtil.getRoot(instance) + Constants.ZDEADTSERVERS);
    if (added.size() > 0) {
      log.info("New servers: " + added);
      for (TServerInstance up : added)
        obit.delete(up.hostPort());
    }
    for (TServerInstance dead : deleted) {
      String cause = I_DONT_KNOW_WHY;
      if (serversToShutdown.contains(dead))
        cause = "clean shutdown"; // maybe an incorrect assumption
      if (!getMasterGoalState().equals(MasterGoalState.CLEAN_STOP))
        obit.post(dead.hostPort(), cause);
    }

    Set<TServerInstance> unexpected = new HashSet<TServerInstance>(deleted);
    unexpected.removeAll(this.serversToShutdown);
    if (unexpected.size() > 0) {
      if (stillMaster() && !getMasterGoalState().equals(MasterGoalState.CLEAN_STOP)) {
        log.warn("Lost servers " + unexpected);
      }
    }
    serversToShutdown.removeAll(deleted);
    badServers.keySet().removeAll(deleted);
    // clear out any bad server with the same host/port as a new server
    synchronized (badServers) {
      cleanListByHostAndPort(badServers.keySet(), deleted, added);
    }
    synchronized (serversToShutdown) {
      cleanListByHostAndPort(serversToShutdown, deleted, added);
    }

    synchronized (migrations) {
      Iterator<Entry<KeyExtent,TServerInstance>> iter = migrations.entrySet().iterator();
      while (iter.hasNext()) {
        Entry<KeyExtent,TServerInstance> entry = iter.next();
        if (deleted.contains(entry.getValue())) {
          log.info("Canceling migration of " + entry.getKey() + " to " + entry.getValue());
          iter.remove();
        }
      }
    }
    nextEvent.event("There are now %d tablet servers", current.size());
  }

  private static void cleanListByHostAndPort(Collection<TServerInstance> badServers, Set<TServerInstance> deleted, Set<TServerInstance> added) {
    Iterator<TServerInstance> badIter = badServers.iterator();
    while (badIter.hasNext()) {
      TServerInstance bad = badIter.next();
      for (TServerInstance add : added) {
        if (bad.hostPort().equals(add.hostPort())) {
          badIter.remove();
          break;
        }
      }
      for (TServerInstance del : deleted) {
        if (bad.hostPort().equals(del.hostPort())) {
          badIter.remove();
          break;
        }
      }
    }
  }


  @Override
  public void stateChanged(String tableId, TableState state) {
    nextEvent.event("Table state in zookeeper changed for %s to %s", tableId, state);
  }

  @Override
  public void initialize(Map<String,TableState> tableIdToStateMap) {}

  @Override
  public void sessionExpired() {}

  @Override
  public Set<String> onlineTables() {
    Set<String> result = new HashSet<String>();
    if (getMasterState() != MasterState.NORMAL) {
      if (getMasterState() != MasterState.UNLOAD_METADATA_TABLETS)
        result.add(Constants.METADATA_TABLE_ID);
      return result;
    }
    TableManager manager = TableManager.getInstance();

    for (String tableId : Tables.getIdToNameMap(instance).keySet()) {
      TableState state = manager.getTableState(tableId);
      if (state != null) {
        if (state == TableState.ONLINE)
          result.add(tableId);
      }
    }
    return result;
  }

  @Override
  public Set<TServerInstance> onlineTabletServers() {
    return tserverSet.getCurrentServers();
  }

  @Override
  public Collection<MergeInfo> merges() {
    List<MergeInfo> result = new ArrayList<MergeInfo>();
    for (String tableId : Tables.getIdToNameMap(instance).keySet()) {
      result.add(getMergeInfo(new Text(tableId)));
    }
    return result;
  }

  public void killTServer(TServerInstance server) {
    nextEvent.event("Forcing server down %s", server);
    serversToShutdown.add(server);
  }

  // recovers state from the persistent transaction to shutdown a server
  public void shutdownTServer(TServerInstance server) {
    nextEvent.event("Tablet Server shutdown requested for %s", server);
    serversToShutdown.add(server);
  }

  public EventCoordinator getEventCoordinator() {
    return nextEvent;
  }

  public Instance getInstance() {
    return this.instance;
  }

  public AccumuloConfiguration getSystemConfiguration() {
    return serverConfig.getConfiguration();
  }

  public ServerConfiguration getConfiguration() {
    return serverConfig;
  }

  public FileSystem getFileSystem() {
    return this.fs;
  }

  public void updateRecoveryInProgress(String file) {
    recoveriesInProgress.add(file);
  }
}<|MERGE_RESOLUTION|>--- conflicted
+++ resolved
@@ -1037,14 +1037,6 @@
       authenticate(credentials);
       fate.delete(opid);
     }
-<<<<<<< HEAD
-
-    @Override
-    public String getAuthenticatorClassName() throws TException {
-      return security.getTokenLoginClass();
-    }
-=======
->>>>>>> 3f6da41a
   }
 
   public MergeInfo getMergeInfo(Text tableId) {
