--- conflicted
+++ resolved
@@ -213,10 +213,6 @@
   public static TabletLocations getMetadataLocationEntries(SortedMap<Key,Value> entries) {
     Text location = null;
     Text session = null;
-<<<<<<< HEAD
-    KeyExtent ke;
-=======
->>>>>>> 7eda6417
 
     List<TabletLocation> results = new ArrayList<>();
     ArrayList<KeyExtent> locationless = new ArrayList<>();
@@ -248,14 +244,8 @@
         }
         location = new Text(val.toString());
         session = new Text(colq);
-<<<<<<< HEAD
       } else if (TabletColumnFamily.PREV_ROW_COLUMN.equals(colf, colq)) {
-        ke = KeyExtent.fromMetaPrevRow(entry);
-=======
-      } else if (TabletsSection.TabletColumnFamily.PREV_ROW_COLUMN.equals(colf, colq)) {
-        Value prevRow = new Value(val);
-        KeyExtent ke = new KeyExtent(key.getRow(), prevRow);
->>>>>>> 7eda6417
+        KeyExtent ke = KeyExtent.fromMetaPrevRow(entry);
         if (location != null)
           results.add(new TabletLocation(ke, location.toString(), session.toString()));
         else
