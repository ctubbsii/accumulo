--- conflicted
+++ resolved
@@ -18,12 +18,9 @@
  */
 package org.apache.accumulo.server;
 
-<<<<<<< HEAD
 import static java.util.concurrent.TimeUnit.MILLISECONDS;
 
 import java.util.List;
-=======
->>>>>>> a2ca2bc3
 import java.util.OptionalInt;
 import java.util.concurrent.ScheduledFuture;
 import java.util.concurrent.atomic.AtomicBoolean;
@@ -85,44 +82,21 @@
   private final AtomicBoolean shutdownRequested = new AtomicBoolean(false);
   private final AtomicBoolean shutdownComplete = new AtomicBoolean(false);
 
-<<<<<<< HEAD
   protected AbstractServer(ServerId.Type serverType, ConfigOpts opts,
       Function<SiteConfiguration,ServerContext> serverContextFactory, String[] args) {
     this.applicationName = serverType.name();
     opts.parseArgs(applicationName, args);
     var siteConfig = opts.getSiteConfiguration();
-    this.hostname = siteConfig.get(Property.GENERAL_PROCESS_BIND_ADDRESS);
+    final String newBindParameter = siteConfig.get(Property.RPC_PROCESS_BIND_ADDRESS);
+    // If new bind parameter passed on command line or in file, then use it.
+    if (newBindParameter != null
+        && !newBindParameter.equals(Property.RPC_PROCESS_BIND_ADDRESS.getDefaultValue())) {
+      this.hostname = newBindParameter;
+    } else {
+      this.hostname = ConfigOpts.BIND_ALL_ADDRESSES;
+    }
     this.resourceGroup = getResourceGroupPropertyValue(siteConfig);
     ClusterConfigParser.validateGroupNames(List.of(resourceGroup));
-=======
-  protected AbstractServer(String appName, ServerOpts opts, String[] args) {
-    this.log = LoggerFactory.getLogger(getClass().getName());
-    this.applicationName = appName;
-    opts.parseArgs(appName, args);
-    var siteConfig = opts.getSiteConfiguration();
-    boolean oldBindParameterSpecifiedOnCmdLine = false;
-    boolean newBindParameterSpecified = false;
-    for (String arg : args) {
-      if (arg.equals("-a") || arg.equals("--address")) {
-        oldBindParameterSpecifiedOnCmdLine = true;
-      } else if (siteConfig.isPropertySet(Property.RPC_PROCESS_BIND_ADDRESS)) {
-        newBindParameterSpecified = true;
-      }
-    }
-    if (oldBindParameterSpecifiedOnCmdLine && newBindParameterSpecified) {
-      throw new IllegalStateException("Argument '-a' cannot be used with property 'rpc.bind.addr'");
-    }
-    final String newBindParameter = siteConfig.get(Property.RPC_PROCESS_BIND_ADDRESS);
-    // If new bind parameter passed on command line or in file, then use it.
-    if (newBindParameterSpecified
-        || !newBindParameter.equals(Property.RPC_PROCESS_BIND_ADDRESS.getDefaultValue())) {
-      this.hostname = newBindParameter;
-    } else if (oldBindParameterSpecifiedOnCmdLine) {
-      this.hostname = opts.getAddress();
-    } else {
-      this.hostname = ServerOpts.BIND_ALL_ADDRESSES;
-    }
->>>>>>> a2ca2bc3
     SecurityUtil.serverLogin(siteConfig);
     context = serverContextFactory.apply(siteConfig);
     log = LoggerFactory.getLogger(getClass());
@@ -337,7 +311,7 @@
     final FlatBufferBuilder builder = new FlatBufferBuilder(1024);
     final MetricResponseWrapper response = new MetricResponseWrapper(builder);
 
-    if (getHostname().startsWith(Property.GENERAL_PROCESS_BIND_ADDRESS.getDefaultValue())) {
+    if (getHostname().startsWith(Property.RPC_PROCESS_BIND_ADDRESS.getDefaultValue())) {
       log.error("Host is not set, this should have been done after starting the Thrift service.");
       return response;
     }
