--- conflicted
+++ resolved
@@ -202,8 +202,8 @@
 
     // Connect as Audit User and do a bunch of stuff.
     // Testing activity begins here
-    auditAccumuloClient = getCluster().createAccumuloClient(AUDIT_USER_1,
-        new PasswordToken(PASSWORD));
+    auditAccumuloClient =
+        getCluster().createAccumuloClient(AUDIT_USER_1, new PasswordToken(PASSWORD));
     auditAccumuloClient.tableOperations().create(OLD_TEST_TABLE_NAME);
     auditAccumuloClient.tableOperations().rename(OLD_TEST_TABLE_NAME, NEW_TEST_TABLE_NAME);
     Map<String,String> emptyMap = Collections.emptyMap();
@@ -243,8 +243,8 @@
 
     // Connect as Audit User and do a bunch of stuff.
     // Start testing activities here
-    auditAccumuloClient = getCluster().createAccumuloClient(AUDIT_USER_1,
-        new PasswordToken(PASSWORD));
+    auditAccumuloClient =
+        getCluster().createAccumuloClient(AUDIT_USER_1, new PasswordToken(PASSWORD));
     auditAccumuloClient.securityOperations().createLocalUser(AUDIT_USER_2,
         new PasswordToken(PASSWORD));
 
@@ -298,8 +298,8 @@
 
     // Connect as Audit User and do a bunch of stuff.
     // Start testing activities here
-    auditAccumuloClient = getCluster().createAccumuloClient(AUDIT_USER_1,
-        new PasswordToken(PASSWORD));
+    auditAccumuloClient =
+        getCluster().createAccumuloClient(AUDIT_USER_1, new PasswordToken(PASSWORD));
     auditAccumuloClient.tableOperations().create(OLD_TEST_TABLE_NAME);
 
     // Insert some play data
@@ -386,8 +386,8 @@
 
     // Connect as Audit User and do a bunch of stuff.
     // Start testing activities here
-    auditAccumuloClient = getCluster().createAccumuloClient(AUDIT_USER_1,
-        new PasswordToken(PASSWORD));
+    auditAccumuloClient =
+        getCluster().createAccumuloClient(AUDIT_USER_1, new PasswordToken(PASSWORD));
     auditAccumuloClient.tableOperations().create(OLD_TEST_TABLE_NAME);
 
     // Insert some play data
@@ -440,8 +440,8 @@
     // Create our user with no privs
     client.securityOperations().createLocalUser(AUDIT_USER_1, new PasswordToken(PASSWORD));
     client.tableOperations().create(OLD_TEST_TABLE_NAME);
-    auditAccumuloClient = getCluster().createAccumuloClient(AUDIT_USER_1,
-        new PasswordToken(PASSWORD));
+    auditAccumuloClient =
+        getCluster().createAccumuloClient(AUDIT_USER_1, new PasswordToken(PASSWORD));
 
     // Start testing activities
     // We should get denied or / failed audit messages here.
@@ -455,13 +455,8 @@
       auditAccumuloClient.tableOperations().rename(OLD_TEST_TABLE_NAME, NEW_TEST_TABLE_NAME);
     } catch (AccumuloSecurityException ex) {}
     try {
-<<<<<<< HEAD
       auditAccumuloClient.tableOperations().clone(OLD_TEST_TABLE_NAME, NEW_TEST_TABLE_NAME, true,
           Collections.emptyMap(), Collections.emptySet());
-=======
-      auditConnector.tableOperations().clone(OLD_TEST_TABLE_NAME, NEW_TEST_TABLE_NAME, true,
-          Collections.<String,String>emptyMap(), Collections.<String>emptySet());
->>>>>>> 0a9837f3
     } catch (AccumuloSecurityException ex) {}
     try {
       auditAccumuloClient.tableOperations().delete(OLD_TEST_TABLE_NAME);
