--- conflicted
+++ resolved
@@ -73,12 +73,8 @@
 import org.apache.accumulo.core.metadata.schema.TabletMetadata;
 import org.apache.accumulo.core.metadata.schema.TabletMetadata.Location;
 import org.apache.accumulo.core.security.Authorizations;
-<<<<<<< HEAD
+import org.apache.accumulo.core.util.Timer;
 import org.apache.accumulo.core.util.threads.Threads;
-=======
-import org.apache.accumulo.core.tabletserver.thrift.NotServingTabletException;
-import org.apache.accumulo.core.util.Timer;
->>>>>>> a89aadca
 import org.apache.accumulo.core.util.threads.Threads.AccumuloDaemonThread;
 import org.apache.accumulo.manager.metrics.ManagerMetrics;
 import org.apache.accumulo.manager.state.TableCounts;
@@ -1007,8 +1003,7 @@
   private void flushChanges(TabletLists tLists)
       throws DistributedStoreException, TException, WalMarkerException {
     var unassigned = Collections.unmodifiableMap(tLists.unassigned);
-
-<<<<<<< HEAD
+    Timer timer;
     flushLock.lock();
     try {
       // This method was originally only ever called by one thread. The code was modified so that
@@ -1018,32 +1013,23 @@
       // the past. The log recovery code needs to be evaluated for thread safety.
       handleDeadTablets(tLists);
 
+      int beforeSize = tLists.assignments.size();
+      timer = Timer.startNew();
+
       getAssignmentsFromBalancer(tLists, unassigned);
+      if (!unassigned.isEmpty()) {
+        Manager.log.debug("[{}] requested assignments for {} tablets and got {} in {} ms",
+            store.name(), unassigned.size(), tLists.assignments.size() - beforeSize,
+            timer.elapsed(TimeUnit.MILLISECONDS));
+      }
     } finally {
       flushLock.unlock();
-=======
-    handleDeadTablets(tLists, wals);
-
-    int beforeSize = tLists.assignments.size();
-    Timer timer = Timer.startNew();
-
-    getAssignmentsFromBalancer(tLists, unassigned);
-    if (!unassigned.isEmpty()) {
-      Manager.log.debug("[{}] requested assignments for {} tablets and got {} in {} ms",
-          store.name(), unassigned.size(), tLists.assignments.size() - beforeSize,
-          timer.elapsed(TimeUnit.MILLISECONDS));
->>>>>>> a89aadca
     }
 
     Set<KeyExtent> failedFuture = Set.of();
     if (!tLists.assignments.isEmpty()) {
-<<<<<<< HEAD
-      Manager.log.info(String.format("Assigning %d tablets", tLists.assignments.size()));
+      Manager.log.info("Assigning {} tablets", tLists.assignments.size());
       failedFuture = store.setFutureLocations(tLists.assignments);
-=======
-      Manager.log.info("Assigning {} tablets", tLists.assignments.size());
-      store.setFutureLocations(tLists.assignments);
->>>>>>> a89aadca
     }
     tLists.assignments.addAll(tLists.assigned);
     timer.restart();
@@ -1066,8 +1052,10 @@
             tException);
       }
     }
-<<<<<<< HEAD
-
+    if (!tLists.assignments.isEmpty()) {
+      Manager.log.debug("[{}] sent {} assignment messages in {} ms", store.name(),
+          tLists.assignments.size(), timer.elapsed(TimeUnit.MILLISECONDS));
+    }
     replaceVolumes(tLists.volumeReplacements);
   }
 
@@ -1106,12 +1094,6 @@
       });
     }
 
-=======
-    if (!tLists.assignments.isEmpty()) {
-      Manager.log.debug("[{}] sent {} assignment messages in {} ms", store.name(),
-          tLists.assignments.size(), timer.elapsed(TimeUnit.MILLISECONDS));
-    }
->>>>>>> a89aadca
   }
 
   private static void markDeadServerLogsAsClosed(WalStateManager mgr,
