--- conflicted
+++ resolved
@@ -16,12 +16,8 @@
  */
 package org.apache.accumulo.server.util;
 
-<<<<<<< HEAD
-import java.nio.charset.StandardCharsets;
-=======
-import static com.google.common.base.Charsets.UTF_8;
-
->>>>>>> 9b20a9d4
+import static java.nio.charset.StandardCharsets.UTF_8;
+
 import java.util.Formattable;
 import java.util.Formatter;
 import java.util.List;
@@ -163,11 +159,7 @@
       if (master == null) {
         return null;
       }
-<<<<<<< HEAD
-      return new String(master, StandardCharsets.UTF_8);
-=======
       return new String(master, UTF_8);
->>>>>>> 9b20a9d4
     } catch (Exception e) {
       handleException(e, printErrors);
       return null;
@@ -192,11 +184,7 @@
     for (String name : names) {
       String instanceNamePath = Constants.ZROOT + Constants.ZINSTANCES + "/" + name;
       try {
-<<<<<<< HEAD
-        UUID iid = UUID.fromString(new String(zk.getData(instanceNamePath, null), StandardCharsets.UTF_8));
-=======
         UUID iid = UUID.fromString(new String(zk.getData(instanceNamePath, null), UTF_8));
->>>>>>> 9b20a9d4
         tm.put(name, iid);
       } catch (Exception e) {
         handleException(e, printErrors);
