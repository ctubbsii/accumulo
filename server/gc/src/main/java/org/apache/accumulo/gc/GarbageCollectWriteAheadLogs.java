--- conflicted
+++ resolved
@@ -40,10 +40,7 @@
 import org.apache.accumulo.core.metadata.TServerInstance;
 import org.apache.accumulo.core.metadata.TabletState;
 import org.apache.accumulo.core.metadata.schema.Ample.DataLevel;
-<<<<<<< HEAD
 import org.apache.accumulo.core.metadata.schema.TabletMetadata;
-=======
->>>>>>> a6f22a32
 import org.apache.accumulo.core.tabletserver.log.LogEntry;
 import org.apache.accumulo.core.trace.TraceUtil;
 import org.apache.accumulo.core.util.Pair;
@@ -293,14 +290,8 @@
       }
       // Tablet is being recovered and has WAL references, remove all the WALs for the dead server
       // that made the WALs.
-<<<<<<< HEAD
-      for (LogEntry wals : tabletMetadata.getLogs()) {
-        String wal = wals.getPath();
-        UUID walUUID = path2uuid(new Path(wal));
-=======
-      for (LogEntry wal : state.walogs) {
+      for (LogEntry wal : tabletMetadata.getLogs()) {
         UUID walUUID = wal.getUniqueID();
->>>>>>> a6f22a32
         TServerInstance dead = result.get(walUUID);
         // There's a reference to a log file, so skip that server's logs
         Set<UUID> idsToIgnore = candidates.remove(dead);
