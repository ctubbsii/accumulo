--- conflicted
+++ resolved
@@ -301,28 +301,14 @@
     }
 
     minorCompactionThreadPool = ThreadPools.getServerThreadPools().createExecutorService(acuConf,
-        Property.TSERV_MINC_MAXCONCURRENT, true);
+        Property.TSERV_MINC_MAXCONCURRENT, enableMetrics);
     modifyThreadPoolSizesAtRuntime(
         () -> context.getConfiguration().getCount(Property.TSERV_MINC_MAXCONCURRENT),
         "minor compactor", minorCompactionThreadPool);
 
-<<<<<<< HEAD
     defaultMigrationPool =
         ThreadPools.getServerThreadPools().getPoolBuilder("metadata tablet migration")
             .numCoreThreads(0).numMaxThreads(1).withTimeOut(60L, SECONDS).build();
-=======
-    splitThreadPool = ThreadPools.getServerThreadPools().getPoolBuilder("splitter")
-        .numCoreThreads(0).numMaxThreads(1).withTimeOut(1, SECONDS)
-        .enableThreadPoolMetrics(enableMetrics).build();
-
-    defaultSplitThreadPool = ThreadPools.getServerThreadPools().getPoolBuilder("md splitter")
-        .numCoreThreads(0).numMaxThreads(1).withTimeOut(60, SECONDS)
-        .enableThreadPoolMetrics(enableMetrics).build();
-
-    defaultMigrationPool = ThreadPools.getServerThreadPools()
-        .getPoolBuilder("metadata tablet migration").numCoreThreads(0).numMaxThreads(1)
-        .withTimeOut(60, SECONDS).enableThreadPoolMetrics(enableMetrics).build();
->>>>>>> 65dd34fa
 
     migrationPool = ThreadPools.getServerThreadPools().createExecutorService(acuConf,
         Property.TSERV_MIGRATE_MAXCONCURRENT, enableMetrics);
