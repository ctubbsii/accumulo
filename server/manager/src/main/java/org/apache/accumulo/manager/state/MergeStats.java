--- conflicted
+++ resolved
@@ -148,16 +148,10 @@
 
     MergeStats verify = new MergeStats(info);
     KeyExtent extent = info.getExtent();
-<<<<<<< HEAD
     Scanner scanner = accumuloClient.createScanner(
         extent.isMeta() ? AccumuloTable.ROOT.tableName() : AccumuloTable.METADATA.tableName(),
         Authorizations.EMPTY);
-    MetaDataTableScanner.configureScanner(scanner, manager);
-=======
-    Scanner scanner = accumuloClient
-        .createScanner(extent.isMeta() ? RootTable.NAME : MetadataTable.NAME, Authorizations.EMPTY);
     MetaDataTableScanner.configureScanner(scanner, manager, DataLevel.of(extent.tableId()));
->>>>>>> 65b3fe82
     Text start = extent.prevEndRow();
     if (start == null) {
       start = new Text();
