/*
 * Licensed to the Apache Software Foundation (ASF) under one or more
 * contributor license agreements.  See the NOTICE file distributed with
 * this work for additional information regarding copyright ownership.
 * The ASF licenses this file to You under the Apache License, Version 2.0
 * (the "License"); you may not use this file except in compliance with
 * the License.  You may obtain a copy of the License at
 *
 *     http://www.apache.org/licenses/LICENSE-2.0
 *
 * Unless required by applicable law or agreed to in writing, software
 * distributed under the License is distributed on an "AS IS" BASIS,
 * WITHOUT WARRANTIES OR CONDITIONS OF ANY KIND, either express or implied.
 * See the License for the specific language governing permissions and
 * limitations under the License.
 */
package org.apache.accumulo.core.data;

<<<<<<< HEAD
import static com.google.common.base.Preconditions.checkArgument;

import java.nio.charset.StandardCharsets;
=======
import static com.google.common.base.Charsets.UTF_8;

>>>>>>> 9b20a9d4
import java.util.Arrays;
import java.util.HashSet;

import org.apache.accumulo.core.client.IteratorSetting;
import org.apache.accumulo.core.security.ColumnVisibility;
import org.apache.hadoop.io.Text;

/**
 * Conditions that must be met on a particular column in a row.
 * 
 * @since 1.6.0
 */
public class Condition {
  
  private ByteSequence cf;
  private ByteSequence cq;
  private ByteSequence cv;
  private ByteSequence val;
  private Long ts;
  private IteratorSetting iterators[] = new IteratorSetting[0];
  private static final ByteSequence EMPTY = new ArrayByteSequence(new byte[0]);
  

  /**
   * Creates a new condition. The initial column value and timestamp are null,
   * and the initial column visibility is empty. Characters in the column family
   * and column qualifier are encoded as bytes in the condition using UTF-8.
   *
   * @param cf column family
   * @param cq column qualifier
   * @throws IllegalArgumentException if any argument is null
   */
  public Condition(CharSequence cf, CharSequence cq) {
<<<<<<< HEAD
    checkArgument(cf != null, "cf is null");
    checkArgument(cq != null, "cq is null");
    this.cf = new ArrayByteSequence(cf.toString().getBytes(StandardCharsets.UTF_8));
    this.cq = new ArrayByteSequence(cq.toString().getBytes(StandardCharsets.UTF_8));
=======
    ArgumentChecker.notNull(cf, cq);
    this.cf = new ArrayByteSequence(cf.toString().getBytes(UTF_8));
    this.cq = new ArrayByteSequence(cq.toString().getBytes(UTF_8));
>>>>>>> 9b20a9d4
    this.cv = EMPTY;
  }
  
  /**
   * Creates a new condition. The initial column value and timestamp are null,
   * and the initial column visibility is empty.
   *
   * @param cf column family
   * @param cq column qualifier
   * @throws IllegalArgumentException if any argument is null
   */
  public Condition(byte[] cf, byte[] cq) {
    checkArgument(cf != null, "cf is null");
    checkArgument(cq != null, "cq is null");
    this.cf = new ArrayByteSequence(cf);
    this.cq = new ArrayByteSequence(cq);
    this.cv = EMPTY;
  }

  /**
   * Creates a new condition. The initial column value and timestamp are null,
   * and the initial column visibility is empty.
   *
   * @param cf column family
   * @param cq column qualifier
   * @throws IllegalArgumentException if any argument is null
   */
  public Condition(Text cf, Text cq) {
    checkArgument(cf != null, "cf is null");
    checkArgument(cq != null, "cq is null");
    this.cf = new ArrayByteSequence(cf.getBytes(), 0, cf.getLength());
    this.cq = new ArrayByteSequence(cq.getBytes(), 0, cq.getLength());
    this.cv = EMPTY;
  }

  /**
   * Creates a new condition. The initial column value and timestamp are null,
   * and the initial column visibility is empty.
   *
   * @param cf column family
   * @param cq column qualifier
   * @throws IllegalArgumentException if any argument is null
   */
  public Condition(ByteSequence cf, ByteSequence cq) {
    checkArgument(cf != null, "cf is null");
    checkArgument(cq != null, "cq is null");
    this.cf = cf;
    this.cq = cq;
    this.cv = EMPTY;
  }

  /**
   * Gets the column family of this condition.
   *
   * @return column family
   */
  public ByteSequence getFamily() {
    return cf;
  }
  
  /**
   * Gets the column qualifier of this condition.
   *
   * @return column qualifier
   */
  public ByteSequence getQualifier() {
    return cq;
  }

  /**
   * Sets the version for the column to check. If this is not set then the latest column will be checked, unless iterators do something different.
   *
   * @param ts timestamp
   * @return this condition
   */
  public Condition setTimestamp(long ts) {
    this.ts = ts;
    return this;
  }
  
  /**
   * Gets the timestamp of this condition.
   *
   * @return timestamp
   */
  public Long getTimestamp() {
    return ts;
  }

  /**
   * This method sets the expected value of a column. In order for the condition to pass the column must exist and have this value. If a value is not set, then
   * the column must be absent for the condition to pass. The passed-in character sequence is encoded as UTF-8.
   * See {@link #setValue(byte[])}.
   * 
   * @param value value
   * @return this condition
   * @throws IllegalArgumentException if value is null
   */
  public Condition setValue(CharSequence value) {
<<<<<<< HEAD
    checkArgument(value != null, "value is null");
    this.val = new ArrayByteSequence(value.toString().getBytes(StandardCharsets.UTF_8));
=======
    ArgumentChecker.notNull(value);
    this.val = new ArrayByteSequence(value.toString().getBytes(UTF_8));
>>>>>>> 9b20a9d4
    return this;
  }

  /**
   * This method sets the expected value of a column. In order for the condition to pass the column must exist and have this value. If a value is not set, then
   * the column must be absent for the condition to pass.
   * 
   * @param value value
   * @return this condition
   * @throws IllegalArgumentException if value is null
   */
  public Condition setValue(byte[] value) {
    checkArgument(value != null, "value is null");
    this.val = new ArrayByteSequence(value);
    return this;
  }
  
  /**
   * This method sets the expected value of a column. In order for the condition to pass the column must exist and have this value. If a value is not set, then
   * the column must be absent for the condition to pass.
   * See {@link #setValue(byte[])}.
   *
   * @param value value
   * @return this condition
   * @throws IllegalArgumentException if value is null
   */
  public Condition setValue(Text value) {
    checkArgument(value != null, "value is null");
    this.val = new ArrayByteSequence(value.getBytes(), 0, value.getLength());
    return this;
  }
  
  /**
   * This method sets the expected value of a column. In order for the condition to pass the column must exist and have this value. If a value is not set, then
   * the column must be absent for the condition to pass.
   * See {@link #setValue(byte[])}.
   *
   * @param value value
   * @return this condition
   * @throws IllegalArgumentException if value is null
   */
  public Condition setValue(ByteSequence value) {
    checkArgument(value != null, "value is null");
    this.val = value;
    return this;
  }

  /**
   * Gets the value of this condition.
   *
   * @return value
   */
  public ByteSequence getValue() {
    return val;
  }

  /**
   * Sets the visibility for the column to check. If not set it defaults to empty visibility.
   *
   * @param cv column visibility
   * @throws IllegalArgumentException if cv is null
   */
  public Condition setVisibility(ColumnVisibility cv) {
    checkArgument(cv != null, "cv is null");
    this.cv = new ArrayByteSequence(cv.getExpression());
    return this;
  }

  /**
   * Gets the column visibility of this condition.
   *
   * @return column visibility
   */
  public ByteSequence getVisibility() {
    return cv;
  }

  /**
   * Set iterators to use when reading the columns value. These iterators will be applied in addition to the iterators configured for the table. Using iterators
   * its possible to test other conditions, besides equality and absence, like less than. On the server side the iterators will be seeked using a range that
   * covers only the family, qualifier, and visibility (if the timestamp is set then it will be used to narrow the range). Value equality will be tested using
   * the first entry returned by the iterator stack.
   *
   * @param iterators iterators
   * @return this condition
   * @throws IllegalArgumentException if iterators or any of its elements are null,
   * or if any two iterators share the same name or priority
   */
  public Condition setIterators(IteratorSetting... iterators) {
    checkArgument(iterators != null, "iterators is null");
    
    if (iterators.length > 1) {
      HashSet<String> names = new HashSet<String>();
      HashSet<Integer> prios = new HashSet<Integer>();
      
      for (IteratorSetting iteratorSetting : iterators) {
        if (!names.add(iteratorSetting.getName()))
          throw new IllegalArgumentException("iterator name used more than once " + iteratorSetting.getName());
        if (!prios.add(iteratorSetting.getPriority()))
          throw new IllegalArgumentException("iterator priority used more than once " + iteratorSetting.getPriority());
      }
    }
    
    this.iterators = iterators;
    return this;
  }

  /**
   * Gets the iterators for this condition.
   *
   * @return iterators
   */
  public IteratorSetting[] getIterators() {
    return iterators;
  }

  @Override
  public boolean equals(Object o) {
    if (o == this) {
      return true;
    }
    if (o == null || !(o instanceof Condition)) {
      return false;
    }
    Condition c = (Condition) o;
    if (!(c.cf.equals(cf))) {
      return false;
    }
    if (!(c.cq.equals(cq))) {
      return false;
    }
    if (!(c.cv.equals(cv))) {
      return false;
    }
    if (!(c.val == null ? val == null : c.val.equals(val))) {
      return false;
    }
    if (!(c.ts == null ? ts == null : c.ts.equals(ts))) {
      return false;
    }
    if (!(Arrays.equals(c.iterators, iterators))) {
      return false;
    }
    return true;
  }

  @Override
  public int hashCode() {
    int result = 17;
    result = 31 * result + cf.hashCode();
    result = 31 * result + cq.hashCode();
    result = 31 * result + cv.hashCode();
    result = 31 * result + (val == null ? 0 : val.hashCode());
    result = 31 * result + (ts == null ? 0 : ts.hashCode());
    result = 31 * result + Arrays.hashCode(iterators);
    return result;
  }

}<|MERGE_RESOLUTION|>--- conflicted
+++ resolved
@@ -16,14 +16,9 @@
  */
 package org.apache.accumulo.core.data;
 
-<<<<<<< HEAD
 import static com.google.common.base.Preconditions.checkArgument;
-
-import java.nio.charset.StandardCharsets;
-=======
-import static com.google.common.base.Charsets.UTF_8;
-
->>>>>>> 9b20a9d4
+import static java.nio.charset.StandardCharsets.UTF_8;
+
 import java.util.Arrays;
 import java.util.HashSet;
 
@@ -57,16 +52,10 @@
    * @throws IllegalArgumentException if any argument is null
    */
   public Condition(CharSequence cf, CharSequence cq) {
-<<<<<<< HEAD
     checkArgument(cf != null, "cf is null");
     checkArgument(cq != null, "cq is null");
-    this.cf = new ArrayByteSequence(cf.toString().getBytes(StandardCharsets.UTF_8));
-    this.cq = new ArrayByteSequence(cq.toString().getBytes(StandardCharsets.UTF_8));
-=======
-    ArgumentChecker.notNull(cf, cq);
     this.cf = new ArrayByteSequence(cf.toString().getBytes(UTF_8));
     this.cq = new ArrayByteSequence(cq.toString().getBytes(UTF_8));
->>>>>>> 9b20a9d4
     this.cv = EMPTY;
   }
   
@@ -166,13 +155,8 @@
    * @throws IllegalArgumentException if value is null
    */
   public Condition setValue(CharSequence value) {
-<<<<<<< HEAD
     checkArgument(value != null, "value is null");
-    this.val = new ArrayByteSequence(value.toString().getBytes(StandardCharsets.UTF_8));
-=======
-    ArgumentChecker.notNull(value);
     this.val = new ArrayByteSequence(value.toString().getBytes(UTF_8));
->>>>>>> 9b20a9d4
     return this;
   }
 
