/*
 * Licensed to the Apache Software Foundation (ASF) under one
 * or more contributor license agreements.  See the NOTICE file
 * distributed with this work for additional information
 * regarding copyright ownership.  The ASF licenses this file
 * to you under the Apache License, Version 2.0 (the
 * "License"); you may not use this file except in compliance
 * with the License.  You may obtain a copy of the License at
 *
 *   https://www.apache.org/licenses/LICENSE-2.0
 *
 * Unless required by applicable law or agreed to in writing,
 * software distributed under the License is distributed on an
 * "AS IS" BASIS, WITHOUT WARRANTIES OR CONDITIONS OF ANY
 * KIND, either express or implied.  See the License for the
 * specific language governing permissions and limitations
 * under the License.
 */
package org.apache.accumulo.test.metrics;

import static org.junit.jupiter.api.Assertions.assertEquals;
import static org.junit.jupiter.api.Assertions.assertFalse;
import static org.junit.jupiter.api.Assertions.assertNotEquals;
import static org.junit.jupiter.api.Assertions.assertNotNull;
import static org.junit.jupiter.api.Assertions.assertNull;
import static org.junit.jupiter.api.Assertions.assertTrue;
import static org.junit.jupiter.api.Assertions.fail;

import java.time.Duration;
import java.util.BitSet;
import java.util.HashMap;
import java.util.List;
import java.util.Map;
import java.util.Set;
import java.util.SortedSet;
import java.util.TreeSet;
import java.util.concurrent.atomic.AtomicReference;
import java.util.function.Predicate;

import org.apache.accumulo.core.client.Accumulo;
import org.apache.accumulo.core.client.AccumuloClient;
import org.apache.accumulo.core.client.BatchWriter;
import org.apache.accumulo.core.client.BatchWriterConfig;
import org.apache.accumulo.core.client.IteratorSetting;
import org.apache.accumulo.core.client.Scanner;
import org.apache.accumulo.core.client.admin.CompactionConfig;
import org.apache.accumulo.core.conf.Property;
import org.apache.accumulo.core.data.Mutation;
import org.apache.accumulo.core.data.Value;
import org.apache.accumulo.core.metrics.MetricsProducer;
import org.apache.accumulo.core.spi.metrics.LoggingMeterRegistryFactory;
import org.apache.accumulo.miniclusterImpl.MiniAccumuloConfigImpl;
import org.apache.accumulo.test.functional.ConfigurableMacBase;
import org.apache.accumulo.test.functional.SlowIterator;
import org.apache.accumulo.test.metrics.TestStatsDSink.Metric;
import org.apache.hadoop.conf.Configuration;
import org.apache.hadoop.io.Text;
import org.junit.jupiter.api.AfterAll;
import org.junit.jupiter.api.BeforeAll;
import org.junit.jupiter.api.Test;

import io.micrometer.core.instrument.MeterRegistry;

public class MetricsIT extends ConfigurableMacBase implements MetricsProducer {

  private static TestStatsDSink sink;

  @Override
  protected Duration defaultTimeout() {
    return Duration.ofMinutes(3);
  }

  @BeforeAll
  public static void before() throws Exception {
    sink = new TestStatsDSink();
  }

  @AfterAll
  public static void after() throws Exception {
    sink.close();
  }

  @Override
  protected void configure(MiniAccumuloConfigImpl cfg, Configuration hadoopCoreSite) {
    cfg.setProperty(Property.GC_CYCLE_START, "1s");
    cfg.setProperty(Property.GC_CYCLE_DELAY, "1s");
    cfg.setProperty(Property.MANAGER_FATE_METRICS_MIN_UPDATE_INTERVAL, "1s");
<<<<<<< HEAD
    cfg.setProperty(Property.GENERAL_MICROMETER_CACHE_METRICS_ENABLED, "true");
    cfg.setProperty(Property.GENERAL_MICROMETER_USER_TAGS, "tag1=value1,tag2=value2");

    // Tell the server processes to use a StatsDMeterRegistry that will be configured
    // to push all metrics to the sink we started.
=======
    // Tell the server processes to use a StatsDMeterRegistry and the simple logging registry
    // that will be configured to push all metrics to the sink we started.
>>>>>>> 65dd34fa
    cfg.setProperty(Property.GENERAL_MICROMETER_ENABLED, "true");
    cfg.setProperty(Property.GENERAL_MICROMETER_JVM_METRICS_ENABLED, "true");
    cfg.setProperty("general.custom.metrics.opts.logging.step", "1s");
    String clazzList = LoggingMeterRegistryFactory.class.getName() + ","
        + TestStatsDRegistryFactory.class.getName();
    cfg.setProperty(Property.GENERAL_MICROMETER_FACTORY, clazzList);
    Map<String,String> sysProps = Map.of(TestStatsDRegistryFactory.SERVER_HOST, "127.0.0.1",
        TestStatsDRegistryFactory.SERVER_PORT, Integer.toString(sink.getPort()));
    cfg.setSystemProperties(sysProps);
  }

  @Test
  public void confirmMetricsPublished() throws Exception {

    Set<String> unexpectedMetrics = Set.of(METRICS_SCAN_YIELDS, METRICS_UPDATE_ERRORS,
<<<<<<< HEAD
        METRICS_SCAN_BUSY_TIMEOUT, METRICS_SCAN_PAUSED_FOR_MEM, METRICS_SCAN_RETURN_FOR_MEM,
        METRICS_MINC_PAUSED, METRICS_MAJC_PAUSED, METRICS_SERVER_IDLE);
    Set<String> flakyMetrics = Set.of(METRICS_GC_WAL_ERRORS, METRICS_FATE_TYPE_IN_PROGRESS,
        METRICS_PROPSTORE_EVICTION_COUNT, METRICS_PROPSTORE_REFRESH_COUNT,
        METRICS_PROPSTORE_REFRESH_LOAD_COUNT, METRICS_PROPSTORE_ZK_ERROR_COUNT,
        METRICS_TSERVER_TABLETS_ONLINE_ONDEMAND, METRICS_TSERVER_TABLETS_ONDEMAND_UNLOADED_FOR_MEM,
        METRICS_COMPACTOR_MAJC_STUCK, METRICS_MANAGER_ROOT_TGW_ERRORS,
        METRICS_MANAGER_META_TGW_ERRORS, METRICS_MANAGER_USER_TGW_ERRORS);
=======
        METRICS_COMPACTOR_MAJC_STUCK, METRICS_SCAN_BUSY_TIMEOUT, METRICS_SCAN_PAUSED_FOR_MEM,
        METRICS_SCAN_RETURN_FOR_MEM, METRICS_MINC_PAUSED, METRICS_MAJC_PAUSED);
    Set<String> flakyMetrics = Set.of(METRICS_GC_WAL_ERRORS, METRICS_FATE_TYPE_IN_PROGRESS);
>>>>>>> 65dd34fa

    Map<String,String> expectedMetricNames = this.getMetricFields();
    flakyMetrics.forEach(expectedMetricNames::remove); // might not see these
    unexpectedMetrics.forEach(expectedMetricNames::remove); // definitely shouldn't see these
    assertFalse(expectedMetricNames.isEmpty()); // make sure we didn't remove everything

    Map<String,String> seenMetricNames = new HashMap<>();

    List<String> statsDMetrics;

    final int compactionPriorityQueueLengthBit = 0;
    final int compactionPriorityQueueQueuedBit = 1;
    final int compactionPriorityQueueDequeuedBit = 2;
    final int compactionPriorityQueueRejectedBit = 3;
    final int compactionPriorityQueuePriorityBit = 4;

    final BitSet trueSet = new BitSet(5);
    trueSet.set(0, 4, true);

    final BitSet queueMetricsSeen = new BitSet(5);

    AtomicReference<Exception> error = new AtomicReference<>();
    Thread workerThread = new Thread(() -> {
      try {
        doWorkToGenerateMetrics();
      } catch (Exception e) {
        error.set(e);
      }
    });
    workerThread.start();

    // loop until we run out of lines or until we see all expected metrics
    while (!(statsDMetrics = sink.getLines()).isEmpty() && !expectedMetricNames.isEmpty()
        && !queueMetricsSeen.intersects(trueSet)) {
      // for each metric name not yet seen, check if it is expected, flaky, or unknown
      statsDMetrics.stream().filter(line -> line.startsWith("accumulo"))
          .map(TestStatsDSink::parseStatsDMetric).map(Metric::getName)
          .filter(Predicate.not(seenMetricNames::containsKey)).forEach(name -> {
            if (expectedMetricNames.containsKey(name)) {
              // record expected metric names as seen, along with the value seen
              seenMetricNames.put(name, expectedMetricNames.remove(name));
            } else if (flakyMetrics.contains(name)) {
              // ignore any flaky metric names seen
              // these aren't always expected, but we shouldn't be surprised if we see them
            } else if (name.startsWith(METRICS_COMPACTOR_PREFIX)) {
              // Compactor queue metrics are not guaranteed to be emitted
              // during the call to doWorkToGenerateMetrics above. This will
              // flip a bit in the BitSet when each metric is seen. The top-level
              // loop will continue to iterate until all the metrics are seen.
              seenMetricNames.put(name, expectedMetricNames.remove(name));
              if (METRICS_COMPACTOR_JOB_PRIORITY_QUEUE_LENGTH.equals(name)) {
                queueMetricsSeen.set(compactionPriorityQueueLengthBit, true);
              } else if (METRICS_COMPACTOR_JOB_PRIORITY_QUEUE_JOBS_QUEUED.equals(name)) {
                queueMetricsSeen.set(compactionPriorityQueueQueuedBit, true);
              } else if (METRICS_COMPACTOR_JOB_PRIORITY_QUEUE_JOBS_DEQUEUED.equals(name)) {
                queueMetricsSeen.set(compactionPriorityQueueDequeuedBit, true);
              } else if (METRICS_COMPACTOR_JOB_PRIORITY_QUEUE_JOBS_REJECTED.equals(name)) {
                queueMetricsSeen.set(compactionPriorityQueueRejectedBit, true);
              } else if (METRICS_COMPACTOR_JOB_PRIORITY_QUEUE_JOBS_PRIORITY.equals(name)) {
                queueMetricsSeen.set(compactionPriorityQueuePriorityBit, true);
              }
            } else {
              // completely unexpected metric
              fail("Found accumulo metric not in expectedMetricNames or flakyMetricNames: " + name);
            }
          });
      Thread.sleep(4_000);
    }
    assertTrue(expectedMetricNames.isEmpty(),
        "Did not see all expected metric names, missing: " + expectedMetricNames.values());

    workerThread.join();
    assertNull(error.get());
    cluster.stop();

  }

  private void doWorkToGenerateMetrics() throws Exception {
    try (AccumuloClient client = Accumulo.newClient().from(getClientProperties()).build()) {
      String tableName = this.getClass().getSimpleName();
      client.tableOperations().create(tableName);
      SortedSet<Text> splits = new TreeSet<>(List.of(new Text("5")));
      client.tableOperations().addSplits(tableName, splits);
      Thread.sleep(3_000);
      BatchWriterConfig config = new BatchWriterConfig().setMaxMemory(0);
      try (BatchWriter writer = client.createBatchWriter(tableName, config)) {
        Mutation m = new Mutation("row");
        m.put("cf", "cq", new Value("value"));
        writer.addMutation(m);
      }
      client.tableOperations().flush(tableName);
      try (BatchWriter writer = client.createBatchWriter(tableName, config)) {
        Mutation m = new Mutation("row");
        m.put("cf", "cq", new Value("value"));
        writer.addMutation(m);
      }
      client.tableOperations().flush(tableName);
      try (BatchWriter writer = client.createBatchWriter(tableName, config)) {
        for (int i = 0; i < 10; i++) {
          Mutation m = new Mutation(i + "_row");
          m.put("cf", "cq", new Value("value"));
          writer.addMutation(m);
        }
      }
      client.tableOperations().compact(tableName, new CompactionConfig().setWait(true));
      try (Scanner scanner = client.createScanner(tableName)) {
        scanner.forEach((k, v) -> {});
      }
      // Start a compaction with the slow iterator to ensure that the compaction queues
      // are not removed quickly
      CompactionConfig cc = new CompactionConfig();
      IteratorSetting is = new IteratorSetting(100, "slow", SlowIterator.class);
      SlowIterator.setSleepTime(is, 3000);
      cc.setIterators(List.of(is));
      cc.setWait(false);
      client.tableOperations().compact(tableName, new CompactionConfig().setWait(true));
      client.tableOperations().delete(tableName);
      while (client.tableOperations().exists(tableName)) {
        Thread.sleep(1000);
      }
    }
  }

  @Override
  public void registerMetrics(MeterRegistry registry) {
    // unused; this class only extends MetricsProducer to easily reference its methods/constants
  }

  @Test
  public void metricTags() throws Exception {

    doWorkToGenerateMetrics();
    cluster.stop();

    List<String> statsDMetrics;

    // loop until we run out of lines or until we see all expected metrics
    while (!(statsDMetrics = sink.getLines()).isEmpty()) {
      statsDMetrics.stream().filter(line -> line.startsWith("accumulo"))
          .map(TestStatsDSink::parseStatsDMetric).forEach(a -> {
            var t = a.getTags();
            log.trace("METRICS, name: '{}' num tags: {}, tags: {}", a.getName(), t.size(), t);
            // check hostname is always set and is valid
            assertNotEquals("0.0.0.0", a.getTags().get("host"));
            assertNotNull(a.getTags().get("instance.name"));

            assertNotNull(a.getTags().get("process.name"));

            // check resource.group tag exists
            assertNotNull(a.getTags().get("resource.group"));

            // check that the user tags are present
            assertEquals("value1", a.getTags().get("tag1"));
            assertEquals("value2", a.getTags().get("tag2"));

            // check the length of the tag value is sane
            final int MAX_EXPECTED_TAG_LEN = 128;
            a.getTags().forEach((k, v) -> assertTrue(v.length() < MAX_EXPECTED_TAG_LEN));
          });
    }
  }
}<|MERGE_RESOLUTION|>--- conflicted
+++ resolved
@@ -85,19 +85,13 @@
     cfg.setProperty(Property.GC_CYCLE_START, "1s");
     cfg.setProperty(Property.GC_CYCLE_DELAY, "1s");
     cfg.setProperty(Property.MANAGER_FATE_METRICS_MIN_UPDATE_INTERVAL, "1s");
-<<<<<<< HEAD
-    cfg.setProperty(Property.GENERAL_MICROMETER_CACHE_METRICS_ENABLED, "true");
-    cfg.setProperty(Property.GENERAL_MICROMETER_USER_TAGS, "tag1=value1,tag2=value2");
-
-    // Tell the server processes to use a StatsDMeterRegistry that will be configured
-    // to push all metrics to the sink we started.
-=======
     // Tell the server processes to use a StatsDMeterRegistry and the simple logging registry
     // that will be configured to push all metrics to the sink we started.
->>>>>>> 65dd34fa
     cfg.setProperty(Property.GENERAL_MICROMETER_ENABLED, "true");
+    cfg.setProperty(Property.GENERAL_MICROMETER_USER_TAGS, "tag1=value1,tag2=value2");
+    cfg.setProperty(Property.GENERAL_MICROMETER_CACHE_METRICS_ENABLED, "true");
     cfg.setProperty(Property.GENERAL_MICROMETER_JVM_METRICS_ENABLED, "true");
-    cfg.setProperty("general.custom.metrics.opts.logging.step", "1s");
+    cfg.setProperty("general.custom.metrics.opts.logging.step", "10s");
     String clazzList = LoggingMeterRegistryFactory.class.getName() + ","
         + TestStatsDRegistryFactory.class.getName();
     cfg.setProperty(Property.GENERAL_MICROMETER_FACTORY, clazzList);
@@ -110,20 +104,12 @@
   public void confirmMetricsPublished() throws Exception {
 
     Set<String> unexpectedMetrics = Set.of(METRICS_SCAN_YIELDS, METRICS_UPDATE_ERRORS,
-<<<<<<< HEAD
         METRICS_SCAN_BUSY_TIMEOUT, METRICS_SCAN_PAUSED_FOR_MEM, METRICS_SCAN_RETURN_FOR_MEM,
         METRICS_MINC_PAUSED, METRICS_MAJC_PAUSED, METRICS_SERVER_IDLE);
     Set<String> flakyMetrics = Set.of(METRICS_GC_WAL_ERRORS, METRICS_FATE_TYPE_IN_PROGRESS,
-        METRICS_PROPSTORE_EVICTION_COUNT, METRICS_PROPSTORE_REFRESH_COUNT,
-        METRICS_PROPSTORE_REFRESH_LOAD_COUNT, METRICS_PROPSTORE_ZK_ERROR_COUNT,
         METRICS_TSERVER_TABLETS_ONLINE_ONDEMAND, METRICS_TSERVER_TABLETS_ONDEMAND_UNLOADED_FOR_MEM,
         METRICS_COMPACTOR_MAJC_STUCK, METRICS_MANAGER_ROOT_TGW_ERRORS,
         METRICS_MANAGER_META_TGW_ERRORS, METRICS_MANAGER_USER_TGW_ERRORS);
-=======
-        METRICS_COMPACTOR_MAJC_STUCK, METRICS_SCAN_BUSY_TIMEOUT, METRICS_SCAN_PAUSED_FOR_MEM,
-        METRICS_SCAN_RETURN_FOR_MEM, METRICS_MINC_PAUSED, METRICS_MAJC_PAUSED);
-    Set<String> flakyMetrics = Set.of(METRICS_GC_WAL_ERRORS, METRICS_FATE_TYPE_IN_PROGRESS);
->>>>>>> 65dd34fa
 
     Map<String,String> expectedMetricNames = this.getMetricFields();
     flakyMetrics.forEach(expectedMetricNames::remove); // might not see these
@@ -174,22 +160,29 @@
               // flip a bit in the BitSet when each metric is seen. The top-level
               // loop will continue to iterate until all the metrics are seen.
               seenMetricNames.put(name, expectedMetricNames.remove(name));
-              if (METRICS_COMPACTOR_JOB_PRIORITY_QUEUE_LENGTH.equals(name)) {
-                queueMetricsSeen.set(compactionPriorityQueueLengthBit, true);
-              } else if (METRICS_COMPACTOR_JOB_PRIORITY_QUEUE_JOBS_QUEUED.equals(name)) {
-                queueMetricsSeen.set(compactionPriorityQueueQueuedBit, true);
-              } else if (METRICS_COMPACTOR_JOB_PRIORITY_QUEUE_JOBS_DEQUEUED.equals(name)) {
-                queueMetricsSeen.set(compactionPriorityQueueDequeuedBit, true);
-              } else if (METRICS_COMPACTOR_JOB_PRIORITY_QUEUE_JOBS_REJECTED.equals(name)) {
-                queueMetricsSeen.set(compactionPriorityQueueRejectedBit, true);
-              } else if (METRICS_COMPACTOR_JOB_PRIORITY_QUEUE_JOBS_PRIORITY.equals(name)) {
-                queueMetricsSeen.set(compactionPriorityQueuePriorityBit, true);
+              switch (name) {
+                case METRICS_COMPACTOR_JOB_PRIORITY_QUEUE_LENGTH:
+                  queueMetricsSeen.set(compactionPriorityQueueLengthBit, true);
+                  break;
+                case METRICS_COMPACTOR_JOB_PRIORITY_QUEUE_JOBS_QUEUED:
+                  queueMetricsSeen.set(compactionPriorityQueueQueuedBit, true);
+                  break;
+                case METRICS_COMPACTOR_JOB_PRIORITY_QUEUE_JOBS_DEQUEUED:
+                  queueMetricsSeen.set(compactionPriorityQueueDequeuedBit, true);
+                  break;
+                case METRICS_COMPACTOR_JOB_PRIORITY_QUEUE_JOBS_REJECTED:
+                  queueMetricsSeen.set(compactionPriorityQueueRejectedBit, true);
+                  break;
+                case METRICS_COMPACTOR_JOB_PRIORITY_QUEUE_JOBS_PRIORITY:
+                  queueMetricsSeen.set(compactionPriorityQueuePriorityBit, true);
+                  break;
               }
             } else {
               // completely unexpected metric
               fail("Found accumulo metric not in expectedMetricNames or flakyMetricNames: " + name);
             }
           });
+      log.debug("METRICS: metrics expected, but not seen so far: {}", expectedMetricNames);
       Thread.sleep(4_000);
     }
     assertTrue(expectedMetricNames.isEmpty(),
@@ -265,7 +258,8 @@
       statsDMetrics.stream().filter(line -> line.startsWith("accumulo"))
           .map(TestStatsDSink::parseStatsDMetric).forEach(a -> {
             var t = a.getTags();
-            log.trace("METRICS, name: '{}' num tags: {}, tags: {}", a.getName(), t.size(), t);
+            log.trace("METRICS, received from statsd - name: '{}' num tags: {}, tags: {} = {}",
+                a.getName(), t.size(), t, a.getValue());
             // check hostname is always set and is valid
             assertNotEquals("0.0.0.0", a.getTags().get("host"));
             assertNotNull(a.getTags().get("instance.name"));
