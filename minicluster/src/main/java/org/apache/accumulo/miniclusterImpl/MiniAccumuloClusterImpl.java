--- conflicted
+++ resolved
@@ -533,42 +533,8 @@
     MiniAccumuloClusterControl control = getClusterControl();
 
     if (config.useExistingInstance()) {
-<<<<<<< HEAD
       String instanceName = getServerContext().getInstanceName();
       if (instanceName == null || instanceName.isBlank()) {
-=======
-      AccumuloConfiguration acuConf = getSiteConfiguration();
-      Configuration hadoopConf = loadExistingHadoopConfiguration();
-      ServerDirs serverDirs = new ServerDirs(acuConf, hadoopConf);
-
-      Path instanceIdPath;
-      try (var fs = getServerContext().getVolumeManager()) {
-        instanceIdPath = serverDirs.getInstanceIdLocation(fs.getFirst());
-      } catch (IOException e) {
-        throw new UncheckedIOException(e);
-      }
-
-      InstanceId instanceIdFromFile =
-          VolumeManager.getInstanceIDFromHdfs(instanceIdPath, hadoopConf);
-      ZooReaderWriter zrw = getServerContext().getZooReaderWriter();
-
-      String rootPath = ZooUtil.getRoot(instanceIdFromFile);
-
-      String instanceName = null;
-      try {
-        for (String name : zrw.getChildren(Constants.ZROOT + Constants.ZINSTANCES)) {
-          String instanceNamePath = Constants.ZROOT + Constants.ZINSTANCES + "/" + name;
-          byte[] bytes = zrw.getData(instanceNamePath);
-          InstanceId iid = InstanceId.of(new String(bytes, UTF_8));
-          if (iid.equals(instanceIdFromFile)) {
-            instanceName = name;
-          }
-        }
-      } catch (KeeperException e) {
-        throw new IllegalStateException("Unable to read instance name from zookeeper.", e);
-      }
-      if (instanceName == null) {
->>>>>>> 6de1ecb0
         throw new IllegalStateException("Unable to read instance name from zookeeper.");
       }
 
