--- conflicted
+++ resolved
@@ -781,16 +781,12 @@
   @Override
   public void close(boolean saveState) throws IOException {
     initiateClose(saveState);
-<<<<<<< HEAD
-    completeClose(saveState);
-=======
     final var lock = lockLogLock();
     try {
-      completeClose(saveState, true);
+      completeClose(saveState);
     } finally {
       lock.unlock();
     }
->>>>>>> f210f860
     log.info("Tablet {} closed.", this.extent);
   }
 
@@ -1089,131 +1085,6 @@
     return minorCompactionState == CompactionState.IN_PROGRESS;
   }
 
-<<<<<<< HEAD
-=======
-  public TreeMap<KeyExtent,TabletData> split(byte[] sp) throws IOException {
-
-    if (sp != null && extent.endRow() != null && extent.endRow().equals(new Text(sp))) {
-      throw new IllegalArgumentException(
-          "Attempting to split on EndRow " + extent.endRow() + " for " + extent);
-    }
-
-    if (sp != null && sp.length > tableConfiguration.getAsBytes(Property.TABLE_MAX_END_ROW_SIZE)) {
-      String msg = "Cannot split tablet " + extent + ", selected split point too long.  Length :  "
-          + sp.length;
-      log.warn(msg);
-      throw new IOException(msg);
-    }
-
-    if (extent.isRootTablet()) {
-      String msg = "Cannot split root tablet";
-      log.warn(msg);
-      throw new RuntimeException(msg);
-    }
-
-    SplitRowSpec splitPoint = null;
-    if (sp == null) {
-      // call this outside of sync block
-      var splitComputations = getSplitComputations();
-      splitPoint = findSplitRow(splitComputations);
-      if (splitPoint == null || splitPoint.row == null) {
-        // no reason to log anything here, findSplitRow will log reasons when it returns null
-        return null;
-      }
-    } else {
-      Text tsp = new Text(sp);
-      // This ratio is calculated before that tablet is closed and outside of a lock, so new files
-      // could arrive before the tablet is closed and locked. That is okay as the ratio is an
-      // estimate.
-      var ratio = FileUtil.estimatePercentageLTE(context, tableConfiguration, chooseTabletDir(),
-          extent.prevEndRow(), extent.endRow(), getDatafileManager().getFiles(), tsp);
-      splitPoint = new SplitRowSpec(ratio, tsp);
-    }
-
-    try {
-      initiateClose(true);
-    } catch (IllegalStateException ise) {
-      log.debug("File {} not splitting : {}", extent, ise.getMessage());
-      return null;
-    } catch (RuntimeException re) {
-      log.debug("File {} not splitting : {}", extent, re.getMessage());
-      throw re;
-    }
-
-    // obtain this info outside of synch block since it will involve opening
-    // the data files... it is ok if the set of data files changes, because
-    // this info is used for optimization... it is ok if data files are missing
-    // from the set... can still query and insert into the tablet while this
-    // data file operation is happening
-    Map<StoredTabletFile,FileUtil.FileInfo> firstAndLastRows = FileUtil
-        .tryToGetFirstAndLastRows(context, tableConfiguration, getDatafileManager().getFiles());
-
-    // This must be acquired before the tablet lock AND completeClose expects it to be acquired when
-    // called.
-    final var lock = lockLogLock();
-    try {
-      synchronized (this) {
-        // java needs tuples ...
-        TreeMap<KeyExtent,TabletData> newTablets = new TreeMap<>();
-
-        long t1 = System.currentTimeMillis();
-
-        closeState = CloseState.CLOSING;
-        completeClose(true, false);
-
-        Text midRow = splitPoint.row;
-        double splitRatio = splitPoint.splitRatio;
-
-        KeyExtent low = new KeyExtent(extent.tableId(), midRow, extent.prevEndRow());
-        KeyExtent high = new KeyExtent(extent.tableId(), extent.endRow(), midRow);
-
-        String lowDirectoryName = createTabletDirectoryName(context, midRow);
-
-        // write new tablet information to MetadataTable
-        SortedMap<StoredTabletFile,DataFileValue> lowDatafileSizes = new TreeMap<>();
-        SortedMap<StoredTabletFile,DataFileValue> highDatafileSizes = new TreeMap<>();
-        List<StoredTabletFile> highDatafilesToRemove = new ArrayList<>();
-
-        MetadataTableUtil.splitDatafiles(midRow, splitRatio, firstAndLastRows,
-            getDatafileManager().getDatafileSizes(), lowDatafileSizes, highDatafileSizes,
-            highDatafilesToRemove);
-
-        log.debug("Files for low split {} {}", low, lowDatafileSizes.keySet());
-        log.debug("Files for high split {} {}", high, highDatafileSizes.keySet());
-
-        MetadataTime time = tabletTime.getMetadataTime();
-
-        HashSet<ExternalCompactionId> ecids = new HashSet<>();
-        compactable.getExternalCompactionIds(ecids::add);
-
-        MetadataTableUtil.splitTablet(high, extent.prevEndRow(), splitRatio,
-            getTabletServer().getContext(), getTabletServer().getLock(), ecids);
-        ManagerMetadataUtil.addNewTablet(getTabletServer().getContext(), low, lowDirectoryName,
-            getTabletServer().getTabletSession(), lowDatafileSizes, bulkImported, time,
-            lastFlushID.get(), lastCompactID.get(), getTabletServer().getLock());
-        MetadataTableUtil.finishSplit(high, highDatafileSizes, highDatafilesToRemove,
-            getTabletServer().getContext(), getTabletServer().getLock());
-
-        TabletLogger.split(extent, low, high, getTabletServer().getTabletSession());
-
-        newTablets.put(high, new TabletData(dirName, highDatafileSizes, time, lastFlushID.get(),
-            lastCompactID.get(), lastLocation, bulkImported));
-        newTablets.put(low, new TabletData(lowDirectoryName, lowDatafileSizes, time,
-            lastFlushID.get(), lastCompactID.get(), lastLocation, bulkImported));
-
-        long t2 = System.currentTimeMillis();
-
-        log.debug(String.format("offline split time : %6.2f secs", (t2 - t1) / 1000.0));
-
-        closeState = CloseState.COMPLETE;
-        return newTablets;
-      }
-    } finally {
-      lock.unlock();
-    }
-  }
-
->>>>>>> f210f860
   @Override
   public Map<StoredTabletFile,DataFileValue> getDatafiles() {
     return getMetadata().getFilesMap();
@@ -1674,12 +1545,11 @@
     // This prevents a concurrent refresh operation from pulling in the new tablet file before the
     // in memory map reference related to the file is deactivated. Scans should use one of the in
     // memory map or the new file, never both.
-    Preconditions.checkState(!getLogLock().isHeldByCurrentThread());
+    Preconditions.checkState(!logLock.isHeldByCurrentThread());
     refreshLock.lock();
     try {
-      // Can not hold tablet lock while acquiring the log lock. The following check is there to
-      // prevent deadlock.
-      getLogLock().lock();
+      // Can not hold tablet lock while acquiring the log lock.
+      final var localLogLock = lockLogLock();
       // do not place any code here between lock and try
       try {
         // The following call pairs with tablet.finishClearingUnusedLogs() later in this block. If
@@ -1696,7 +1566,7 @@
 
         finishClearingUnusedLogs();
       } finally {
-        getLogLock().unlock();
+        localLogLock.unlock();
       }
 
       // Without the refresh lock, if a refresh happened here it could make the new file written to
