--- conflicted
+++ resolved
@@ -598,15 +598,8 @@
   fi
 
   if [[ $ARG_LOCAL == 0 && $ARG_ALL == 1 && ($operation == "stop" || $operation == "kill") ]]; then
-<<<<<<< HEAD
     debug "Cleaning all server entries in ZooKeeper"
-    debugOrRun "$accumulo_cmd" org.apache.accumulo.server.util.ZooZap -verbose -manager -tservers -compactors -sservers
-=======
-    if ! isDebug; then
-      echo "Cleaning all server entries in ZooKeeper"
-      "$accumulo_cmd" org.apache.accumulo.server.util.ZooZap -manager -tservers -compaction-coordinators -compactors -sservers --gc --monitor
-    fi
->>>>>>> 48953e40
+    debugOrRun "$accumulo_cmd" org.apache.accumulo.server.util.ZooZap -verbose -manager -tservers -compactors -sservers --gc --monitor
   fi
 
 }
@@ -729,13 +722,22 @@
     prune_group "monitor" "default" "1" "$MONITOR_HOSTS"
   fi
 
-  if [[ $ARG_ALL == 1 || $ARG_COORDINATOR == 1 ]]; then
-    prune_group "compaction-coordinator" "default" "1" "$COORDINATOR_HOSTS"
-  fi
-
   if [[ $ARG_ALL == 1 || $ARG_TSERVER == 1 ]]; then
-    #TODO in main need to adapt to having RGs for tservers
-    prune_group "tserver" "default" "$TSERVERS_PER_HOST_default" "$TSERVER_HOSTS_default"
+    groups=()
+    if [[ -n $ARG_TSERVER_GROUP ]]; then
+      read -r -a groups <<<"$ARG_TSERVER_GROUP"
+    else
+      # find all groups known in zookeeper, this will allow pruning entire groups that do not even exist in cluster.yaml
+      readarray -t groups < <(jq -r ".summaries.T_SERVER.resourceGroups | .[] " "$service_json")
+    fi
+
+    for group in "${groups[@]}"; do
+      var_name="TSERVERS_PER_HOST_$group"
+      local expected=${!var_name:-0}
+
+      hosts="TSERVER_HOSTS_$group"
+      prune_group "tserver" "$group" "$expected" "${!hosts}"
+    done
   fi
 
   if [[ $ARG_ALL == 1 || $ARG_SSERVER == 1 ]]; then
@@ -855,57 +857,10 @@
       parse_config
       control_services kill
       ;;
-<<<<<<< HEAD
-=======
-    start-here)
-      parse_config
-      ARG_ALL=1
-      ARG_LOCAL=1
-      control_services start
-      ;;
-    stop-here)
-      parse_config
-      ARG_ALL=1
-      ARG_LOCAL=1
-      control_services stop
-      control_services kill
-      ;;
     prune)
       parse_config
       prune
       ;;
-    start-non-tservers)
-      echo "'$ARG_CMD' is deprecated. Please specify the servers you wish to start instead"
-      parse_config
-      ARG_MANAGER=1
-      ARG_GC=1
-      ARG_MONITOR=1
-      ARG_COORDINATOR=1
-      ARG_SSERVER=1
-      ARG_COMPACTOR=1
-      control_services start
-      ;;
-    start-servers)
-      echo "'$ARG_CMD' is deprecated. Please use 'start' instead"
-      parse_config
-      control_services start
-      ;;
-    stop-servers)
-      echo "'$ARG_CMD' is deprecated. Please use 'stop' instead"
-      parse_config
-      control_services stop
-      ;;
-    start-tservers)
-      echo "'$ARG_CMD' is deprecated. Please use 'start --tservers' instead"
-      ARG_TSERVER=1
-      control_services start
-      ;;
-    stop-tservers)
-      echo "'$ARG_CMD' is deprecated. Please use 'stop --tservers' instead"
-      ARG_TSERVER=1
-      control_services stop
-      ;;
->>>>>>> 48953e40
     *)
       invalid_args "'$ARG_CMD' is an invalid <command>"
       ;;
