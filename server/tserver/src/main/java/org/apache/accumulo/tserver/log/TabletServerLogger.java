--- conflicted
+++ resolved
@@ -258,66 +258,13 @@
     if (nextLogMaker != null) {
       return;
     }
-<<<<<<< HEAD
-    nextLogMaker = ThreadPools.getServerThreadPools().getPoolBuilder("WALog creator")
+    nextLogMaker = ThreadPools.getServerThreadPools().getPoolBuilder(TSERVER_WAL_CREATOR_POOL)
         .numCoreThreads(1).enableThreadPoolMetrics().build();
     nextLogMaker.execute(() -> {
       final VolumeManager fs = tserver.getVolumeManager();
       while (!nextLogMaker.isShutdown()) {
         log.debug("Creating next WAL");
         DfsLogger alog = null;
-=======
-    nextLogMaker = ThreadPools.getServerThreadPools().getPoolBuilder(TSERVER_WAL_CREATOR_POOL)
-        .numCoreThreads(1).build();
-    nextLogMaker.execute(new Runnable() {
-      @Override
-      public void run() {
-        final ServerResources conf = tserver.getServerConfig();
-        final VolumeManager fs = conf.getVolumeManager();
-        while (!nextLogMaker.isShutdown()) {
-          log.debug("Creating next WAL");
-          DfsLogger alog = null;
-
-          try {
-            alog = new DfsLogger(tserver.getContext(), conf, syncCounter, flushCounter);
-            alog.open(tserver.getClientAddressString());
-          } catch (Exception t) {
-            log.error("Failed to open WAL", t);
-            // the log is not advertised in ZK yet, so we can just delete it if it exists
-            if (alog != null) {
-              try {
-                alog.close();
-              } catch (Exception e) {
-                log.error("Failed to close WAL after it failed to open", e);
-              }
-
-              try {
-                Path path = alog.getPath();
-                if (fs.exists(path)) {
-                  fs.delete(path);
-                }
-              } catch (Exception e) {
-                log.warn("Failed to delete a WAL that failed to open", e);
-              }
-            }
-
-            try {
-              nextLog.offer(t, 12, TimeUnit.HOURS);
-            } catch (InterruptedException ex) {
-              // ignore
-            }
-
-            continue;
-          }
-
-          String fileName = alog.getFileName();
-          log.debug("Created next WAL {}", fileName);
-
-          try {
-            tserver.addNewLogMarker(alog);
-          } catch (Exception t) {
-            log.error("Failed to add new WAL marker for " + fileName, t);
->>>>>>> b90ca953
 
         try {
           alog = DfsLogger.createNew(tserver.getContext(), syncCounter, flushCounter,
