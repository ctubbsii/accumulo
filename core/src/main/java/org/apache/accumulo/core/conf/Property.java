/*
 * Licensed to the Apache Software Foundation (ASF) under one
 * or more contributor license agreements.  See the NOTICE file
 * distributed with this work for additional information
 * regarding copyright ownership.  The ASF licenses this file
 * to you under the Apache License, Version 2.0 (the
 * "License"); you may not use this file except in compliance
 * with the License.  You may obtain a copy of the License at
 *
 *   https://www.apache.org/licenses/LICENSE-2.0
 *
 * Unless required by applicable law or agreed to in writing,
 * software distributed under the License is distributed on an
 * "AS IS" BASIS, WITHOUT WARRANTIES OR CONDITIONS OF ANY
 * KIND, either express or implied.  See the License for the
 * specific language governing permissions and limitations
 * under the License.
 */
package org.apache.accumulo.core.conf;

import java.lang.annotation.Annotation;
import java.util.Arrays;
import java.util.EnumSet;
import java.util.HashMap;
import java.util.HashSet;
import java.util.function.Predicate;

import org.apache.accumulo.core.Constants;
import org.apache.accumulo.core.classloader.ClassLoaderUtil;
import org.apache.accumulo.core.client.security.tokens.PasswordToken;
import org.apache.accumulo.core.data.constraints.NoDeleteConstraint;
import org.apache.accumulo.core.file.rfile.RFile;
import org.apache.accumulo.core.iterators.IteratorUtil.IteratorScope;
import org.apache.accumulo.core.iteratorsImpl.system.DeletingIterator;
import org.apache.accumulo.core.metadata.MetadataTable;
import org.apache.accumulo.core.spi.compaction.DefaultCompactionPlanner;
import org.apache.accumulo.core.spi.compaction.SimpleCompactionDispatcher;
import org.apache.accumulo.core.spi.fs.RandomVolumeChooser;
import org.apache.accumulo.core.spi.scan.ScanDispatcher;
import org.apache.accumulo.core.spi.scan.ScanPrioritizer;
import org.apache.accumulo.core.spi.scan.SimpleScanDispatcher;
import org.apache.accumulo.core.util.format.DefaultFormatter;
import org.slf4j.LoggerFactory;

import com.google.common.base.Preconditions;

public enum Property {
  // SSL properties local to each node (see also instance.ssl.enabled which must be consistent
  // across all nodes in an instance)
  RPC_PREFIX("rpc.", null, PropertyType.PREFIX,
      "Properties in this category related to the configuration of SSL keys for"
          + " RPC. See also instance.ssl.enabled",
      "1.6.0"),
  RPC_SSL_KEYSTORE_PATH("rpc.javax.net.ssl.keyStore", "", PropertyType.PATH,
      "Path of the keystore file for the server's private SSL key", "1.6.0"),
  @Sensitive
  RPC_SSL_KEYSTORE_PASSWORD("rpc.javax.net.ssl.keyStorePassword", "", PropertyType.STRING,
      "Password used to encrypt the SSL private keystore. "
          + "Leave blank to use the Accumulo instance secret",
      "1.6.0"),
  RPC_SSL_KEYSTORE_TYPE("rpc.javax.net.ssl.keyStoreType", "jks", PropertyType.STRING,
      "Type of SSL keystore", "1.6.0"),
  RPC_SSL_TRUSTSTORE_PATH("rpc.javax.net.ssl.trustStore", "", PropertyType.PATH,
      "Path of the truststore file for the root cert", "1.6.0"),
  @Sensitive
  RPC_SSL_TRUSTSTORE_PASSWORD("rpc.javax.net.ssl.trustStorePassword", "", PropertyType.STRING,
      "Password used to encrypt the SSL truststore. Leave blank to use no password", "1.6.0"),
  RPC_SSL_TRUSTSTORE_TYPE("rpc.javax.net.ssl.trustStoreType", "jks", PropertyType.STRING,
      "Type of SSL truststore", "1.6.0"),
  RPC_USE_JSSE("rpc.useJsse", "false", PropertyType.BOOLEAN,
      "Use JSSE system properties to configure SSL rather than the " + RPC_PREFIX.getKey()
          + "javax.net.ssl.* Accumulo properties",
      "1.6.0"),
  RPC_SSL_CIPHER_SUITES("rpc.ssl.cipher.suites", "", PropertyType.STRING,
      "Comma separated list of cipher suites that can be used by accepted connections", "1.6.1"),
  RPC_SSL_ENABLED_PROTOCOLS("rpc.ssl.server.enabled.protocols", "TLSv1.2", PropertyType.STRING,
      "Comma separated list of protocols that can be used to accept connections", "1.6.2"),
  RPC_SSL_CLIENT_PROTOCOL("rpc.ssl.client.protocol", "TLSv1.2", PropertyType.STRING,
      "The protocol used to connect to a secure server, must be in the list of enabled protocols "
          + "on the server side (rpc.ssl.server.enabled.protocols)",
      "1.6.2"),
  RPC_SASL_QOP("rpc.sasl.qop", "auth", PropertyType.STRING,
      "The quality of protection to be used with SASL. Valid values are 'auth', 'auth-int',"
          + " and 'auth-conf'",
      "1.7.0"),

  // instance properties (must be the same for every node in an instance)
  INSTANCE_PREFIX("instance.", null, PropertyType.PREFIX,
      "Properties in this category must be consistent throughout a cloud. "
          + "This is enforced and servers won't be able to communicate if these differ.",
      "1.3.5"),
  INSTANCE_ZK_HOST("instance.zookeeper.host", "localhost:2181", PropertyType.HOSTLIST,
      "Comma separated list of zookeeper servers", "1.3.5"),
  INSTANCE_ZK_TIMEOUT("instance.zookeeper.timeout", "30s", PropertyType.TIMEDURATION,
      "Zookeeper session timeout; "
          + "max value when represented as milliseconds should be no larger than "
          + Integer.MAX_VALUE,
      "1.3.5"),
  @Sensitive
  INSTANCE_SECRET("instance.secret", "DEFAULT", PropertyType.STRING,
      "A secret unique to a given instance that all servers must know in order"
          + " to communicate with one another. It should be changed prior to the"
          + " initialization of Accumulo. To change it after Accumulo has been"
          + " initialized, use the ChangeSecret tool and then update accumulo.properties"
          + " everywhere. Before using the ChangeSecret tool, make sure Accumulo is not"
          + " running and you are logged in as the user that controls Accumulo files in"
          + " HDFS. To use the ChangeSecret tool, run the command: ./bin/accumulo"
          + " org.apache.accumulo.server.util.ChangeSecret",
      "1.3.5"),
  INSTANCE_VOLUMES("instance.volumes", "", PropertyType.STRING,
      "A comma separated list of dfs uris to use. Files will be stored across"
          + " these filesystems. In some situations, the first volume in this list"
          + " may be treated differently, such as being preferred for writing out"
          + " temporary files (for example, when creating a pre-split table)."
          + " After adding uris to this list, run 'accumulo init --add-volume' and then"
          + " restart tservers. If entries are removed from this list then tservers"
          + " will need to be restarted. After a uri is removed from the list Accumulo"
          + " will not create new files in that location, however Accumulo can still"
          + " reference files created at that location before the config change. To use"
          + " a comma or other reserved characters in a URI use standard URI hex"
          + " encoding. For example replace commas with %2C.",
      "1.6.0"),
  INSTANCE_VOLUME_CONFIG_PREFIX("instance.volume.config.", null, PropertyType.PREFIX,
      "Properties in this category are used to provide volume specific overrides to "
          + "the general filesystem client configuration. Properties using this prefix "
          + "should be in the form "
          + "'instance.volume.config.<volume-uri>.<property-name>=<property-value>. An "
          + "example: "
          + "'instance.volume.config.hdfs://namespace-a:8020/accumulo.dfs.client.hedged.read.threadpool.size=10'. "
          + "Note that when specifying property names that contain colons in the properties "
          + "files that the colons need to be escaped with a backslash.",
      "2.1.1"),
  INSTANCE_VOLUMES_REPLACEMENTS("instance.volumes.replacements", "", PropertyType.STRING,
      "Since accumulo stores absolute URIs changing the location of a namenode "
          + "could prevent Accumulo from starting. The property helps deal with "
          + "that situation. Provide a comma separated list of uri replacement "
          + "pairs here if a namenode location changes. Each pair should be separated "
          + "with a space. For example, if hdfs://nn1 was replaced with "
          + "hdfs://nnA and hdfs://nn2 was replaced with hdfs://nnB, then set this "
          + "property to 'hdfs://nn1 hdfs://nnA,hdfs://nn2 hdfs://nnB' "
          + "Replacements must be configured for use. To see which volumes are "
          + "currently in use, run 'accumulo admin volumes -l'. To use a comma or "
          + "other reserved characters in a URI use standard URI hex encoding. For "
          + "example replace commas with %2C.",
      "1.6.0"),
  INSTANCE_VOLUMES_UPGRADE_RELATIVE("instance.volumes.upgrade.relative", "", PropertyType.STRING,
      "The volume dfs uri containing relative tablet file paths. Relative paths may exist in the metadata from "
          + "versions prior to 1.6. This property is only required if a relative path is detected "
          + "during the upgrade process and will only be used once.",
      "2.1.0"),
  @Experimental // interface uses unstable internal types, use with caution
  INSTANCE_SECURITY_AUTHENTICATOR("instance.security.authenticator",
      "org.apache.accumulo.server.security.handler.ZKAuthenticator", PropertyType.CLASSNAME,
      "The authenticator class that accumulo will use to determine if a user "
          + "has privilege to perform an action",
      "1.5.0"),
  @Experimental // interface uses unstable internal types, use with caution
  INSTANCE_SECURITY_AUTHORIZOR("instance.security.authorizor",
      "org.apache.accumulo.server.security.handler.ZKAuthorizor", PropertyType.CLASSNAME,
      "The authorizor class that accumulo will use to determine what labels a "
          + "user has privilege to see",
      "1.5.0"),
  @Experimental // interface uses unstable internal types, use with caution
  INSTANCE_SECURITY_PERMISSION_HANDLER("instance.security.permissionHandler",
      "org.apache.accumulo.server.security.handler.ZKPermHandler", PropertyType.CLASSNAME,
      "The permission handler class that accumulo will use to determine if a "
          + "user has privilege to perform an action",
      "1.5.0"),
  INSTANCE_RPC_SSL_ENABLED("instance.rpc.ssl.enabled", "false", PropertyType.BOOLEAN,
      "Use SSL for socket connections from clients and among accumulo services. "
          + "Mutually exclusive with SASL RPC configuration.",
      "1.6.0"),
  INSTANCE_RPC_SSL_CLIENT_AUTH("instance.rpc.ssl.clientAuth", "false", PropertyType.BOOLEAN,
      "Require clients to present certs signed by a trusted root", "1.6.0"),
  INSTANCE_RPC_SASL_ENABLED("instance.rpc.sasl.enabled", "false", PropertyType.BOOLEAN,
      "Configures Thrift RPCs to require SASL with GSSAPI which supports "
          + "Kerberos authentication. Mutually exclusive with SSL RPC configuration.",
      "1.7.0"),
  INSTANCE_RPC_SASL_ALLOWED_USER_IMPERSONATION("instance.rpc.sasl.allowed.user.impersonation", "",
      PropertyType.STRING,
      "One-line configuration property controlling what users are allowed to "
          + "impersonate other users",
      "1.7.1"),
  INSTANCE_RPC_SASL_ALLOWED_HOST_IMPERSONATION("instance.rpc.sasl.allowed.host.impersonation", "",
      PropertyType.STRING,
      "One-line configuration property controlling the network locations "
          + "(hostnames) that are allowed to impersonate other users",
      "1.7.1"),
  // Crypto-related properties
  @Experimental
  INSTANCE_CRYPTO_PREFIX("instance.crypto.opts.", null, PropertyType.PREFIX,
      "Properties related to on-disk file encryption.", "2.0.0"),
  @Experimental
  @Sensitive
  INSTANCE_CRYPTO_SENSITIVE_PREFIX("instance.crypto.opts.sensitive.", null, PropertyType.PREFIX,
      "Sensitive properties related to on-disk file encryption.", "2.0.0"),
  @Experimental
  INSTANCE_CRYPTO_FACTORY("instance.crypto.opts.factory",
      "org.apache.accumulo.core.spi.crypto.NoCryptoServiceFactory", PropertyType.CLASSNAME,
      "The class which provides crypto services for on-disk file encryption. The default does nothing. To enable "
          + "encryption, replace this classname with an implementation of the"
          + "org.apache.accumulo.core.spi.crypto.CryptoFactory interface.",
      "2.1.0"),

  // general properties
  GENERAL_PREFIX("general.", null, PropertyType.PREFIX,
      "Properties in this category affect the behavior of accumulo overall, but"
          + " do not have to be consistent throughout a cloud.",
      "1.3.5"),
  @Deprecated(since = "2.0.0")
  GENERAL_DYNAMIC_CLASSPATHS(
      org.apache.accumulo.start.classloader.vfs.AccumuloVFSClassLoader.DYNAMIC_CLASSPATH_PROPERTY_NAME,
      org.apache.accumulo.start.classloader.vfs.AccumuloVFSClassLoader.DEFAULT_DYNAMIC_CLASSPATH_VALUE,
      PropertyType.STRING,
      "A list of all of the places where changes "
          + "in jars or classes will force a reload of the classloader. Built-in dynamic class "
          + "loading will be removed in a future version. If this is needed, consider overriding "
          + "the Java system class loader with one that has this feature "
          + "(https://docs.oracle.com/javase/8/docs/api/java/lang/ClassLoader.html#getSystemClassLoader--). "
          + "Additionally, this property no longer does property interpolation of environment "
          + "variables, such as '$ACCUMULO_HOME'. Use commons-configuration syntax,"
          + "'${env:ACCUMULO_HOME}' instead.",
      "1.3.5"),
  GENERAL_CONTEXT_CLASSLOADER_FACTORY("general.context.class.loader.factory", "",
      PropertyType.CLASSNAME,
      "Name of classloader factory to be used to create classloaders for named contexts,"
          + " such as per-table contexts set by `table.class.loader.context`.",
      "2.1.0"),
  GENERAL_RPC_TIMEOUT("general.rpc.timeout", "120s", PropertyType.TIMEDURATION,
      "Time to wait on I/O for simple, short RPC calls", "1.3.5"),
  @Experimental
  GENERAL_RPC_SERVER_TYPE("general.rpc.server.type", "", PropertyType.STRING,
      "Type of Thrift server to instantiate, see "
          + "org.apache.accumulo.server.rpc.ThriftServerType for more information. "
          + "Only useful for benchmarking thrift servers",
      "1.7.0"),
  GENERAL_KERBEROS_KEYTAB("general.kerberos.keytab", "", PropertyType.PATH,
      "Path to the kerberos keytab to use. Leave blank if not using kerberoized hdfs", "1.4.1"),
  GENERAL_KERBEROS_PRINCIPAL("general.kerberos.principal", "", PropertyType.STRING,
      "Name of the kerberos principal to use. _HOST will automatically be "
          + "replaced by the machines hostname in the hostname portion of the "
          + "principal. Leave blank if not using kerberoized hdfs",
      "1.4.1"),
  GENERAL_KERBEROS_RENEWAL_PERIOD("general.kerberos.renewal.period", "30s",
      PropertyType.TIMEDURATION,
      "The amount of time between attempts to perform Kerberos ticket renewals."
          + " This does not equate to how often tickets are actually renewed (which is"
          + " performed at 80% of the ticket lifetime).",
      "1.6.5"),
  GENERAL_MAX_MESSAGE_SIZE("general.server.message.size.max", "1G", PropertyType.BYTES,
      "The maximum size of a message that can be sent to a server.", "1.5.0"),
  @Experimental
  GENERAL_OPENTELEMETRY_ENABLED("general.opentelemetry.enabled", "false", PropertyType.BOOLEAN,
      "Enables tracing functionality using OpenTelemetry (assuming OpenTelemetry is configured).",
      "2.1.0"),
  GENERAL_THREADPOOL_SIZE("general.server.threadpool.size", "1", PropertyType.COUNT,
      "The number of threads to use for server-internal scheduled tasks", "2.1.0"),
  @Deprecated(since = "2.1.0")
  @ReplacedBy(property = GENERAL_THREADPOOL_SIZE)
  GENERAL_SIMPLETIMER_THREADPOOL_SIZE("general.server.simpletimer.threadpool.size", "1",
      PropertyType.COUNT, "The number of threads to use for server-internal scheduled tasks",
      "1.7.0"),
  // If you update the default type, be sure to update the default used for initialization failures
  // in VolumeManagerImpl
  @Experimental
  GENERAL_VOLUME_CHOOSER("general.volume.chooser", RandomVolumeChooser.class.getName(),
      PropertyType.CLASSNAME,
      "The class that will be used to select which volume will be used to create new files.",
      "1.6.0"),
  GENERAL_SECURITY_CREDENTIAL_PROVIDER_PATHS("general.security.credential.provider.paths", "",
      PropertyType.STRING, "Comma-separated list of paths to CredentialProviders", "1.6.1"),
  GENERAL_ARBITRARY_PROP_PREFIX("general.custom.", null, PropertyType.PREFIX,
      "Prefix to be used for user defined system-wide properties. This may be"
          + " particularly useful for system-wide configuration for various"
          + " user-implementations of pluggable Accumulo features, such as the balancer"
          + " or volume chooser.",
      "2.0.0"),
  GENERAL_DELEGATION_TOKEN_LIFETIME("general.delegation.token.lifetime", "7d",
      PropertyType.TIMEDURATION,
      "The length of time that delegation tokens and secret keys are valid", "1.7.0"),
  GENERAL_DELEGATION_TOKEN_UPDATE_INTERVAL("general.delegation.token.update.interval", "1d",
      PropertyType.TIMEDURATION, "The length of time between generation of new secret keys",
      "1.7.0"),
  GENERAL_MAX_SCANNER_RETRY_PERIOD("general.max.scanner.retry.period", "5s",
      PropertyType.TIMEDURATION,
      "The maximum amount of time that a Scanner should wait before retrying a failed RPC",
      "1.7.3"),
  GENERAL_MICROMETER_ENABLED("general.micrometer.enabled", "false", PropertyType.BOOLEAN,
      "Enables metrics functionality using Micrometer", "2.1.0"),
  GENERAL_MICROMETER_JVM_METRICS_ENABLED("general.micrometer.jvm.metrics.enabled", "false",
      PropertyType.BOOLEAN, "Enables JVM metrics functionality using Micrometer", "2.1.0"),
  GENERAL_MICROMETER_FACTORY("general.micrometer.factory", "", PropertyType.CLASSNAME,
      "Name of class that implements MeterRegistryFactory", "2.1.0"),
  // properties that are specific to manager server behavior
  MANAGER_PREFIX("manager.", null, PropertyType.PREFIX,
      "Properties in this category affect the behavior of the manager server. "
          + "Since 2.1.0, all properties in this category replace the old `master.*` names.",
      "2.1.0"),
  @Deprecated(since = "2.1.0")
  @ReplacedBy(property = Property.MANAGER_PREFIX)
  MASTER_PREFIX("master.", null, PropertyType.PREFIX,
      "Properties in this category affect the behavior of the manager (formerly named master) server. "
          + "Since 2.1.0, all properties in this category are deprecated and replaced with corresponding "
          + "`manager.*` properties. The old `master.*` names can still be used until at release 3.0, but a warning "
          + "will be emitted. Configuration files should be updated to use the new property names.",
      "1.3.5"),
  MANAGER_CLIENTPORT("manager.port.client", "9999", PropertyType.PORT,
      "The port used for handling client connections on the manager", "1.3.5"),
  MANAGER_TABLET_BALANCER("manager.tablet.balancer",
      "org.apache.accumulo.core.spi.balancer.TableLoadBalancer", PropertyType.CLASSNAME,
      "The balancer class that accumulo will use to make tablet assignment and "
          + "migration decisions.",
      "1.3.5"),
  MANAGER_BULK_RETRIES("manager.bulk.retries", "3", PropertyType.COUNT,
      "The number of attempts to bulk import a RFile before giving up.", "1.4.0"),
  MANAGER_BULK_THREADPOOL_SIZE("manager.bulk.threadpool.size", "5", PropertyType.COUNT,
      "The number of threads to use when coordinating a bulk import.", "1.4.0"),
  MANAGER_BULK_THREADPOOL_TIMEOUT("manager.bulk.threadpool.timeout", "0s",
      PropertyType.TIMEDURATION,
      "The time after which bulk import threads terminate with no work available.  Zero (0) will keep the threads alive indefinitely.",
      "2.1.0"),
  MANAGER_BULK_TIMEOUT("manager.bulk.timeout", "5m", PropertyType.TIMEDURATION,
      "The time to wait for a tablet server to process a bulk import request", "1.4.3"),
  MANAGER_RENAME_THREADS("manager.rename.threadpool.size", "20", PropertyType.COUNT,
      "The number of threads to use when renaming user files during table import or bulk ingest.",
      "2.1.0"),
  @Deprecated(since = "2.1.0")
  @ReplacedBy(property = MANAGER_RENAME_THREADS)
  MANAGER_BULK_RENAME_THREADS("manager.bulk.rename.threadpool.size", "20", PropertyType.COUNT,
      "The number of threads to use when moving user files to bulk ingest "
          + "directories under accumulo control",
      "1.7.0"),
  MANAGER_BULK_TSERVER_REGEX("manager.bulk.tserver.regex", "", PropertyType.STRING,
      "Regular expression that defines the set of Tablet Servers that will perform bulk imports",
      "2.0.0"),
  MANAGER_MINTHREADS("manager.server.threads.minimum", "20", PropertyType.COUNT,
      "The minimum number of threads to use to handle incoming requests.", "1.4.0"),
  MANAGER_MINTHREADS_TIMEOUT("manager.server.threads.timeout", "0s", PropertyType.TIMEDURATION,
      "The time after which incoming request threads terminate with no work available.  Zero (0) will keep the threads alive indefinitely.",
      "2.1.0"),
  MANAGER_THREADCHECK("manager.server.threadcheck.time", "1s", PropertyType.TIMEDURATION,
      "The time between adjustments of the server thread pool.", "1.4.0"),
  MANAGER_RECOVERY_DELAY("manager.recovery.delay", "10s", PropertyType.TIMEDURATION,
      "When a tablet server's lock is deleted, it takes time for it to "
          + "completely quit. This delay gives it time before log recoveries begin.",
      "1.5.0"),
  MANAGER_LEASE_RECOVERY_WAITING_PERIOD("manager.lease.recovery.interval", "5s",
      PropertyType.TIMEDURATION,
      "The amount of time to wait after requesting a write-ahead log to be recovered", "1.5.0"),
  MANAGER_WAL_CLOSER_IMPLEMENTATION("manager.wal.closer.implementation",
      "org.apache.accumulo.server.manager.recovery.HadoopLogCloser", PropertyType.CLASSNAME,
      "A class that implements a mechanism to steal write access to a write-ahead log", "2.1.0"),
  @Deprecated(since = "2.1.0")
  @ReplacedBy(property = Property.MANAGER_WAL_CLOSER_IMPLEMENTATION)
  MANAGER_WALOG_CLOSER_IMPLEMETATION("manager.walog.closer.implementation",
      "org.apache.accumulo.server.manager.recovery.HadoopLogCloser", PropertyType.CLASSNAME,
      "A class that implements a mechanism to steal write access to a write-ahead log", "1.5.0"),
  @Deprecated
  MANAGER_FATE_METRICS_ENABLED("manager.fate.metrics.enabled", "true", PropertyType.BOOLEAN,
      "Enable reporting of FATE metrics in JMX (and logging with Hadoop Metrics2", "1.9.3"),
  MANAGER_FATE_METRICS_MIN_UPDATE_INTERVAL("manager.fate.metrics.min.update.interval", "60s",
      PropertyType.TIMEDURATION, "Limit calls from metric sinks to zookeeper to update interval",
      "1.9.3"),
  MANAGER_FATE_THREADPOOL_SIZE("manager.fate.threadpool.size", "4", PropertyType.COUNT,
      "The number of threads used to run fault-tolerant executions (FATE)."
          + " These are primarily table operations like merge.",
      "1.4.3"),
  @Deprecated(since = "2.1.0")
  MANAGER_REPLICATION_SCAN_INTERVAL("manager.replication.status.scan.interval", "30s",
      PropertyType.TIMEDURATION,
      "Amount of time to sleep before scanning the status section of the "
          + "replication table for new data",
      "1.7.0"),
  @Deprecated(since = "2.1.0")
  MANAGER_REPLICATION_COORDINATOR_PORT("manager.replication.coordinator.port", "10001",
      PropertyType.PORT, "Port for the replication coordinator service", "1.7.0"),
  @Deprecated(since = "2.1.0")
  MANAGER_REPLICATION_COORDINATOR_MINTHREADS("manager.replication.coordinator.minthreads", "4",
      PropertyType.COUNT, "Minimum number of threads dedicated to answering coordinator requests",
      "1.7.0"),
  @Deprecated(since = "2.1.0")
  MANAGER_REPLICATION_COORDINATOR_THREADCHECK("manager.replication.coordinator.threadcheck.time",
      "5s", PropertyType.TIMEDURATION,
      "The time between adjustments of the coordinator thread pool", "1.7.0"),
  MANAGER_STATUS_THREAD_POOL_SIZE("manager.status.threadpool.size", "0", PropertyType.COUNT,
      "The number of threads to use when fetching the tablet server status for balancing.  Zero "
          + "indicates an unlimited number of threads will be used.",
      "1.8.0"),
  MANAGER_METADATA_SUSPENDABLE("manager.metadata.suspendable", "false", PropertyType.BOOLEAN,
      "Allow tablets for the " + MetadataTable.NAME
          + " table to be suspended via table.suspend.duration.",
      "1.8.0"),
  MANAGER_STARTUP_TSERVER_AVAIL_MIN_COUNT("manager.startup.tserver.avail.min.count", "0",
      PropertyType.COUNT,
      "Minimum number of tservers that need to be registered before manager will "
          + "start tablet assignment - checked at manager initialization, when manager gets lock. "
          + " When set to 0 or less, no blocking occurs. Default is 0 (disabled) to keep original "
          + " behaviour. Added with version 1.10",
      "1.10.0"),
  MANAGER_STARTUP_TSERVER_AVAIL_MAX_WAIT("manager.startup.tserver.avail.max.wait", "0",
      PropertyType.TIMEDURATION,
      "Maximum time manager will wait for tserver available threshold "
          + "to be reached before continuing. When set to 0 or less, will block "
          + "indefinitely. Default is 0 to block indefinitely. Only valid when tserver available "
          + "threshold is set greater than 0. Added with version 1.10",
      "1.10.0"),
  // properties that are specific to scan server behavior
  @Experimental
  SSERV_PREFIX("sserver.", null, PropertyType.PREFIX,
      "Properties in this category affect the behavior of the scan servers", "2.1.0"),
  @Experimental
  SSERV_DATACACHE_SIZE("sserver.cache.data.size", "10%", PropertyType.MEMORY,
      "Specifies the size of the cache for RFile data blocks on each scan server.", "2.1.0"),
  @Experimental
  SSERV_INDEXCACHE_SIZE("sserver.cache.index.size", "25%", PropertyType.MEMORY,
      "Specifies the size of the cache for RFile index blocks on each scan server.", "2.1.0"),
  @Experimental
  SSERV_SUMMARYCACHE_SIZE("sserver.cache.summary.size", "10%", PropertyType.MEMORY,
      "Specifies the size of the cache for summary data on each scan server.", "2.1.0"),
  @Experimental
  SSERV_DEFAULT_BLOCKSIZE("sserver.default.blocksize", "1M", PropertyType.BYTES,
      "Specifies a default blocksize for the scan server caches", "2.1.0"),
  @Experimental
  SSERV_CACHED_TABLET_METADATA_EXPIRATION("sserver.cache.metadata.expiration", "5m",
      PropertyType.TIMEDURATION, "The time after which cached tablet metadata will be refreshed.",
      "2.1.0"),
  @Experimental
  SSERV_PORTSEARCH("sserver.port.search", "true", PropertyType.BOOLEAN,
      "if the ports above are in use, search higher ports until one is available", "2.1.0"),
  @Experimental
  SSERV_CLIENTPORT("sserver.port.client", "9996", PropertyType.PORT,
      "The port used for handling client connections on the tablet servers", "2.1.0"),
  @Experimental
  SSERV_MAX_MESSAGE_SIZE("sserver.server.message.size.max", "1G", PropertyType.BYTES,
      "The maximum size of a message that can be sent to a scan server.", "2.1.0"),
  @Experimental
  SSERV_MINTHREADS("sserver.server.threads.minimum", "2", PropertyType.COUNT,
      "The minimum number of threads to use to handle incoming requests.", "2.1.0"),
  @Experimental
  SSERV_MINTHREADS_TIMEOUT("sserver.server.threads.timeout", "0s", PropertyType.TIMEDURATION,
      "The time after which incoming request threads terminate with no work available.  Zero (0) will keep the threads alive indefinitely.",
      "2.1.0"),
  @Experimental
  SSERV_SCAN_EXECUTORS_PREFIX("sserver.scan.executors.", null, PropertyType.PREFIX,
      "Prefix for defining executors to service scans. See "
          + "[scan executors]({% durl administration/scan-executors %}) for an overview of why and"
          + " how to use this property. For each executor the number of threads, thread priority, "
          + "and an optional prioritizer can be configured. To configure a new executor, set "
          + "`sserver.scan.executors.<name>.threads=<number>`.  Optionally, can also set "
          + "`sserver.scan.executors.<name>.priority=<number 1 to 10>`, "
          + "`sserver.scan.executors.<name>.prioritizer=<class name>`, and "
          + "`sserver.scan.executors.<name>.prioritizer.opts.<key>=<value>`",
      "2.1.0"),
  @Experimental
  SSERV_SCAN_EXECUTORS_DEFAULT_THREADS("sserver.scan.executors.default.threads", "16",
      PropertyType.COUNT, "The number of threads for the scan executor that tables use by default.",
      "2.1.0"),
  SSERV_SCAN_EXECUTORS_DEFAULT_PRIORITIZER("sserver.scan.executors.default.prioritizer", "",
      PropertyType.STRING,
      "Prioritizer for the default scan executor.  Defaults to none which "
          + "results in FIFO priority.  Set to a class that implements "
          + ScanPrioritizer.class.getName() + " to configure one.",
      "2.1.0"),
  @Experimental
  SSERV_SCAN_EXECUTORS_META_THREADS("sserver.scan.executors.meta.threads", "8", PropertyType.COUNT,
      "The number of threads for the metadata table scan executor.", "2.1.0"),
  @Experimental
  SSERVER_SCAN_REFERENCE_EXPIRATION_TIME("sserver.scan.reference.expiration", "5m",
      PropertyType.TIMEDURATION,
      "The amount of time a scan reference is unused before its deleted from metadata table ",
      "2.1.0"),
  @Experimental
  SSERV_THREADCHECK("sserver.server.threadcheck.time", "1s", PropertyType.TIMEDURATION,
      "The time between adjustments of the thrift server thread pool.", "2.1.0"),
  // properties that are specific to tablet server behavior
  TSERV_PREFIX("tserver.", null, PropertyType.PREFIX,
      "Properties in this category affect the behavior of the tablet servers", "1.3.5"),
  TSERV_CLIENT_TIMEOUT("tserver.client.timeout", "3s", PropertyType.TIMEDURATION,
      "Time to wait for clients to continue scans before closing a session.", "1.3.5"),
  TSERV_DEFAULT_BLOCKSIZE("tserver.default.blocksize", "1M", PropertyType.BYTES,
      "Specifies a default blocksize for the tserver caches", "1.3.5"),
  TSERV_CACHE_MANAGER_IMPL("tserver.cache.manager.class",
      "org.apache.accumulo.core.file.blockfile.cache.lru.LruBlockCacheManager", PropertyType.STRING,
      "Specifies the class name of the block cache factory implementation."
          + " Alternative implementation is"
          + " org.apache.accumulo.core.file.blockfile.cache.tinylfu.TinyLfuBlockCacheManager",
      "2.0.0"),
  TSERV_DATACACHE_SIZE("tserver.cache.data.size", "10%", PropertyType.MEMORY,
      "Specifies the size of the cache for RFile data blocks.", "1.3.5"),
  TSERV_INDEXCACHE_SIZE("tserver.cache.index.size", "25%", PropertyType.MEMORY,
      "Specifies the size of the cache for RFile index blocks.", "1.3.5"),
  TSERV_SUMMARYCACHE_SIZE("tserver.cache.summary.size", "10%", PropertyType.MEMORY,
      "Specifies the size of the cache for summary data on each tablet server.", "2.0.0"),
  TSERV_PORTSEARCH("tserver.port.search", "false", PropertyType.BOOLEAN,
      "if the ports above are in use, search higher ports until one is available", "1.3.5"),
  TSERV_CLIENTPORT("tserver.port.client", "9997", PropertyType.PORT,
      "The port used for handling client connections on the tablet servers", "1.3.5"),
  TSERV_TOTAL_MUTATION_QUEUE_MAX("tserver.total.mutation.queue.max", "5%", PropertyType.MEMORY,
      "The amount of memory used to store write-ahead-log mutations before flushing them.",
      "1.7.0"),
  TSERV_TABLET_SPLIT_FINDMIDPOINT_MAXOPEN("tserver.tablet.split.midpoint.files.max", "300",
      PropertyType.COUNT,
      "To find a tablets split points, all RFiles are opened and their indexes"
          + " are read. This setting determines how many RFiles can be opened at once."
          + " When there are more RFiles than this setting multiple passes must be"
          + " made, which is slower. However opening too many RFiles at once can cause"
          + " problems.",
      "1.3.5"),
  TSERV_WAL_MAX_REFERENCED("tserver.wal.max.referenced", "3", PropertyType.COUNT,
      "When a tablet server has more than this many write ahead logs, any tablet referencing older "
          + "logs over this threshold is minor compacted.  Also any tablet referencing this many "
          + "logs or more will be compacted.",
      "2.1.0"),
  @Deprecated(since = "2.1.0")
  @ReplacedBy(property = Property.TSERV_WAL_MAX_REFERENCED)
  TSERV_WALOG_MAX_REFERENCED("tserver.walog.max.referenced", "3", PropertyType.COUNT,
      "When a tablet server has more than this many write ahead logs, any tablet referencing older "
          + "logs over this threshold is minor compacted.  Also any tablet referencing this many "
          + "logs or more will be compacted.",
      "2.0.0"),
  TSERV_WAL_MAX_SIZE("tserver.wal.max.size", "1G", PropertyType.BYTES,
      "The maximum size for each write-ahead log. See comment for property"
          + " tserver.memory.maps.max",
      "2.1.0"),
  @Deprecated(since = "2.1.0")
  @ReplacedBy(property = Property.TSERV_WAL_MAX_SIZE)
  TSERV_WALOG_MAX_SIZE("tserver.walog.max.size", "1G", PropertyType.BYTES,
      "The maximum size for each write-ahead log. See comment for property"
          + " tserver.memory.maps.max",
      "1.3.5"),
  TSERV_WAL_MAX_AGE("tserver.wal.max.age", "24h", PropertyType.TIMEDURATION,
      "The maximum age for each write-ahead log.", "2.1.0"),
  @Deprecated(since = "2.1.0")
  @ReplacedBy(property = Property.TSERV_WAL_MAX_AGE)
  TSERV_WALOG_MAX_AGE("tserver.walog.max.age", "24h", PropertyType.TIMEDURATION,
      "The maximum age for each write-ahead log.", "1.6.6"),
  TSERV_WAL_TOLERATED_CREATION_FAILURES("tserver.wal.tolerated.creation.failures", "50",
      PropertyType.COUNT,
      "The maximum number of failures tolerated when creating a new write-ahead"
          + " log. Negative values will allow unlimited creation failures. Exceeding this"
          + " number of failures consecutively trying to create a new write-ahead log"
          + " causes the TabletServer to exit.",
      "2.1.0"),
  @Deprecated(since = "2.1.0")
  @ReplacedBy(property = Property.TSERV_WAL_TOLERATED_CREATION_FAILURES)
  TSERV_WALOG_TOLERATED_CREATION_FAILURES("tserver.walog.tolerated.creation.failures", "50",
      PropertyType.COUNT,
      "The maximum number of failures tolerated when creating a new write-ahead"
          + " log. Negative values will allow unlimited creation failures. Exceeding this"
          + " number of failures consecutively trying to create a new write-ahead log"
          + " causes the TabletServer to exit.",
      "1.7.1"),
  TSERV_WAL_TOLERATED_WAIT_INCREMENT("tserver.wal.tolerated.wait.increment", "1000ms",
      PropertyType.TIMEDURATION,
      "The amount of time to wait between failures to create or write a write-ahead log.", "2.1.0"),
  @Deprecated(since = "2.1.0")
  @ReplacedBy(property = Property.TSERV_WAL_TOLERATED_WAIT_INCREMENT)
  TSERV_WALOG_TOLERATED_WAIT_INCREMENT("tserver.walog.tolerated.wait.increment", "1000ms",
      PropertyType.TIMEDURATION,
      "The amount of time to wait between failures to create or write a write-ahead log.", "1.7.1"),
  // Never wait longer than 5 mins for a retry
  TSERV_WAL_TOLERATED_MAXIMUM_WAIT_DURATION("tserver.wal.maximum.wait.duration", "5m",
      PropertyType.TIMEDURATION,
      "The maximum amount of time to wait after a failure to create or write a write-ahead log.",
      "2.1.0"),
  // Never wait longer than 5 mins for a retry
  @Deprecated(since = "2.1.0")
  @ReplacedBy(property = Property.TSERV_WAL_TOLERATED_MAXIMUM_WAIT_DURATION)
  TSERV_WALOG_TOLERATED_MAXIMUM_WAIT_DURATION("tserver.walog.maximum.wait.duration", "5m",
      PropertyType.TIMEDURATION,
      "The maximum amount of time to wait after a failure to create or write a write-ahead log.",
      "1.7.1"),
  TSERV_SCAN_MAX_OPENFILES("tserver.scan.files.open.max", "100", PropertyType.COUNT,
      "Maximum total RFiles that all tablets in a tablet server can open for scans. ", "1.4.0"),
  TSERV_MAX_IDLE("tserver.files.open.idle", "1m", PropertyType.TIMEDURATION,
      "Tablet servers leave previously used RFiles open for future queries."
          + " This setting determines how much time an unused RFile should be kept open"
          + " until it is closed.",
      "1.3.5"),
  TSERV_NATIVEMAP_ENABLED("tserver.memory.maps.native.enabled", "true", PropertyType.BOOLEAN,
      "An in-memory data store for accumulo implemented in c++ that increases"
          + " the amount of data accumulo can hold in memory and avoids Java GC pauses.",
      "1.3.5"),
  TSERV_MAXMEM("tserver.memory.maps.max", "33%", PropertyType.MEMORY,
      "Maximum amount of memory that can be used to buffer data written to a"
          + " tablet server. There are two other properties that can effectively limit"
          + " memory usage table.compaction.minor.logs.threshold and"
          + " tserver.wal.max.size. Ensure that table.compaction.minor.logs.threshold"
          + " * tserver.wal.max.size >= this property.",
      "1.3.5"),
  TSERV_SESSION_MAXIDLE("tserver.session.idle.max", "1m", PropertyType.TIMEDURATION,
      "When a tablet server's SimpleTimer thread triggers to check idle"
          + " sessions, this configurable option will be used to evaluate scan sessions"
          + " to determine if they can be closed due to inactivity",
      "1.3.5"),
  TSERV_UPDATE_SESSION_MAXIDLE("tserver.session.update.idle.max", "1m", PropertyType.TIMEDURATION,
      "When a tablet server's SimpleTimer thread triggers to check idle"
          + " sessions, this configurable option will be used to evaluate update"
          + " sessions to determine if they can be closed due to inactivity",
      "1.6.5"),
  TSERV_SCAN_EXECUTORS_PREFIX("tserver.scan.executors.", null, PropertyType.PREFIX,
      "Prefix for defining executors to service scans. See "
          + "[scan executors]({% durl administration/scan-executors %}) for an overview of why and"
          + " how to use this property. For each executor the number of threads, thread priority, "
          + "and an optional prioritizer can be configured. To configure a new executor, set "
          + "`tserver.scan.executors.<name>.threads=<number>`.  Optionally, can also set "
          + "`tserver.scan.executors.<name>.priority=<number 1 to 10>`, "
          + "`tserver.scan.executors.<name>.prioritizer=<class name>`, and "
          + "`tserver.scan.executors.<name>.prioritizer.opts.<key>=<value>`",
      "2.0.0"),
  TSERV_SCAN_EXECUTORS_DEFAULT_THREADS("tserver.scan.executors.default.threads", "16",
      PropertyType.COUNT, "The number of threads for the scan executor that tables use by default.",
      "2.0.0"),
  TSERV_SCAN_EXECUTORS_DEFAULT_PRIORITIZER("tserver.scan.executors.default.prioritizer", "",
      PropertyType.STRING,
      "Prioritizer for the default scan executor.  Defaults to none which "
          + "results in FIFO priority.  Set to a class that implements "
          + ScanPrioritizer.class.getName() + " to configure one.",
      "2.0.0"),
  TSERV_SCAN_EXECUTORS_META_THREADS("tserver.scan.executors.meta.threads", "8", PropertyType.COUNT,
      "The number of threads for the metadata table scan executor.", "2.0.0"),
  TSERV_SCAN_RESULTS_MAX_TIMEOUT("tserver.scan.results.max.timeout", "1s",
      PropertyType.TIMEDURATION,
      "Max time for the thrift client handler to wait for scan results before timing out.",
      "2.1.0"),
  TSERV_MIGRATE_MAXCONCURRENT("tserver.migrations.concurrent.max", "1", PropertyType.COUNT,
      "The maximum number of concurrent tablet migrations for a tablet server", "1.3.5"),
  TSERV_MAJC_DELAY("tserver.compaction.major.delay", "30s", PropertyType.TIMEDURATION,
      "Time a tablet server will sleep between checking which tablets need compaction.", "1.3.5"),
  TSERV_COMPACTION_SERVICE_PREFIX("tserver.compaction.major.service.", null, PropertyType.PREFIX,
      "Prefix for compaction services.", "2.1.0"),
  TSERV_COMPACTION_SERVICE_ROOT_PLANNER("tserver.compaction.major.service.root.planner",
      DefaultCompactionPlanner.class.getName(), PropertyType.CLASSNAME,
      "Compaction planner for root tablet service", "2.1.0"),
  TSERV_COMPACTION_SERVICE_ROOT_RATE_LIMIT("tserver.compaction.major.service.root.rate.limit", "0B",
      PropertyType.BYTES,
      "Maximum number of bytes to read or write per second over all major"
          + " compactions in this compaction service, or 0B for unlimited.",
      "2.1.0"),
  TSERV_COMPACTION_SERVICE_ROOT_MAX_OPEN(
      "tserver.compaction.major.service.root.planner.opts.maxOpen", "30", PropertyType.COUNT,
      "The maximum number of files a compaction will open", "2.1.0"),
  TSERV_COMPACTION_SERVICE_ROOT_EXECUTORS(
      "tserver.compaction.major.service.root.planner.opts.executors",
      "[{'name':'small','type':'internal','maxSize':'32M','numThreads':1},{'name':'huge','type':'internal','numThreads':1}]"
          .replaceAll("'", "\""),
      PropertyType.STRING,
      "See {% jlink -f org.apache.accumulo.core.spi.compaction.DefaultCompactionPlanner %} ",
      "2.1.0"),
  TSERV_COMPACTION_SERVICE_META_PLANNER("tserver.compaction.major.service.meta.planner",
      DefaultCompactionPlanner.class.getName(), PropertyType.CLASSNAME,
      "Compaction planner for metadata table", "2.1.0"),
  TSERV_COMPACTION_SERVICE_META_RATE_LIMIT("tserver.compaction.major.service.meta.rate.limit", "0B",
      PropertyType.BYTES,
      "Maximum number of bytes to read or write per second over all major"
          + " compactions in this compaction service, or 0B for unlimited.",
      "2.1.0"),
  TSERV_COMPACTION_SERVICE_META_MAX_OPEN(
      "tserver.compaction.major.service.meta.planner.opts.maxOpen", "30", PropertyType.COUNT,
      "The maximum number of files a compaction will open", "2.1.0"),
  TSERV_COMPACTION_SERVICE_META_EXECUTORS(
      "tserver.compaction.major.service.meta.planner.opts.executors",
      "[{'name':'small','type':'internal','maxSize':'32M','numThreads':2},{'name':'huge','type':'internal','numThreads':2}]"
          .replaceAll("'", "\""),
      PropertyType.STRING,
      "See {% jlink -f org.apache.accumulo.core.spi.compaction.DefaultCompactionPlanner %} ",
      "2.1.0"),
  TSERV_COMPACTION_SERVICE_DEFAULT_PLANNER("tserver.compaction.major.service.default.planner",
      DefaultCompactionPlanner.class.getName(), PropertyType.CLASSNAME,
      "Planner for default compaction service.", "2.1.0"),
  TSERV_COMPACTION_SERVICE_DEFAULT_RATE_LIMIT("tserver.compaction.major.service.default.rate.limit",
      "0B", PropertyType.BYTES,
      "Maximum number of bytes to read or write per second over all major"
          + " compactions in this compaction service, or 0B for unlimited.",
      "2.1.0"),
  TSERV_COMPACTION_SERVICE_DEFAULT_MAX_OPEN(
      "tserver.compaction.major.service.default.planner.opts.maxOpen", "10", PropertyType.COUNT,
      "The maximum number of files a compaction will open", "2.1.0"),
  TSERV_COMPACTION_SERVICE_DEFAULT_EXECUTORS(
      "tserver.compaction.major.service.default.planner.opts.executors",
      "[{'name':'small','type':'internal','maxSize':'32M','numThreads':2},{'name':'medium','type':'internal','maxSize':'128M','numThreads':2},{'name':'large','type':'internal','numThreads':2}]"
          .replaceAll("'", "\""),
      PropertyType.STRING,
      "See {% jlink -f org.apache.accumulo.core.spi.compaction.DefaultCompactionPlanner %} ",
      "2.1.0"),
  @Deprecated(since = "2.1.0", forRemoval = true)
  @ReplacedBy(property = Property.TSERV_COMPACTION_SERVICE_DEFAULT_MAX_OPEN)
  TSERV_MAJC_THREAD_MAXOPEN("tserver.compaction.major.thread.files.open.max", "10",
      PropertyType.COUNT, "Max number of RFiles a major compaction thread can open at once. ",
      "1.4.0"),
  @Deprecated(since = "2.1.0", forRemoval = true)
  @ReplacedBy(property = Property.TSERV_COMPACTION_SERVICE_DEFAULT_EXECUTORS)
  TSERV_MAJC_MAXCONCURRENT("tserver.compaction.major.concurrent.max", "3", PropertyType.COUNT,
      "The maximum number of concurrent major compactions for a tablet server", "1.3.5"),
  @Deprecated(since = "2.1.0", forRemoval = true)
  @ReplacedBy(property = Property.TSERV_COMPACTION_SERVICE_DEFAULT_RATE_LIMIT)
  TSERV_MAJC_THROUGHPUT("tserver.compaction.major.throughput", "0B", PropertyType.BYTES,
      "Maximum number of bytes to read or write per second over all major"
          + " compactions within each compaction service, or 0B for unlimited.",
      "1.8.0"),
  TSERV_MINC_MAXCONCURRENT("tserver.compaction.minor.concurrent.max", "4", PropertyType.COUNT,
      "The maximum number of concurrent minor compactions for a tablet server", "1.3.5"),
  @Deprecated(since = "2.1.0", forRemoval = true)
  TSERV_MAJC_TRACE_PERCENT("tserver.compaction.major.trace.percent", "0.1", PropertyType.FRACTION,
      "The percent of major compactions to trace", "1.7.0"),
  @Deprecated(since = "2.1.0", forRemoval = true)
  TSERV_MINC_TRACE_PERCENT("tserver.compaction.minor.trace.percent", "0.1", PropertyType.FRACTION,
      "The percent of minor compactions to trace", "1.7.0"),
  TSERV_COMPACTION_WARN_TIME("tserver.compaction.warn.time", "10m", PropertyType.TIMEDURATION,
      "When a compaction has not made progress for this time period, a warning will be logged",
      "1.6.0"),
  TSERV_BLOOM_LOAD_MAXCONCURRENT("tserver.bloom.load.concurrent.max", "4", PropertyType.COUNT,
      "The number of concurrent threads that will load bloom filters in the background. "
          + "Setting this to zero will make bloom filters load in the foreground.",
      "1.3.5"),
  @Deprecated(since = "2.1.0", forRemoval = true)
  TSERV_MONITOR_FS("tserver.monitor.fs", "false", PropertyType.BOOLEAN,
      "When enabled the tserver will monitor file systems and kill itself when"
          + " one switches from rw to ro. This is usually and indication that Linux has"
          + " detected a bad disk.",
      "1.3.5"),
  TSERV_MEMDUMP_DIR("tserver.dir.memdump", "/tmp", PropertyType.PATH,
      "A long running scan could possibly hold memory that has been minor"
          + " compacted. To prevent this, the in memory map is dumped to a local file"
          + " and the scan is switched to that local file. We can not switch to the"
          + " minor compacted file because it may have been modified by iterators. The"
          + " file dumped to the local dir is an exact copy of what was in memory.",
      "1.3.5"),
  TSERV_BULK_PROCESS_THREADS("tserver.bulk.process.threads", "1", PropertyType.COUNT,
      "The manager will task a tablet server with pre-processing a bulk import"
          + " RFile prior to assigning it to the appropriate tablet servers. This"
          + " configuration value controls the number of threads used to process the files.",
      "1.4.0"),
  TSERV_BULK_ASSIGNMENT_THREADS("tserver.bulk.assign.threads", "1", PropertyType.COUNT,
      "The manager delegates bulk import RFile processing and assignment to"
          + " tablet servers. After file has been processed, the tablet server will"
          + " assign the file to the appropriate tablets on all servers. This property"
          + " controls the number of threads used to communicate to the other servers.",
      "1.4.0"),
  TSERV_BULK_RETRY("tserver.bulk.retry.max", "5", PropertyType.COUNT,
      "The number of times the tablet server will attempt to assign a RFile to"
          + " a tablet as it migrates and splits.",
      "1.4.0"),
  TSERV_BULK_TIMEOUT("tserver.bulk.timeout", "5m", PropertyType.TIMEDURATION,
      "The time to wait for a tablet server to process a bulk import request.", "1.4.3"),
  TSERV_HEALTH_CHECK_FREQ("tserver.health.check.interval", "30m", PropertyType.TIMEDURATION,
      "The time between tablet server health checks.", "2.1.0"),
  TSERV_MINTHREADS("tserver.server.threads.minimum", "20", PropertyType.COUNT,
      "The minimum number of threads to use to handle incoming requests.", "1.4.0"),
  TSERV_MINTHREADS_TIMEOUT("tserver.server.threads.timeout", "0s", PropertyType.TIMEDURATION,
      "The time after which incoming request threads terminate with no work available.  Zero (0) will keep the threads alive indefinitely.",
      "2.1.0"),
  TSERV_THREADCHECK("tserver.server.threadcheck.time", "1s", PropertyType.TIMEDURATION,
      "The time between adjustments of the server thread pool.", "1.4.0"),
  TSERV_MAX_MESSAGE_SIZE("tserver.server.message.size.max", "1G", PropertyType.BYTES,
      "The maximum size of a message that can be sent to a tablet server.", "1.6.0"),
  TSERV_LOG_BUSY_TABLETS_COUNT("tserver.log.busy.tablets.count", "0", PropertyType.COUNT,
      "Number of busiest tablets to log. Logged at interval controlled by "
          + "tserver.log.busy.tablets.interval. If <= 0, logging of busy tablets is disabled",
      "1.10.0"),
  TSERV_LOG_BUSY_TABLETS_INTERVAL("tserver.log.busy.tablets.interval", "1h",
      PropertyType.TIMEDURATION, "Time interval between logging out busy tablets information.",
      "1.10.0"),
  TSERV_HOLD_TIME_SUICIDE("tserver.hold.time.max", "5m", PropertyType.TIMEDURATION,
      "The maximum time for a tablet server to be in the \"memory full\" state."
          + " If the tablet server cannot write out memory in this much time, it will"
          + " assume there is some failure local to its node, and quit. A value of zero"
          + " is equivalent to forever.",
      "1.4.0"),
  TSERV_WAL_BLOCKSIZE("tserver.wal.blocksize", "0", PropertyType.BYTES,
      "The size of the HDFS blocks used to write to the Write-Ahead log. If"
          + " zero, it will be 110% of tserver.wal.max.size (that is, try to use just"
          + " one block)",
      "1.5.0"),
  TSERV_WAL_REPLICATION("tserver.wal.replication", "0", PropertyType.COUNT,
      "The replication to use when writing the Write-Ahead log to HDFS. If"
          + " zero, it will use the HDFS default replication setting.",
      "1.5.0"),
  TSERV_WAL_SORT_MAX_CONCURRENT("tserver.wal.sort.concurrent.max", "2", PropertyType.COUNT,
      "The maximum number of threads to use to sort logs during recovery", "2.1.0"),
  @Deprecated(since = "2.1.0")
  @ReplacedBy(property = Property.TSERV_WAL_SORT_MAX_CONCURRENT)
  TSERV_RECOVERY_MAX_CONCURRENT("tserver.recovery.concurrent.max", "2", PropertyType.COUNT,
      "The maximum number of threads to use to sort logs during recovery", "1.5.0"),
  TSERV_WAL_SORT_BUFFER_SIZE("tserver.wal.sort.buffer.size", "10%", PropertyType.MEMORY,
      "The amount of memory to use when sorting logs during recovery.", "2.1.0"),
  @Deprecated(since = "2.1.0")
  @ReplacedBy(property = Property.TSERV_WAL_SORT_BUFFER_SIZE)
  TSERV_SORT_BUFFER_SIZE("tserver.sort.buffer.size", "10%", PropertyType.MEMORY,
      "The amount of memory to use when sorting logs during recovery.", "1.5.0"),
  TSERV_WAL_SORT_FILE_PREFIX("tserver.wal.sort.file.", null, PropertyType.PREFIX,
      "The rfile properties to use when sorting logs during recovery. Most of the properties"
          + " that begin with 'table.file' can be used here. For example, to set the compression"
          + " of the sorted recovery files to snappy use 'tserver.wal.sort.file.compress.type=snappy'",
      "2.1.0"),
  TSERV_WORKQ_THREADS("tserver.workq.threads", "2", PropertyType.COUNT,
      "The number of threads for the distributed work queue. These threads are"
          + " used for copying failed bulk import RFiles.",
      "1.4.2"),
  TSERV_WAL_SYNC("tserver.wal.sync", "true", PropertyType.BOOLEAN,
      "Use the SYNC_BLOCK create flag to sync WAL writes to disk. Prevents"
          + " problems recovering from sudden system resets.",
      "1.5.0"),
  TSERV_ASSIGNMENT_DURATION_WARNING("tserver.assignment.duration.warning", "10m",
      PropertyType.TIMEDURATION,
      "The amount of time an assignment can run before the server will print a"
          + " warning along with the current stack trace. Meant to help debug stuck"
          + " assignments",
      "1.6.2"),
  @Deprecated(since = "2.1.0")
  TSERV_REPLICATION_REPLAYERS("tserver.replication.replayer.", null, PropertyType.PREFIX,
      "Allows configuration of implementation used to apply replicated data", "1.7.0"),
  @Deprecated(since = "2.1.0")
  TSERV_REPLICATION_DEFAULT_HANDLER("tserver.replication.default.replayer",
      "org.apache.accumulo.tserver.replication.BatchWriterReplicationReplayer",
      PropertyType.CLASSNAME, "Default AccumuloReplicationReplayer implementation", "1.7.0"),
  @Deprecated(since = "2.1.0")
  TSERV_REPLICATION_BW_REPLAYER_MEMORY("tserver.replication.batchwriter.replayer.memory", "50M",
      PropertyType.BYTES, "Memory to provide to batchwriter to replay mutations for replication",
      "1.7.0"),
  TSERV_ASSIGNMENT_MAXCONCURRENT("tserver.assignment.concurrent.max", "2", PropertyType.COUNT,
      "The number of threads available to load tablets. Recoveries are still performed serially.",
      "1.7.0"),
  TSERV_SLOW_FLUSH_MILLIS("tserver.slow.flush.time", "100ms", PropertyType.TIMEDURATION,
      "If a flush to the write-ahead log takes longer than this period of time,"
          + " debugging information will written, and may result in a log rollover.",
      "1.8.0"),
  TSERV_SLOW_FILEPERMIT_MILLIS("tserver.slow.filepermit.time", "100ms", PropertyType.TIMEDURATION,
      "If a thread blocks more than this period of time waiting to get file permits,"
          + " debugging information will be written.",
      "1.9.3"),
  TSERV_SUMMARY_PARTITION_THREADS("tserver.summary.partition.threads", "10", PropertyType.COUNT,
      "Summary data must be retrieved from RFiles. For a large number of"
          + " RFiles, the files are broken into partitions of 100k files. This setting"
          + " determines how many of these groups of 100k RFiles will be processed"
          + " concurrently.",
      "2.0.0"),
  TSERV_SUMMARY_REMOTE_THREADS("tserver.summary.remote.threads", "128", PropertyType.COUNT,
      "For a partitioned group of 100k RFiles, those files are grouped by"
          + " tablet server. Then a remote tablet server is asked to gather summary"
          + " data. This setting determines how many concurrent request are made per"
          + " partition.",
      "2.0.0"),
  TSERV_SUMMARY_RETRIEVAL_THREADS("tserver.summary.retrieval.threads", "10", PropertyType.COUNT,
      "The number of threads on each tablet server available to retrieve"
          + " summary data, that is not currently in cache, from RFiles.",
      "2.0.0"),
  TSERV_LAST_LOCATION_MODE("tserver.last.location.mode", "compaction",
      PropertyType.LAST_LOCATION_MODE,
      "Describes how the system will record the 'last' location for tablets, which can be used for"
          + " assigning them when a cluster restarts. If 'compaction' is the mode, then the system"
          + " will record the location where the tablet's most recent compaction occurred. If"
          + " 'assignment' is the mode, then the most recently assigned location will be recorded."
          + " The manager.startup.tserver properties might also need to be set to ensure the"
          + " tserver is available before tablets are initially assigned if the 'last' location is"
          + " to be used.",
      "2.1.1"),

  // accumulo garbage collector properties
  GC_PREFIX("gc.", null, PropertyType.PREFIX,
      "Properties in this category affect the behavior of the accumulo garbage collector.",
      "1.3.5"),
  GC_CANDIDATE_BATCH_SIZE("gc.candidate.batch.size", "8M", PropertyType.BYTES,
      "The batch size used for garbage collection.", "2.1.0"),
  GC_CYCLE_START("gc.cycle.start", "30s", PropertyType.TIMEDURATION,
      "Time to wait before attempting to garbage collect any old RFiles or write-ahead logs.",
      "1.3.5"),
  GC_CYCLE_DELAY("gc.cycle.delay", "5m", PropertyType.TIMEDURATION,
      "Time between garbage collection cycles. In each cycle, old RFiles or write-ahead logs "
          + "no longer in use are removed from the filesystem.",
      "1.3.5"),
  GC_PORT("gc.port.client", "9998", PropertyType.PORT,
      "The listening port for the garbage collector's monitor service", "1.3.5"),
  GC_DELETE_THREADS("gc.threads.delete", "16", PropertyType.COUNT,
      "The number of threads used to delete RFiles and write-ahead logs", "1.3.5"),
  GC_TRASH_IGNORE("gc.trash.ignore", "false", PropertyType.BOOLEAN,
      "Do not use the Trash, even if it is configured.", "1.5.0"),
  @Deprecated(since = "2.1.0", forRemoval = true)
  GC_TRACE_PERCENT("gc.trace.percent", "0.01", PropertyType.FRACTION,
      "Percent of gc cycles to trace", "1.7.0"),
  GC_SAFEMODE("gc.safemode", "false", PropertyType.BOOLEAN,
      "Provides listing of files to be deleted but does not delete any files", "2.1.0"),
  GC_USE_FULL_COMPACTION("gc.post.metadata.action", "flush", PropertyType.GC_POST_ACTION,
      "When the gc runs it can make a lot of changes to the metadata, on completion, "
          + " to force the changes to be written to disk, the metadata and root tables can be flushed"
          + " and possibly compacted. Legal values are: compact - which both flushes and compacts the"
          + " metadata; flush - which flushes only (compactions may be triggered if required); or none",
      "1.10.0"),
  @Deprecated
  GC_METRICS_ENABLED("gc.metrics.enabled", "true", PropertyType.BOOLEAN,
      "Enable detailed gc metrics reporting with hadoop metrics.", "1.10.0"),

  // properties that are specific to the monitor server behavior
  MONITOR_PREFIX("monitor.", null, PropertyType.PREFIX,
      "Properties in this category affect the behavior of the monitor web server.", "1.3.5"),
  MONITOR_PORT("monitor.port.client", "9995", PropertyType.PORT,
      "The listening port for the monitor's http service", "1.3.5"),
  MONITOR_SSL_KEYSTORE("monitor.ssl.keyStore", "", PropertyType.PATH,
      "The keystore for enabling monitor SSL.", "1.5.0"),
  @Sensitive
  MONITOR_SSL_KEYSTOREPASS("monitor.ssl.keyStorePassword", "", PropertyType.STRING,
      "The keystore password for enabling monitor SSL.", "1.5.0"),
  MONITOR_SSL_KEYSTORETYPE("monitor.ssl.keyStoreType", "jks", PropertyType.STRING,
      "Type of SSL keystore", "1.7.0"),
  @Sensitive
  MONITOR_SSL_KEYPASS("monitor.ssl.keyPassword", "", PropertyType.STRING,
      "Optional: the password for the private key in the keyStore. When not provided, this "
          + "defaults to the keystore password.",
      "1.9.3"),
  MONITOR_SSL_TRUSTSTORE("monitor.ssl.trustStore", "", PropertyType.PATH,
      "The truststore for enabling monitor SSL.", "1.5.0"),
  @Sensitive
  MONITOR_SSL_TRUSTSTOREPASS("monitor.ssl.trustStorePassword", "", PropertyType.STRING,
      "The truststore password for enabling monitor SSL.", "1.5.0"),
  MONITOR_SSL_TRUSTSTORETYPE("monitor.ssl.trustStoreType", "jks", PropertyType.STRING,
      "Type of SSL truststore", "1.7.0"),
  MONITOR_SSL_INCLUDE_CIPHERS("monitor.ssl.include.ciphers", "", PropertyType.STRING,
      "A comma-separated list of allows SSL Ciphers, see"
          + " monitor.ssl.exclude.ciphers to disallow ciphers",
      "1.6.1"),
  MONITOR_SSL_EXCLUDE_CIPHERS("monitor.ssl.exclude.ciphers", "", PropertyType.STRING,
      "A comma-separated list of disallowed SSL Ciphers, see"
          + " monitor.ssl.include.ciphers to allow ciphers",
      "1.6.1"),
  MONITOR_SSL_INCLUDE_PROTOCOLS("monitor.ssl.include.protocols", "TLSv1.2", PropertyType.STRING,
      "A comma-separate list of allowed SSL protocols", "1.5.3"),
  MONITOR_LOCK_CHECK_INTERVAL("monitor.lock.check.interval", "5s", PropertyType.TIMEDURATION,
      "The amount of time to sleep between checking for the Monitor ZooKeeper lock", "1.5.1"),
  MONITOR_RESOURCES_EXTERNAL("monitor.resources.external", "", PropertyType.STRING,
      "A JSON Map of Strings. Each String should be an HTML tag of an external"
          + " resource (JS or CSS) to be imported by the Monitor. Be sure to wrap"
          + " with CDATA tags. If this value is set, all of the external resources"
          + " in the `<head>` tag of the Monitor will be replaced with the tags set here."
          + " Be sure the jquery tag is first since other scripts will depend on it."
          + " The resources that are used by default can be seen in"
          + " accumulo/server/monitor/src/main/resources/templates/default.ftl",
      "2.0.0"),
  @Deprecated(since = "2.1.0")
  TRACE_PREFIX("trace.", null, PropertyType.PREFIX,
      "Properties in this category affect the behavior of distributed tracing.", "1.3.5"),
  @Deprecated(since = "2.1.0")
  TRACE_SPAN_RECEIVERS("trace.span.receivers", "org.apache.accumulo.tracer.ZooTraceClient",
      PropertyType.CLASSNAMELIST, "A list of span receiver classes to send trace spans", "1.7.0"),
  @Deprecated(since = "2.1.0")
  TRACE_SPAN_RECEIVER_PREFIX("trace.span.receiver.", null, PropertyType.PREFIX,
      "Prefix for span receiver configuration properties", "1.7.0"),
  @Deprecated(since = "2.1.0")
  TRACE_ZK_PATH("trace.zookeeper.path", Constants.ZTRACERS, PropertyType.STRING,
      "The zookeeper node where tracers are registered", "1.7.0"),
  @Deprecated(since = "2.1.0")
  TRACE_PORT("trace.port.client", "12234", PropertyType.PORT,
      "The listening port for the trace server", "1.3.5"),
  @Deprecated(since = "2.1.0")
  TRACE_TABLE("trace.table", "trace", PropertyType.STRING,
      "The name of the table to store distributed traces", "1.3.5"),
  @Deprecated(since = "2.1.0")
  TRACE_USER("trace.user", "root", PropertyType.STRING,
      "The name of the user to store distributed traces", "1.3.5"),
  @Sensitive
  @Deprecated(since = "2.1.0")
  TRACE_PASSWORD("trace.password", "secret", PropertyType.STRING,
      "The password for the user used to store distributed traces", "1.3.5"),
  @Sensitive
  @Deprecated(since = "2.1.0")
  TRACE_TOKEN_PROPERTY_PREFIX("trace.token.property.", null, PropertyType.PREFIX,
      "The prefix used to create a token for storing distributed traces. For"
          + " each property required by trace.token.type, place this prefix in front of it.",
      "1.5.0"),
  @Deprecated(since = "2.1.0")
  TRACE_TOKEN_TYPE("trace.token.type", PasswordToken.class.getName(), PropertyType.CLASSNAME,
      "An AuthenticationToken type supported by the authorizer", "1.5.0"),

  // per table properties
  TABLE_PREFIX("table.", null, PropertyType.PREFIX,
      "Properties in this category affect tablet server treatment of tablets,"
          + " but can be configured on a per-table basis. Setting these properties in"
          + " accumulo.properties will override the default globally for all tables and not"
          + " any specific table. However, both the default and the global setting can"
          + " be overridden per table using the table operations API or in the shell,"
          + " which sets the overridden value in zookeeper. Restarting accumulo tablet"
          + " servers after setting these properties in accumulo.properties will cause the"
          + " global setting to take effect. However, you must use the API or the shell"
          + " to change properties in zookeeper that are set on a table.",
      "1.3.5"),
  TABLE_ARBITRARY_PROP_PREFIX("table.custom.", null, PropertyType.PREFIX,
      "Prefix to be used for user defined arbitrary properties.", "1.7.0"),
  TABLE_MINC_OUTPUT_DROP_CACHE("table.compaction.minor.output.drop.cache", "false",
      PropertyType.BOOLEAN,
      "Setting this property to true will call"
          + "FSDataOutputStream.setDropBehind(true) on the minor compaction output stream.",
      "2.1.1"),
  TABLE_MAJC_OUTPUT_DROP_CACHE("table.compaction.major.output.drop.cache", "false",
      PropertyType.BOOLEAN,
      "Setting this property to true will call"
          + "FSDataOutputStream.setDropBehind(true) on the major compaction output stream.",
      "2.1.1"),
  TABLE_MAJC_RATIO("table.compaction.major.ratio", "3", PropertyType.FRACTION,
      "Minimum ratio of total input size to maximum input RFile size for"
          + " running a major compaction. ",
      "1.3.5"),
  @Deprecated(since = "2.1.0", forRemoval = true)
  TABLE_MAJC_COMPACTALL_IDLETIME("table.compaction.major.everything.idle", "1h",
      PropertyType.TIMEDURATION,
      "After a tablet has been idle (no mutations) for this time period it may"
          + " have all of its RFiles compacted into one. There is no guarantee an idle"
          + " tablet will be compacted. Compactions of idle tablets are only started"
          + " when regular compactions are not running. Idle compactions only take"
          + " place for tablets that have one or more RFiles.",
      "1.3.5"),
  TABLE_SPLIT_THRESHOLD("table.split.threshold", "1G", PropertyType.BYTES,
      "A tablet is split when the combined size of RFiles exceeds this amount.", "1.3.5"),
  TABLE_MAX_END_ROW_SIZE("table.split.endrow.size.max", "10k", PropertyType.BYTES,
      "Maximum size of end row", "1.7.0"),
  @Deprecated(since = "2.0.0")
  @ReplacedBy(property = Property.TSERV_WAL_MAX_REFERENCED)
  TABLE_MINC_LOGS_MAX("table.compaction.minor.logs.threshold", "3", PropertyType.COUNT,
      "This property is deprecated and replaced.", "1.3.5"),
  TABLE_MINC_COMPACT_IDLETIME("table.compaction.minor.idle", "5m", PropertyType.TIMEDURATION,
      "After a tablet has been idle (no mutations) for this time period it may have its "
          + "in-memory map flushed to disk in a minor compaction. There is no guarantee an idle "
          + "tablet will be compacted.",
      "1.3.5"),
  TABLE_COMPACTION_DISPATCHER("table.compaction.dispatcher",
      SimpleCompactionDispatcher.class.getName(), PropertyType.CLASSNAME,
      "A configurable dispatcher that decides what compaction service a table should use.",
      "2.1.0"),
  TABLE_COMPACTION_DISPATCHER_OPTS("table.compaction.dispatcher.opts.", null, PropertyType.PREFIX,
      "Options for the table compaction dispatcher", "2.1.0"),
  TABLE_COMPACTION_SELECTION_EXPIRATION("table.compaction.selection.expiration.ms", "2m",
      PropertyType.TIMEDURATION,
      "User compactions select files and are then queued for compaction, preventing these files "
          + "from being used in system compactions.  This timeout allows system compactions to cancel "
          + "the hold queued user compactions have on files, when its queued for more than the "
          + "specified time.  If a system compaction cancels a hold and runs, then the user compaction"
          + " can reselect and hold files after the system compaction runs.",
      "2.1.0"),
  TABLE_COMPACTION_SELECTOR("table.compaction.selector", "", PropertyType.CLASSNAME,
      "A configurable selector for a table that can periodically select file for mandatory "
          + "compaction, even if the files do not meet the compaction ratio.",
      "2.1.0"),
  TABLE_COMPACTION_SELECTOR_OPTS("table.compaction.selector.opts.", null, PropertyType.PREFIX,
      "Options for the table compaction dispatcher", "2.1.0"),
  TABLE_COMPACTION_CONFIGURER("table.compaction.configurer", "", PropertyType.CLASSNAME,
      "A plugin that can dynamically configure compaction output files based on input files.",
      "2.1.0"),
  TABLE_COMPACTION_CONFIGURER_OPTS("table.compaction.configurer.opts.", null, PropertyType.PREFIX,
      "Options for the table compaction configuror", "2.1.0"),
  @Deprecated(since = "2.1.0", forRemoval = true)
  @ReplacedBy(property = TABLE_COMPACTION_SELECTOR)
  TABLE_COMPACTION_STRATEGY("table.majc.compaction.strategy",
      "org.apache.accumulo.tserver.compaction.DefaultCompactionStrategy", PropertyType.CLASSNAME,
      "See {% jlink -f org.apache.accumulo.core.spi.compaction}", "1.6.0"),
  @Deprecated(since = "2.1.0", forRemoval = true)
  @ReplacedBy(property = TABLE_COMPACTION_SELECTOR_OPTS)
  TABLE_COMPACTION_STRATEGY_PREFIX("table.majc.compaction.strategy.opts.", null,
      PropertyType.PREFIX,
      "Properties in this category are used to configure the compaction strategy.", "1.6.0"),
  // Crypto-related properties
  @Experimental
  TABLE_CRYPTO_PREFIX("table.crypto.opts.", null, PropertyType.PREFIX,
      "Properties related to on-disk file encryption.", "2.1.0"),
  @Experimental
  @Sensitive
  TABLE_CRYPTO_SENSITIVE_PREFIX("table.crypto.opts.sensitive.", null, PropertyType.PREFIX,
      "Sensitive properties related to on-disk file encryption.", "2.1.0"),
  TABLE_SCAN_DISPATCHER("table.scan.dispatcher", SimpleScanDispatcher.class.getName(),
      PropertyType.CLASSNAME,
      "This class is used to dynamically dispatch scans to configured scan executors.  Configured "
          + "classes must implement {% jlink " + ScanDispatcher.class.getName() + " %} See "
          + "[scan executors]({% durl administration/scan-executors %}) for an overview of why"
          + " and how to use this property. This property is ignored for the root and metadata"
          + " table.  The metadata table always dispatches to a scan executor named `meta`.",
      "2.0.0"),
  TABLE_SCAN_DISPATCHER_OPTS("table.scan.dispatcher.opts.", null, PropertyType.PREFIX,
      "Options for the table scan dispatcher", "2.0.0"),
  TABLE_SCAN_MAXMEM("table.scan.max.memory", "512k", PropertyType.BYTES,
      "The maximum amount of memory that will be used to cache results of a client query/scan. "
<<<<<<< HEAD
          + "Once this limit is reached, the buffered data is sent to the client.",
      "1.3.5"),
  TABLE_FILE_TYPE("table.file.type", RFile.EXTENSION, PropertyType.STRING,
      "Change the type of file a table writes", "1.3.5"),
  TABLE_LOAD_BALANCER("table.balancer", "org.apache.accumulo.core.spi.balancer.SimpleLoadBalancer",
      PropertyType.STRING,
=======
          + "Once this limit is reached, the buffered data is sent to the client."),
  TABLE_FILE_TYPE("table.file.type", RFile.EXTENSION, PropertyType.FILENAME_EXT,
      "Change the type of file a table writes"),
  TABLE_LOAD_BALANCER("table.balancer",
      "org.apache.accumulo.server.master.balancer.DefaultLoadBalancer", PropertyType.STRING,
>>>>>>> 3cc35be0
      "This property can be set to allow the LoadBalanceByTable load balancer"
          + " to change the called Load Balancer for this table",
      "1.3.5"),
  TABLE_FILE_COMPRESSION_TYPE("table.file.compress.type", "gz", PropertyType.STRING,
      "Compression algorithm used on index and data blocks before they are"
          + " written. Possible values: zstd, gz, snappy, bzip2, lzo, lz4, none",
      "1.3.5"),
  TABLE_FILE_COMPRESSED_BLOCK_SIZE("table.file.compress.blocksize", "100k", PropertyType.BYTES,
      "The maximum size of data blocks in RFiles before they are compressed and written.", "1.3.5"),
  TABLE_FILE_COMPRESSED_BLOCK_SIZE_INDEX("table.file.compress.blocksize.index", "128k",
      PropertyType.BYTES,
      "The maximum size of index blocks in RFiles before they are compressed and written.",
      "1.4.0"),
  TABLE_FILE_BLOCK_SIZE("table.file.blocksize", "0B", PropertyType.BYTES,
      "The HDFS block size used when writing RFiles. When set to 0B, the"
          + " value/defaults of HDFS property 'dfs.block.size' will be used.",
      "1.3.5"),
  TABLE_FILE_REPLICATION("table.file.replication", "0", PropertyType.COUNT,
      "The number of replicas for a table's RFiles in HDFS. When set to 0, HDFS"
          + " defaults are used.",
      "1.3.5"),
  TABLE_FILE_MAX("table.file.max", "15", PropertyType.COUNT,
      "The maximum number of RFiles each tablet in a table can have. When"
          + " adjusting this property you may want to consider adjusting"
          + " table.compaction.major.ratio also. Setting this property to 0 will make"
          + " it default to tserver.scan.files.open.max-1, this will prevent a tablet"
          + " from having more RFiles than can be opened. Setting this property low may"
          + " throttle ingest and increase query performance.",
      "1.4.0"),
  TABLE_FILE_SUMMARY_MAX_SIZE("table.file.summary.maxSize", "256k", PropertyType.BYTES,
      "The maximum size summary that will be stored. The number of RFiles that"
          + " had summary data exceeding this threshold is reported by"
          + " Summary.getFileStatistics().getLarge(). When adjusting this consider the"
          + " expected number RFiles with summaries on each tablet server and the"
          + " summary cache size.",
      "2.0.0"),
  TABLE_BLOOM_ENABLED("table.bloom.enabled", "false", PropertyType.BOOLEAN,
      "Use bloom filters on this table.", "1.3.5"),
  TABLE_BLOOM_LOAD_THRESHOLD("table.bloom.load.threshold", "1", PropertyType.COUNT,
      "This number of seeks that would actually use a bloom filter must occur"
          + " before a RFile's bloom filter is loaded. Set this to zero to initiate"
          + " loading of bloom filters when a RFile is opened.",
      "1.3.5"),
  TABLE_BLOOM_SIZE("table.bloom.size", "1048576", PropertyType.COUNT,
      "Bloom filter size, as number of keys.", "1.3.5"),
  TABLE_BLOOM_ERRORRATE("table.bloom.error.rate", "0.5%", PropertyType.FRACTION,
      "Bloom filter error rate.", "1.3.5"),
  TABLE_BLOOM_KEY_FUNCTOR("table.bloom.key.functor",
      "org.apache.accumulo.core.file.keyfunctor.RowFunctor", PropertyType.CLASSNAME,
      "A function that can transform the key prior to insertion and check of"
          + " bloom filter. org.apache.accumulo.core.file.keyfunctor.RowFunctor,"
          + " org.apache.accumulo.core.file.keyfunctor.ColumnFamilyFunctor, and"
          + " org.apache.accumulo.core.file.keyfunctor.ColumnQualifierFunctor are"
          + " allowable values. One can extend any of the above mentioned classes to"
          + " perform specialized parsing of the key. ",
      "1.3.5"),
  TABLE_BLOOM_HASHTYPE("table.bloom.hash.type", "murmur", PropertyType.STRING,
      "The bloom filter hash type", "1.3.5"),
  TABLE_BULK_MAX_TABLETS("table.bulk.max.tablets", "0", PropertyType.COUNT,
      "The maximum number of tablets allowed for one bulk import file. Value of 0 is Unlimited. "
          + "This property is only enforced in the new bulk import API",
      "2.1.0"),
  TABLE_DURABILITY("table.durability", "sync", PropertyType.DURABILITY,
      "The durability used to write to the write-ahead log. Legal values are:"
          + " none, which skips the write-ahead log; log, which sends the data to the"
          + " write-ahead log, but does nothing to make it durable; flush, which pushes"
          + " data to the file system; and sync, which ensures the data is written to disk.",
      "1.7.0"),

  TABLE_FAILURES_IGNORE("table.failures.ignore", "false", PropertyType.BOOLEAN,
      "If you want queries for your table to hang or fail when data is missing"
          + " from the system, then set this to false. When this set to true missing"
          + " data will be reported but queries will still run possibly returning a"
          + " subset of the data.",
      "1.3.5"),
  TABLE_DEFAULT_SCANTIME_VISIBILITY("table.security.scan.visibility.default", "",
      PropertyType.STRING,
      "The security label that will be assumed at scan time if an entry does"
          + " not have a visibility expression.\n"
          + "Note: An empty security label is displayed as []. The scan results"
          + " will show an empty visibility even if the visibility from this"
          + " setting is applied to the entry.\n"
          + "CAUTION: If a particular key has an empty security label AND its"
          + " table's default visibility is also empty, access will ALWAYS be"
          + " granted for users with permission to that table. Additionally, if this"
          + " field is changed, all existing data with an empty visibility label"
          + " will be interpreted with the new label on the next scan.",
      "1.3.5"),
  TABLE_LOCALITY_GROUPS("table.groups.enabled", "", PropertyType.STRING,
      "A comma separated list of locality group names to enable for this table.", "1.3.5"),
  TABLE_CONSTRAINT_PREFIX("table.constraint.", null, PropertyType.PREFIX,
      "Properties in this category are per-table properties that add"
          + " constraints to a table. These properties start with the category"
          + " prefix, followed by a number, and their values correspond to a fully"
          + " qualified Java class that implements the Constraint interface.\nFor example:\n"
          + "table.constraint.1 = org.apache.accumulo.core.constraints.MyCustomConstraint\n"
          + "and:\n table.constraint.2 = my.package.constraints.MySecondConstraint",
      "1.3.5"),
  TABLE_INDEXCACHE_ENABLED("table.cache.index.enable", "true", PropertyType.BOOLEAN,
      "Determines whether index block cache is enabled for a table.", "1.3.5"),
  TABLE_BLOCKCACHE_ENABLED("table.cache.block.enable", "false", PropertyType.BOOLEAN,
      "Determines whether data block cache is enabled for a table.", "1.3.5"),
  TABLE_ITERATOR_PREFIX("table.iterator.", null, PropertyType.PREFIX,
      "Properties in this category specify iterators that are applied at"
          + " various stages (scopes) of interaction with a table. These properties"
          + " start with the category prefix, followed by a scope (minc, majc, scan,"
          + " etc.), followed by a period, followed by a name, as in"
          + " table.iterator.scan.vers, or table.iterator.scan.custom. The values for"
          + " these properties are a number indicating the ordering in which it is"
          + " applied, and a class name such as:\n"
          + "table.iterator.scan.vers = 10,org.apache.accumulo.core.iterators.VersioningIterator\n"
          + "These iterators can take options if additional properties are set that"
          + " look like this property, but are suffixed with a period, followed by 'opt'"
          + " followed by another period, and a property name.\n"
          + "For example, table.iterator.minc.vers.opt.maxVersions = 3",
      "1.3.5"),
  TABLE_ITERATOR_SCAN_PREFIX(TABLE_ITERATOR_PREFIX.getKey() + IteratorScope.scan.name() + ".", null,
      PropertyType.PREFIX, "Convenience prefix to find options for the scan iterator scope",
      "1.5.2"),
  TABLE_ITERATOR_MINC_PREFIX(TABLE_ITERATOR_PREFIX.getKey() + IteratorScope.minc.name() + ".", null,
      PropertyType.PREFIX, "Convenience prefix to find options for the minc iterator scope",
      "1.5.2"),
  TABLE_ITERATOR_MAJC_PREFIX(TABLE_ITERATOR_PREFIX.getKey() + IteratorScope.majc.name() + ".", null,
      PropertyType.PREFIX, "Convenience prefix to find options for the majc iterator scope",
      "1.5.2"),
  TABLE_LOCALITY_GROUP_PREFIX("table.group.", null, PropertyType.PREFIX,
      "Properties in this category are per-table properties that define"
          + " locality groups in a table. These properties start with the category"
          + " prefix, followed by a name, followed by a period, and followed by a"
          + " property for that group.\n"
          + "For example table.group.group1=x,y,z sets the column families for a"
          + " group called group1. Once configured, group1 can be enabled by adding"
          + " it to the list of groups in the " + TABLE_LOCALITY_GROUPS.getKey() + " property.\n"
          + "Additional group options may be specified for a named group by setting"
          + " `table.group.<name>.opt.<key>=<value>`.",
      "1.3.5"),
  TABLE_FORMATTER_CLASS("table.formatter", DefaultFormatter.class.getName(), PropertyType.STRING,
      "The Formatter class to apply on results in the shell", "1.4.0"),
  @Deprecated(since = "2.1.0")
  TABLE_INTERPRETER_CLASS("table.interepreter",
      org.apache.accumulo.core.util.interpret.DefaultScanInterpreter.class.getName(),
      PropertyType.STRING,
      "The ScanInterpreter class to apply on scan arguments in the shell. "
          + "Note that this property is deprecated and will be removed in a future version.",
      "1.5.0"),
  TABLE_CLASSLOADER_CONTEXT("table.class.loader.context", "", PropertyType.STRING,
      "The context to use for loading per-table resources, such as iterators"
          + " from the configured factory in `general.context.class.loader.factory`.",
      "2.1.0"),
  @Deprecated(since = "2.1.0", forRemoval = true)
  @ReplacedBy(property = TABLE_CLASSLOADER_CONTEXT)
  TABLE_CLASSPATH("table.classpath.context", "", PropertyType.STRING, "Per table classpath context",
      "1.5.0"),
  @Deprecated(since = "2.1.0")
  TABLE_REPLICATION("table.replication", "false", PropertyType.BOOLEAN,
      "Is replication enabled for the given table", "1.7.0"),
  @Deprecated(since = "2.1.0")
  TABLE_REPLICATION_TARGET("table.replication.target.", null, PropertyType.PREFIX,
      "Enumerate a mapping of other systems which this table should replicate"
          + " their data to. The key suffix is the identifying cluster name and the"
          + " value is an identifier for a location on the target system, e.g. the ID"
          + " of the table on the target to replicate to",
      "1.7.0"),
  TABLE_SAMPLER("table.sampler", "", PropertyType.CLASSNAME,
      "The name of a class that implements org.apache.accumulo.core.Sampler."
          + " Setting this option enables storing a sample of data which can be"
          + " scanned. Always having a current sample can useful for query optimization"
          + " and data comprehension. After enabling sampling for an existing table,"
          + " a compaction is needed to compute the sample for existing data. The"
          + " compact command in the shell has an option to only compact RFiles without"
          + " sample data.",
      "1.8.0"),
  TABLE_SAMPLER_OPTS("table.sampler.opt.", null, PropertyType.PREFIX,
      "The property is used to set options for a sampler. If a sample had two"
          + " options like hasher and modulous, then the two properties"
          + " table.sampler.opt.hasher=${hash algorithm} and"
          + " table.sampler.opt.modulous=${mod} would be set.",
      "1.8.0"),
  TABLE_SUSPEND_DURATION("table.suspend.duration", "0s", PropertyType.TIMEDURATION,
      "For tablets belonging to this table: When a tablet server dies, allow"
          + " the tablet server this duration to revive before reassigning its tablets"
          + " to other tablet servers.",
      "1.8.0"),
  TABLE_SUMMARIZER_PREFIX("table.summarizer.", null, PropertyType.PREFIX,
      "Prefix for configuring summarizers for a table. Using this prefix"
          + " multiple summarizers can be configured with options for each one. Each"
          + " summarizer configured should have a unique id, this id can be anything."
          + " To add a summarizer set "
          + "`table.summarizer.<unique id>=<summarizer class name>.` If the summarizer has options"
          + ", then for each option set `table.summarizer.<unique id>.opt.<key>=<value>`.",
      "2.0.0"),
  @Experimental
  TABLE_DELETE_BEHAVIOR("table.delete.behavior",
      DeletingIterator.Behavior.PROCESS.name().toLowerCase(), PropertyType.STRING,
      "This determines what action to take when a delete marker is seen."
          + " Valid values are `process` and `fail` with `process` being the default.  When set to "
          + "`process`, deletes will suppress data.  When set to `fail`, any deletes seen will cause"
          + " an exception. The purpose of `fail` is to support tables that never delete data and"
          + " need fast seeks within the timestamp range of a column. When setting this to fail, "
          + "also consider configuring the `" + NoDeleteConstraint.class.getName() + "` "
          + "constraint.",
      "2.0.0"),

  // VFS ClassLoader properties

  // this property shouldn't be used directly; it exists solely to document the default value
  // defined by its use in AccumuloVFSClassLoader when generating the property documentation
  @Deprecated(since = "2.1.0", forRemoval = true)
  VFS_CLASSLOADER_SYSTEM_CLASSPATH_PROPERTY(
      org.apache.accumulo.start.classloader.vfs.AccumuloVFSClassLoader.VFS_CLASSLOADER_SYSTEM_CLASSPATH_PROPERTY,
      "", PropertyType.STRING,
      "Configuration for a system level vfs classloader. Accumulo jar can be"
          + " configured here and loaded out of HDFS.",
      "1.5.0"),
  @Deprecated(since = "2.1.0", forRemoval = true)
  VFS_CONTEXT_CLASSPATH_PROPERTY(
      org.apache.accumulo.start.classloader.vfs.AccumuloVFSClassLoader.VFS_CONTEXT_CLASSPATH_PROPERTY,
      null, PropertyType.PREFIX,
      "Properties in this category are define a classpath. These properties"
          + " start  with the category prefix, followed by a context name. The value is"
          + " a comma separated list of URIs. Supports full regex on filename alone."
          + " For example, general.vfs.context.classpath.cx1=hdfs://nn1:9902/mylibdir/*.jar."
          + " You can enable post delegation for a context, which will load classes from the"
          + " context first instead of the parent first. Do this by setting"
          + " `general.vfs.context.classpath.<name>.delegation=post`, where `<name>` is"
          + " your context name. If delegation is not specified, it defaults to loading"
          + " from parent classloader first.",
      "1.5.0"),

  // this property shouldn't be used directly; it exists solely to document the default value
  // defined by its use in AccumuloVFSClassLoader when generating the property documentation
  @Deprecated(since = "2.1.0", forRemoval = true)
  VFS_CLASSLOADER_CACHE_DIR(
      org.apache.accumulo.start.classloader.vfs.AccumuloVFSClassLoader.VFS_CACHE_DIR,
      "${java.io.tmpdir}", PropertyType.ABSOLUTEPATH,
      "The base directory to use for the vfs cache. The actual cached files will be located"
          + " in a subdirectory, `accumulo-vfs-cache-<jvmProcessName>-${user.name}`, where"
          + " `<jvmProcessName>` is determined by the JVM's internal management engine."
          + " The cache will keep a soft reference to all of the classes loaded in the VM."
          + " This should be on local disk on each node with sufficient space.",
      "1.5.0"),

  // General properties for configuring replication
  @Deprecated(since = "2.1.0")
  REPLICATION_PREFIX("replication.", null, PropertyType.PREFIX,
      "Properties in this category affect the replication of data to other Accumulo instances.",
      "1.7.0"),
  @Deprecated(since = "2.1.0")
  REPLICATION_PEERS("replication.peer.", null, PropertyType.PREFIX,
      "Properties in this category control what systems data can be replicated to", "1.7.0"),
  @Deprecated(since = "2.1.0")
  REPLICATION_PEER_USER("replication.peer.user.", null, PropertyType.PREFIX,
      "The username to provide when authenticating with the given peer", "1.7.0"),
  @Sensitive
  @Deprecated(since = "2.1.0")
  REPLICATION_PEER_PASSWORD("replication.peer.password.", null, PropertyType.PREFIX,
      "The password to provide when authenticating with the given peer", "1.7.0"),
  @Deprecated(since = "2.1.0")
  REPLICATION_PEER_KEYTAB("replication.peer.keytab.", null, PropertyType.PREFIX,
      "The keytab to use when authenticating with the given peer", "1.7.0"),
  @Deprecated(since = "2.1.0")
  REPLICATION_NAME("replication.name", "", PropertyType.STRING,
      "Name of this cluster with respect to replication. Used to identify this"
          + " instance from other peers",
      "1.7.0"),
  @Deprecated(since = "2.1.0")
  REPLICATION_MAX_WORK_QUEUE("replication.max.work.queue", "1000", PropertyType.COUNT,
      "Upper bound of the number of files queued for replication", "1.7.0"),
  @Deprecated(since = "2.1.0")
  REPLICATION_WORK_ASSIGNMENT_SLEEP("replication.work.assignment.sleep", "30s",
      PropertyType.TIMEDURATION, "Amount of time to sleep between replication work assignment",
      "1.7.0"),
  @Deprecated(since = "2.1.0")
  REPLICATION_WORKER_THREADS("replication.worker.threads", "4", PropertyType.COUNT,
      "Size of the threadpool that each tabletserver devotes to replicating data", "1.7.0"),
  @Deprecated(since = "2.1.0")
  REPLICATION_RECEIPT_SERVICE_PORT("replication.receipt.service.port", "10002", PropertyType.PORT,
      "Listen port used by thrift service in tserver listening for replication", "1.7.0"),
  @Deprecated(since = "2.1.0")
  REPLICATION_WORK_ATTEMPTS("replication.work.attempts", "10", PropertyType.COUNT,
      "Number of attempts to try to replicate some data before giving up and"
          + " letting it naturally be retried later",
      "1.7.0"),
  @Deprecated(since = "2.1.0")
  REPLICATION_MIN_THREADS("replication.receiver.min.threads", "1", PropertyType.COUNT,
      "Minimum number of threads for replication", "1.7.0"),
  @Deprecated(since = "2.1.0")
  REPLICATION_THREADCHECK("replication.receiver.threadcheck.time", "30s", PropertyType.TIMEDURATION,
      "The time between adjustments of the replication thread pool.", "1.7.0"),
  @Deprecated(since = "2.1.0")
  REPLICATION_MAX_UNIT_SIZE("replication.max.unit.size", "64M", PropertyType.BYTES,
      "Maximum size of data to send in a replication message", "1.7.0"),
  @Deprecated(since = "2.1.0")
  REPLICATION_WORK_ASSIGNER("replication.work.assigner",
      "org.apache.accumulo.manager.replication.UnorderedWorkAssigner", PropertyType.CLASSNAME,
      "Replication WorkAssigner implementation to use", "1.7.0"),
  @Deprecated(since = "2.1.0")
  REPLICATION_DRIVER_DELAY("replication.driver.delay", "0s", PropertyType.TIMEDURATION,
      "Amount of time to wait before the replication work loop begins in the manager.", "1.7.0"),
  @Deprecated(since = "2.1.0")
  REPLICATION_WORK_PROCESSOR_DELAY("replication.work.processor.delay", "0s",
      PropertyType.TIMEDURATION,
      "Amount of time to wait before first checking for replication work, not"
          + " useful outside of tests",
      "1.7.0"),
  @Deprecated(since = "2.1.0")
  REPLICATION_WORK_PROCESSOR_PERIOD("replication.work.processor.period", "0s",
      PropertyType.TIMEDURATION,
      "Amount of time to wait before re-checking for replication work, not"
          + " useful outside of tests",
      "1.7.0"),
  @Deprecated(since = "2.1.0", forRemoval = true)
  REPLICATION_TRACE_PERCENT("replication.trace.percent", "0.1", PropertyType.FRACTION,
      "The sampling percentage to use for replication traces", "1.7.0"),
  @Deprecated(since = "2.1.0")
  REPLICATION_RPC_TIMEOUT("replication.rpc.timeout", "2m", PropertyType.TIMEDURATION,
      "Amount of time for a single replication RPC call to last before failing"
          + " the attempt. See replication.work.attempts.",
      "1.7.4"),
  // Compactor properties
  @Experimental
  COMPACTOR_PREFIX("compactor.", null, PropertyType.PREFIX,
      "Properties in this category affect the behavior of the accumulo compactor server.", "2.1.0"),
  @Experimental
  COMPACTOR_PORTSEARCH("compactor.port.search", "false", PropertyType.BOOLEAN,
      "If the compactor.port.client is in use, search higher ports until one is available",
      "2.1.0"),
  @Experimental
  COMPACTOR_CLIENTPORT("compactor.port.client", "9133", PropertyType.PORT,
      "The port used for handling client connections on the compactor servers", "2.1.0"),
  @Experimental
  COMPACTOR_MINTHREADS("compactor.threads.minimum", "1", PropertyType.COUNT,
      "The minimum number of threads to use to handle incoming requests.", "2.1.0"),
  @Experimental
  COMPACTOR_MINTHREADS_TIMEOUT("compactor.threads.timeout", "0s", PropertyType.TIMEDURATION,
      "The time after which incoming request threads terminate with no work available.  Zero (0) will keep the threads alive indefinitely.",
      "2.1.0"),
  @Experimental
  COMPACTOR_THREADCHECK("compactor.threadcheck.time", "1s", PropertyType.TIMEDURATION,
      "The time between adjustments of the server thread pool.", "2.1.0"),
  @Experimental
  COMPACTOR_MAX_MESSAGE_SIZE("compactor.message.size.max", "10M", PropertyType.BYTES,
      "The maximum size of a message that can be sent to a tablet server.", "2.1.0"),
  // CompactionCoordinator properties
  @Experimental
  COMPACTION_COORDINATOR_PREFIX("compaction.coordinator.", null, PropertyType.PREFIX,
      "Properties in this category affect the behavior of the accumulo compaction coordinator server.",
      "2.1.0"),
  @Experimental
  COMPACTION_COORDINATOR_THRIFTCLIENT_PORTSEARCH("compaction.coordinator.port.search", "false",
      PropertyType.BOOLEAN,
      "If the ports above are in use, search higher ports until one is available", "2.1.0"),
  @Experimental
  COMPACTION_COORDINATOR_CLIENTPORT("compaction.coordinator.port.client", "9132", PropertyType.PORT,
      "The port used for handling Thrift client connections on the compaction coordinator server",
      "2.1.0"),
  @Experimental
  COMPACTION_COORDINATOR_MINTHREADS("compaction.coordinator.threads.minimum", "1",
      PropertyType.COUNT, "The minimum number of threads to use to handle incoming requests.",
      "2.1.0"),
  @Experimental
  COMPACTION_COORDINATOR_MINTHREADS_TIMEOUT("compaction.coordinator.threads.timeout", "0s",
      PropertyType.TIMEDURATION,
      "The time after which incoming request threads terminate with no work available.  Zero (0) will keep the threads alive indefinitely.",
      "2.1.0"),
  @Experimental
  COMPACTION_COORDINATOR_THREADCHECK("compaction.coordinator.threadcheck.time", "1s",
      PropertyType.TIMEDURATION, "The time between adjustments of the server thread pool.",
      "2.1.0"),
  @Experimental
  COMPACTION_COORDINATOR_MAX_MESSAGE_SIZE("compaction.coordinator.message.size.max", "10M",
      PropertyType.BYTES, "The maximum size of a message that can be sent to a tablet server.",
      "2.1.0"),
  @Experimental
  COMPACTION_COORDINATOR_DEAD_COMPACTOR_CHECK_INTERVAL(
      "compaction.coordinator.compactor.dead.check.interval", "5m", PropertyType.TIMEDURATION,
      "The interval at which to check for dead compactors.", "2.1.0"),
  @Experimental
  COMPACTION_COORDINATOR_FINALIZER_TSERVER_NOTIFIER_MAXTHREADS(
      "compaction.coordinator.compaction.finalizer.threads.maximum", "5", PropertyType.COUNT,
      "The maximum number of threads to use for notifying tablet servers that an external compaction has completed.",
      "2.1.0"),
  @Experimental
  COMPACTION_COORDINATOR_FINALIZER_COMPLETION_CHECK_INTERVAL(
      "compaction.coordinator.compaction.finalizer.check.interval", "60s",
      PropertyType.TIMEDURATION,
      "The interval at which to check for external compaction final state markers in the metadata table.",
      "2.1.0"),
  @Experimental
  COMPACTION_COORDINATOR_TSERVER_COMPACTION_CHECK_INTERVAL(
      "compaction.coordinator.tserver.check.interval", "1m", PropertyType.TIMEDURATION,
      "The interval at which to check the tservers for external compactions.", "2.1.0"),
  // deprecated properties grouped at the end to reference property that replaces them
  @Deprecated(since = "1.6.0")
  @ReplacedBy(property = INSTANCE_VOLUMES)
  INSTANCE_DFS_URI("instance.dfs.uri", "", PropertyType.URI,
      "A url accumulo should use to connect to DFS. If this is empty, accumulo"
          + " will obtain this information from the hadoop configuration. This property"
          + " will only be used when creating new files if instance.volumes is empty."
          + " After an upgrade to 1.6.0 Accumulo will start using absolute paths to"
          + " reference files. Files created before a 1.6.0 upgrade are referenced via"
          + " relative paths. Relative paths will always be resolved using this config"
          + " (if empty using the hadoop config).",
      "1.4.0"),
  @Deprecated(since = "1.6.0")
  @ReplacedBy(property = INSTANCE_VOLUMES)
  INSTANCE_DFS_DIR("instance.dfs.dir", "/accumulo", PropertyType.ABSOLUTEPATH,
      "HDFS directory in which accumulo instance will run. "
          + "Do not change after accumulo is initialized.",
      "1.3.5"),
  @Deprecated(since = "2.0.0")
  GENERAL_CLASSPATHS(org.apache.accumulo.start.classloader.AccumuloClassLoader.GENERAL_CLASSPATHS,
      "", PropertyType.STRING,
      "The class path should instead be configured"
          + " by the launch environment (for example, accumulo-env.sh). A list of all"
          + " of the places to look for a class. Order does matter, as it will look for"
          + " the jar starting in the first location to the last. Supports full regex"
          + " on filename alone.",
      "1.3.5"),
  @Deprecated(since = "1.7.0")
  @ReplacedBy(property = TABLE_DURABILITY)
  TSERV_WAL_SYNC_METHOD("tserver.wal.sync.method", "hsync", PropertyType.STRING,
      "Use table.durability instead.", "1.5.2"),
  @Deprecated(since = "1.7.0")
  @ReplacedBy(property = TABLE_DURABILITY)
  TABLE_WALOG_ENABLED("table.walog.enabled", "true", PropertyType.BOOLEAN,
      "Use table.durability=none instead.", "1.3.5"),
  @Deprecated(since = "2.0.0")
  @ReplacedBy(property = TSERV_SCAN_EXECUTORS_DEFAULT_THREADS)
  TSERV_READ_AHEAD_MAXCONCURRENT("tserver.readahead.concurrent.max", "16", PropertyType.COUNT,
      "The maximum number of concurrent read ahead that will execute. This "
          + "effectively limits the number of long running scans that can run concurrently "
          + "per tserver.\"",
      "1.3.5"),
  @Deprecated(since = "2.0.0")
  @ReplacedBy(property = TSERV_SCAN_EXECUTORS_META_THREADS)
  TSERV_METADATA_READ_AHEAD_MAXCONCURRENT("tserver.metadata.readahead.concurrent.max", "8",
      PropertyType.COUNT, "The maximum number of concurrent metadata read ahead that will execute.",
      "1.3.5");

  private final String key;
  private final String defaultValue;
  private final String description;
  private String deprecatedSince;
  private final String availableSince;
  private boolean annotationsComputed = false;
  private boolean isSensitive;
  private boolean isDeprecated;
  private boolean isExperimental;
  private boolean isReplaced;
  private Property replacedBy = null;
  private final PropertyType type;

  Property(String name, String defaultValue, PropertyType type, String description,
      String availableSince) {
    this.key = name;
    this.defaultValue = defaultValue;
    this.description = description;
    this.availableSince = availableSince;
    this.type = type;
  }

  @Override
  public String toString() {
    return this.key;
  }

  /**
   * Gets the key (string) for this property.
   *
   * @return key
   */
  public String getKey() {
    return this.key;
  }

  /**
   * Gets the default value for this property. System properties are interpolated into the value if
   * necessary.
   *
   * @return default value
   */
  public String getDefaultValue() {
    return this.defaultValue;
  }

  /**
   * Gets the type of this property.
   *
   * @return property type
   */
  public PropertyType getType() {
    return this.type;
  }

  /**
   * Gets the description of this property.
   *
   * @return description
   */
  public String getDescription() {
    return this.description;
  }

  /**
   * Checks if this property is experimental.
   *
   * @return true if this property is experimental
   */
  public boolean isExperimental() {
    Preconditions.checkState(annotationsComputed,
        "precomputeAnnotations() must be called before calling this method");
    return isExperimental;
  }

  /**
   * Checks if this property is deprecated.
   *
   * @return true if this property is deprecated
   */
  public boolean isDeprecated() {
    Preconditions.checkState(annotationsComputed,
        "precomputeAnnotations() must be called before calling this method");
    return isDeprecated;
  }

  /**
   * Gets the version in which the property was deprecated.
   *
   * @return Accumulo Version
   */
  public String deprecatedSince() {
    Preconditions.checkState(annotationsComputed,
        "precomputeAnnotations() must be called before calling this method");
    return deprecatedSince;
  }

  /**
   * Gets the version in which the property was introduced.
   *
   * @return Accumulo Version
   */
  public String availableSince() {
    return this.availableSince;
  }

  /**
   * Checks if this property is sensitive.
   *
   * @return true if this property is sensitive
   */
  public boolean isSensitive() {
    Preconditions.checkState(annotationsComputed,
        "precomputeAnnotations() must be called before calling this method");
    return isSensitive;
  }

  /**
   * Checks if this property is replaced.
   *
   * @return true if this property is replaced
   */
  public boolean isReplaced() {
    Preconditions.checkState(annotationsComputed,
        "precomputeAnnotations() must be called before calling this method");
    return isReplaced;
  }

  /**
   * Gets the property in which the tagged property is replaced by.
   *
   * @return replacedBy
   */
  public Property replacedBy() {
    Preconditions.checkState(annotationsComputed,
        "precomputeAnnotations() must be called before calling this method");
    return replacedBy;
  }

  private void precomputeAnnotations() {
    isSensitive =
        hasAnnotation(Sensitive.class) || hasPrefixWithAnnotation(getKey(), Sensitive.class);
    isDeprecated =
        hasAnnotation(Deprecated.class) || hasPrefixWithAnnotation(getKey(), Deprecated.class);
    Deprecated dep = getAnnotation(Deprecated.class);
    if (dep != null) {
      deprecatedSince = dep.since();
    }
    isExperimental =
        hasAnnotation(Experimental.class) || hasPrefixWithAnnotation(getKey(), Experimental.class);
    isReplaced =
        hasAnnotation(ReplacedBy.class) || hasPrefixWithAnnotation(getKey(), ReplacedBy.class);
    ReplacedBy rb = getAnnotation(ReplacedBy.class);
    if (rb != null) {
      replacedBy = rb.property();
    }
    annotationsComputed = true;
  }

  /**
   * Checks if a property with the given key is sensitive. The key must be for a valid property, and
   * must either itself be annotated as sensitive or have a prefix annotated as sensitive.
   *
   * @param key property key
   * @return true if property is sensitive
   */
  public static boolean isSensitive(String key) {
    Property prop = propertiesByKey.get(key);
    if (prop != null) {
      return prop.isSensitive();
    }
    return validPrefixes.stream().filter(key::startsWith).map(propertiesByKey::get)
        .anyMatch(Property::isSensitive);
  }

  private <T extends Annotation> boolean hasAnnotation(Class<T> annotationType) {
    return getAnnotation(annotationType) != null;
  }

  private <T extends Annotation> T getAnnotation(Class<T> annotationType) {
    try {
      return getClass().getField(name()).getAnnotation(annotationType);
    } catch (SecurityException | NoSuchFieldException e) {
      LoggerFactory.getLogger(getClass()).error("{}", e.getMessage(), e);
    }
    return null;
  }

  private static <T extends Annotation> boolean hasPrefixWithAnnotation(String key,
      Class<T> annotationType) {
    Predicate<Property> hasIt = prop -> prop.hasAnnotation(annotationType);
    return validPrefixes.stream().filter(key::startsWith).map(propertiesByKey::get).anyMatch(hasIt);
  }

  private static final HashSet<String> validTableProperties = new HashSet<>();
  private static final HashSet<String> validProperties = new HashSet<>();
  private static final HashSet<String> validPrefixes = new HashSet<>();
  private static final HashMap<String,Property> propertiesByKey = new HashMap<>();

  /**
   * Checks if the given property and value are valid. A property is valid if the property key is
   * valid see {@link #isValidPropertyKey} and that the value is a valid format for the type see
   * {@link PropertyType#isValidFormat}.
   *
   * @param key property key
   * @param value property value
   * @return true if key is valid (recognized, or has a recognized prefix)
   */
  public static boolean isValidProperty(final String key, final String value) {
    Property p = getPropertyByKey(key);
    if (p == null) {
      // If a key doesn't exist yet, then check if it follows a valid prefix
      return validPrefixes.stream().anyMatch(key::startsWith);
    }
    return (isValidPropertyKey(key) && p.getType().isValidFormat(value));
  }

  /**
   * Checks if the given property key is valid. A valid property key is either equal to the key of
   * some defined property or has a prefix matching some prefix defined in this class.
   *
   * @param key property key
   * @return true if key is valid (recognized, or has a recognized prefix)
   */
  public static boolean isValidPropertyKey(String key) {
    return validProperties.contains(key) || validPrefixes.stream().anyMatch(key::startsWith);

  }

  /**
   * Checks if the given property key is a valid property and is of type boolean.
   *
   * @param key property key
   * @return true if key is valid and is of type boolean, false otherwise
   */
  public static boolean isValidBooleanPropertyKey(String key) {
    return validProperties.contains(key) && getPropertyByKey(key).getType() == PropertyType.BOOLEAN;
  }

  /**
   * Checks if the given property key is for a valid table property. A valid table property key is
   * either equal to the key of some defined table property (which each start with
   * {@link #TABLE_PREFIX}) or has a prefix matching {@link #TABLE_CONSTRAINT_PREFIX},
   * {@link #TABLE_ITERATOR_PREFIX}, or {@link #TABLE_LOCALITY_GROUP_PREFIX}.
   *
   * @param key property key
   * @return true if key is valid for a table property (recognized, or has a recognized prefix)
   */
  public static boolean isValidTablePropertyKey(String key) {
    return validTableProperties.contains(key) || (key.startsWith(Property.TABLE_PREFIX.getKey())
        && (key.startsWith(Property.TABLE_CONSTRAINT_PREFIX.getKey())
            || key.startsWith(Property.TABLE_ITERATOR_PREFIX.getKey())
            || key.startsWith(Property.TABLE_LOCALITY_GROUP_PREFIX.getKey())
            || key.startsWith(Property.TABLE_COMPACTION_STRATEGY_PREFIX.getKey())
            || key.startsWith(Property.TABLE_REPLICATION_TARGET.getKey())
            || key.startsWith(Property.TABLE_ARBITRARY_PROP_PREFIX.getKey())
            || key.startsWith(TABLE_SAMPLER_OPTS.getKey())
            || key.startsWith(TABLE_SUMMARIZER_PREFIX.getKey())
            || key.startsWith(TABLE_SCAN_DISPATCHER_OPTS.getKey())
            || key.startsWith(TABLE_COMPACTION_DISPATCHER_OPTS.getKey())
            || key.startsWith(TABLE_COMPACTION_CONFIGURER_OPTS.getKey())
            || key.startsWith(TABLE_COMPACTION_SELECTOR_OPTS.getKey()))
        || key.startsWith(TABLE_CRYPTO_PREFIX.getKey()));
  }

  public static final EnumSet<Property> fixedProperties = EnumSet.of(
      // port options
      GC_PORT, MANAGER_CLIENTPORT, TSERV_CLIENTPORT,

      // tserver cache options
      TSERV_CACHE_MANAGER_IMPL, TSERV_DATACACHE_SIZE, TSERV_INDEXCACHE_SIZE,
      TSERV_SUMMARYCACHE_SIZE,

      // others
      TSERV_NATIVEMAP_ENABLED, TSERV_SCAN_MAX_OPENFILES);

  /**
   * Checks if the given property may be changed via Zookeeper, but not recognized until the restart
   * of some relevant daemon.
   *
   * @param key property key
   * @return true if property may be changed via Zookeeper but only heeded upon some restart
   */
  public static boolean isFixedZooPropertyKey(Property key) {
    return fixedProperties.contains(key);
  }

  /**
   * Checks if the given property key is valid for a property that may be changed via Zookeeper.
   *
   * @param key property key
   * @return true if key's property may be changed via Zookeeper
   */
  public static boolean isValidZooPropertyKey(String key) {
    // white list prefixes
    return key.startsWith(Property.TABLE_PREFIX.getKey())
        || key.startsWith(Property.TSERV_PREFIX.getKey())
        || key.startsWith(Property.MANAGER_PREFIX.getKey())
        || key.startsWith(Property.MASTER_PREFIX.getKey())
        || key.startsWith(Property.GC_PREFIX.getKey())
        || key.startsWith(Property.GENERAL_ARBITRARY_PROP_PREFIX.getKey())
        || key.startsWith(VFS_CONTEXT_CLASSPATH_PROPERTY.getKey())
        || key.startsWith(REPLICATION_PREFIX.getKey());
  }

  /**
   * Gets a {@link Property} instance with the given key.
   *
   * @param key property key
   * @return property, or null if not found
   */
  public static Property getPropertyByKey(String key) {
    return propertiesByKey.get(key);
  }

  /**
   * Checks if this property is expected to have a Java class as a value.
   *
   * @return true if this is property is a class property
   */
  public static boolean isClassProperty(String key) {
    return (key.startsWith(Property.TABLE_CONSTRAINT_PREFIX.getKey())
        && key.substring(Property.TABLE_CONSTRAINT_PREFIX.getKey().length()).split("\\.").length
            == 1)
        || (key.startsWith(Property.TABLE_ITERATOR_PREFIX.getKey())
            && key.substring(Property.TABLE_ITERATOR_PREFIX.getKey().length()).split("\\.").length
                == 2)
        || key.equals(Property.TABLE_LOAD_BALANCER.getKey());
  }

  /**
   * Creates a new instance of a class specified in a configuration property. The table classpath
   * context is used if set.
   *
   * @param conf configuration containing property
   * @param property property specifying class name
   * @param base base class of type
   * @param defaultInstance instance to use if creation fails
   * @return new class instance, or default instance if creation failed
   */
  public static <T> T createTableInstanceFromPropertyName(AccumuloConfiguration conf,
      Property property, Class<T> base, T defaultInstance) {
    String clazzName = conf.get(property);
    String context = ClassLoaderUtil.tableContext(conf);
    return ConfigurationTypeHelper.getClassInstance(context, clazzName, base, defaultInstance);
  }

  /**
   * Creates a new instance of a class specified in a configuration property.
   *
   * @param conf configuration containing property
   * @param property property specifying class name
   * @param base base class of type
   * @param defaultInstance instance to use if creation fails
   * @return new class instance, or default instance if creation failed
   */
  public static <T> T createInstanceFromPropertyName(AccumuloConfiguration conf, Property property,
      Class<T> base, T defaultInstance) {
    String clazzName = conf.get(property);
    return ConfigurationTypeHelper.getClassInstance(null, clazzName, base, defaultInstance);
  }

  static {
    // Precomputing information here avoids :
    // * Computing it each time a method is called
    // * Using synch to compute the first time a method is called
    Predicate<Property> isPrefix = p -> p.getType() == PropertyType.PREFIX;
    Arrays.stream(Property.values())
        // record all properties by key
        .peek(p -> propertiesByKey.put(p.getKey(), p))
        // save all the prefix properties
        .peek(p -> {
          if (isPrefix.test(p)) {
            validPrefixes.add(p.getKey());
          }
        })
        // only use the keys for the non-prefix properties from here on
        .filter(isPrefix.negate()).map(Property::getKey)
        // everything left is a valid property
        .peek(validProperties::add)
        // but some are also valid table properties
        .filter(k -> k.startsWith(Property.TABLE_PREFIX.getKey()))
        .forEach(validTableProperties::add);

    // order is very important here the following code relies on the maps and sets populated above
    Arrays.stream(Property.values()).forEach(Property::precomputeAnnotations);
  }
}<|MERGE_RESOLUTION|>--- conflicted
+++ resolved
@@ -1075,20 +1075,12 @@
       "Options for the table scan dispatcher", "2.0.0"),
   TABLE_SCAN_MAXMEM("table.scan.max.memory", "512k", PropertyType.BYTES,
       "The maximum amount of memory that will be used to cache results of a client query/scan. "
-<<<<<<< HEAD
           + "Once this limit is reached, the buffered data is sent to the client.",
       "1.3.5"),
-  TABLE_FILE_TYPE("table.file.type", RFile.EXTENSION, PropertyType.STRING,
+  TABLE_FILE_TYPE("table.file.type", RFile.EXTENSION, PropertyType.FILENAME_EXT,
       "Change the type of file a table writes", "1.3.5"),
   TABLE_LOAD_BALANCER("table.balancer", "org.apache.accumulo.core.spi.balancer.SimpleLoadBalancer",
       PropertyType.STRING,
-=======
-          + "Once this limit is reached, the buffered data is sent to the client."),
-  TABLE_FILE_TYPE("table.file.type", RFile.EXTENSION, PropertyType.FILENAME_EXT,
-      "Change the type of file a table writes"),
-  TABLE_LOAD_BALANCER("table.balancer",
-      "org.apache.accumulo.server.master.balancer.DefaultLoadBalancer", PropertyType.STRING,
->>>>>>> 3cc35be0
       "This property can be set to allow the LoadBalanceByTable load balancer"
           + " to change the called Load Balancer for this table",
       "1.3.5"),
