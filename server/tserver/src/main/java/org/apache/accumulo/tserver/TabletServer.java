--- conflicted
+++ resolved
@@ -58,6 +58,7 @@
 import java.util.concurrent.Future;
 import java.util.concurrent.LinkedBlockingDeque;
 import java.util.concurrent.ScheduledFuture;
+import java.util.concurrent.ThreadPoolExecutor;
 import java.util.concurrent.TimeUnit;
 import java.util.concurrent.atomic.AtomicInteger;
 import java.util.concurrent.atomic.AtomicLong;
@@ -92,37 +93,27 @@
 import org.apache.accumulo.core.manager.thrift.TabletServerStatus;
 import org.apache.accumulo.core.metadata.AccumuloTable;
 import org.apache.accumulo.core.metadata.TServerInstance;
-<<<<<<< HEAD
+import org.apache.accumulo.core.metadata.schema.Ample.DataLevel;
 import org.apache.accumulo.core.metadata.schema.TabletMetadata;
-=======
-import org.apache.accumulo.core.metadata.schema.Ample.DataLevel;
->>>>>>> f8fb8729
 import org.apache.accumulo.core.metadata.schema.TabletsMetadata;
 import org.apache.accumulo.core.metrics.MetricsInfo;
 import org.apache.accumulo.core.process.thrift.ServerProcessService;
 import org.apache.accumulo.core.rpc.ThriftUtil;
 import org.apache.accumulo.core.rpc.clients.ThriftClientTypes;
 import org.apache.accumulo.core.spi.fs.VolumeChooserEnvironment;
+import org.apache.accumulo.core.tablet.thrift.TUnloadTabletGoal;
 import org.apache.accumulo.core.tabletserver.log.LogEntry;
-import org.apache.accumulo.core.tabletserver.thrift.TUnloadTabletGoal;
 import org.apache.accumulo.core.trace.TraceUtil;
 import org.apache.accumulo.core.util.ComparablePair;
-<<<<<<< HEAD
-=======
 import org.apache.accumulo.core.util.Halt;
-import org.apache.accumulo.core.util.HostAndPort;
->>>>>>> f8fb8729
 import org.apache.accumulo.core.util.MapCounter;
 import org.apache.accumulo.core.util.Pair;
 import org.apache.accumulo.core.util.Retry;
 import org.apache.accumulo.core.util.Retry.RetryFactory;
 import org.apache.accumulo.core.util.UtilWaitThread;
-<<<<<<< HEAD
-=======
 import org.apache.accumulo.core.util.threads.ThreadPoolNames;
-import org.apache.accumulo.core.util.threads.ThreadPools;
->>>>>>> f8fb8729
 import org.apache.accumulo.core.util.threads.Threads;
+import org.apache.accumulo.core.util.time.SteadyTime;
 import org.apache.accumulo.server.AbstractServer;
 import org.apache.accumulo.server.ServerContext;
 import org.apache.accumulo.server.TabletLevel;
@@ -265,12 +256,6 @@
     log.info("Instance " + getInstanceID());
     this.sessionManager = new SessionManager(context);
     this.logSorter = new LogSorter(context, aconf);
-<<<<<<< HEAD
-=======
-    @SuppressWarnings("deprecation")
-    var replWorker = new org.apache.accumulo.tserver.replication.ReplicationWorker(this);
-    this.replWorker = replWorker;
->>>>>>> f8fb8729
     this.statsKeeper = new TabletStatsKeeper();
     final int numBusyTabletsToLog = aconf.getCount(Property.TSERV_LOG_BUSY_TABLETS_COUNT);
     final long logBusyTabletsDelay =
@@ -617,14 +602,9 @@
     thriftClientHandler = newTabletClientHandler(watcher, writeTracker);
     scanClientHandler = newThriftScanClientHandler(writeTracker);
 
-<<<<<<< HEAD
     TProcessor processor =
-        ThriftProcessorTypes.getTabletServerTProcessor(clientHandler, thriftClientHandler,
+        ThriftProcessorTypes.getTabletServerTProcessor(this, clientHandler, thriftClientHandler,
             scanClientHandler, thriftClientHandler, thriftClientHandler, getContext());
-=======
-    TProcessor processor = ThriftProcessorTypes.getTabletServerTProcessor(this, clientHandler,
-        thriftClientHandler, scanClientHandler, getContext());
->>>>>>> f8fb8729
     HostAndPort address = startServer(clientAddress.getHost(), processor);
     log.info("address = {}", address);
     return address;
@@ -659,13 +639,8 @@
       UUID tabletServerUUID = UUID.randomUUID();
       tabletServerLock = new ServiceLock(getContext().getZooSession(), zLockPath, tabletServerUUID);
 
-<<<<<<< HEAD
-      LockWatcher lw = new ServiceLockWatcher("tablet server", () -> serverStopRequested,
+      LockWatcher lw = new ServiceLockWatcher("tablet server", () -> getShutdownComplete().get(),
           (name) -> context.getLowMemoryDetector().logGCInfo(getConfiguration()));
-=======
-      LockWatcher lw = new ServiceLockWatcher("tablet server", () -> getShutdownComplete().get(),
-          (name) -> gcLogger.logGCInfo(getConfiguration()));
->>>>>>> f8fb8729
 
       for (int i = 0; i < 120 / 5; i++) {
         zoo.putPersistentData(zLockPath.toString(), new byte[0], NodeExistsPolicy.SKIP);
@@ -754,23 +729,6 @@
       throw new RuntimeException(e);
     }
 
-<<<<<<< HEAD
-=======
-    @SuppressWarnings("deprecation")
-    ThreadPoolExecutor distWorkQThreadPool = ThreadPools.getServerThreadPools()
-        .createExecutorService(getConfiguration(), Property.TSERV_WORKQ_THREADS, true);
-
-    // TODO: Remove when Property.TSERV_WORKQ_THREADS is removed
-    DistributedWorkQueue bulkFailedCopyQ = new DistributedWorkQueue(
-        getContext().getZooKeeperRoot() + Constants.ZBULK_FAILED_COPYQ, getConfiguration(), this);
-    try {
-      bulkFailedCopyQ.startProcessing(new BulkFailedCopyProcessor(getContext()),
-          distWorkQThreadPool);
-    } catch (Exception e1) {
-      throw new RuntimeException("Failed to start distributed work queue for copying ", e1);
-    }
-
->>>>>>> f8fb8729
     try {
       logSorter.startWatchingForRecoveryLogs(this);
     } catch (Exception ex) {
@@ -914,14 +872,6 @@
     } finally {
       returnManagerConnection(iface);
     }
-<<<<<<< HEAD
-=======
-
-    log.debug("Stopping Replication Server");
-    if (this.replServer != null) {
-      this.replServer.stop();
-    }
->>>>>>> f8fb8729
 
     // Best-effort attempt at unloading tablets.
     log.debug("Unloading tablets");
@@ -937,8 +887,8 @@
       for (DataLevel level : new DataLevel[] {DataLevel.USER, DataLevel.METADATA, DataLevel.ROOT}) {
         getOnlineTablets().keySet().forEach(ke -> {
           if (DataLevel.of(ke.tableId()) == level) {
-            futures.add(
-                tpe.submit(new UnloadTabletHandler(this, ke, TUnloadTabletGoal.UNASSIGNED, 5000)));
+            futures.add(tpe.submit(new UnloadTabletHandler(this, ke, TUnloadTabletGoal.UNASSIGNED,
+                SteadyTime.from(System.currentTimeMillis(), TimeUnit.MILLISECONDS))));
           }
         });
         while (!futures.isEmpty()) {
