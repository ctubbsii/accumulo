/*
 * Licensed to the Apache Software Foundation (ASF) under one
 * or more contributor license agreements.  See the NOTICE file
 * distributed with this work for additional information
 * regarding copyright ownership.  The ASF licenses this file
 * to you under the Apache License, Version 2.0 (the
 * "License"); you may not use this file except in compliance
 * with the License.  You may obtain a copy of the License at
 *
 *   https://www.apache.org/licenses/LICENSE-2.0
 *
 * Unless required by applicable law or agreed to in writing,
 * software distributed under the License is distributed on an
 * "AS IS" BASIS, WITHOUT WARRANTIES OR CONDITIONS OF ANY
 * KIND, either express or implied.  See the License for the
 * specific language governing permissions and limitations
 * under the License.
 */
package org.apache.accumulo.tserver;

import static com.google.common.util.concurrent.Uninterruptibles.sleepUninterruptibly;
import static org.apache.accumulo.core.metadata.schema.TabletMetadata.ColumnType.ECOMP;
import static org.apache.accumulo.core.metadata.schema.TabletMetadata.ColumnType.FILES;
import static org.apache.accumulo.core.metadata.schema.TabletMetadata.ColumnType.LOGS;
import static org.apache.accumulo.core.metadata.schema.TabletMetadata.ColumnType.PREV_ROW;
import static org.apache.accumulo.core.util.LazySingletons.RANDOM;
import static org.apache.accumulo.core.util.threads.ThreadPools.watchCriticalFixedDelay;
import static org.apache.accumulo.core.util.threads.ThreadPools.watchCriticalScheduledTask;
import static org.apache.accumulo.core.util.threads.ThreadPools.watchNonCriticalScheduledTask;

import java.io.IOException;
import java.io.UncheckedIOException;
import java.lang.management.ManagementFactory;
import java.net.UnknownHostException;
import java.time.Duration;
import java.time.Instant;
import java.util.ArrayList;
import java.util.Arrays;
import java.util.Collection;
import java.util.Collections;
import java.util.EnumSet;
import java.util.HashMap;
import java.util.HashSet;
import java.util.Iterator;
import java.util.LinkedHashSet;
import java.util.List;
import java.util.Map;
import java.util.Map.Entry;
import java.util.Optional;
import java.util.Set;
import java.util.SortedMap;
import java.util.SortedSet;
import java.util.TreeMap;
import java.util.TreeSet;
import java.util.UUID;
import java.util.concurrent.BlockingDeque;
import java.util.concurrent.ConcurrentHashMap;
import java.util.concurrent.LinkedBlockingDeque;
import java.util.concurrent.ScheduledFuture;
import java.util.concurrent.TimeUnit;
import java.util.concurrent.atomic.AtomicInteger;
import java.util.concurrent.atomic.AtomicLong;
import java.util.concurrent.locks.ReentrantLock;
import java.util.function.Consumer;

import org.apache.accumulo.core.Constants;
import org.apache.accumulo.core.cli.ConfigOpts;
import org.apache.accumulo.core.client.Durability;
import org.apache.accumulo.core.clientImpl.DurabilityImpl;
import org.apache.accumulo.core.clientImpl.TabletLocator;
import org.apache.accumulo.core.conf.AccumuloConfiguration;
import org.apache.accumulo.core.conf.Property;
import org.apache.accumulo.core.data.InstanceId;
import org.apache.accumulo.core.data.TableId;
import org.apache.accumulo.core.dataImpl.KeyExtent;
<<<<<<< HEAD
=======
import org.apache.accumulo.core.fate.zookeeper.ServiceLock;
import org.apache.accumulo.core.fate.zookeeper.ServiceLock.LockWatcher;
import org.apache.accumulo.core.fate.zookeeper.ServiceLockSupport.ServiceLockWatcher;
>>>>>>> b3424a86
import org.apache.accumulo.core.fate.zookeeper.ZooCache;
import org.apache.accumulo.core.fate.zookeeper.ZooReaderWriter;
import org.apache.accumulo.core.fate.zookeeper.ZooUtil.NodeExistsPolicy;
import org.apache.accumulo.core.file.blockfile.cache.impl.BlockCacheConfiguration;
import org.apache.accumulo.core.lock.ServiceLock;
import org.apache.accumulo.core.lock.ServiceLock.LockLossReason;
import org.apache.accumulo.core.lock.ServiceLock.LockWatcher;
import org.apache.accumulo.core.lock.ServiceLockData;
import org.apache.accumulo.core.lock.ServiceLockData.ServiceDescriptor;
import org.apache.accumulo.core.lock.ServiceLockData.ServiceDescriptors;
import org.apache.accumulo.core.lock.ServiceLockData.ThriftService;
import org.apache.accumulo.core.manager.thrift.BulkImportState;
import org.apache.accumulo.core.manager.thrift.Compacting;
import org.apache.accumulo.core.manager.thrift.ManagerClientService;
import org.apache.accumulo.core.manager.thrift.TableInfo;
import org.apache.accumulo.core.manager.thrift.TabletServerStatus;
import org.apache.accumulo.core.metadata.AccumuloTable;
import org.apache.accumulo.core.metadata.TServerInstance;
import org.apache.accumulo.core.metadata.schema.TabletMetadata;
import org.apache.accumulo.core.metadata.schema.TabletsMetadata;
import org.apache.accumulo.core.metrics.MetricsInfo;
import org.apache.accumulo.core.rpc.ThriftUtil;
import org.apache.accumulo.core.rpc.clients.ThriftClientTypes;
import org.apache.accumulo.core.spi.fs.VolumeChooserEnvironment;
import org.apache.accumulo.core.tabletserver.log.LogEntry;
import org.apache.accumulo.core.trace.TraceUtil;
import org.apache.accumulo.core.util.ComparablePair;
<<<<<<< HEAD
import org.apache.accumulo.core.util.Halt;
=======
import org.apache.accumulo.core.util.HostAndPort;
>>>>>>> b3424a86
import org.apache.accumulo.core.util.MapCounter;
import org.apache.accumulo.core.util.Pair;
import org.apache.accumulo.core.util.Retry;
import org.apache.accumulo.core.util.Retry.RetryFactory;
import org.apache.accumulo.core.util.UtilWaitThread;
import org.apache.accumulo.core.util.threads.Threads;
import org.apache.accumulo.server.AbstractServer;
import org.apache.accumulo.server.ServerContext;
import org.apache.accumulo.server.TabletLevel;
import org.apache.accumulo.server.client.ClientServiceHandler;
import org.apache.accumulo.server.compaction.CompactionWatcher;
import org.apache.accumulo.server.compaction.PausedCompactionMetrics;
import org.apache.accumulo.server.conf.TableConfiguration;
import org.apache.accumulo.server.fs.VolumeChooserEnvironmentImpl;
import org.apache.accumulo.server.fs.VolumeManager;
import org.apache.accumulo.server.fs.VolumeUtil;
import org.apache.accumulo.server.log.WalStateManager;
import org.apache.accumulo.server.log.WalStateManager.WalMarkerException;
import org.apache.accumulo.server.rpc.ServerAddress;
import org.apache.accumulo.server.rpc.TServerUtils;
import org.apache.accumulo.server.rpc.ThriftProcessorTypes;
import org.apache.accumulo.server.security.SecurityOperation;
import org.apache.accumulo.server.security.SecurityUtil;
import org.apache.accumulo.server.security.delegation.ZooAuthenticationKeyWatcher;
import org.apache.accumulo.server.util.ServerBulkImportStatus;
import org.apache.accumulo.server.util.time.RelativeTime;
import org.apache.accumulo.server.zookeeper.TransactionWatcher;
import org.apache.accumulo.tserver.TabletServerResourceManager.TabletResourceManager;
import org.apache.accumulo.tserver.TabletStatsKeeper.Operation;
import org.apache.accumulo.tserver.compactions.CompactionManager;
import org.apache.accumulo.tserver.log.DfsLogger;
import org.apache.accumulo.tserver.log.LogSorter;
import org.apache.accumulo.tserver.log.MutationReceiver;
import org.apache.accumulo.tserver.log.TabletServerLogger;
import org.apache.accumulo.tserver.managermessage.ManagerMessage;
import org.apache.accumulo.tserver.managermessage.SplitReportMessage;
import org.apache.accumulo.tserver.metrics.CompactionExecutorsMetrics;
import org.apache.accumulo.tserver.metrics.TabletServerMetrics;
import org.apache.accumulo.tserver.metrics.TabletServerMinCMetrics;
import org.apache.accumulo.tserver.metrics.TabletServerScanMetrics;
import org.apache.accumulo.tserver.metrics.TabletServerUpdateMetrics;
import org.apache.accumulo.tserver.scan.ScanRunState;
import org.apache.accumulo.tserver.session.Session;
import org.apache.accumulo.tserver.session.SessionManager;
import org.apache.accumulo.tserver.tablet.BulkImportCacheCleaner;
import org.apache.accumulo.tserver.tablet.CommitSession;
import org.apache.accumulo.tserver.tablet.MetadataUpdateCount;
import org.apache.accumulo.tserver.tablet.Tablet;
import org.apache.accumulo.tserver.tablet.TabletData;
import org.apache.commons.collections4.map.LRUMap;
import org.apache.hadoop.fs.Path;
import org.apache.hadoop.io.Text;
import org.apache.thrift.TException;
import org.apache.thrift.TProcessor;
import org.apache.thrift.TServiceClient;
import org.apache.thrift.server.TServer;
import org.apache.zookeeper.KeeperException;
import org.slf4j.Logger;
import org.slf4j.LoggerFactory;

import com.google.common.annotations.VisibleForTesting;
import com.google.common.collect.Iterators;
import com.google.common.net.HostAndPort;

import io.opentelemetry.api.trace.Span;
import io.opentelemetry.context.Scope;

public class TabletServer extends AbstractServer implements TabletHostingServer {

  private static final Logger log = LoggerFactory.getLogger(TabletServer.class);
  private static final long TIME_BETWEEN_LOCATOR_CACHE_CLEARS = TimeUnit.HOURS.toMillis(1);

  final ZooCache managerLockCache;

  final TabletServerLogger logger;

  private TabletServerMetrics metrics;
  TabletServerUpdateMetrics updateMetrics;
  TabletServerScanMetrics scanMetrics;
  TabletServerMinCMetrics mincMetrics;
  CompactionExecutorsMetrics ceMetrics;
  PausedCompactionMetrics pausedMetrics;
  BlockCacheMetrics blockCacheMetrics;

  @Override
  public TabletServerScanMetrics getScanMetrics() {
    return scanMetrics;
  }

  public TabletServerMinCMetrics getMinCMetrics() {
    return mincMetrics;
  }

  @Override
  public PausedCompactionMetrics getPausedCompactionMetrics() {
    return pausedMetrics;
  }

  private final LogSorter logSorter;
  final TabletStatsKeeper statsKeeper;
  private final AtomicInteger logIdGenerator = new AtomicInteger();

  private final AtomicLong flushCounter = new AtomicLong(0);
  private final AtomicLong syncCounter = new AtomicLong(0);

  final OnlineTablets onlineTablets = new OnlineTablets();
  final SortedSet<KeyExtent> unopenedTablets = Collections.synchronizedSortedSet(new TreeSet<>());
  final SortedSet<KeyExtent> openingTablets = Collections.synchronizedSortedSet(new TreeSet<>());
  final Map<KeyExtent,Long> recentlyUnloadedCache = Collections.synchronizedMap(new LRUMap<>(1000));

  final TabletServerResourceManager resourceManager;
  private final SecurityOperation security;

  private final BlockingDeque<ManagerMessage> managerMessages = new LinkedBlockingDeque<>();

  volatile HostAndPort clientAddress;

  private volatile boolean serverStopRequested = false;
  private volatile boolean shutdownComplete = false;

  private ServiceLock tabletServerLock;

  private TServer server;

  private String lockID;
  private volatile long lockSessionId = -1;

  public static final AtomicLong seekCount = new AtomicLong(0);

  private final AtomicLong totalMinorCompactions = new AtomicLong(0);

  private final ZooAuthenticationKeyWatcher authKeyWatcher;
  private final WalStateManager walMarker;
  private final ServerContext context;

  public static void main(String[] args) throws Exception {
    try (TabletServer tserver = new TabletServer(new ConfigOpts(), args)) {
      tserver.runServer();
    }
  }

  protected TabletServer(ConfigOpts opts, String[] args) {
    super("tserver", opts, args);
    context = super.getContext();
    this.managerLockCache = new ZooCache(context.getZooReader(), null);
    final AccumuloConfiguration aconf = getConfiguration();
    log.info("Version " + Constants.VERSION);
    log.info("Instance " + getInstanceID());
    this.sessionManager = new SessionManager(context);
    this.logSorter = new LogSorter(context, aconf);
    this.statsKeeper = new TabletStatsKeeper();
    final int numBusyTabletsToLog = aconf.getCount(Property.TSERV_LOG_BUSY_TABLETS_COUNT);
    final long logBusyTabletsDelay =
        aconf.getTimeInMillis(Property.TSERV_LOG_BUSY_TABLETS_INTERVAL);

    // check early whether the WAL directory supports sync. issue warning if
    // it doesn't
    checkWalCanSync(context);

    // This thread will calculate and log out the busiest tablets based on ingest count and
    // query count every #{logBusiestTabletsDelay}
    if (numBusyTabletsToLog > 0) {
      ScheduledFuture<?> future = context.getScheduledExecutor()
          .scheduleWithFixedDelay(Threads.createNamedRunnable("BusyTabletLogger", new Runnable() {
            private final BusiestTracker ingestTracker =
                BusiestTracker.newBusiestIngestTracker(numBusyTabletsToLog);
            private final BusiestTracker queryTracker =
                BusiestTracker.newBusiestQueryTracker(numBusyTabletsToLog);

            @Override
            public void run() {
              Collection<Tablet> tablets = onlineTablets.snapshot().values();
              logBusyTablets(ingestTracker.computeBusiest(tablets), "ingest count");
              logBusyTablets(queryTracker.computeBusiest(tablets), "query count");
            }

            private void logBusyTablets(List<ComparablePair<Long,KeyExtent>> busyTablets,
                String label) {

              int i = 1;
              for (Pair<Long,KeyExtent> pair : busyTablets) {
                log.debug("{} busiest tablet by {}: {} -- extent: {} ", i, label.toLowerCase(),
                    pair.getFirst(), pair.getSecond());
                i++;
              }
            }
          }), logBusyTabletsDelay, logBusyTabletsDelay, TimeUnit.MILLISECONDS);
      watchNonCriticalScheduledTask(future);
    }

    ScheduledFuture<?> future = context.getScheduledExecutor()
        .scheduleWithFixedDelay(Threads.createNamedRunnable("TabletRateUpdater", () -> {
          long now = System.currentTimeMillis();
          for (Tablet tablet : getOnlineTablets().values()) {
            try {
              tablet.updateRates(now);
            } catch (Exception ex) {
              log.error("Error updating rates for {}", tablet.getExtent(), ex);
            }
          }
        }), 5, 5, TimeUnit.SECONDS);
    watchNonCriticalScheduledTask(future);

    final long walMaxSize = aconf.getAsBytes(Property.TSERV_WAL_MAX_SIZE);
    final long walMaxAge = aconf.getTimeInMillis(Property.TSERV_WAL_MAX_AGE);
    final long minBlockSize =
        context.getHadoopConf().getLong("dfs.namenode.fs-limits.min-block-size", 0);
    if (minBlockSize != 0 && minBlockSize > walMaxSize) {
      throw new RuntimeException("Unable to start TabletServer. Logger is set to use blocksize "
          + walMaxSize + " but hdfs minimum block size is " + minBlockSize
          + ". Either increase the " + Property.TSERV_WAL_MAX_SIZE
          + " or decrease dfs.namenode.fs-limits.min-block-size in hdfs-site.xml.");
    }

    final long toleratedWalCreationFailures =
        aconf.getCount(Property.TSERV_WAL_TOLERATED_CREATION_FAILURES);
    final long walFailureRetryIncrement =
        aconf.getTimeInMillis(Property.TSERV_WAL_TOLERATED_WAIT_INCREMENT);
    final long walFailureRetryMax =
        aconf.getTimeInMillis(Property.TSERV_WAL_TOLERATED_MAXIMUM_WAIT_DURATION);
    final RetryFactory walCreationRetryFactory =
        Retry.builder().maxRetries(toleratedWalCreationFailures)
            .retryAfter(Duration.ofMillis(walFailureRetryIncrement))
            .incrementBy(Duration.ofMillis(walFailureRetryIncrement))
            .maxWait(Duration.ofMillis(walFailureRetryMax)).backOffFactor(1.5)
            .logInterval(Duration.ofMinutes(3)).createFactory();
    // Tolerate infinite failures for the write, however backing off the same as for creation
    // failures.
    final RetryFactory walWritingRetryFactory =
        Retry.builder().infiniteRetries().retryAfter(Duration.ofMillis(walFailureRetryIncrement))
            .incrementBy(Duration.ofMillis(walFailureRetryIncrement))
            .maxWait(Duration.ofMillis(walFailureRetryMax)).backOffFactor(1.5)
            .logInterval(Duration.ofMinutes(3)).createFactory();

    logger = new TabletServerLogger(this, walMaxSize, syncCounter, flushCounter,
        walCreationRetryFactory, walWritingRetryFactory, walMaxAge);
    this.resourceManager = new TabletServerResourceManager(context, this);
    this.security = context.getSecurityOperation();

    watchCriticalScheduledTask(context.getScheduledExecutor().scheduleWithFixedDelay(
        TabletLocator::clearLocators, jitter(), jitter(), TimeUnit.MILLISECONDS));
    walMarker = new WalStateManager(context);

    if (aconf.getBoolean(Property.INSTANCE_RPC_SASL_ENABLED)) {
      log.info("SASL is enabled, creating ZooKeeper watcher for AuthenticationKeys");
      // Watcher to notice new AuthenticationKeys which enable delegation tokens
      authKeyWatcher =
          new ZooAuthenticationKeyWatcher(context.getSecretManager(), context.getZooReaderWriter(),
              context.getZooKeeperRoot() + Constants.ZDELEGATION_TOKEN_KEYS);
    } else {
      authKeyWatcher = null;
    }
    config();
  }

  public InstanceId getInstanceID() {
    return getContext().getInstanceID();
  }

  public String getVersion() {
    return Constants.VERSION;
  }

  private static long jitter() {
    // add a random 10% wait
    return (long) ((1. + (RANDOM.get().nextDouble() / 10))
        * TabletServer.TIME_BETWEEN_LOCATOR_CACHE_CLEARS);
  }

  final SessionManager sessionManager;

  private final AtomicLong totalQueuedMutationSize = new AtomicLong(0);
  private final ReentrantLock recoveryLock = new ReentrantLock(true);
  private ClientServiceHandler clientHandler;
  private TabletClientHandler thriftClientHandler;
  private ThriftScanClientHandler scanClientHandler;
  private final ServerBulkImportStatus bulkImportStatus = new ServerBulkImportStatus();
  private CompactionManager compactionManager;

  String getLockID() {
    return lockID;
  }

  void requestStop() {
    log.info("Stop requested.");
    serverStopRequested = true;
  }

  private class SplitRunner implements Runnable {
    private final Tablet tablet;

    public SplitRunner(Tablet tablet) {
      this.tablet = tablet;
    }

    @Override
    public void run() {
      splitTablet(tablet);
    }
  }

  public long updateTotalQueuedMutationSize(long additionalMutationSize) {
    return totalQueuedMutationSize.addAndGet(additionalMutationSize);
  }

  @Override
  public Session getSession(long sessionId) {
    return sessionManager.getSession(sessionId);
  }

  public void executeSplit(Tablet tablet) {
    resourceManager.executeSplit(tablet.getExtent(), new SplitRunner(tablet));
  }

  private class MajorCompactor implements Runnable {

    public MajorCompactor(ServerContext context) {
      CompactionWatcher.startWatching(context);
    }

    @Override
    public void run() {
      while (true) {
        try {
          sleepUninterruptibly(getConfiguration().getTimeInMillis(Property.TSERV_MAJC_DELAY),
              TimeUnit.MILLISECONDS);

          final List<DfsLogger> closedCopy;

          synchronized (closedLogs) {
            closedCopy = List.copyOf(closedLogs);
          }

          // bail early now if we're shutting down
          for (Entry<KeyExtent,Tablet> entry : getOnlineTablets().entrySet()) {

            Tablet tablet = entry.getValue();

            // if we need to split AND compact, we need a good way
            // to decide what to do
            if (tablet.needsSplit(tablet.getSplitComputations())) {
              executeSplit(tablet);
              continue;
            }

            tablet.checkIfMinorCompactionNeededForLogs(closedCopy);
          }
        } catch (Exception t) {
          log.error("Unexpected exception in {}", Thread.currentThread().getName(), t);
          sleepUninterruptibly(1, TimeUnit.SECONDS);
        }
      }
    }
  }

  private void splitTablet(Tablet tablet) {
    try {
      splitTablet(tablet, null);
    } catch (IOException e) {
      statsKeeper.updateTime(Operation.SPLIT, 0, true);
      log.error("split failed: {} for tablet {}", e.getMessage(), tablet.getExtent(), e);
    } catch (Exception e) {
      statsKeeper.updateTime(Operation.SPLIT, 0, true);
      log.error("Unknown error on split:", e);
    }
  }

  protected TreeMap<KeyExtent,TabletData> splitTablet(Tablet tablet, byte[] splitPoint)
      throws IOException {
    long t1 = System.currentTimeMillis();

    TreeMap<KeyExtent,TabletData> tabletInfo = tablet.split(splitPoint);
    if (tabletInfo == null) {
      return null;
    }

    log.info("Starting split: {}", tablet.getExtent());
    statsKeeper.incrementStatusSplit();
    long start = System.currentTimeMillis();

    Tablet[] newTablets = new Tablet[2];

    Entry<KeyExtent,TabletData> first = tabletInfo.firstEntry();
    TabletResourceManager newTrm0 = resourceManager.createTabletResourceManager(first.getKey(),
        getTableConfiguration(first.getKey()));
    newTablets[0] = new Tablet(TabletServer.this, first.getKey(), newTrm0, first.getValue());

    Entry<KeyExtent,TabletData> last = tabletInfo.lastEntry();
    TabletResourceManager newTrm1 = resourceManager.createTabletResourceManager(last.getKey(),
        getTableConfiguration(last.getKey()));
    newTablets[1] = new Tablet(TabletServer.this, last.getKey(), newTrm1, last.getValue());

    // roll tablet stats over into tablet server's statsKeeper object as
    // historical data
    statsKeeper.saveMajorMinorTimes(tablet.getTabletStats());

    // lose the reference to the old tablet and open two new ones
    onlineTablets.split(tablet.getExtent(), newTablets[0], newTablets[1]);

    // tell the manager
    enqueueManagerMessage(new SplitReportMessage(tablet.getExtent(), newTablets[0].getExtent(),
        new Text("/" + newTablets[0].getDirName()), newTablets[1].getExtent(),
        new Text("/" + newTablets[1].getDirName())));

    statsKeeper.updateTime(Operation.SPLIT, start, false);
    long t2 = System.currentTimeMillis();
    log.info("Tablet split: {} size0 {} size1 {} time {}ms", tablet.getExtent(),
        newTablets[0].estimateTabletSize(), newTablets[1].estimateTabletSize(), (t2 - t1));

    return tabletInfo;
  }

  // add a message for the main thread to send back to the manager
  public void enqueueManagerMessage(ManagerMessage m) {
    managerMessages.addLast(m);
  }

  private static final AutoCloseable NOOP_CLOSEABLE = () -> {};

  AutoCloseable acquireRecoveryMemory(TabletMetadata tabletMetadata) {
    if (tabletMetadata.getExtent().isMeta() || !needsRecovery(tabletMetadata)) {
      return NOOP_CLOSEABLE;
    } else {
      recoveryLock.lock();
      return recoveryLock::unlock;
    }
  }

  private HostAndPort startServer(String address, TProcessor processor)
      throws UnknownHostException {
    ServerAddress sp = TServerUtils.startServer(getContext(), address, Property.TSERV_CLIENTPORT,
        processor, this.getClass().getSimpleName(), "Thrift Client Server",
        Property.TSERV_PORTSEARCH, Property.TSERV_MINTHREADS, Property.TSERV_MINTHREADS_TIMEOUT,
        Property.TSERV_THREADCHECK);
    this.server = sp.server;
    return sp.address;
  }

  private HostAndPort getManagerAddress() {
    try {
      List<String> locations = getContext().getManagerLocations();
      if (locations.isEmpty()) {
        return null;
      }
      return HostAndPort.fromString(locations.get(0));
    } catch (Exception e) {
      log.warn("Failed to obtain manager host " + e);
    }

    return null;
  }

  // Connect to the manager for posting asynchronous results
  private ManagerClientService.Client managerConnection(HostAndPort address) {
    try {
      if (address == null) {
        return null;
      }
      // log.info("Listener API to manager has been opened");
      return ThriftUtil.getClient(ThriftClientTypes.MANAGER, address, getContext());
    } catch (Exception e) {
      log.warn("Issue with managerConnection (" + address + ") " + e, e);
    }
    return null;
  }

  protected ClientServiceHandler newClientHandler(TransactionWatcher watcher) {
    return new ClientServiceHandler(context, watcher);
  }

  // exists to be overridden in tests
  protected TabletClientHandler newTabletClientHandler(TransactionWatcher watcher,
      WriteTracker writeTracker) {
    return new TabletClientHandler(this, watcher, writeTracker);
  }

  protected ThriftScanClientHandler newThriftScanClientHandler(WriteTracker writeTracker) {
    return new ThriftScanClientHandler(this, writeTracker);
  }

  private void returnManagerConnection(ManagerClientService.Client client) {
    ThriftUtil.returnClient(client, context);
  }

  private HostAndPort startTabletClientService() throws UnknownHostException {
    // start listening for client connection last
    TransactionWatcher watcher = new TransactionWatcher(context);
    WriteTracker writeTracker = new WriteTracker();
    clientHandler = newClientHandler(watcher);
    thriftClientHandler = newTabletClientHandler(watcher, writeTracker);
    scanClientHandler = newThriftScanClientHandler(writeTracker);

    TProcessor processor =
        ThriftProcessorTypes.getTabletServerTProcessor(clientHandler, thriftClientHandler,
            scanClientHandler, thriftClientHandler, thriftClientHandler, getContext());
    HostAndPort address = startServer(clientAddress.getHost(), processor);
    log.info("address = {}", address);
    return address;
  }

  @Override
  public ServiceLock getLock() {
    return tabletServerLock;
  }

  @Override
  public ZooCache getManagerLockCache() {
    return managerLockCache;
  }

  private void announceExistence() {
    ZooReaderWriter zoo = getContext().getZooReaderWriter();
    try {
      var zLockPath = ServiceLock.path(
          getContext().getZooKeeperRoot() + Constants.ZTSERVERS + "/" + getClientAddressString());

      try {
        zoo.putPersistentData(zLockPath.toString(), new byte[] {}, NodeExistsPolicy.SKIP);
      } catch (KeeperException e) {
        if (e.code() == KeeperException.Code.NOAUTH) {
          log.error("Failed to write to ZooKeeper. Ensure that"
              + " accumulo.properties, specifically instance.secret, is consistent.");
        }
        throw e;
      }

      UUID tabletServerUUID = UUID.randomUUID();
      tabletServerLock = new ServiceLock(zoo.getZooKeeper(), zLockPath, tabletServerUUID);

<<<<<<< HEAD
      LockWatcher lw = new LockWatcher() {

        @Override
        public void lostLock(final LockLossReason reason) {
          Halt.halt(serverStopRequested ? 0 : 1, () -> {
            if (!serverStopRequested) {
              log.error("Lost tablet server lock (reason = {}), exiting.", reason);
            }
            context.getLowMemoryDetector().logGCInfo(getConfiguration());
          });
        }

        @Override
        public void unableToMonitorLockNode(final Exception e) {
          Halt.halt(1, () -> log.error("Lost ability to monitor tablet server lock, exiting.", e));

        }
      };
=======
      LockWatcher lw = new ServiceLockWatcher("tablet server", () -> serverStopRequested,
          (name) -> gcLogger.logGCInfo(getConfiguration()));
>>>>>>> b3424a86

      for (int i = 0; i < 120 / 5; i++) {
        zoo.putPersistentData(zLockPath.toString(), new byte[0], NodeExistsPolicy.SKIP);

        ServiceDescriptors descriptors = new ServiceDescriptors();
        for (ThriftService svc : new ThriftService[] {ThriftService.CLIENT,
            ThriftService.TABLET_INGEST, ThriftService.TABLET_MANAGEMENT, ThriftService.TABLET_SCAN,
            ThriftService.TSERV}) {
          descriptors
              .addService(new ServiceDescriptor(tabletServerUUID, svc, getClientAddressString()));
        }

        if (tabletServerLock.tryLock(lw, new ServiceLockData(descriptors))) {
          lockID = tabletServerLock.getLockID()
              .serialize(getContext().getZooKeeperRoot() + Constants.ZTSERVERS + "/");
          lockSessionId = tabletServerLock.getSessionId();
          log.debug("Obtained tablet server lock {} {}", tabletServerLock.getLockPath(),
              getTabletSession());
          startServiceLockVerificationThread();
          return;
        }
        log.info("Waiting for tablet server lock");
        sleepUninterruptibly(5, TimeUnit.SECONDS);
      }
      String msg = "Too many retries, exiting.";
      log.info(msg);
      throw new RuntimeException(msg);
    } catch (Exception e) {
      log.info("Could not obtain tablet server lock, exiting.", e);
      throw new RuntimeException(e);
    }
  }

  // main loop listens for client requests
  @Override
  public void run() {
    SecurityUtil.serverLogin(getConfiguration());

    if (authKeyWatcher != null) {
      log.info("Seeding ZooKeeper watcher for authentication keys");
      try {
        authKeyWatcher.updateAuthKeys();
      } catch (KeeperException | InterruptedException e) {
        // TODO Does there need to be a better check? What are the error conditions that we'd fall
        // out here? AUTH_FAILURE?
        // If we get the error, do we just put it on a timer and retry the exists(String, Watcher)
        // call?
        log.error("Failed to perform initial check for authentication tokens in"
            + " ZooKeeper. Delegation token authentication will be unavailable.", e);
      }
    }
    try {
      clientAddress = startTabletClientService();
    } catch (UnknownHostException e1) {
      throw new RuntimeException("Failed to start the tablet client service", e1);
    }

    MetricsInfo metricsInfo = context.getMetricsInfo();

    metrics = new TabletServerMetrics(this);
    updateMetrics = new TabletServerUpdateMetrics();
    scanMetrics = new TabletServerScanMetrics(this.resourceManager::getOpenFiles);
    sessionManager.setZombieCountConsumer(scanMetrics::setZombieScanThreads);
    mincMetrics = new TabletServerMinCMetrics();
    ceMetrics = new CompactionExecutorsMetrics();
    pausedMetrics = new PausedCompactionMetrics();
    blockCacheMetrics = new BlockCacheMetrics(this.resourceManager.getIndexCache(),
        this.resourceManager.getDataCache(), this.resourceManager.getSummaryCache());

    metricsInfo.addMetricsProducers(this, metrics, updateMetrics, scanMetrics, mincMetrics,
        ceMetrics, pausedMetrics, blockCacheMetrics);
    metricsInfo.init(MetricsInfo.serviceTags(context.getInstanceName(), getApplicationName(),
        clientAddress, ""));

    this.compactionManager = new CompactionManager(() -> Iterators
        .transform(onlineTablets.snapshot().values().iterator(), Tablet::asCompactable),
        getContext(), ceMetrics);
    compactionManager.start();

    announceExistence();

    try {
      walMarker.initWalMarker(getTabletSession());
    } catch (Exception e) {
      log.error("Unable to create WAL marker node in zookeeper", e);
      throw new RuntimeException(e);
    }

    try {
      logSorter.startWatchingForRecoveryLogs();
    } catch (Exception ex) {
      log.error("Error setting watches for recoveries");
      throw new RuntimeException(ex);
    }
    final AccumuloConfiguration aconf = getConfiguration();

    long tabletCheckFrequency = aconf.getTimeInMillis(Property.TSERV_HEALTH_CHECK_FREQ);
    // Periodically check that metadata of tablets matches what is held in memory
    watchCriticalFixedDelay(aconf, tabletCheckFrequency, () -> {
      final SortedMap<KeyExtent,Tablet> onlineTabletsSnapshot = onlineTablets.snapshot();

      Map<KeyExtent,MetadataUpdateCount> updateCounts = new HashMap<>();

      // gather updateCounts for each tablet before reading tablet metadata
      onlineTabletsSnapshot.forEach((ke, tablet) -> {
        updateCounts.put(ke, tablet.getUpdateCount());
      });

      Instant start = Instant.now();
      Duration duration;
      Span mdScanSpan = TraceUtil.startSpan(this.getClass(), "metadataScan");
      try (Scope scope = mdScanSpan.makeCurrent()) {
        List<KeyExtent> missingTablets = new ArrayList<>();
        // gather metadata for all tablets readTablets()
        try (TabletsMetadata tabletsMetadata = getContext().getAmple().readTablets()
            .forTablets(onlineTabletsSnapshot.keySet(), Optional.of(missingTablets::add))
            .fetch(FILES, LOGS, ECOMP, PREV_ROW).build()) {
          duration = Duration.between(start, Instant.now());
          log.debug("Metadata scan took {}ms for {} tablets read.", duration.toMillis(),
              onlineTabletsSnapshot.keySet().size());

          // for each tablet, compare its metadata to what is held in memory
          for (var tabletMetadata : tabletsMetadata) {
            KeyExtent extent = tabletMetadata.getExtent();
            Tablet tablet = onlineTabletsSnapshot.get(extent);
            MetadataUpdateCount counter = updateCounts.get(extent);
            tablet.compareTabletInfo(counter, tabletMetadata);
          }

          for (var extent : missingTablets) {
            Tablet tablet = onlineTabletsSnapshot.get(extent);
            if (!tablet.isClosed()) {
              log.error("Tablet {} is open but does not exist in metadata table.", extent);
            }
          }
        }
      } catch (Exception e) {
        log.error("Unable to complete verification of tablet metadata", e);
        TraceUtil.setException(mdScanSpan, e, true);
      } finally {
        mdScanSpan.end();
      }
    });

    final long CLEANUP_BULK_LOADED_CACHE_MILLIS = TimeUnit.MINUTES.toMillis(15);
    watchCriticalScheduledTask(context.getScheduledExecutor().scheduleWithFixedDelay(
        new BulkImportCacheCleaner(this), CLEANUP_BULK_LOADED_CACHE_MILLIS,
        CLEANUP_BULK_LOADED_CACHE_MILLIS, TimeUnit.MILLISECONDS));

    HostAndPort managerHost;
    while (!serverStopRequested) {

      updateIdleStatus(getOnlineTablets().isEmpty());

      // send all of the pending messages
      try {
        ManagerMessage mm = null;
        ManagerClientService.Client iface = null;

        try {
          // wait until a message is ready to send, or a server stop
          // was requested
          while (mm == null && !serverStopRequested) {
            mm = managerMessages.poll(1, TimeUnit.SECONDS);
            updateIdleStatus(getOnlineTablets().isEmpty());
          }

          // have a message to send to the manager, so grab a
          // connection
          managerHost = getManagerAddress();
          iface = managerConnection(managerHost);
          TServiceClient client = iface;

          // if while loop does not execute at all and mm != null,
          // then finally block should place mm back on queue
          while (!serverStopRequested && mm != null && client != null
              && client.getOutputProtocol() != null
              && client.getOutputProtocol().getTransport() != null
              && client.getOutputProtocol().getTransport().isOpen()) {
            try {
              mm.send(getContext().rpcCreds(), getClientAddressString(), iface);
              mm = null;
            } catch (TException ex) {
              log.warn("Error sending message: queuing message again");
              managerMessages.putFirst(mm);
              mm = null;
              throw ex;
            }

            // if any messages are immediately available grab em and
            // send them
            mm = managerMessages.poll();
            updateIdleStatus(getOnlineTablets().isEmpty());
          }

        } finally {

          if (mm != null) {
            managerMessages.putFirst(mm);
          }
          returnManagerConnection(iface);

          sleepUninterruptibly(1, TimeUnit.SECONDS);
        }
      } catch (InterruptedException e) {
        log.info("Interrupt Exception received, shutting down");
        serverStopRequested = true;
      } catch (Exception e) {
        // may have lost connection with manager
        // loop back to the beginning and wait for a new one
        // this way we survive manager failures
        log.error(getClientAddressString() + ": TServerInfo: Exception. Manager down?", e);
      }
    }

    // wait for shutdown
    // if the main thread exits oldServer the manager listener, the JVM will
    // kill the other threads and finalize objects. We want the shutdown that is
    // running in the manager listener thread to complete oldServer this happens.
    // consider making other threads daemon threads so that objects don't
    // get prematurely finalized
    synchronized (this) {
      while (!shutdownComplete) {
        try {
          this.wait(1000);
        } catch (InterruptedException e) {
          log.error(e.toString());
        }
      }
    }

    log.debug("Stopping Thrift Servers");
    if (server != null) {
      server.stop();
    }

    try {
      log.debug("Closing filesystems");
      getVolumeManager().close();
    } catch (IOException e) {
      log.warn("Failed to close filesystem : {}", e.getMessage(), e);
    }

    context.getLowMemoryDetector().logGCInfo(getConfiguration());

    log.info("TServerInfo: stop requested. exiting ... ");

    try {
      tabletServerLock.unlock();
    } catch (Exception e) {
      log.warn("Failed to release tablet server lock", e);
    }
  }

  public String getClientAddressString() {
    if (clientAddress == null) {
      return null;
    }
    return clientAddress.getHost() + ":" + clientAddress.getPort();
  }

  public TServerInstance getTabletSession() {
    String address = getClientAddressString();
    if (address == null) {
      return null;
    }
    if (lockSessionId == -1) {
      return null;
    }

    try {
      return new TServerInstance(address, lockSessionId);
    } catch (Exception ex) {
      log.warn("Unable to read session from tablet server lock" + ex);
      return null;
    }
  }

  private static void checkWalCanSync(ServerContext context) {
    VolumeChooserEnvironment chooserEnv =
        new VolumeChooserEnvironmentImpl(VolumeChooserEnvironment.Scope.LOGGER, context);
    Set<String> prefixes;
    var options = context.getBaseUris();
    try {
      prefixes = context.getVolumeManager().choosable(chooserEnv, options);
    } catch (RuntimeException e) {
      log.warn("Unable to determine if WAL directories ({}) support sync or flush. "
          + "Data loss may occur.", Arrays.asList(options), e);
      return;
    }

    boolean warned = false;
    for (String prefix : prefixes) {
      String logPath = prefix + Path.SEPARATOR + Constants.WAL_DIR;
      if (!context.getVolumeManager().canSyncAndFlush(new Path(logPath))) {
        // sleep a few seconds in case this is at cluster start...give monitor
        // time to start so the warning will be more visible
        if (!warned) {
          UtilWaitThread.sleep(5000);
          warned = true;
        }
        log.warn("WAL directory ({}) implementation does not support sync or flush."
            + " Data loss may occur.", logPath);
      }
    }
  }

  private void config() {
    log.info("Tablet server starting on {}", getHostname());
    Threads.createThread("Split/MajC initiator", new MajorCompactor(context)).start();

    clientAddress = HostAndPort.fromParts(getHostname(), 0);
  }

  public TabletServerStatus getStats(Map<TableId,MapCounter<ScanRunState>> scanCounts) {
    long start = System.currentTimeMillis();
    TabletServerStatus result = new TabletServerStatus();

    final Map<String,TableInfo> tables = new HashMap<>();

    getOnlineTablets().forEach((ke, tablet) -> {
      String tableId = ke.tableId().canonical();
      TableInfo table = tables.get(tableId);
      if (table == null) {
        table = new TableInfo();
        table.minors = new Compacting();
        table.majors = new Compacting();
        tables.put(tableId, table);
      }
      long recs = tablet.getNumEntries();
      table.tablets++;
      table.onlineTablets++;
      table.recs += recs;
      table.queryRate += tablet.queryRate();
      table.queryByteRate += tablet.queryByteRate();
      table.ingestRate += tablet.ingestRate();
      table.ingestByteRate += tablet.ingestByteRate();
      table.scanRate += tablet.scanRate();
      long recsInMemory = tablet.getNumEntriesInMemory();
      table.recsInMemory += recsInMemory;
      if (tablet.isMinorCompactionRunning()) {
        table.minors.running++;
      }
      if (tablet.isMinorCompactionQueued()) {
        table.minors.queued++;
      }

      if (tablet.isMajorCompactionRunning()) {
        table.majors.running++;
      }

      if (tablet.isMajorCompactionQueued()) {
        table.majors.queued++;
      }

    });

    scanCounts.forEach((tableId, mapCounter) -> {
      TableInfo table = tables.get(tableId.canonical());
      if (table == null) {
        table = new TableInfo();
        tables.put(tableId.canonical(), table);
      }

      if (table.scans == null) {
        table.scans = new Compacting();
      }

      table.scans.queued += mapCounter.getInt(ScanRunState.QUEUED);
      table.scans.running += mapCounter.getInt(ScanRunState.RUNNING);
    });

    ArrayList<KeyExtent> offlineTabletsCopy = new ArrayList<>();
    synchronized (this.unopenedTablets) {
      synchronized (this.openingTablets) {
        offlineTabletsCopy.addAll(this.unopenedTablets);
        offlineTabletsCopy.addAll(this.openingTablets);
      }
    }

    for (KeyExtent extent : offlineTabletsCopy) {
      String tableId = extent.tableId().canonical();
      TableInfo table = tables.get(tableId);
      if (table == null) {
        table = new TableInfo();
        tables.put(tableId, table);
      }
      table.tablets++;
    }

    result.lastContact = RelativeTime.currentTimeMillis();
    result.tableMap = tables;
    result.osLoad = ManagementFactory.getOperatingSystemMXBean().getSystemLoadAverage();
    result.name = getClientAddressString();
    result.holdTime = resourceManager.holdTime();
    result.lookups = seekCount.get();
    result.indexCacheHits = resourceManager.getIndexCache().getStats().hitCount();
    result.indexCacheRequest = resourceManager.getIndexCache().getStats().requestCount();
    result.dataCacheHits = resourceManager.getDataCache().getStats().hitCount();
    result.dataCacheRequest = resourceManager.getDataCache().getStats().requestCount();
    result.logSorts = logSorter.getLogSorts();
    result.flushs = flushCounter.get();
    result.syncs = syncCounter.get();
    result.bulkImports = new ArrayList<>();
    result.bulkImports.addAll(clientHandler.getBulkLoadStatus());
    result.bulkImports.addAll(bulkImportStatus.getBulkLoadStatus());
    result.version = getVersion();
    result.responseTime = System.currentTimeMillis() - start;
    return result;
  }

  private Durability getMincEventDurability(KeyExtent extent) {
    TableConfiguration conf;
    if (extent.isMeta()) {
      conf = getContext().getTableConfiguration(AccumuloTable.ROOT.tableId());
    } else {
      conf = getContext().getTableConfiguration(AccumuloTable.METADATA.tableId());
    }
    return DurabilityImpl.fromString(conf.get(Property.TABLE_DURABILITY));
  }

  public void minorCompactionFinished(CommitSession tablet, long walogSeq) throws IOException {
    Durability durability = getMincEventDurability(tablet.getExtent());
    totalMinorCompactions.incrementAndGet();
    logger.minorCompactionFinished(tablet, walogSeq, durability);
    markUnusedWALs();
  }

  public void minorCompactionStarted(CommitSession tablet, long lastUpdateSequence,
      String newDataFileLocation) throws IOException {
    Durability durability = getMincEventDurability(tablet.getExtent());
    logger.minorCompactionStarted(tablet, lastUpdateSequence, newDataFileLocation, durability);
  }

  public boolean needsRecovery(TabletMetadata tabletMetadata) {

    var logEntries = tabletMetadata.getLogs();

    if (logEntries.isEmpty()) {
      return false;
    }

    // This method is called prior to volumes being switched for a tablet during the load process,
    // so switch volumes before calling needsRecovery()
    var switchedLogEntries = new ArrayList<LogEntry>(logEntries.size());
    for (LogEntry logEntry : logEntries) {
      var switchedWalog = VolumeUtil.switchVolume(logEntry, context.getVolumeReplacements());
      LogEntry walog;
      if (switchedWalog != null) {
        log.debug("Volume switched for needsRecovery {} -> {}", logEntry, switchedWalog);
        walog = switchedWalog;
      } else {
        walog = logEntry;
      }
      switchedLogEntries.add(walog);
    }

    try {
      return logger.needsRecovery(getContext(), tabletMetadata.getExtent(), switchedLogEntries);
    } catch (IOException e) {
      throw new UncheckedIOException(e);
    }
  }

  public void recover(VolumeManager fs, KeyExtent extent, List<LogEntry> logEntries,
      Set<String> tabletFiles, MutationReceiver mutationReceiver) throws IOException {
    logger.recover(getContext(), extent, logEntries, tabletFiles, mutationReceiver);
  }

  public int createLogId() {
    int logId = logIdGenerator.incrementAndGet();
    if (logId < 0) {
      throw new IllegalStateException("Log Id rolled");
    }
    return logId;
  }

  @Override
  public TableConfiguration getTableConfiguration(KeyExtent extent) {
    return getContext().getTableConfiguration(extent.tableId());
  }

  public SortedMap<KeyExtent,Tablet> getOnlineTablets() {
    return onlineTablets.snapshot();
  }

  @Override
  public Tablet getOnlineTablet(KeyExtent extent) {
    return onlineTablets.snapshot().get(extent);
  }

  @Override
  public SessionManager getSessionManager() {
    return sessionManager;
  }

  @Override
  public TabletServerResourceManager getResourceManager() {
    return resourceManager;
  }

  public VolumeManager getVolumeManager() {
    return getContext().getVolumeManager();
  }

  public int getOpeningCount() {
    return openingTablets.size();
  }

  public int getUnopenedCount() {
    return unopenedTablets.size();
  }

  public long getTotalMinorCompactions() {
    return totalMinorCompactions.get();
  }

  public double getHoldTimeMillis() {
    return resourceManager.holdTime();
  }

  public SecurityOperation getSecurityOperation() {
    return security;
  }

  // avoid unnecessary redundant markings to meta
  final ConcurrentHashMap<DfsLogger,EnumSet<TabletLevel>> metadataTableLogs =
      new ConcurrentHashMap<>();

  // This is a set of WALs that are closed but may still be referenced by tablets. A LinkedHashSet
  // is used because its very import to know the order in which WALs were closed when deciding if a
  // WAL is eligible for removal. Maintaining the order that logs were used in is currently a simple
  // task because there is only one active log at a time.
  final LinkedHashSet<DfsLogger> closedLogs = new LinkedHashSet<>();

  /**
   * For a closed WAL to be eligible for removal it must be unreferenced AND all closed WALs older
   * than it must be unreferenced. This method finds WALs that meet those conditions. See Github
   * issue #537.
   */
  @VisibleForTesting
  static Set<DfsLogger> findOldestUnreferencedWals(List<DfsLogger> closedLogs,
      Consumer<Set<DfsLogger>> referencedRemover) {
    LinkedHashSet<DfsLogger> unreferenced = new LinkedHashSet<>(closedLogs);

    referencedRemover.accept(unreferenced);

    Iterator<DfsLogger> closedIter = closedLogs.iterator();
    Iterator<DfsLogger> unrefIter = unreferenced.iterator();

    Set<DfsLogger> eligible = new HashSet<>();

    while (closedIter.hasNext() && unrefIter.hasNext()) {
      DfsLogger closed = closedIter.next();
      DfsLogger unref = unrefIter.next();

      if (closed.equals(unref)) {
        eligible.add(unref);
      } else {
        break;
      }
    }

    return eligible;
  }

  private void markUnusedWALs() {

    List<DfsLogger> closedCopy;

    synchronized (closedLogs) {
      closedCopy = List.copyOf(closedLogs);
    }

    Consumer<Set<DfsLogger>> refRemover = candidates -> {
      for (Tablet tablet : getOnlineTablets().values()) {
        tablet.removeInUseLogs(candidates);
        if (candidates.isEmpty()) {
          break;
        }
      }
    };

    Set<DfsLogger> eligible = findOldestUnreferencedWals(closedCopy, refRemover);

    try {
      TServerInstance session = this.getTabletSession();
      for (DfsLogger candidate : eligible) {
        log.info("Marking " + candidate.getPath() + " as unreferenced");
        walMarker.walUnreferenced(session, candidate.getPath());
      }
      synchronized (closedLogs) {
        closedLogs.removeAll(eligible);
      }
    } catch (WalMarkerException ex) {
      log.info(ex.toString(), ex);
    }
  }

  public void addNewLogMarker(DfsLogger copy) throws WalMarkerException {
    log.info("Writing log marker for " + copy.getPath());
    walMarker.addNewWalMarker(getTabletSession(), copy.getPath());
  }

  public void walogClosed(DfsLogger currentLog) throws WalMarkerException {
    metadataTableLogs.remove(currentLog);

    if (currentLog.getWrites() > 0) {
      int clSize;
      synchronized (closedLogs) {
        closedLogs.add(currentLog);
        clSize = closedLogs.size();
      }
      log.info("Marking " + currentLog.getPath() + " as closed. Total closed logs " + clSize);
      walMarker.closeWal(getTabletSession(), currentLog.getPath());
    } else {
      log.info(
          "Marking " + currentLog.getPath() + " as unreferenced (skipping closed writes == 0)");
      walMarker.walUnreferenced(getTabletSession(), currentLog.getPath());
    }
  }

  public void updateBulkImportState(List<String> files, BulkImportState state) {
    bulkImportStatus.updateBulkImportStatus(files, state);
  }

  public void removeBulkImportState(List<String> files) {
    bulkImportStatus.removeBulkImportStatus(files);
  }

  public CompactionManager getCompactionManager() {
    return compactionManager;
  }

  @Override
  public BlockCacheConfiguration getBlockCacheConfiguration(AccumuloConfiguration acuConf) {
    return BlockCacheConfiguration.forTabletServer(acuConf);
  }

}<|MERGE_RESOLUTION|>--- conflicted
+++ resolved
@@ -73,23 +73,17 @@
 import org.apache.accumulo.core.data.InstanceId;
 import org.apache.accumulo.core.data.TableId;
 import org.apache.accumulo.core.dataImpl.KeyExtent;
-<<<<<<< HEAD
-=======
-import org.apache.accumulo.core.fate.zookeeper.ServiceLock;
-import org.apache.accumulo.core.fate.zookeeper.ServiceLock.LockWatcher;
-import org.apache.accumulo.core.fate.zookeeper.ServiceLockSupport.ServiceLockWatcher;
->>>>>>> b3424a86
 import org.apache.accumulo.core.fate.zookeeper.ZooCache;
 import org.apache.accumulo.core.fate.zookeeper.ZooReaderWriter;
 import org.apache.accumulo.core.fate.zookeeper.ZooUtil.NodeExistsPolicy;
 import org.apache.accumulo.core.file.blockfile.cache.impl.BlockCacheConfiguration;
 import org.apache.accumulo.core.lock.ServiceLock;
-import org.apache.accumulo.core.lock.ServiceLock.LockLossReason;
 import org.apache.accumulo.core.lock.ServiceLock.LockWatcher;
 import org.apache.accumulo.core.lock.ServiceLockData;
 import org.apache.accumulo.core.lock.ServiceLockData.ServiceDescriptor;
 import org.apache.accumulo.core.lock.ServiceLockData.ServiceDescriptors;
 import org.apache.accumulo.core.lock.ServiceLockData.ThriftService;
+import org.apache.accumulo.core.lock.ServiceLockSupport.ServiceLockWatcher;
 import org.apache.accumulo.core.manager.thrift.BulkImportState;
 import org.apache.accumulo.core.manager.thrift.Compacting;
 import org.apache.accumulo.core.manager.thrift.ManagerClientService;
@@ -106,11 +100,6 @@
 import org.apache.accumulo.core.tabletserver.log.LogEntry;
 import org.apache.accumulo.core.trace.TraceUtil;
 import org.apache.accumulo.core.util.ComparablePair;
-<<<<<<< HEAD
-import org.apache.accumulo.core.util.Halt;
-=======
-import org.apache.accumulo.core.util.HostAndPort;
->>>>>>> b3424a86
 import org.apache.accumulo.core.util.MapCounter;
 import org.apache.accumulo.core.util.Pair;
 import org.apache.accumulo.core.util.Retry;
@@ -640,29 +629,8 @@
       UUID tabletServerUUID = UUID.randomUUID();
       tabletServerLock = new ServiceLock(zoo.getZooKeeper(), zLockPath, tabletServerUUID);
 
-<<<<<<< HEAD
-      LockWatcher lw = new LockWatcher() {
-
-        @Override
-        public void lostLock(final LockLossReason reason) {
-          Halt.halt(serverStopRequested ? 0 : 1, () -> {
-            if (!serverStopRequested) {
-              log.error("Lost tablet server lock (reason = {}), exiting.", reason);
-            }
-            context.getLowMemoryDetector().logGCInfo(getConfiguration());
-          });
-        }
-
-        @Override
-        public void unableToMonitorLockNode(final Exception e) {
-          Halt.halt(1, () -> log.error("Lost ability to monitor tablet server lock, exiting.", e));
-
-        }
-      };
-=======
       LockWatcher lw = new ServiceLockWatcher("tablet server", () -> serverStopRequested,
-          (name) -> gcLogger.logGCInfo(getConfiguration()));
->>>>>>> b3424a86
+          (name) -> context.getLowMemoryDetector().logGCInfo(getConfiguration()));
 
       for (int i = 0; i < 120 / 5; i++) {
         zoo.putPersistentData(zLockPath.toString(), new byte[0], NodeExistsPolicy.SKIP);
