--- conflicted
+++ resolved
@@ -269,12 +269,8 @@
     }
 
     MetricsInfo metricsInfo = getContext().getMetricsInfo();
-<<<<<<< HEAD
-    metricsInfo.addServiceTags(getApplicationName(), clientAddress);
+    metricsInfo.addServiceTags(getApplicationName(), clientAddress, "");
     metricsInfo.addMetricsProducers(this);
-=======
-    metricsInfo.addServiceTags(getApplicationName(), clientAddress, "");
->>>>>>> ba14ad01
     metricsInfo.init();
 
     // On a re-start of the coordinator it's possible that external compactions are in-progress.
