/*
 * Licensed to the Apache Software Foundation (ASF) under one
 * or more contributor license agreements.  See the NOTICE file
 * distributed with this work for additional information
 * regarding copyright ownership.  The ASF licenses this file
 * to you under the Apache License, Version 2.0 (the
 * "License"); you may not use this file except in compliance
 * with the License.  You may obtain a copy of the License at
 *
 *   https://www.apache.org/licenses/LICENSE-2.0
 *
 * Unless required by applicable law or agreed to in writing,
 * software distributed under the License is distributed on an
 * "AS IS" BASIS, WITHOUT WARRANTIES OR CONDITIONS OF ANY
 * KIND, either express or implied.  See the License for the
 * specific language governing permissions and limitations
 * under the License.
 */
package org.apache.accumulo.tserver.tablet;

import java.util.ArrayList;
import java.util.HashMap;
import java.util.HashSet;
import java.util.List;
import java.util.Map;
import java.util.SortedMap;
import java.util.TreeMap;

<<<<<<< HEAD
import org.apache.accumulo.core.client.admin.TabletHostingGoal;
=======
import org.apache.accumulo.core.metadata.ReferencedTabletFile;
>>>>>>> 96814b81
import org.apache.accumulo.core.metadata.StoredTabletFile;
import org.apache.accumulo.core.metadata.schema.DataFileValue;
import org.apache.accumulo.core.metadata.schema.ExternalCompactionId;
import org.apache.accumulo.core.metadata.schema.ExternalCompactionMetadata;
import org.apache.accumulo.core.metadata.schema.MetadataTime;
import org.apache.accumulo.core.metadata.schema.TabletMetadata;
import org.apache.accumulo.core.metadata.schema.TabletMetadata.Location;
import org.apache.accumulo.core.tabletserver.log.LogEntry;

/*
 * Basic information needed to create a tablet.
 */
public class TabletData {
  private MetadataTime time = null;
  private SortedMap<StoredTabletFile,DataFileValue> dataFiles = new TreeMap<>();
  private List<LogEntry> logEntries = new ArrayList<>();
  private HashSet<StoredTabletFile> scanFiles = new HashSet<>();
  private long flushID = -1;
  private long compactID = -1;
  private Location lastLocation = null;
  private Map<Long,List<ReferencedTabletFile>> bulkImported = new HashMap<>();
  private long splitTime = 0;
  private String directoryName = null;
  private Map<ExternalCompactionId,ExternalCompactionMetadata> extCompactions;
  private final TabletHostingGoal goal;

  // Read tablet data from metadata tables
  public TabletData(TabletMetadata meta) {

    this.time = meta.getTime();
    this.compactID = meta.getCompactId().orElse(-1);
    this.flushID = meta.getFlushId().orElse(-1);
    this.directoryName = meta.getDirName();
    this.logEntries.addAll(meta.getLogs());
    scanFiles.addAll(meta.getScans());

    if (meta.getLast() != null) {
      this.lastLocation = meta.getLast();
    }

    dataFiles.putAll(meta.getFilesMap());

    meta.getLoaded().forEach((path, txid) -> {
      bulkImported.computeIfAbsent(txid, k -> new ArrayList<>()).add(path.getTabletFile());
    });

    this.extCompactions = meta.getExternalCompactions();
    this.goal = meta.getHostingGoal();
  }

  // Data pulled from an existing tablet to make a split
  public TabletData(String dirName, SortedMap<StoredTabletFile,DataFileValue> highDatafileSizes,
      MetadataTime time, long lastFlushID, long lastCompactID, Location lastLocation,
<<<<<<< HEAD
      Map<Long,List<TabletFile>> bulkIngestedFiles, TabletHostingGoal goal) {
=======
      Map<Long,List<ReferencedTabletFile>> bulkIngestedFiles) {
>>>>>>> 96814b81
    this.directoryName = dirName;
    this.dataFiles = highDatafileSizes;
    this.time = time;
    this.flushID = lastFlushID;
    this.compactID = lastCompactID;
    this.lastLocation = lastLocation;
    this.bulkImported = bulkIngestedFiles;
    this.splitTime = System.currentTimeMillis();
    this.extCompactions = Map.of();
    this.goal = goal;
  }

  public MetadataTime getTime() {
    return time;
  }

  public SortedMap<StoredTabletFile,DataFileValue> getDataFiles() {
    return dataFiles;
  }

  public List<LogEntry> getLogEntries() {
    return logEntries;
  }

  public HashSet<StoredTabletFile> getScanFiles() {
    return scanFiles;
  }

  public long getFlushID() {
    return flushID;
  }

  public long getCompactID() {
    return compactID;
  }

  public Location getLastLocation() {
    return lastLocation;
  }

  public Map<Long,List<ReferencedTabletFile>> getBulkImported() {
    return bulkImported;
  }

  public String getDirectoryName() {
    return directoryName;
  }

  public long getSplitTime() {
    return splitTime;
  }

  public Map<ExternalCompactionId,ExternalCompactionMetadata> getExternalCompactions() {
    return extCompactions;
  }

  public TabletHostingGoal getHostingGoal() {
    return goal;
  }
}<|MERGE_RESOLUTION|>--- conflicted
+++ resolved
@@ -26,11 +26,8 @@
 import java.util.SortedMap;
 import java.util.TreeMap;
 
-<<<<<<< HEAD
 import org.apache.accumulo.core.client.admin.TabletHostingGoal;
-=======
 import org.apache.accumulo.core.metadata.ReferencedTabletFile;
->>>>>>> 96814b81
 import org.apache.accumulo.core.metadata.StoredTabletFile;
 import org.apache.accumulo.core.metadata.schema.DataFileValue;
 import org.apache.accumulo.core.metadata.schema.ExternalCompactionId;
@@ -84,11 +81,7 @@
   // Data pulled from an existing tablet to make a split
   public TabletData(String dirName, SortedMap<StoredTabletFile,DataFileValue> highDatafileSizes,
       MetadataTime time, long lastFlushID, long lastCompactID, Location lastLocation,
-<<<<<<< HEAD
-      Map<Long,List<TabletFile>> bulkIngestedFiles, TabletHostingGoal goal) {
-=======
-      Map<Long,List<ReferencedTabletFile>> bulkIngestedFiles) {
->>>>>>> 96814b81
+      Map<Long,List<ReferencedTabletFile>> bulkIngestedFiles, TabletHostingGoal goal) {
     this.directoryName = dirName;
     this.dataFiles = highDatafileSizes;
     this.time = time;
