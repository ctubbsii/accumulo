/*
 * Licensed to the Apache Software Foundation (ASF) under one or more
 * contributor license agreements.  See the NOTICE file distributed with
 * this work for additional information regarding copyright ownership.
 * The ASF licenses this file to You under the Apache License, Version 2.0
 * (the "License"); you may not use this file except in compliance with
 * the License.  You may obtain a copy of the License at
 *
 *     http://www.apache.org/licenses/LICENSE-2.0
 *
 * Unless required by applicable law or agreed to in writing, software
 * distributed under the License is distributed on an "AS IS" BASIS,
 * WITHOUT WARRANTIES OR CONDITIONS OF ANY KIND, either express or implied.
 * See the License for the specific language governing permissions and
 * limitations under the License.
 */
package org.apache.accumulo.shell;

import static org.easymock.EasyMock.expect;
import static org.powermock.api.easymock.PowerMock.createMock;
import static org.powermock.api.easymock.PowerMock.expectLastCall;
import static org.powermock.api.easymock.PowerMock.expectNew;
import static org.powermock.api.easymock.PowerMock.replay;
import static org.powermock.api.easymock.PowerMock.verify;

import java.io.FileDescriptor;
import java.io.FileInputStream;
import java.io.IOException;
import java.io.OutputStream;
import java.util.Collections;
import java.util.List;
import java.util.Properties;

import org.apache.accumulo.core.client.ZooKeeperInstance;
import org.apache.accumulo.core.conf.ClientProperty;
import org.apache.accumulo.core.conf.ConfigSanityCheck;
import org.apache.accumulo.core.conf.Property;
import org.apache.accumulo.core.conf.SiteConfiguration;
import org.apache.accumulo.core.zookeeper.ZooUtil;
import org.apache.log4j.Level;
import org.junit.After;
import org.junit.AfterClass;
import org.junit.Assert;
import org.junit.Assume;
import org.junit.Before;
import org.junit.BeforeClass;
import org.junit.Test;
import org.junit.runner.RunWith;
import org.powermock.core.classloader.annotations.PowerMockIgnore;
import org.powermock.core.classloader.annotations.PrepareForTest;
import org.powermock.modules.junit4.PowerMockRunner;

import jline.console.ConsoleReader;

@RunWith(PowerMockRunner.class)
@PowerMockIgnore("javax.security.*")
@PrepareForTest({Shell.class, ZooUtil.class, ConfigSanityCheck.class})
public class ShellSetInstanceTest {
  public static class TestOutputStream extends OutputStream {
    StringBuilder sb = new StringBuilder();

    @Override
    public void write(int b) throws IOException {
      sb.append((char) (0xff & b));
    }

    public String get() {
      return sb.toString();
    }

    public void clear() {
      sb.setLength(0);
    }
  }

  /**
   * Skip all tests if we have a known bad version of java; See ACCUMULO-3031
   */
  @BeforeClass
  public static void checkJavaVersion() {
    String javaVer = System.getProperty("java.version", "");
    if (javaVer.matches("^1[.]7[.]0_(\\d+)$")) {
      int v = Integer.parseInt(javaVer.substring(6));
      Assume.assumeTrue("Skipping test due to incompatible Java version; See ACCUMULO-3031",
          v <= 60 || v >= 72);
    }
  }

  @BeforeClass
  public static void setupClass() {
    // This is necessary because PowerMock messes with Hadoop's ability to
    // determine the current user (see security.UserGroupInformation).
    System.setProperty("HADOOP_USER_NAME", "test");
  }

  @AfterClass
  public static void teardownClass() {
    System.clearProperty("HADOOP_USER_NAME");
  }

  private TestOutputStream output;
  private Shell shell;

  @Before
  public void setup() throws IOException {
    Shell.log.setLevel(Level.OFF);
    output = new TestOutputStream();
    shell = new Shell(new ConsoleReader(new FileInputStream(FileDescriptor.in), output));
    shell.setLogErrorsToConsole();
  }

  @After
  public void tearDown() {
    shell.shutdown();
    SiteConfiguration.clearInstance();
  }

  @Deprecated
  @Test
  public void testSetInstance_Fake() throws Exception {
    ShellOptionsJC opts = createMock(ShellOptionsJC.class);
    expect(opts.isFake()).andReturn(true);
    replay(opts);

    shell.setInstance(opts);
    Assert.assertTrue(
        shell.getInstance() instanceof org.apache.accumulo.core.client.mock.MockInstance);
  }

  @Test
<<<<<<< HEAD
=======
  public void testSetInstance_HdfsZooInstance_Explicit() throws Exception {
    testSetInstance_HdfsZooInstance(true, false, false);
  }

  @Test
  public void testSetInstance_HdfsZooInstance_InstanceGiven() throws Exception {
    testSetInstance_HdfsZooInstance(false, true, false);
  }

  @Test
  public void testSetInstance_HdfsZooInstance_HostsGiven() throws Exception {
    testSetInstance_HdfsZooInstance(false, false, true);
  }

  @Test
  public void testSetInstance_HdfsZooInstance_Implicit() throws Exception {
    testSetInstance_HdfsZooInstance(false, false, false);
  }

  private void testSetInstance_HdfsZooInstance(boolean explicitHdfs, boolean onlyInstance,
      boolean onlyHosts) throws Exception {
    ClientConfiguration clientConf = createMock(ClientConfiguration.class);
    ShellOptionsJC opts = createMock(ShellOptionsJC.class);
    expect(opts.isFake()).andReturn(false);
    expect(opts.getClientConfiguration()).andReturn(clientConf);
    expect(opts.isHdfsZooInstance()).andReturn(explicitHdfs);
    if (!explicitHdfs) {
      expect(opts.getZooKeeperInstance()).andReturn(Collections.<String> emptyList());
      if (onlyInstance) {
        expect(opts.getZooKeeperInstanceName()).andReturn("instance");
        expect(clientConf.withInstance("instance")).andReturn(clientConf);
      } else {
        expect(opts.getZooKeeperInstanceName()).andReturn(null);
      }
      if (onlyHosts) {
        expect(opts.getZooKeeperHosts()).andReturn("host3,host4");
        expect(clientConf.withZkHosts("host3,host4")).andReturn(clientConf);
      } else {
        expect(opts.getZooKeeperHosts()).andReturn(null);
      }
    }
    replay(opts);

    if (!onlyInstance) {
      expect(clientConf.get(ClientProperty.INSTANCE_NAME)).andReturn(null);
    }

    mockStatic(ConfigSanityCheck.class);
    ConfigSanityCheck.validate(EasyMock.<AccumuloConfiguration> anyObject());
    expectLastCall().atLeastOnce();
    replay(ConfigSanityCheck.class);

    if (!onlyHosts) {
      expect(clientConf.containsKey(ClientProperty.INSTANCE_ZK_HOST.getKey())).andReturn(true)
          .atLeastOnce();
      expect(clientConf.get(ClientProperty.INSTANCE_ZK_HOST)).andReturn("host1,host2")
          .atLeastOnce();
      expect(clientConf.withZkHosts("host1,host2")).andReturn(clientConf);
    }
    if (!onlyInstance) {
      expect(clientConf.containsKey(Property.INSTANCE_VOLUMES.getKey())).andReturn(false)
          .atLeastOnce();
      @SuppressWarnings("deprecation")
      String INSTANCE_DFS_DIR_KEY = Property.INSTANCE_DFS_DIR.getKey();
      @SuppressWarnings("deprecation")
      String INSTANCE_DFS_URI_KEY = Property.INSTANCE_DFS_URI.getKey();
      expect(clientConf.containsKey(INSTANCE_DFS_DIR_KEY)).andReturn(true).atLeastOnce();
      expect(clientConf.containsKey(INSTANCE_DFS_URI_KEY)).andReturn(true).atLeastOnce();
      expect(clientConf.getString(INSTANCE_DFS_URI_KEY)).andReturn("hdfs://nn1").atLeastOnce();
      expect(clientConf.getString(INSTANCE_DFS_DIR_KEY)).andReturn("/dfs").atLeastOnce();
    }

    UUID randomUUID = null;
    if (!onlyInstance) {
      mockStatic(ZooUtil.class);
      randomUUID = UUID.randomUUID();
      expect(ZooUtil.getInstanceIDFromHdfs(anyObject(Path.class),
          anyObject(AccumuloConfiguration.class))).andReturn(randomUUID.toString());
      replay(ZooUtil.class);
      expect(clientConf.withInstance(randomUUID)).andReturn(clientConf);
    }
    replay(clientConf);

    ZooKeeperInstance theInstance = createMock(ZooKeeperInstance.class);

    expectNew(ZooKeeperInstance.class, new Class<?>[] {ClientConfiguration.class}, clientConf)
        .andReturn(theInstance);
    replay(theInstance, ZooKeeperInstance.class);

    shell.setInstance(opts);
    verify(theInstance, ZooKeeperInstance.class);
  }

  @Test
>>>>>>> f4f43feb
  public void testSetInstance_ZKInstance_DashZ() throws Exception {
    testSetInstance_ZKInstance(true);
  }

  @Test
  public void testSetInstance_ZKInstance_DashZIandZH() throws Exception {
    testSetInstance_ZKInstance(false);
  }

  private void testSetInstance_ZKInstance(boolean dashZ) throws Exception {
    Properties props = createMock(Properties.class);
    ShellOptionsJC opts = createMock(ShellOptionsJC.class);
    expect(opts.isFake()).andReturn(false);
<<<<<<< HEAD
    expect(opts.getClientProperties()).andReturn(new Properties());
    expect(props.getProperty(Property.GENERAL_SECURITY_CREDENTIAL_PROVIDER_PATHS.getKey())).andReturn(null);
    if (dashZ) {
      expect(props.getProperty(ClientProperty.INSTANCE_NAME.getKey())).andReturn("foo");
      expect(props.getProperty(ClientProperty.INSTANCE_ZOOKEEPERS.getKey())).andReturn("host1,host2");
=======
    expect(opts.getClientConfiguration()).andReturn(clientConf);
    expect(opts.isHdfsZooInstance()).andReturn(false);
    expect(clientConf.getKeys()).andReturn(Arrays
        .asList(ClientProperty.INSTANCE_NAME.getKey(), ClientProperty.INSTANCE_ZK_HOST.getKey())
        .iterator());
    expect(clientConf.getString(Property.GENERAL_SECURITY_CREDENTIAL_PROVIDER_PATHS.getKey()))
        .andReturn(null);
    if (dashZ) {
      expect(clientConf.withInstance("foo")).andReturn(clientConf);
      expect(clientConf.getString(ClientProperty.INSTANCE_NAME.getKey())).andReturn("foo");
      expect(clientConf.withZkHosts("host1,host2")).andReturn(clientConf);
      expect(clientConf.getString(ClientProperty.INSTANCE_ZK_HOST.getKey()))
          .andReturn("host1,host2");
>>>>>>> f4f43feb
      List<String> zl = new java.util.ArrayList<>();
      zl.add("bar");
      zl.add("host3,host4");
      expect(opts.getZooKeeperInstance()).andReturn(zl);
      expectLastCall().anyTimes();
    } else {
<<<<<<< HEAD
      expect(props.getProperty(ClientProperty.INSTANCE_NAME.getKey())).andReturn("bar");
      expect(props.getProperty(ClientProperty.INSTANCE_ZOOKEEPERS.getKey())).andReturn("host3,host4");
      expect(opts.getZooKeeperInstance()).andReturn(Collections.emptyList());
=======
      expect(clientConf.withInstance("bar")).andReturn(clientConf);
      expect(clientConf.getString(ClientProperty.INSTANCE_NAME.getKey())).andReturn("bar");
      expect(clientConf.withZkHosts("host3,host4")).andReturn(clientConf);
      expect(clientConf.getString(ClientProperty.INSTANCE_ZK_HOST.getKey()))
          .andReturn("host3,host4");
      expect(opts.getZooKeeperInstance()).andReturn(Collections.<String> emptyList());
>>>>>>> f4f43feb
      expect(opts.getZooKeeperInstanceName()).andReturn("bar");
      expect(opts.getZooKeeperHosts()).andReturn("host3,host4");
    }
    replay(props);
    replay(opts);

    ZooKeeperInstance theInstance = createMock(ZooKeeperInstance.class);
<<<<<<< HEAD
    expectNew(ZooKeeperInstance.class, new Class<?>[] {String.class, String.class}, "bar", "host3,host4").andReturn(theInstance);
=======
    expectNew(ZooKeeperInstance.class, new Class<?>[] {ClientConfiguration.class}, clientConf)
        .andReturn(theInstance);
>>>>>>> f4f43feb
    replay(theInstance, ZooKeeperInstance.class);

    shell.setInstance(opts);
    verify(theInstance, ZooKeeperInstance.class);
  }
}<|MERGE_RESOLUTION|>--- conflicted
+++ resolved
@@ -128,103 +128,6 @@
   }
 
   @Test
-<<<<<<< HEAD
-=======
-  public void testSetInstance_HdfsZooInstance_Explicit() throws Exception {
-    testSetInstance_HdfsZooInstance(true, false, false);
-  }
-
-  @Test
-  public void testSetInstance_HdfsZooInstance_InstanceGiven() throws Exception {
-    testSetInstance_HdfsZooInstance(false, true, false);
-  }
-
-  @Test
-  public void testSetInstance_HdfsZooInstance_HostsGiven() throws Exception {
-    testSetInstance_HdfsZooInstance(false, false, true);
-  }
-
-  @Test
-  public void testSetInstance_HdfsZooInstance_Implicit() throws Exception {
-    testSetInstance_HdfsZooInstance(false, false, false);
-  }
-
-  private void testSetInstance_HdfsZooInstance(boolean explicitHdfs, boolean onlyInstance,
-      boolean onlyHosts) throws Exception {
-    ClientConfiguration clientConf = createMock(ClientConfiguration.class);
-    ShellOptionsJC opts = createMock(ShellOptionsJC.class);
-    expect(opts.isFake()).andReturn(false);
-    expect(opts.getClientConfiguration()).andReturn(clientConf);
-    expect(opts.isHdfsZooInstance()).andReturn(explicitHdfs);
-    if (!explicitHdfs) {
-      expect(opts.getZooKeeperInstance()).andReturn(Collections.<String> emptyList());
-      if (onlyInstance) {
-        expect(opts.getZooKeeperInstanceName()).andReturn("instance");
-        expect(clientConf.withInstance("instance")).andReturn(clientConf);
-      } else {
-        expect(opts.getZooKeeperInstanceName()).andReturn(null);
-      }
-      if (onlyHosts) {
-        expect(opts.getZooKeeperHosts()).andReturn("host3,host4");
-        expect(clientConf.withZkHosts("host3,host4")).andReturn(clientConf);
-      } else {
-        expect(opts.getZooKeeperHosts()).andReturn(null);
-      }
-    }
-    replay(opts);
-
-    if (!onlyInstance) {
-      expect(clientConf.get(ClientProperty.INSTANCE_NAME)).andReturn(null);
-    }
-
-    mockStatic(ConfigSanityCheck.class);
-    ConfigSanityCheck.validate(EasyMock.<AccumuloConfiguration> anyObject());
-    expectLastCall().atLeastOnce();
-    replay(ConfigSanityCheck.class);
-
-    if (!onlyHosts) {
-      expect(clientConf.containsKey(ClientProperty.INSTANCE_ZK_HOST.getKey())).andReturn(true)
-          .atLeastOnce();
-      expect(clientConf.get(ClientProperty.INSTANCE_ZK_HOST)).andReturn("host1,host2")
-          .atLeastOnce();
-      expect(clientConf.withZkHosts("host1,host2")).andReturn(clientConf);
-    }
-    if (!onlyInstance) {
-      expect(clientConf.containsKey(Property.INSTANCE_VOLUMES.getKey())).andReturn(false)
-          .atLeastOnce();
-      @SuppressWarnings("deprecation")
-      String INSTANCE_DFS_DIR_KEY = Property.INSTANCE_DFS_DIR.getKey();
-      @SuppressWarnings("deprecation")
-      String INSTANCE_DFS_URI_KEY = Property.INSTANCE_DFS_URI.getKey();
-      expect(clientConf.containsKey(INSTANCE_DFS_DIR_KEY)).andReturn(true).atLeastOnce();
-      expect(clientConf.containsKey(INSTANCE_DFS_URI_KEY)).andReturn(true).atLeastOnce();
-      expect(clientConf.getString(INSTANCE_DFS_URI_KEY)).andReturn("hdfs://nn1").atLeastOnce();
-      expect(clientConf.getString(INSTANCE_DFS_DIR_KEY)).andReturn("/dfs").atLeastOnce();
-    }
-
-    UUID randomUUID = null;
-    if (!onlyInstance) {
-      mockStatic(ZooUtil.class);
-      randomUUID = UUID.randomUUID();
-      expect(ZooUtil.getInstanceIDFromHdfs(anyObject(Path.class),
-          anyObject(AccumuloConfiguration.class))).andReturn(randomUUID.toString());
-      replay(ZooUtil.class);
-      expect(clientConf.withInstance(randomUUID)).andReturn(clientConf);
-    }
-    replay(clientConf);
-
-    ZooKeeperInstance theInstance = createMock(ZooKeeperInstance.class);
-
-    expectNew(ZooKeeperInstance.class, new Class<?>[] {ClientConfiguration.class}, clientConf)
-        .andReturn(theInstance);
-    replay(theInstance, ZooKeeperInstance.class);
-
-    shell.setInstance(opts);
-    verify(theInstance, ZooKeeperInstance.class);
-  }
-
-  @Test
->>>>>>> f4f43feb
   public void testSetInstance_ZKInstance_DashZ() throws Exception {
     testSetInstance_ZKInstance(true);
   }
@@ -238,45 +141,23 @@
     Properties props = createMock(Properties.class);
     ShellOptionsJC opts = createMock(ShellOptionsJC.class);
     expect(opts.isFake()).andReturn(false);
-<<<<<<< HEAD
     expect(opts.getClientProperties()).andReturn(new Properties());
-    expect(props.getProperty(Property.GENERAL_SECURITY_CREDENTIAL_PROVIDER_PATHS.getKey())).andReturn(null);
+    expect(props.getProperty(Property.GENERAL_SECURITY_CREDENTIAL_PROVIDER_PATHS.getKey()))
+        .andReturn(null);
     if (dashZ) {
       expect(props.getProperty(ClientProperty.INSTANCE_NAME.getKey())).andReturn("foo");
-      expect(props.getProperty(ClientProperty.INSTANCE_ZOOKEEPERS.getKey())).andReturn("host1,host2");
-=======
-    expect(opts.getClientConfiguration()).andReturn(clientConf);
-    expect(opts.isHdfsZooInstance()).andReturn(false);
-    expect(clientConf.getKeys()).andReturn(Arrays
-        .asList(ClientProperty.INSTANCE_NAME.getKey(), ClientProperty.INSTANCE_ZK_HOST.getKey())
-        .iterator());
-    expect(clientConf.getString(Property.GENERAL_SECURITY_CREDENTIAL_PROVIDER_PATHS.getKey()))
-        .andReturn(null);
-    if (dashZ) {
-      expect(clientConf.withInstance("foo")).andReturn(clientConf);
-      expect(clientConf.getString(ClientProperty.INSTANCE_NAME.getKey())).andReturn("foo");
-      expect(clientConf.withZkHosts("host1,host2")).andReturn(clientConf);
-      expect(clientConf.getString(ClientProperty.INSTANCE_ZK_HOST.getKey()))
+      expect(props.getProperty(ClientProperty.INSTANCE_ZOOKEEPERS.getKey()))
           .andReturn("host1,host2");
->>>>>>> f4f43feb
       List<String> zl = new java.util.ArrayList<>();
       zl.add("bar");
       zl.add("host3,host4");
       expect(opts.getZooKeeperInstance()).andReturn(zl);
       expectLastCall().anyTimes();
     } else {
-<<<<<<< HEAD
       expect(props.getProperty(ClientProperty.INSTANCE_NAME.getKey())).andReturn("bar");
-      expect(props.getProperty(ClientProperty.INSTANCE_ZOOKEEPERS.getKey())).andReturn("host3,host4");
+      expect(props.getProperty(ClientProperty.INSTANCE_ZOOKEEPERS.getKey()))
+          .andReturn("host3,host4");
       expect(opts.getZooKeeperInstance()).andReturn(Collections.emptyList());
-=======
-      expect(clientConf.withInstance("bar")).andReturn(clientConf);
-      expect(clientConf.getString(ClientProperty.INSTANCE_NAME.getKey())).andReturn("bar");
-      expect(clientConf.withZkHosts("host3,host4")).andReturn(clientConf);
-      expect(clientConf.getString(ClientProperty.INSTANCE_ZK_HOST.getKey()))
-          .andReturn("host3,host4");
-      expect(opts.getZooKeeperInstance()).andReturn(Collections.<String> emptyList());
->>>>>>> f4f43feb
       expect(opts.getZooKeeperInstanceName()).andReturn("bar");
       expect(opts.getZooKeeperHosts()).andReturn("host3,host4");
     }
@@ -284,12 +165,8 @@
     replay(opts);
 
     ZooKeeperInstance theInstance = createMock(ZooKeeperInstance.class);
-<<<<<<< HEAD
-    expectNew(ZooKeeperInstance.class, new Class<?>[] {String.class, String.class}, "bar", "host3,host4").andReturn(theInstance);
-=======
-    expectNew(ZooKeeperInstance.class, new Class<?>[] {ClientConfiguration.class}, clientConf)
-        .andReturn(theInstance);
->>>>>>> f4f43feb
+    expectNew(ZooKeeperInstance.class, new Class<?>[] {String.class, String.class}, "bar",
+        "host3,host4").andReturn(theInstance);
     replay(theInstance, ZooKeeperInstance.class);
 
     shell.setInstance(opts);
