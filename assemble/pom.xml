--- conflicted
+++ resolved
@@ -221,185 +221,7 @@
               <execution>
                 <id>directory-assembly</id>
                 <goals>
-<<<<<<< HEAD
                   <goal>single</goal>
-=======
-                  <goal>attached-rpm</goal>
-                </goals>
-                <phase>package</phase>
-                <configuration>
-                  <name>accumulo</name>
-                  <classifier>bin</classifier>
-                  <provides>
-                    <provide>accumulo</provide>
-                  </provides>
-                  <requires>
-                    <require>jre</require>
-                    <require>hadoop</require>
-                    <require>zookeeper</require>
-                  </requires>
-                  <mappings>
-                    <mapping>
-                      <directory>/opt/accumulo/accumulo-${project.version}</directory>
-                      <sources>
-                        <source>
-                          <location>${accumulo-top}/CHANGES</location>
-                        </source>
-                        <source>
-                          <location>${accumulo-top}/LICENSE</location>
-                        </source>
-                        <source>
-                          <location>${accumulo-top}/NOTICE</location>
-                        </source>
-                        <source>
-                          <location>${accumulo-top}/README</location>
-                        </source>
-                      </sources>
-                    </mapping>
-                    <mapping>
-                      <directory>/opt/accumulo/accumulo-${project.version}/docs</directory>
-                      <sources>
-                        <source>
-                          <location>${accumulo-top}/docs</location>
-                          <excludes>
-                            <exclude>src/**</exclude>
-                          </excludes>
-                        </source>
-                      </sources>
-                    </mapping>
-                    <mapping>
-                      <directory>/opt/accumulo/accumulo-${project.version}/bin</directory>
-                    </mapping>
-                    <mapping>
-                      <directory>/opt/accumulo/accumulo-${project.version}/bin</directory>
-                      <directoryIncluded>false</directoryIncluded>
-                      <filemode>755</filemode>
-                      <username>root</username>
-                      <groupname>root</groupname>
-                      <sources>
-                        <source>
-                          <location>${accumulo-top}/bin</location>
-                        </source>
-                      </sources>
-                    </mapping>
-                    <mapping>
-                      <directory>/opt/accumulo/accumulo-${project.version}/proxy</directory>
-                      <sources>
-                        <source>
-                          <location>${accumulo-top}/proxy/README</location>
-                        </source>
-                        <source>
-                          <location>${accumulo-top}/proxy/proxy.properties</location>
-                        </source>
-                      </sources>
-                    </mapping>
-                    <mapping>
-                      <directory>/opt/accumulo/accumulo-${project.version}/proxy/examples</directory>
-                      <sources>
-                        <source>
-                          <location>${accumulo-top}/proxy/examples</location>
-                        </source>
-                      </sources>
-                    </mapping>
-                    <mapping>
-                      <directory>/opt/accumulo/accumulo-${project.version}/proxy/thrift</directory>
-                      <sources>
-                        <source>
-                          <location>${accumulo-top}/proxy/src/main/thrift</location>
-                          <includes>
-                            <include>*.thrift</include>
-                          </includes>
-                        </source>
-                        <source>
-                          <location>${accumulo-top}/proxy/src/main</location>
-                          <includes>
-                            <include>cpp/**</include>
-                            <include>ruby/**</include>
-                            <include>python/**</include>
-                          </includes>
-                        </source>
-                      </sources>
-                    </mapping>
-                    <mapping>
-                      <directory>/opt/accumulo/accumulo-${project.version}/examples/simple</directory>
-                      <recurseDirectories>true</recurseDirectories>
-                      <sources>
-                        <source>
-                          <location>${accumulo-top}/examples/simple</location>
-                          <includes>
-                            <include>src/main/**</include>
-                          </includes>
-                        </source>
-                      </sources>
-                    </mapping>
-                    <mapping>
-                      <directory>/opt/accumulo/accumulo-${project.version}/conf</directory>
-                      <recurseDirectories>true</recurseDirectories>
-                      <sources>
-                        <source>
-                          <location>${accumulo-top}/conf</location>
-                          <includes>
-                            <include>accumulo.policy.example</include>
-                            <include>examples/**/*</include>
-                            <include>examples/**/*.*</include>
-                          </includes>
-                        </source>
-                      </sources>
-                    </mapping>
-                    <mapping>
-                      <directory>/opt/accumulo/accumulo-${project.version}/lib</directory>
-                      <recurseDirectories>true</recurseDirectories>
-                      <sources>
-                        <source>
-                          <location>${accumulo-top}/lib</location>
-                          <includes>
-                            <include>*.jar</include>
-                          </includes>
-                        </source>
-                      </sources>
-                    </mapping>
-                    <mapping>
-                      <directory>/opt/accumulo/accumulo-${project.version}/lib/ext</directory>
-                    </mapping>
-                  </mappings>
-                </configuration>
-              </execution>
-              <execution>
-                <id>build-native-libs-rpm</id>
-                <goals>
-                  <goal>attached-rpm</goal>
-                </goals>
-                <phase>package</phase>
-                <configuration>
-                  <name>accumulo-native</name>
-                  <classifier>native</classifier>
-                  <needarch>x86_64</needarch>
-                  <provides>
-                    <provide>accumulo-native</provide>
-                  </provides>
-                  <requires>
-                    <require>accumulo</require>
-                  </requires>
-                  <mappings>
-                    <mapping>
-                      <directory>/opt/accumulo/accumulo-${project.version}/lib/native/map</directory>
-                      <sources>
-                        <source>
-                          <location>${accumulo-top}/lib/native/map</location>
-                          <includes>
-                            <include>libNativeMap-Linux-amd64-64.so</include>
-                          </includes>
-                        </source>
-                      </sources>
-                    </mapping>
-                  </mappings>
-                </configuration>
-              </execution>
-              <execution>
-                <id>build-tests-rpm</id>
-                <goals>
-                  <goal>attached-rpm</goal>
->>>>>>> 9ff6eea4
                 </goals>
                 <phase>package</phase>
                 <configuration>
