/*
 * Licensed to the Apache Software Foundation (ASF) under one or more
 * contributor license agreements.  See the NOTICE file distributed with
 * this work for additional information regarding copyright ownership.
 * The ASF licenses this file to You under the Apache License, Version 2.0
 * (the "License"); you may not use this file except in compliance with
 * the License.  You may obtain a copy of the License at
 *
 *     http://www.apache.org/licenses/LICENSE-2.0
 *
 * Unless required by applicable law or agreed to in writing, software
 * distributed under the License is distributed on an "AS IS" BASIS,
 * WITHOUT WARRANTIES OR CONDITIONS OF ANY KIND, either express or implied.
 * See the License for the specific language governing permissions and
 * limitations under the License.
 */
package org.apache.accumulo.core.file.rfile;

import static java.util.Objects.requireNonNull;

import java.io.DataInput;
import java.io.DataInputStream;
import java.io.DataOutput;
import java.io.DataOutputStream;
import java.io.IOException;
import java.io.PrintStream;
import java.util.ArrayList;
import java.util.Collection;
import java.util.Collections;
import java.util.HashMap;
import java.util.HashSet;
import java.util.Iterator;
import java.util.LinkedList;
import java.util.List;
import java.util.Map;
import java.util.Map.Entry;
import java.util.Set;
import java.util.TreeMap;
import java.util.concurrent.atomic.AtomicBoolean;

import org.apache.accumulo.core.client.SampleNotPresentException;
import org.apache.accumulo.core.client.sample.Sampler;
import org.apache.accumulo.core.client.sample.SamplerConfiguration;
import org.apache.accumulo.core.conf.AccumuloConfiguration;
import org.apache.accumulo.core.conf.Property;
import org.apache.accumulo.core.data.ArrayByteSequence;
import org.apache.accumulo.core.data.ByteSequence;
import org.apache.accumulo.core.data.Key;
import org.apache.accumulo.core.data.Range;
import org.apache.accumulo.core.data.Value;
import org.apache.accumulo.core.file.FileSKVIterator;
import org.apache.accumulo.core.file.FileSKVWriter;
import org.apache.accumulo.core.file.NoSuchMetaStoreException;
import org.apache.accumulo.core.file.blockfile.ABlockReader;
import org.apache.accumulo.core.file.blockfile.ABlockWriter;
import org.apache.accumulo.core.file.blockfile.BlockFileReader;
import org.apache.accumulo.core.file.blockfile.BlockFileWriter;
import org.apache.accumulo.core.file.rfile.BlockIndex.BlockIndexEntry;
import org.apache.accumulo.core.file.rfile.MultiLevelIndex.IndexEntry;
import org.apache.accumulo.core.file.rfile.MultiLevelIndex.Reader.IndexIterator;
import org.apache.accumulo.core.file.rfile.RelativeKey.SkippR;
import org.apache.accumulo.core.file.rfile.bcfile.MetaBlockDoesNotExist;
import org.apache.accumulo.core.iterators.IterationInterruptedException;
import org.apache.accumulo.core.iterators.IteratorEnvironment;
import org.apache.accumulo.core.iterators.SortedKeyValueIterator;
import org.apache.accumulo.core.iterators.system.HeapIterator;
import org.apache.accumulo.core.iterators.system.InterruptibleIterator;
import org.apache.accumulo.core.iterators.system.LocalityGroupIterator;
import org.apache.accumulo.core.iterators.system.LocalityGroupIterator.LocalityGroup;
import org.apache.accumulo.core.iterators.system.LocalityGroupIterator.LocalityGroupContext;
import org.apache.accumulo.core.iterators.system.LocalityGroupIterator.LocalityGroupSeekCache;
import org.apache.accumulo.core.sample.impl.SamplerConfigurationImpl;
import org.apache.accumulo.core.util.LocalityGroupUtil;
import org.apache.accumulo.core.util.MutableByteSequence;
import org.apache.commons.lang.mutable.MutableLong;
<<<<<<< HEAD
import org.apache.commons.math3.stat.descriptive.SummaryStatistics;
=======
>>>>>>> c28e11c1
import org.apache.hadoop.io.Writable;
import org.slf4j.Logger;
import org.slf4j.LoggerFactory;

import com.google.common.annotations.VisibleForTesting;
import com.google.common.base.Preconditions;

public class RFile {

  public static final String EXTENSION = "rf";

  private static final Logger log = LoggerFactory.getLogger(RFile.class);

  private RFile() {}

  private static final int RINDEX_MAGIC = 0x20637474;

  static final int RINDEX_VER_8 = 8; // Added sample storage. There is a sample locality group for each locality group. Sample are built using a Sampler and
                                     // sampler configuration. The Sampler and its configuration are stored in RFile. Persisting the method of producing the
                                     // sample allows a user of RFile to determine if the sample is useful.
                                     //
                                     // Selected smaller keys for index by doing two things. First internal stats were used to look for keys that were below
                                     // average in size for the index. Also keys that were statistically large were excluded from the index. Second shorter keys
                                     // (that may not exist in data) were generated for the index.
  static final int RINDEX_VER_7 = 7; // Added support for prefix encoding and encryption. Before this change only exact matches within a key field were deduped
                                     // for consecutive keys. After this change, if consecutive key fields have the same prefix then the prefix is only stored
                                     // once.
  static final int RINDEX_VER_6 = 6; // Added support for multilevel indexes. Before this the index was one list with an entry for each data block. For large
                                     // files, a large index needed to be read into memory before any seek could be done. After this change the index is a fat
                                     // tree, and opening a large rfile is much faster. Like the previous version of Rfile, each index node in the tree is kept
                                     // in memory serialized and used in its serialized form.
  // static final int RINDEX_VER_5 = 5; // unreleased
  static final int RINDEX_VER_4 = 4; // Added support for seeking using serialized indexes. After this change index is no longer deserialized when rfile opened.
                                     // Entire serialized index is read into memory as single byte array. For seeks, serialized index is used to find blocks
                                     // (the binary search deserializes the specific entries its needs). This resulted in less memory usage (no object overhead)
                                     // and faster open times for RFiles.
  static final int RINDEX_VER_3 = 3; // Initial released version of RFile. R is for relative encoding. A keys is encoded relative to the previous key. The
                                     // initial version deduped key fields that were the same for consecutive keys. For sorted data this is a common occurrence.
                                     // This version supports locality groups. Each locality group has an index pointing to set of data blocks. Each data block
                                     // contains relatively encoded keys and values.

  // Buffer sample data so that many sample data blocks are stored contiguously.
  private static int sampleBufferSize = 10000000;

  @VisibleForTesting
  public static void setSampleBufferSize(int bufferSize) {
    sampleBufferSize = bufferSize;
  }

  private static class LocalityGroupMetadata implements Writable {

    private int startBlock = -1;
    private Key firstKey;
    private Map<ByteSequence,MutableLong> columnFamilies;

    private boolean isDefaultLG = false;
    private String name;
    private Set<ByteSequence> previousColumnFamilies;

    private MultiLevelIndex.BufferedWriter indexWriter;
    private MultiLevelIndex.Reader indexReader;
    private int version;

    public LocalityGroupMetadata(int version, BlockFileReader br) {
      columnFamilies = new HashMap<>();
      indexReader = new MultiLevelIndex.Reader(br, version);
      this.version = version;
    }

    public LocalityGroupMetadata(Set<ByteSequence> pcf, int indexBlockSize, BlockFileWriter bfw) {
      isDefaultLG = true;
      columnFamilies = new HashMap<>();
      previousColumnFamilies = pcf;

      indexWriter = new MultiLevelIndex.BufferedWriter(new MultiLevelIndex.Writer(bfw, indexBlockSize));
    }

    public LocalityGroupMetadata(String name, Set<ByteSequence> cfset, int indexBlockSize, BlockFileWriter bfw) {
      this.name = name;
      isDefaultLG = false;
      columnFamilies = new HashMap<>();
      for (ByteSequence cf : cfset) {
        columnFamilies.put(cf, new MutableLong(0));
      }

      indexWriter = new MultiLevelIndex.BufferedWriter(new MultiLevelIndex.Writer(bfw, indexBlockSize));
    }

    private Key getFirstKey() {
      return firstKey;
    }

    private void setFirstKey(Key key) {
      if (firstKey != null)
        throw new IllegalStateException();
      this.firstKey = new Key(key);
    }

    public void updateColumnCount(Key key) {

      if (isDefaultLG && columnFamilies == null) {
        if (previousColumnFamilies.size() > 0) {
          // only do this check when there are previous column families
          ByteSequence cf = key.getColumnFamilyData();
          if (previousColumnFamilies.contains(cf)) {
            throw new IllegalArgumentException("Added column family \"" + cf + "\" to default locality group that was in previous locality group");
          }
        }

        // no longer keeping track of column families, so return
        return;
      }

      ByteSequence cf = key.getColumnFamilyData();
      MutableLong count = columnFamilies.get(cf);

      if (count == null) {
        if (!isDefaultLG) {
          throw new IllegalArgumentException("invalid column family : " + cf);
        }

        if (previousColumnFamilies.contains(cf)) {
          throw new IllegalArgumentException("Added column family \"" + cf + "\" to default locality group that was in previous locality group");
        }

        if (columnFamilies.size() > Writer.MAX_CF_IN_DLG) {
          // stop keeping track, there are too many
          columnFamilies = null;
          return;
        }
        count = new MutableLong(0);
        columnFamilies.put(new ArrayByteSequence(cf.getBackingArray(), cf.offset(), cf.length()), count);

      }

      count.increment();

    }

    @Override
    public void readFields(DataInput in) throws IOException {

      isDefaultLG = in.readBoolean();
      if (!isDefaultLG) {
        name = in.readUTF();
      }

      if (version == RINDEX_VER_3 || version == RINDEX_VER_4 || version == RINDEX_VER_6 || version == RINDEX_VER_7) {
        startBlock = in.readInt();
      }

      int size = in.readInt();

      if (size == -1) {
        if (!isDefaultLG)
          throw new IllegalStateException("Non default LG " + name + " does not have column families");

        columnFamilies = null;
      } else {
        if (columnFamilies == null)
          columnFamilies = new HashMap<>();
        else
          columnFamilies.clear();

        for (int i = 0; i < size; i++) {
          int len = in.readInt();
          byte cf[] = new byte[len];
          in.readFully(cf);
          long count = in.readLong();

          columnFamilies.put(new ArrayByteSequence(cf), new MutableLong(count));
        }
      }

      if (in.readBoolean()) {
        firstKey = new Key();
        firstKey.readFields(in);
      } else {
        firstKey = null;
      }

      indexReader.readFields(in);
    }

    @Override
    public void write(DataOutput out) throws IOException {

      out.writeBoolean(isDefaultLG);
      if (!isDefaultLG) {
        out.writeUTF(name);
      }

      if (isDefaultLG && columnFamilies == null) {
        // only expect null when default LG, otherwise let a NPE occur
        out.writeInt(-1);
      } else {
        out.writeInt(columnFamilies.size());

        for (Entry<ByteSequence,MutableLong> entry : columnFamilies.entrySet()) {
          out.writeInt(entry.getKey().length());
          out.write(entry.getKey().getBackingArray(), entry.getKey().offset(), entry.getKey().length());
          out.writeLong(entry.getValue().longValue());
        }
      }

      out.writeBoolean(firstKey != null);
      if (firstKey != null)
        firstKey.write(out);

      indexWriter.close(out);
    }

    public void printInfo(boolean isSample, boolean includeIndexDetails) throws IOException {
      PrintStream out = System.out;
      out.printf("%-24s : %s\n", (isSample ? "Sample " : "") + "Locality group ", (isDefaultLG ? "<DEFAULT>" : name));
      if (version == RINDEX_VER_3 || version == RINDEX_VER_4 || version == RINDEX_VER_6 || version == RINDEX_VER_7) {
        out.printf("\t%-22s : %d\n", "Start block", startBlock);
      }
      out.printf("\t%-22s : %,d\n", "Num   blocks", indexReader.size());
      TreeMap<Integer,Long> sizesByLevel = new TreeMap<>();
      TreeMap<Integer,Long> countsByLevel = new TreeMap<>();
      indexReader.getIndexInfo(sizesByLevel, countsByLevel);
      for (Entry<Integer,Long> entry : sizesByLevel.descendingMap().entrySet()) {
        out.printf("\t%-22s : %,d bytes  %,d blocks\n", "Index level " + entry.getKey(), entry.getValue(), countsByLevel.get(entry.getKey()));
      }
      out.printf("\t%-22s : %s\n", "First key", firstKey);

      Key lastKey = null;
      if (indexReader.size() > 0) {
        lastKey = indexReader.getLastKey();
      }

      out.printf("\t%-22s : %s\n", "Last key", lastKey);

      long numKeys = 0;
      IndexIterator countIter = indexReader.lookup(new Key());
      while (countIter.hasNext()) {
        IndexEntry indexEntry = countIter.next();
        numKeys += indexEntry.getNumEntries();
      }

      out.printf("\t%-22s : %,d\n", "Num entries", numKeys);
      out.printf("\t%-22s : %s\n", "Column families", (isDefaultLG && columnFamilies == null ? "<UNKNOWN>" : columnFamilies.keySet()));

      if (includeIndexDetails) {
        out.printf("\t%-22s :\nIndex Entries", lastKey);
        String prefix = String.format("\t   ");
        indexReader.printIndex(prefix, out);
      }
    }

  }

  private static class SampleEntry {
    Key key;
    Value val;

    SampleEntry(Key key, Value val) {
      this.key = new Key(key);
      this.val = new Value(val);
    }
  }

  private static class SampleLocalityGroupWriter {

    private Sampler sampler;

    private List<SampleEntry> entries = new ArrayList<>();
    private long dataSize = 0;

<<<<<<< HEAD
    private LocalityGroupWriter lgr;
=======
    // Use windowed stats to fix ACCUMULO-4669
    private RollingStats keyLenStats = new RollingStats(2017);
    private double avergageKeySize = 0;
>>>>>>> c28e11c1

    public SampleLocalityGroupWriter(LocalityGroupWriter lgr, Sampler sampler) {
      this.lgr = lgr;
      this.sampler = sampler;
    }

    public void append(Key key, Value value) throws IOException {
      if (sampler.accept(key)) {
        entries.add(new SampleEntry(key, value));
        dataSize += key.getSize() + value.getSize();
      }
    }

    public void close() throws IOException {
      for (SampleEntry se : entries) {
        lgr.append(se.key, se.val);
      }

      lgr.close();
    }

    public void flushIfNeeded() throws IOException {
      if (dataSize > sampleBufferSize) {
        // the reason to write out all but one key is so that closeBlock() can always eventually be called with true
        List<SampleEntry> subList = entries.subList(0, entries.size() - 1);

        if (subList.size() > 0) {
          for (SampleEntry se : subList) {
            lgr.append(se.key, se.val);
          }

          lgr.closeBlock(subList.get(subList.size() - 1).key, false);

          subList.clear();
          dataSize = 0;
        }
      }
    }
  }

  private static class LocalityGroupWriter {

    private BlockFileWriter fileWriter;
    private ABlockWriter blockWriter;

    // private BlockAppender blockAppender;
    private final long blockSize;
    private final long maxBlockSize;
    private int entries = 0;

    private LocalityGroupMetadata currentLocalityGroup = null;

    private Key lastKeyInBlock = null;

    private Key prevKey = new Key();

    private SampleLocalityGroupWriter sample;

    private SummaryStatistics keyLenStats = new SummaryStatistics();
    private double avergageKeySize = 0;

    LocalityGroupWriter(BlockFileWriter fileWriter, long blockSize, long maxBlockSize, LocalityGroupMetadata currentLocalityGroup,
        SampleLocalityGroupWriter sample) {
      this.fileWriter = fileWriter;
      this.blockSize = blockSize;
      this.maxBlockSize = maxBlockSize;
      this.currentLocalityGroup = currentLocalityGroup;
      this.sample = sample;
    }

    private boolean isGiantKey(Key k) {
      double mean = keyLenStats.getMean();
      double stddev = keyLenStats.getStandardDeviation();
      return k.getSize() > mean + Math.max(9 * mean, 4 * stddev);
    }

    public void append(Key key, Value value) throws IOException {

      if (key.compareTo(prevKey) < 0) {
        throw new IllegalArgumentException("Keys appended out-of-order.  New key " + key + ", previous key " + prevKey);
      }

      currentLocalityGroup.updateColumnCount(key);

      if (currentLocalityGroup.getFirstKey() == null) {
        currentLocalityGroup.setFirstKey(key);
      }

      if (sample != null) {
        sample.append(key, value);
      }

      if (blockWriter == null) {
        blockWriter = fileWriter.prepareDataBlock();
      } else if (blockWriter.getRawSize() > blockSize) {

        // Look for a key thats short to put in the index, defining short as average or below.
        if (avergageKeySize == 0) {
          // use the same average for the search for a below average key for a block
          avergageKeySize = keyLenStats.getMean();
        }

        // Possibly produce a shorter key that does not exist in data. Even if a key can be shortened, it may not be below average.
        Key closeKey = KeyShortener.shorten(prevKey, key);

        if ((closeKey.getSize() <= avergageKeySize || blockWriter.getRawSize() > maxBlockSize) && !isGiantKey(closeKey)) {
          closeBlock(closeKey, false);
          blockWriter = fileWriter.prepareDataBlock();
          // set average to zero so its recomputed for the next block
          avergageKeySize = 0;
        }
      }

      RelativeKey rk = new RelativeKey(lastKeyInBlock, key);

      rk.write(blockWriter);
      value.write(blockWriter);
      entries++;

      keyLenStats.addValue(key.getSize());

      prevKey = new Key(key);
      lastKeyInBlock = prevKey;

    }

    private void closeBlock(Key key, boolean lastBlock) throws IOException {
      blockWriter.close();

      if (lastBlock)
        currentLocalityGroup.indexWriter.addLast(key, entries, blockWriter.getStartPos(), blockWriter.getCompressedSize(), blockWriter.getRawSize());
      else
        currentLocalityGroup.indexWriter.add(key, entries, blockWriter.getStartPos(), blockWriter.getCompressedSize(), blockWriter.getRawSize());

      if (sample != null)
        sample.flushIfNeeded();

      blockWriter = null;
      lastKeyInBlock = null;
      entries = 0;
    }

    public void close() throws IOException {
      if (blockWriter != null) {
        closeBlock(lastKeyInBlock, true);
      }

      if (sample != null) {
        sample.close();
      }
    }
  }

  public static class Writer implements FileSKVWriter {

    public static final int MAX_CF_IN_DLG = 1000;
    private static final double MAX_BLOCK_MULTIPLIER = 1.1;

    private BlockFileWriter fileWriter;

    // private BlockAppender blockAppender;
    private final long blockSize;
    private final long maxBlockSize;
    private final int indexBlockSize;

    private ArrayList<LocalityGroupMetadata> localityGroups = new ArrayList<>();
    private ArrayList<LocalityGroupMetadata> sampleGroups = new ArrayList<>();
    private LocalityGroupMetadata currentLocalityGroup = null;
    private LocalityGroupMetadata sampleLocalityGroup = null;

    private boolean dataClosed = false;
    private boolean closed = false;
    private boolean startedDefaultLocalityGroup = false;

    private HashSet<ByteSequence> previousColumnFamilies;
    private long length = -1;

    private LocalityGroupWriter lgWriter;

    private SamplerConfigurationImpl samplerConfig;
    private Sampler sampler;

    public Writer(BlockFileWriter bfw, int blockSize) throws IOException {
      this(bfw, blockSize, (int) AccumuloConfiguration.getDefaultConfiguration().getMemoryInBytes(Property.TABLE_FILE_COMPRESSED_BLOCK_SIZE_INDEX), null, null);
    }

    public Writer(BlockFileWriter bfw, int blockSize, int indexBlockSize, SamplerConfigurationImpl samplerConfig, Sampler sampler) throws IOException {
      this.blockSize = blockSize;
      this.maxBlockSize = (long) (blockSize * MAX_BLOCK_MULTIPLIER);
      this.indexBlockSize = indexBlockSize;
      this.fileWriter = bfw;
      previousColumnFamilies = new HashSet<>();
      this.samplerConfig = samplerConfig;
      this.sampler = sampler;
    }

    @Override
    public synchronized void close() throws IOException {

      if (closed) {
        return;
      }

      closeData();

      ABlockWriter mba = fileWriter.prepareMetaBlock("RFile.index");

      mba.writeInt(RINDEX_MAGIC);
      mba.writeInt(RINDEX_VER_8);

      if (currentLocalityGroup != null) {
        localityGroups.add(currentLocalityGroup);
        sampleGroups.add(sampleLocalityGroup);
      }

      mba.writeInt(localityGroups.size());

      for (LocalityGroupMetadata lc : localityGroups) {
        lc.write(mba);
      }

      if (samplerConfig == null) {
        mba.writeBoolean(false);
      } else {
        mba.writeBoolean(true);

        for (LocalityGroupMetadata lc : sampleGroups) {
          lc.write(mba);
        }

        samplerConfig.write(mba);
      }

      mba.close();
      fileWriter.close();
      length = fileWriter.getLength();

      closed = true;
    }

    private void closeData() throws IOException {

      if (dataClosed) {
        return;
      }

      dataClosed = true;

      if (lgWriter != null) {
        lgWriter.close();
      }
    }

    @Override
    public void append(Key key, Value value) throws IOException {

      if (dataClosed) {
        throw new IllegalStateException("Cannont append, data closed");
      }

      lgWriter.append(key, value);
    }

    @Override
    public DataOutputStream createMetaStore(String name) throws IOException {
      closeData();

      return (DataOutputStream) fileWriter.prepareMetaBlock(name);
    }

    private void _startNewLocalityGroup(String name, Set<ByteSequence> columnFamilies) throws IOException {
      if (dataClosed) {
        throw new IllegalStateException("data closed");
      }

      if (startedDefaultLocalityGroup) {
        throw new IllegalStateException("Can not start anymore new locality groups after default locality group started");
      }

      if (lgWriter != null) {
        lgWriter.close();
      }

      if (currentLocalityGroup != null) {
        localityGroups.add(currentLocalityGroup);
        sampleGroups.add(sampleLocalityGroup);
      }

      if (columnFamilies == null) {
        startedDefaultLocalityGroup = true;
        currentLocalityGroup = new LocalityGroupMetadata(previousColumnFamilies, indexBlockSize, fileWriter);
        sampleLocalityGroup = new LocalityGroupMetadata(previousColumnFamilies, indexBlockSize, fileWriter);
      } else {
        if (!Collections.disjoint(columnFamilies, previousColumnFamilies)) {
          HashSet<ByteSequence> overlap = new HashSet<>(columnFamilies);
          overlap.retainAll(previousColumnFamilies);
          throw new IllegalArgumentException("Column families over lap with previous locality group : " + overlap);
        }
        currentLocalityGroup = new LocalityGroupMetadata(name, columnFamilies, indexBlockSize, fileWriter);
        sampleLocalityGroup = new LocalityGroupMetadata(name, columnFamilies, indexBlockSize, fileWriter);
        previousColumnFamilies.addAll(columnFamilies);
      }

      SampleLocalityGroupWriter sampleWriter = null;
      if (sampler != null) {
        sampleWriter = new SampleLocalityGroupWriter(new LocalityGroupWriter(fileWriter, blockSize, maxBlockSize, sampleLocalityGroup, null), sampler);
      }
      lgWriter = new LocalityGroupWriter(fileWriter, blockSize, maxBlockSize, currentLocalityGroup, sampleWriter);
    }

    @Override
    public void startNewLocalityGroup(String name, Set<ByteSequence> columnFamilies) throws IOException {
      if (columnFamilies == null)
        throw new NullPointerException();

      _startNewLocalityGroup(name, columnFamilies);
    }

    @Override
    public void startDefaultLocalityGroup() throws IOException {
      _startNewLocalityGroup(null, null);
    }

    @Override
    public boolean supportsLocalityGroups() {
      return true;
    }

    @Override
    public long getLength() throws IOException {
      if (!closed) {
        return fileWriter.getLength();
      }
      return length;
    }
  }

  private static class LocalityGroupReader extends LocalityGroup implements FileSKVIterator {

    private BlockFileReader reader;
    private MultiLevelIndex.Reader index;
    private int blockCount;
    private Key firstKey;
    private int startBlock;
    private boolean closed = false;
    private int version;
    private boolean checkRange = true;

    private LocalityGroupReader(BlockFileReader reader, LocalityGroupMetadata lgm, int version) throws IOException {
      super(lgm.columnFamilies, lgm.isDefaultLG);
      this.firstKey = lgm.firstKey;
      this.index = lgm.indexReader;
      this.startBlock = lgm.startBlock;
      blockCount = index.size();
      this.version = version;

      this.reader = reader;

    }

    public LocalityGroupReader(LocalityGroupReader lgr) {
      super(lgr.columnFamilies, lgr.isDefaultLocalityGroup);
      this.firstKey = lgr.firstKey;
      this.index = lgr.index;
      this.startBlock = lgr.startBlock;
      this.blockCount = lgr.blockCount;
      this.reader = lgr.reader;
      this.version = lgr.version;
    }

    Iterator<IndexEntry> getIndex() throws IOException {
      return index.lookup(new Key());
    }

    @Override
    public void close() throws IOException {
      closed = true;
      hasTop = false;
      if (currBlock != null)
        currBlock.close();

    }

    private IndexIterator iiter;
    private int entriesLeft;
    private ABlockReader currBlock;
    private RelativeKey rk;
    private Value val;
    private Key prevKey = null;
    private Range range = null;
    private boolean hasTop = false;
    private AtomicBoolean interruptFlag;

    @Override
    public Key getTopKey() {
      return rk.getKey();
    }

    @Override
    public Value getTopValue() {
      return val;
    }

    @Override
    public boolean hasTop() {
      return hasTop;
    }

    @Override
    public void next() throws IOException {
      try {
        _next();
      } catch (IOException ioe) {
        reset();
        throw ioe;
      }
    }

    private void _next() throws IOException {

      if (!hasTop)
        throw new IllegalStateException();

      if (entriesLeft == 0) {
        currBlock.close();
        if (metricsGatherer != null)
          metricsGatherer.startBlock();

        if (iiter.hasNext()) {
          IndexEntry indexEntry = iiter.next();
          entriesLeft = indexEntry.getNumEntries();
          currBlock = getDataBlock(indexEntry);

          checkRange = range.afterEndKey(indexEntry.getKey());
          if (!checkRange)
            hasTop = true;

        } else {
          rk = null;
          val = null;
          hasTop = false;
          return;
        }
      }

      prevKey = rk.getKey();
      rk.readFields(currBlock);
      val.readFields(currBlock);

      if (metricsGatherer != null)
        metricsGatherer.addMetric(rk.getKey(), val);

      entriesLeft--;
      if (checkRange)
        hasTop = !range.afterEndKey(rk.getKey());
    }

    private ABlockReader getDataBlock(IndexEntry indexEntry) throws IOException {
      if (interruptFlag != null && interruptFlag.get())
        throw new IterationInterruptedException();

      if (version == RINDEX_VER_3 || version == RINDEX_VER_4)
        return reader.getDataBlock(startBlock + iiter.previousIndex());
      else
        return reader.getDataBlock(indexEntry.getOffset(), indexEntry.getCompressedSize(), indexEntry.getRawSize());

    }

    @Override
    public void seek(Range range, Collection<ByteSequence> columnFamilies, boolean inclusive) throws IOException {

      if (closed)
        throw new IllegalStateException("Locality group reader closed");

      if (columnFamilies.size() != 0 || inclusive)
        throw new IllegalArgumentException("I do not know how to filter column families");

      if (interruptFlag != null && interruptFlag.get()) {
        throw new IterationInterruptedException();
      }

      try {
        _seek(range);
      } catch (IOException ioe) {
        reset();
        throw ioe;
      }
    }

    private void reset() {
      rk = null;
      hasTop = false;
      if (currBlock != null) {
        try {
          try {
            currBlock.close();
          } catch (IOException e) {
            log.warn("Failed to close block reader", e);
          }
        } finally {
          currBlock = null;
        }
      }
    }

    private void _seek(Range range) throws IOException {

      this.range = range;
      this.checkRange = true;

      if (blockCount == 0) {
        // its an empty file
        rk = null;
        return;
      }

      Key startKey = range.getStartKey();
      if (startKey == null)
        startKey = new Key();

      boolean reseek = true;

      if (range.afterEndKey(firstKey)) {
        // range is before first key in rfile, so there is nothing to do
        reset();
        reseek = false;
      }

      if (rk != null) {
        if (range.beforeStartKey(prevKey) && range.afterEndKey(getTopKey())) {
          // range is between the two keys in the file where the last range seeked to stopped, so there is
          // nothing to do
          reseek = false;
        }

        if (startKey.compareTo(getTopKey()) <= 0 && startKey.compareTo(prevKey) > 0) {
          // current location in file can satisfy this request, no need to seek
          reseek = false;
        }

        if (entriesLeft > 0 && startKey.compareTo(getTopKey()) >= 0 && startKey.compareTo(iiter.peekPrevious().getKey()) <= 0) {
          // start key is within the unconsumed portion of the current block

          // this code intentionally does not use the index associated with a cached block
          // because if only forward seeks are being done, then there is no benefit to building
          // and index for the block... could consider using the index if it exist but not
          // causing the build of an index... doing this could slow down some use cases and
          // and speed up others.

          MutableByteSequence valbs = new MutableByteSequence(new byte[64], 0, 0);
          SkippR skippr = RelativeKey.fastSkip(currBlock, startKey, valbs, prevKey, getTopKey(), entriesLeft);
          if (skippr.skipped > 0) {
            entriesLeft -= skippr.skipped;
            val = new Value(valbs.toArray());
            prevKey = skippr.prevKey;
            rk = skippr.rk;
          }

          reseek = false;
        }

        if (entriesLeft == 0 && startKey.compareTo(getTopKey()) > 0 && startKey.compareTo(iiter.peekPrevious().getKey()) <= 0) {
          // In the empty space at the end of a block. This can occur when keys are shortened in the index creating index entries that do not exist in the
          // block. These shortened index entires fall between the last key in a block and first key in the next block, but may not exist in the data.
          // Just proceed to the next block.
          reseek = false;
        }

        if (iiter.previousIndex() == 0 && getTopKey().equals(firstKey) && startKey.compareTo(firstKey) <= 0) {
          // seeking before the beginning of the file, and already positioned at the first key in the file
          // so there is nothing to do
          reseek = false;
        }
      }

      if (reseek) {
        iiter = index.lookup(startKey);

        reset();

        if (!iiter.hasNext()) {
          // past the last key
        } else {

          // if the index contains the same key multiple times, then go to the
          // earliest index entry containing the key
          while (iiter.hasPrevious() && iiter.peekPrevious().getKey().equals(iiter.peek().getKey())) {
            iiter.previous();
          }

          if (iiter.hasPrevious())
            prevKey = new Key(iiter.peekPrevious().getKey()); // initially prevKey is the last key of the prev block
          else
            prevKey = new Key(); // first block in the file, so set prev key to minimal key

          IndexEntry indexEntry = iiter.next();
          entriesLeft = indexEntry.getNumEntries();
          currBlock = getDataBlock(indexEntry);

          checkRange = range.afterEndKey(indexEntry.getKey());
          if (!checkRange)
            hasTop = true;

          MutableByteSequence valbs = new MutableByteSequence(new byte[64], 0, 0);

          Key currKey = null;

          if (currBlock.isIndexable()) {
            BlockIndex blockIndex = BlockIndex.getIndex(currBlock, indexEntry);
            if (blockIndex != null) {
              BlockIndexEntry bie = blockIndex.seekBlock(startKey, currBlock);
              if (bie != null) {
                // we are seeked to the current position of the key in the index
                // need to prime the read process and read this key from the block
                RelativeKey tmpRk = new RelativeKey();
                tmpRk.setPrevKey(bie.getPrevKey());
                tmpRk.readFields(currBlock);
                val = new Value();

                val.readFields(currBlock);
                valbs = new MutableByteSequence(val.get(), 0, val.getSize());

                // just consumed one key from the input stream, so subtract one from entries left
                entriesLeft = bie.getEntriesLeft() - 1;
                prevKey = new Key(bie.getPrevKey());
                currKey = tmpRk.getKey();
              }
            }
          }

          SkippR skippr = RelativeKey.fastSkip(currBlock, startKey, valbs, prevKey, currKey, entriesLeft);
          prevKey = skippr.prevKey;
          entriesLeft -= skippr.skipped;
          val = new Value(valbs.toArray());
          // set rk when everything above is successful, if exception
          // occurs rk will not be set
          rk = skippr.rk;
        }
      }

      hasTop = rk != null && !range.afterEndKey(rk.getKey());

      while (hasTop() && range.beforeStartKey(getTopKey())) {
        next();
      }

      if (metricsGatherer != null) {
        metricsGatherer.startLocalityGroup(rk.getKey().getColumnFamily());
        metricsGatherer.addMetric(rk.getKey(), val);
      }
    }

    @Override
    public Key getFirstKey() throws IOException {
      return firstKey;
    }

    @Override
    public Key getLastKey() throws IOException {
      if (index.size() == 0)
        return null;
      return index.getLastKey();
    }

    @Override
    public SortedKeyValueIterator<Key,Value> deepCopy(IteratorEnvironment env) {
      throw new UnsupportedOperationException();
    }

    @Override
    public void closeDeepCopies() throws IOException {
      throw new UnsupportedOperationException();
    }

    @Override
    public void init(SortedKeyValueIterator<Key,Value> source, Map<String,String> options, IteratorEnvironment env) throws IOException {
      throw new UnsupportedOperationException();
    }

    @Override
    public DataInputStream getMetaStore(String name) throws IOException {
      throw new UnsupportedOperationException();
    }

    @Override
    public void setInterruptFlag(AtomicBoolean flag) {
      this.interruptFlag = flag;
    }

    @Override
    public InterruptibleIterator getIterator() {
      return this;
    }

    private MetricsGatherer<?> metricsGatherer;

    public void registerMetrics(MetricsGatherer<?> vmg) {
      metricsGatherer = vmg;
    }

    @Override
    public FileSKVIterator getSample(SamplerConfigurationImpl sampleConfig) {
      throw new UnsupportedOperationException();
    }
  }

  public static class Reader extends HeapIterator implements FileSKVIterator {

    private final BlockFileReader reader;

    private final ArrayList<LocalityGroupMetadata> localityGroups = new ArrayList<>();
    private final ArrayList<LocalityGroupMetadata> sampleGroups = new ArrayList<>();

    private final LocalityGroupReader currentReaders[];
    private final LocalityGroupReader readers[];
    private final LocalityGroupReader sampleReaders[];
    private final LocalityGroupContext lgContext;
    private LocalityGroupSeekCache lgCache;

    private List<Reader> deepCopies;
    private boolean deepCopy = false;

    private AtomicBoolean interruptFlag;

    private SamplerConfigurationImpl samplerConfig = null;

    private int rfileVersion;

    public Reader(BlockFileReader rdr) throws IOException {
      this.reader = rdr;

      ABlockReader mb = reader.getMetaBlock("RFile.index");
      try {
        int magic = mb.readInt();
        int ver = mb.readInt();
        rfileVersion = ver;

        if (magic != RINDEX_MAGIC)
          throw new IOException("Did not see expected magic number, saw " + magic);
        if (ver != RINDEX_VER_8 && ver != RINDEX_VER_7 && ver != RINDEX_VER_6 && ver != RINDEX_VER_4 && ver != RINDEX_VER_3)
          throw new IOException("Did not see expected version, saw " + ver);

        int size = mb.readInt();
        currentReaders = new LocalityGroupReader[size];

        deepCopies = new LinkedList<>();

        for (int i = 0; i < size; i++) {
          LocalityGroupMetadata lgm = new LocalityGroupMetadata(ver, rdr);
          lgm.readFields(mb);
          localityGroups.add(lgm);

          currentReaders[i] = new LocalityGroupReader(reader, lgm, ver);
        }

        readers = currentReaders;

        if (ver == RINDEX_VER_8 && mb.readBoolean()) {
          sampleReaders = new LocalityGroupReader[size];

          for (int i = 0; i < size; i++) {
            LocalityGroupMetadata lgm = new LocalityGroupMetadata(ver, rdr);
            lgm.readFields(mb);
            sampleGroups.add(lgm);

            sampleReaders[i] = new LocalityGroupReader(reader, lgm, ver);
          }

          samplerConfig = new SamplerConfigurationImpl(mb);
        } else {
          sampleReaders = null;
          samplerConfig = null;
        }

      } finally {
        mb.close();
      }

      lgContext = new LocalityGroupContext(currentReaders);

      createHeap(currentReaders.length);
    }

    private Reader(Reader r, LocalityGroupReader sampleReaders[]) {
      super(sampleReaders.length);
      this.reader = r.reader;
      this.currentReaders = new LocalityGroupReader[sampleReaders.length];
      this.deepCopies = r.deepCopies;
      this.deepCopy = false;
      this.readers = r.readers;
      this.sampleReaders = r.sampleReaders;
      this.samplerConfig = r.samplerConfig;
      this.rfileVersion = r.rfileVersion;
      for (int i = 0; i < sampleReaders.length; i++) {
        this.currentReaders[i] = sampleReaders[i];
        this.currentReaders[i].setInterruptFlag(r.interruptFlag);
      }
      this.lgContext = new LocalityGroupContext(currentReaders);
    }

    private Reader(Reader r, boolean useSample) {
      super(r.currentReaders.length);
      this.reader = r.reader;
      this.currentReaders = new LocalityGroupReader[r.currentReaders.length];
      this.deepCopies = r.deepCopies;
      this.deepCopy = true;
      this.samplerConfig = r.samplerConfig;
      this.rfileVersion = r.rfileVersion;
      this.readers = r.readers;
      this.sampleReaders = r.sampleReaders;

      for (int i = 0; i < r.readers.length; i++) {
        if (useSample) {
          this.currentReaders[i] = new LocalityGroupReader(r.sampleReaders[i]);
          this.currentReaders[i].setInterruptFlag(r.interruptFlag);
        } else {
          this.currentReaders[i] = new LocalityGroupReader(r.readers[i]);
          this.currentReaders[i].setInterruptFlag(r.interruptFlag);
        }

      }
      this.lgContext = new LocalityGroupContext(currentReaders);
    }

    private void closeLocalityGroupReaders() {
      for (LocalityGroupReader lgr : currentReaders) {
        try {
          lgr.close();
        } catch (IOException e) {
          log.warn("Errored out attempting to close LocalityGroupReader.", e);
        }
      }
    }

    @Override
    public void closeDeepCopies() {
      if (deepCopy)
        throw new RuntimeException("Calling closeDeepCopies on a deep copy is not supported");

      for (Reader deepCopy : deepCopies)
        deepCopy.closeLocalityGroupReaders();

      deepCopies.clear();
    }

    @Override
    public void close() throws IOException {
      if (deepCopy)
        throw new RuntimeException("Calling close on a deep copy is not supported");

      closeDeepCopies();
      closeLocalityGroupReaders();

      if (sampleReaders != null) {
        for (LocalityGroupReader lgr : sampleReaders) {
          try {
            lgr.close();
          } catch (IOException e) {
            log.warn("Errored out attempting to close LocalityGroupReader.", e);
          }
        }
      }

      try {
        reader.close();
      } finally {
        /**
         * input Stream is passed to CachableBlockFile and closed there
         */
      }
    }

    @Override
    public Key getFirstKey() throws IOException {
      if (currentReaders.length == 0) {
        return null;
      }

      Key minKey = null;

      for (int i = 0; i < currentReaders.length; i++) {
        if (minKey == null) {
          minKey = currentReaders[i].getFirstKey();
        } else {
          Key firstKey = currentReaders[i].getFirstKey();
          if (firstKey != null && firstKey.compareTo(minKey) < 0)
            minKey = firstKey;
        }
      }

      return minKey;
    }

    @Override
    public Key getLastKey() throws IOException {
      if (currentReaders.length == 0) {
        return null;
      }

      Key maxKey = null;

      for (int i = 0; i < currentReaders.length; i++) {
        if (maxKey == null) {
          maxKey = currentReaders[i].getLastKey();
        } else {
          Key lastKey = currentReaders[i].getLastKey();
          if (lastKey != null && lastKey.compareTo(maxKey) > 0)
            maxKey = lastKey;
        }
      }

      return maxKey;
    }

    @Override
    public DataInputStream getMetaStore(String name) throws IOException, NoSuchMetaStoreException {
      try {
        return this.reader.getMetaBlock(name).getStream();
      } catch (MetaBlockDoesNotExist e) {
        throw new NoSuchMetaStoreException("name = " + name, e);
      }
    }

    @Override
    public SortedKeyValueIterator<Key,Value> deepCopy(IteratorEnvironment env) {
      if (env != null && env.isSamplingEnabled()) {
        SamplerConfiguration sc = env.getSamplerConfiguration();
        if (sc == null) {
          throw new SampleNotPresentException();
        }

        if (this.samplerConfig != null && this.samplerConfig.equals(new SamplerConfigurationImpl(sc))) {
          Reader copy = new Reader(this, true);
          copy.setInterruptFlagInternal(interruptFlag);
          deepCopies.add(copy);
          return copy;
        } else {
          throw new SampleNotPresentException();
        }
      } else {
        Reader copy = new Reader(this, false);
        copy.setInterruptFlagInternal(interruptFlag);
        deepCopies.add(copy);
        return copy;
      }
    }

    @Override
    public void init(SortedKeyValueIterator<Key,Value> source, Map<String,String> options, IteratorEnvironment env) throws IOException {
      throw new UnsupportedOperationException();
    }

    /**
     * @return map of locality group names to column families. The default locality group will have {@code null} for a name. RFile will only track up to
     *         {@value Writer#MAX_CF_IN_DLG} families for the default locality group. After this it will stop tracking. For the case where the default group has
     *         more thn {@value Writer#MAX_CF_IN_DLG} families an empty list of families is returned.
     * @see LocalityGroupUtil#seek(FileSKVIterator, Range, String, Map)
     */
    public Map<String,ArrayList<ByteSequence>> getLocalityGroupCF() {
      Map<String,ArrayList<ByteSequence>> cf = new HashMap<>();

      for (LocalityGroupMetadata lcg : localityGroups) {
        ArrayList<ByteSequence> setCF;

        if (lcg.columnFamilies == null) {
          Preconditions.checkState(lcg.isDefaultLG, " Group %s has null families. Only expect default locality group to have null families.", lcg.name);
          setCF = new ArrayList<>();
        } else {
          setCF = new ArrayList<>(lcg.columnFamilies.keySet());
        }

        cf.put(lcg.name, setCF);
      }

      return cf;
    }

    /**
     * Method that registers the given MetricsGatherer. You can only register one as it will clobber any previously set. The MetricsGatherer should be
     * registered before iterating through the LocalityGroups.
     *
     * @param vmg
     *          MetricsGatherer to be registered with the LocalityGroupReaders
     */
    public void registerMetrics(MetricsGatherer<?> vmg) {
      vmg.init(getLocalityGroupCF());
      for (LocalityGroupReader lgr : currentReaders) {
        lgr.registerMetrics(vmg);
      }

      if (sampleReaders != null) {
        for (LocalityGroupReader lgr : sampleReaders) {
          lgr.registerMetrics(vmg);
        }
      }
    }

    @Override
    public void seek(Range range, Collection<ByteSequence> columnFamilies, boolean inclusive) throws IOException {
      lgCache = LocalityGroupIterator.seek(this, lgContext, range, columnFamilies, inclusive, lgCache);
    }

    int getNumLocalityGroupsSeeked() {
      return (lgCache == null ? 0 : lgCache.getNumLGSeeked());
    }

    public FileSKVIterator getIndex() throws IOException {

      ArrayList<Iterator<IndexEntry>> indexes = new ArrayList<>();

      for (LocalityGroupReader lgr : currentReaders) {
        indexes.add(lgr.getIndex());
      }

      return new MultiIndexIterator(this, indexes);
    }

    @Override
    public FileSKVIterator getSample(SamplerConfigurationImpl sampleConfig) {
      requireNonNull(sampleConfig);

      if (this.samplerConfig != null && this.samplerConfig.equals(sampleConfig)) {
        Reader copy = new Reader(this, sampleReaders);
        copy.setInterruptFlagInternal(interruptFlag);
        return copy;
      }

      return null;
    }

    // only visible for printinfo
    FileSKVIterator getSample() {
      if (samplerConfig == null)
        return null;
      return getSample(this.samplerConfig);
    }

    public void printInfo() throws IOException {
      printInfo(false);
    }

    public void printInfo(boolean includeIndexDetails) throws IOException {

      System.out.printf("%-24s : %d\n", "RFile Version", rfileVersion);
      System.out.println();

      for (LocalityGroupMetadata lgm : localityGroups) {
        lgm.printInfo(false, includeIndexDetails);
      }

      if (sampleGroups.size() > 0) {

        System.out.println();
        System.out.printf("%-24s :\n", "Sample Configuration");
        System.out.printf("\t%-22s : %s\n", "Sampler class ", samplerConfig.getClassName());
        System.out.printf("\t%-22s : %s\n", "Sampler options ", samplerConfig.getOptions());
        System.out.println();

        for (LocalityGroupMetadata lgm : sampleGroups) {
          lgm.printInfo(true, includeIndexDetails);
        }
      }
    }

    @Override
    public void setInterruptFlag(AtomicBoolean flag) {
      if (deepCopy)
        throw new RuntimeException("Calling setInterruptFlag on a deep copy is not supported");

      if (deepCopies.size() != 0)
        throw new RuntimeException("Setting interrupt flag after calling deep copy not supported");

      setInterruptFlagInternal(flag);
    }

    private void setInterruptFlagInternal(AtomicBoolean flag) {
      this.interruptFlag = flag;
      for (LocalityGroupReader lgr : currentReaders) {
        lgr.setInterruptFlag(interruptFlag);
      }
    }
  }
}<|MERGE_RESOLUTION|>--- conflicted
+++ resolved
@@ -73,10 +73,6 @@
 import org.apache.accumulo.core.util.LocalityGroupUtil;
 import org.apache.accumulo.core.util.MutableByteSequence;
 import org.apache.commons.lang.mutable.MutableLong;
-<<<<<<< HEAD
-import org.apache.commons.math3.stat.descriptive.SummaryStatistics;
-=======
->>>>>>> c28e11c1
 import org.apache.hadoop.io.Writable;
 import org.slf4j.Logger;
 import org.slf4j.LoggerFactory;
@@ -347,13 +343,7 @@
     private List<SampleEntry> entries = new ArrayList<>();
     private long dataSize = 0;
 
-<<<<<<< HEAD
     private LocalityGroupWriter lgr;
-=======
-    // Use windowed stats to fix ACCUMULO-4669
-    private RollingStats keyLenStats = new RollingStats(2017);
-    private double avergageKeySize = 0;
->>>>>>> c28e11c1
 
     public SampleLocalityGroupWriter(LocalityGroupWriter lgr, Sampler sampler) {
       this.lgr = lgr;
@@ -412,7 +402,8 @@
 
     private SampleLocalityGroupWriter sample;
 
-    private SummaryStatistics keyLenStats = new SummaryStatistics();
+    // Use windowed stats to fix ACCUMULO-4669
+    private RollingStats keyLenStats = new RollingStats(2017);
     private double avergageKeySize = 0;
 
     LocalityGroupWriter(BlockFileWriter fileWriter, long blockSize, long maxBlockSize, LocalityGroupMetadata currentLocalityGroup,
