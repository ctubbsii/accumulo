/*
 * Licensed to the Apache Software Foundation (ASF) under one
 * or more contributor license agreements.  See the NOTICE file
 * distributed with this work for additional information
 * regarding copyright ownership.  The ASF licenses this file
 * to you under the Apache License, Version 2.0 (the
 * "License"); you may not use this file except in compliance
 * with the License.  You may obtain a copy of the License at
 *
 *   https://www.apache.org/licenses/LICENSE-2.0
 *
 * Unless required by applicable law or agreed to in writing,
 * software distributed under the License is distributed on an
 * "AS IS" BASIS, WITHOUT WARRANTIES OR CONDITIONS OF ANY
 * KIND, either express or implied.  See the License for the
 * specific language governing permissions and limitations
 * under the License.
 */
package org.apache.accumulo.core.conf;

import static org.apache.accumulo.core.Constants.DEFAULT_COMPACTION_SERVICE_NAME;

import java.lang.annotation.Annotation;
import java.util.Arrays;
import java.util.EnumSet;
import java.util.HashMap;
import java.util.HashSet;
import java.util.Objects;
import java.util.function.Predicate;

import org.apache.accumulo.core.classloader.ClassLoaderUtil;
import org.apache.accumulo.core.data.constraints.NoDeleteConstraint;
import org.apache.accumulo.core.file.blockfile.cache.tinylfu.TinyLfuBlockCacheManager;
import org.apache.accumulo.core.file.rfile.RFile;
import org.apache.accumulo.core.iterators.IteratorUtil.IteratorScope;
import org.apache.accumulo.core.iteratorsImpl.system.DeletingIterator;
import org.apache.accumulo.core.metadata.AccumuloTable;
import org.apache.accumulo.core.spi.compaction.DefaultCompactionPlanner;
import org.apache.accumulo.core.spi.compaction.SimpleCompactionDispatcher;
import org.apache.accumulo.core.spi.fs.RandomVolumeChooser;
import org.apache.accumulo.core.spi.scan.ScanDispatcher;
import org.apache.accumulo.core.spi.scan.ScanPrioritizer;
import org.apache.accumulo.core.spi.scan.ScanServerSelector;
import org.apache.accumulo.core.spi.scan.SimpleScanDispatcher;
import org.apache.accumulo.core.util.format.DefaultFormatter;
import org.slf4j.LoggerFactory;

import com.google.common.base.Preconditions;

public enum Property {
  COMPACTION_PREFIX("compaction.", null, PropertyType.PREFIX,
      "Both major and minor compaction properties can be included under this prefix.", "3.1.0"),
  COMPACTION_SERVICE_PREFIX(COMPACTION_PREFIX + "service.", null, PropertyType.PREFIX,
      "This prefix should be used to define all properties for the compaction services."
          + "See {% jlink -f org.apache.accumulo.core.spi.compaction.DefaultCompactionPlanner %}.\n"
          + "A new external compaction service would be defined like the following:\n"
          + "`compaction.service.newService.planner="
          + "\"org.apache.accumulo.core.spi.compaction.DefaultCompactionPlanner\".`\n"
          + "`compaction.service.newService.opts.queues=\""
          + "[{\"name\": \"small\", \"maxSize\":\"32M\"},"
          + "{ \"name\":\"medium\", \"maxSize\":\"512M\"},{\"name\":\"large\"}]`\n"
          + "`compaction.service.newService.opts.maxOpen=50`.\n"
          + "Additional options can be defined using the `compaction.service.<service>.opts.<option>` property.",
      "3.1.0"),
  COMPACTION_WARN_TIME(COMPACTION_PREFIX + "warn.time", "10m", PropertyType.TIMEDURATION,
      "When a compaction has not made progress for this time period, a warning will be logged.",
      "3.1.0"),
  // SSL properties local to each node (see also instance.ssl.enabled which must be consistent
  // across all nodes in an instance)
  RPC_PREFIX("rpc.", null, PropertyType.PREFIX,
      "Properties in this category related to the configuration of SSL keys for"
          + " RPC. See also `instance.ssl.enabled`.",
      "1.6.0"),
  RPC_MAX_MESSAGE_SIZE("rpc.message.size.max", Integer.toString(Integer.MAX_VALUE),
      PropertyType.BYTES, "The maximum size of a message that can be received by a server.",
      "2.1.3"),
  RPC_BACKLOG("rpc.backlog", "50", PropertyType.COUNT,
      "Configures the TCP backlog for the server side sockets created by Thrift."
          + " This property is not used for SSL type server sockets. A value of zero"
          + " will use the Thrift default value.",
      "2.1.3"),
  RPC_SSL_KEYSTORE_PATH("rpc.javax.net.ssl.keyStore", "", PropertyType.PATH,
      "Path of the keystore file for the server's private SSL key.", "1.6.0"),
  @Sensitive
  RPC_SSL_KEYSTORE_PASSWORD("rpc.javax.net.ssl.keyStorePassword", "", PropertyType.STRING,
      "Password used to encrypt the SSL private keystore. "
          + "Leave blank to use the Accumulo instance secret.",
      "1.6.0"),
  RPC_SSL_KEYSTORE_TYPE("rpc.javax.net.ssl.keyStoreType", "jks", PropertyType.STRING,
      "Type of SSL keystore.", "1.6.0"),
  RPC_SSL_TRUSTSTORE_PATH("rpc.javax.net.ssl.trustStore", "", PropertyType.PATH,
      "Path of the truststore file for the root cert.", "1.6.0"),
  @Sensitive
  RPC_SSL_TRUSTSTORE_PASSWORD("rpc.javax.net.ssl.trustStorePassword", "", PropertyType.STRING,
      "Password used to encrypt the SSL truststore. Leave blank to use no password.", "1.6.0"),
  RPC_SSL_TRUSTSTORE_TYPE("rpc.javax.net.ssl.trustStoreType", "jks", PropertyType.STRING,
      "Type of SSL truststore.", "1.6.0"),
  RPC_USE_JSSE("rpc.useJsse", "false", PropertyType.BOOLEAN,
      "Use JSSE system properties to configure SSL rather than the " + RPC_PREFIX.getKey()
          + "javax.net.ssl.* Accumulo properties.",
      "1.6.0"),
  RPC_SSL_CIPHER_SUITES("rpc.ssl.cipher.suites", "", PropertyType.STRING,
      "Comma separated list of cipher suites that can be used by accepted connections.", "1.6.1"),
  RPC_SSL_ENABLED_PROTOCOLS("rpc.ssl.server.enabled.protocols", "TLSv1.3", PropertyType.STRING,
      "Comma separated list of protocols that can be used to accept connections.", "1.6.2"),
  RPC_SSL_CLIENT_PROTOCOL("rpc.ssl.client.protocol", "TLSv1.3", PropertyType.STRING,
      "The protocol used to connect to a secure server. Must be in the list of enabled protocols "
          + "on the server side `rpc.ssl.server.enabled.protocols`.",
      "1.6.2"),
  RPC_SASL_QOP("rpc.sasl.qop", "auth", PropertyType.STRING,
      "The quality of protection to be used with SASL. Valid values are 'auth', 'auth-int',"
          + " and 'auth-conf'.",
      "1.7.0"),

  // instance properties (must be the same for every node in an instance)
  INSTANCE_PREFIX("instance.", null, PropertyType.PREFIX,
      "Properties in this category must be consistent throughout a cloud. "
          + "This is enforced and servers won't be able to communicate if these differ.",
      "1.3.5"),
  INSTANCE_ZK_HOST("instance.zookeeper.host", "localhost:2181", PropertyType.HOSTLIST,
      "Comma separated list of zookeeper servers.", "1.3.5"),
  INSTANCE_ZK_TIMEOUT("instance.zookeeper.timeout", "30s", PropertyType.TIMEDURATION,
      "Zookeeper session timeout; "
          + "max value when represented as milliseconds should be no larger than "
          + Integer.MAX_VALUE + ".",
      "1.3.5"),
  @Sensitive
  INSTANCE_SECRET("instance.secret", "DEFAULT", PropertyType.STRING,
      "A secret unique to a given instance that all servers must know in order"
          + " to communicate with one another. It should be changed prior to the"
          + " initialization of Accumulo. To change it after Accumulo has been"
          + " initialized, use the ChangeSecret tool and then update accumulo.properties"
          + " everywhere. Before using the ChangeSecret tool, make sure Accumulo is not"
          + " running and you are logged in as the user that controls Accumulo files in"
          + " HDFS. To use the ChangeSecret tool, run the command: `./bin/accumulo"
          + " admin changeSecret`.",
      "1.3.5"),
  INSTANCE_VOLUMES("instance.volumes", "", PropertyType.STRING,
      "A comma separated list of dfs uris to use. Files will be stored across"
          + " these filesystems. In some situations, the first volume in this list"
          + " may be treated differently, such as being preferred for writing out"
          + " temporary files (for example, when creating a pre-split table)."
          + " After adding uris to this list, run 'accumulo init --add-volume' and then"
          + " restart tservers. If entries are removed from this list then tservers"
          + " will need to be restarted. After a uri is removed from the list Accumulo"
          + " will not create new files in that location, however Accumulo can still"
          + " reference files created at that location before the config change. To use"
          + " a comma or other reserved characters in a URI use standard URI hex"
          + " encoding. For example replace commas with %2C.",
      "1.6.0"),
  INSTANCE_VOLUME_CONFIG_PREFIX("instance.volume.config.", null, PropertyType.PREFIX,
      "Properties in this category are used to provide volume specific overrides to "
          + "the general filesystem client configuration. Properties using this prefix "
          + "should be in the form "
          + "'instance.volume.config.<volume-uri>.<property-name>=<property-value>. An "
          + "example: "
          + "'instance.volume.config.hdfs://namespace-a:8020/accumulo.dfs.client.hedged.read.threadpool.size=10'. "
          + "Note that when specifying property names that contain colons in the properties "
          + "files that the colons need to be escaped with a backslash.",
      "2.1.1"),
  INSTANCE_VOLUMES_REPLACEMENTS("instance.volumes.replacements", "", PropertyType.STRING,
      "Since accumulo stores absolute URIs changing the location of a namenode "
          + "could prevent Accumulo from starting. The property helps deal with "
          + "that situation. Provide a comma separated list of uri replacement "
          + "pairs here if a namenode location changes. Each pair should be separated "
          + "with a space. For example, if hdfs://nn1 was replaced with "
          + "hdfs://nnA and hdfs://nn2 was replaced with hdfs://nnB, then set this "
          + "property to 'hdfs://nn1 hdfs://nnA,hdfs://nn2 hdfs://nnB' "
          + "Replacements must be configured for use. To see which volumes are "
          + "currently in use, run 'accumulo admin volumes -l'. To use a comma or "
          + "other reserved characters in a URI use standard URI hex encoding. For "
          + "example replace commas with %2C.",
      "1.6.0"),
  @Experimental // interface uses unstable internal types, use with caution
  INSTANCE_SECURITY_AUTHENTICATOR("instance.security.authenticator",
      "org.apache.accumulo.server.security.handler.ZKAuthenticator", PropertyType.CLASSNAME,
      "The authenticator class that accumulo will use to determine if a user "
          + "has privilege to perform an action.",
      "1.5.0"),
  @Experimental // interface uses unstable internal types, use with caution
  INSTANCE_SECURITY_AUTHORIZOR("instance.security.authorizor",
      "org.apache.accumulo.server.security.handler.ZKAuthorizor", PropertyType.CLASSNAME,
      "The authorizor class that accumulo will use to determine what labels a "
          + "user has privilege to see.",
      "1.5.0"),
  @Experimental // interface uses unstable internal types, use with caution
  INSTANCE_SECURITY_PERMISSION_HANDLER("instance.security.permissionHandler",
      "org.apache.accumulo.server.security.handler.ZKPermHandler", PropertyType.CLASSNAME,
      "The permission handler class that accumulo will use to determine if a "
          + "user has privilege to perform an action.",
      "1.5.0"),
  INSTANCE_RPC_SSL_ENABLED("instance.rpc.ssl.enabled", "false", PropertyType.BOOLEAN,
      "Use SSL for socket connections from clients and among accumulo services. "
          + "Mutually exclusive with SASL RPC configuration.",
      "1.6.0"),
  INSTANCE_RPC_SSL_CLIENT_AUTH("instance.rpc.ssl.clientAuth", "false", PropertyType.BOOLEAN,
      "Require clients to present certs signed by a trusted root.", "1.6.0"),
  INSTANCE_RPC_SASL_ENABLED("instance.rpc.sasl.enabled", "false", PropertyType.BOOLEAN,
      "Configures Thrift RPCs to require SASL with GSSAPI which supports "
          + "Kerberos authentication. Mutually exclusive with SSL RPC configuration.",
      "1.7.0"),
  INSTANCE_RPC_SASL_ALLOWED_USER_IMPERSONATION("instance.rpc.sasl.allowed.user.impersonation", "",
      PropertyType.STRING,
      "One-line configuration property controlling what users are allowed to "
          + "impersonate other users.",
      "1.7.1"),
  INSTANCE_RPC_SASL_ALLOWED_HOST_IMPERSONATION("instance.rpc.sasl.allowed.host.impersonation", "",
      PropertyType.STRING,
      "One-line configuration property controlling the network locations "
          + "(hostnames) that are allowed to impersonate other users.",
      "1.7.1"),
  // Crypto-related properties
  @Experimental
  INSTANCE_CRYPTO_PREFIX("instance.crypto.opts.", null, PropertyType.PREFIX,
      "Properties related to on-disk file encryption.", "2.0.0"),
  @Experimental
  @Sensitive
  INSTANCE_CRYPTO_SENSITIVE_PREFIX("instance.crypto.opts.sensitive.", null, PropertyType.PREFIX,
      "Sensitive properties related to on-disk file encryption.", "2.0.0"),
  @Experimental
  INSTANCE_CRYPTO_FACTORY("instance.crypto.opts.factory",
      "org.apache.accumulo.core.spi.crypto.NoCryptoServiceFactory", PropertyType.CLASSNAME,
      "The class which provides crypto services for on-disk file encryption. The default does nothing. To enable "
          + "encryption, replace this classname with an implementation of the"
          + "org.apache.accumulo.core.spi.crypto.CryptoFactory interface.",
      "2.1.0"),
  // general properties
  GENERAL_PREFIX("general.", null, PropertyType.PREFIX,
      "Properties in this category affect the behavior of accumulo overall, but"
          + " do not have to be consistent throughout a cloud.",
      "1.3.5"),

  GENERAL_CONTEXT_CLASSLOADER_FACTORY("general.context.class.loader.factory", "",
      PropertyType.CLASSNAME,
      "Name of classloader factory to be used to create classloaders for named contexts,"
          + " such as per-table contexts set by `table.class.loader.context`.",
      "2.1.0"),
  GENERAL_FILE_NAME_ALLOCATION_BATCH_SIZE_MIN("general.file.name.allocation.batch.size.min", "100",
      PropertyType.COUNT,
      "The minimum number of filenames that will be allocated from ZooKeeper at a time.", "2.1.3"),
  GENERAL_FILE_NAME_ALLOCATION_BATCH_SIZE_MAX("general.file.name.allocation.batch.size.max", "200",
      PropertyType.COUNT,
      "The maximum number of filenames that will be allocated from ZooKeeper at a time.", "2.1.3"),
  GENERAL_RPC_TIMEOUT("general.rpc.timeout", "120s", PropertyType.TIMEDURATION,
      "Time to wait on I/O for simple, short RPC calls.", "1.3.5"),
  @Experimental
  GENERAL_RPC_SERVER_TYPE("general.rpc.server.type", "", PropertyType.STRING,
      "Type of Thrift server to instantiate, see "
          + "org.apache.accumulo.server.rpc.ThriftServerType for more information. "
          + "Only useful for benchmarking thrift servers.",
      "1.7.0"),
  GENERAL_KERBEROS_KEYTAB("general.kerberos.keytab", "", PropertyType.PATH,
      "Path to the kerberos keytab to use. Leave blank if not using kerberoized hdfs.", "1.4.1"),
  GENERAL_KERBEROS_PRINCIPAL("general.kerberos.principal", "", PropertyType.STRING,
      "Name of the kerberos principal to use. _HOST will automatically be "
          + "replaced by the machines hostname in the hostname portion of the "
          + "principal. Leave blank if not using kerberoized hdfs.",
      "1.4.1"),
  GENERAL_KERBEROS_RENEWAL_PERIOD("general.kerberos.renewal.period", "30s",
      PropertyType.TIMEDURATION,
      "The amount of time between attempts to perform Kerberos ticket renewals."
          + " This does not equate to how often tickets are actually renewed (which is"
          + " performed at 80% of the ticket lifetime).",
      "1.6.5"),
  @Experimental
  GENERAL_OPENTELEMETRY_ENABLED("general.opentelemetry.enabled", "false", PropertyType.BOOLEAN,
      "Enables tracing functionality using OpenTelemetry (assuming OpenTelemetry is configured).",
      "2.1.0"),
  GENERAL_THREADPOOL_SIZE("general.server.threadpool.size", "1", PropertyType.COUNT,
      "The number of threads to use for server-internal scheduled tasks.", "2.1.0"),
  // If you update the default type, be sure to update the default used for initialization failures
  // in VolumeManagerImpl
  @Experimental
  GENERAL_VOLUME_CHOOSER("general.volume.chooser", RandomVolumeChooser.class.getName(),
      PropertyType.CLASSNAME,
      "The class that will be used to select which volume will be used to create new files.",
      "1.6.0"),
  GENERAL_SECURITY_CREDENTIAL_PROVIDER_PATHS("general.security.credential.provider.paths", "",
      PropertyType.STRING, "Comma-separated list of paths to CredentialProviders.", "1.6.1"),
  GENERAL_ARBITRARY_PROP_PREFIX("general.custom.", null, PropertyType.PREFIX,
      "Prefix to be used for user defined system-wide properties. This may be"
          + " particularly useful for system-wide configuration for various"
          + " user-implementations of pluggable Accumulo features, such as the balancer"
          + " or volume chooser.",
      "2.0.0"),
  GENERAL_DELEGATION_TOKEN_LIFETIME("general.delegation.token.lifetime", "7d",
      PropertyType.TIMEDURATION,
      "The length of time that delegation tokens and secret keys are valid.", "1.7.0"),
  GENERAL_DELEGATION_TOKEN_UPDATE_INTERVAL("general.delegation.token.update.interval", "1d",
      PropertyType.TIMEDURATION, "The length of time between generation of new secret keys.",
      "1.7.0"),
  GENERAL_IDLE_PROCESS_INTERVAL("general.metrics.process.idle", "5m", PropertyType.TIMEDURATION,
      "Amount of time a process must be idle before it is considered to be idle by the metrics system.",
      "2.1.3"),
  GENERAL_LOW_MEM_DETECTOR_INTERVAL("general.low.mem.detector.interval", "5s",
      PropertyType.TIMEDURATION, "The time interval between low memory checks.", "3.0.0"),
  GENERAL_LOW_MEM_DETECTOR_THRESHOLD("general.low.mem.detector.threshold", "0.05",
      PropertyType.FRACTION,
      "The LowMemoryDetector will report when free memory drops below this percentage of total memory.",
      "3.0.0"),
  GENERAL_LOW_MEM_SCAN_PROTECTION("general.low.mem.protection.scan", "false", PropertyType.BOOLEAN,
      "Scans may be paused or return results early when the server "
          + "is low on memory and this property is set to true. Enabling this property will incur a slight "
          + "scan performance penalty when the server is not low on memory.",
      "3.0.0"),
  GENERAL_LOW_MEM_MINC_PROTECTION("general.low.mem.protection.compaction.minc", "false",
      PropertyType.BOOLEAN,
      "Minor compactions may be paused when the server "
          + "is low on memory and this property is set to true. Enabling this property will incur a slight "
          + "compaction performance penalty when the server is not low on memory.",
      "3.0.0"),
  GENERAL_LOW_MEM_MAJC_PROTECTION("general.low.mem.protection.compaction.majc", "false",
      PropertyType.BOOLEAN,
      "Major compactions may be paused when the server "
          + "is low on memory and this property is set to true. Enabling this property will incur a slight "
          + "compaction performance penalty when the server is not low on memory.",
      "3.0.0"),
  GENERAL_MAX_SCANNER_RETRY_PERIOD("general.max.scanner.retry.period", "5s",
      PropertyType.TIMEDURATION,
      "The maximum amount of time that a Scanner should wait before retrying a failed RPC.",
      "1.7.3"),
  GENERAL_MICROMETER_ENABLED("general.micrometer.enabled", "false", PropertyType.BOOLEAN,
      "Enables metrics collection and reporting functionality using Micrometer.", "2.1.0"),
  GENERAL_MICROMETER_JVM_METRICS_ENABLED("general.micrometer.jvm.metrics.enabled", "false",
      PropertyType.BOOLEAN,
      "Enables additional JVM metrics collection and reporting using Micrometer. Requires "
          + "property 'general.micrometer.enabled' to be set to 'true' to take effect.",
      "2.1.0"),
  GENERAL_MICROMETER_LOG_METRICS("general.micrometer.log.metrics", "none", PropertyType.STRING,
      "Enables additional log metrics collection and reporting using Micrometer. Requires "
          + "property 'general.micrometer.enabled' to be set to 'true' to take effect. Micrometer "
          + "natively instruments Log4j2 and Logback. Valid values for this property are 'none',"
          + "'log4j2' or 'logback'.",
      "2.1.4"),
  GENERAL_MICROMETER_FACTORY("general.micrometer.factory",
      "org.apache.accumulo.core.spi.metrics.LoggingMeterRegistryFactory",
      PropertyType.CLASSNAMELIST,
      "A comma separated list of one or more class names that implements"
          + " org.apache.accumulo.core.spi.metrics.MeterRegistryFactory. Prior to"
          + " 2.1.3 this was a single value and the default was an empty string.  In 2.1.3 the default"
          + " was changed and it now can accept multiple class names. The metrics spi was introduced in 2.1.3,"
          + " the deprecated factory is org.apache.accumulo.core.metrics.MeterRegistryFactory.",
      "2.1.0"),
<<<<<<< HEAD
  GENERAL_PROCESS_BIND_ADDRESS("general.process.bind.addr", "0.0.0.0", PropertyType.STRING,
      "The local IP address to which this server should bind for sending and receiving network traffic.",
      "3.0.0"),
=======
  GENERAL_SERVER_LOCK_VERIFICATION_INTERVAL("general.server.lock.verification.interval", "0",
      PropertyType.TIMEDURATION,
      "Interval at which the Manager and TabletServer should verify their server locks. A value of zero"
          + " disables this check.",
      "2.1.4"),
>>>>>>> be9fa229
  // properties that are specific to manager server behavior
  MANAGER_PREFIX("manager.", null, PropertyType.PREFIX,
      "Properties in this category affect the behavior of the manager server.", "2.1.0"),
  MANAGER_CLIENTPORT("manager.port.client", "9999", PropertyType.PORT,
      "The port used for handling client connections on the manager.", "1.3.5"),
  MANAGER_TABLET_BALANCER("manager.tablet.balancer",
      "org.apache.accumulo.core.spi.balancer.TableLoadBalancer", PropertyType.CLASSNAME,
      "The balancer class that accumulo will use to make tablet assignment and "
          + "migration decisions.",
      "1.3.5"),
  MANAGER_TABLET_GROUP_WATCHER_INTERVAL("manager.tablet.watcher.interval", "60s",
      PropertyType.TIMEDURATION,
      "Time to wait between scanning tablet states to identify tablets that need to be assigned, un-assigned, migrated, etc.",
      "2.1.2"),
  MANAGER_BULK_TIMEOUT("manager.bulk.timeout", "5m", PropertyType.TIMEDURATION,
      "The time to wait for a tablet server to process a bulk import request.", "1.4.3"),
  MANAGER_RENAME_THREADS("manager.rename.threadpool.size", "20", PropertyType.COUNT,
      "The number of threads to use when renaming user files during table import or bulk ingest.",
      "2.1.0"),
  MANAGER_MINTHREADS("manager.server.threads.minimum", "20", PropertyType.COUNT,
      "The minimum number of threads to use to handle incoming requests.", "1.4.0"),
  MANAGER_MINTHREADS_TIMEOUT("manager.server.threads.timeout", "0s", PropertyType.TIMEDURATION,
      "The time after which incoming request threads terminate with no work available.  Zero (0) will keep the threads alive indefinitely.",
      "2.1.0"),
  MANAGER_THREADCHECK("manager.server.threadcheck.time", "1s", PropertyType.TIMEDURATION,
      "The time between adjustments of the server thread pool.", "1.4.0"),
  MANAGER_RECOVERY_DELAY("manager.recovery.delay", "10s", PropertyType.TIMEDURATION,
      "When a tablet server's lock is deleted, it takes time for it to "
          + "completely quit. This delay gives it time before log recoveries begin.",
      "1.5.0"),
  MANAGER_RECOVERY_WAL_EXISTENCE_CACHE_TIME("manager.recovery.wal.cache.time", "15s",
      PropertyType.TIMEDURATION,
      "Amount of time that the existence of recovery write-ahead logs is cached.", "2.1.2"),
  MANAGER_LEASE_RECOVERY_WAITING_PERIOD("manager.lease.recovery.interval", "5s",
      PropertyType.TIMEDURATION,
      "The amount of time to wait after requesting a write-ahead log to be recovered.", "1.5.0"),
  MANAGER_WAL_CLOSER_IMPLEMENTATION("manager.wal.closer.implementation",
      "org.apache.accumulo.server.manager.recovery.HadoopLogCloser", PropertyType.CLASSNAME,
      "A class that implements a mechanism to steal write access to a write-ahead log.", "2.1.0"),
  MANAGER_FATE_METRICS_MIN_UPDATE_INTERVAL("manager.fate.metrics.min.update.interval", "60s",
      PropertyType.TIMEDURATION, "Limit calls from metric sinks to zookeeper to update interval.",
      "1.9.3"),
  MANAGER_FATE_THREADPOOL_SIZE("manager.fate.threadpool.size", "4", PropertyType.COUNT,
      "The number of threads used to run fault-tolerant executions (FATE)."
          + " These are primarily table operations like merge.",
      "1.4.3"),
  MANAGER_STATUS_THREAD_POOL_SIZE("manager.status.threadpool.size", "0", PropertyType.COUNT,
      "The number of threads to use when fetching the tablet server status for balancing.  Zero "
          + "indicates an unlimited number of threads will be used.",
      "1.8.0"),
  MANAGER_METADATA_SUSPENDABLE("manager.metadata.suspendable", "false", PropertyType.BOOLEAN,
      "Allow tablets for the " + AccumuloTable.METADATA.tableName()
          + " table to be suspended via table.suspend.duration.",
      "1.8.0"),
  MANAGER_STARTUP_TSERVER_AVAIL_MIN_COUNT("manager.startup.tserver.avail.min.count", "0",
      PropertyType.COUNT,
      "Minimum number of tservers that need to be registered before manager will "
          + "start tablet assignment - checked at manager initialization, when manager gets lock. "
          + " When set to 0 or less, no blocking occurs. Default is 0 (disabled) to keep original "
          + " behaviour.",
      "1.10.0"),
  MANAGER_STARTUP_TSERVER_AVAIL_MAX_WAIT("manager.startup.tserver.avail.max.wait", "0",
      PropertyType.TIMEDURATION,
      "Maximum time manager will wait for tserver available threshold "
          + "to be reached before continuing. When set to 0 or less, will block "
          + "indefinitely. Default is 0 to block indefinitely. Only valid when tserver available "
          + "threshold is set greater than 0.",
      "1.10.0"),
  SPLIT_PREFIX("split.", null, PropertyType.PREFIX,
      "System wide properties related to splitting tablets.", "3.1.0"),
  SPLIT_MAXOPEN("split.files.max", "300", PropertyType.COUNT,
      "To find a tablets split points, all RFiles are opened and their indexes"
          + " are read. This setting determines how many RFiles can be opened at once."
          + " When there are more RFiles than this setting multiple passes must be"
          + " made, which is slower. However opening too many RFiles at once can cause"
          + " problems.",
      "3.1.0"),
  // properties that are specific to scan server behavior
  @Experimental
  SSERV_PREFIX("sserver.", null, PropertyType.PREFIX,
      "Properties in this category affect the behavior of the scan servers.", "2.1.0"),
  @Experimental
  SSERV_DATACACHE_SIZE("sserver.cache.data.size", "10%", PropertyType.MEMORY,
      "Specifies the size of the cache for RFile data blocks on each scan server.", "2.1.0"),
  @Experimental
  SSERV_INDEXCACHE_SIZE("sserver.cache.index.size", "25%", PropertyType.MEMORY,
      "Specifies the size of the cache for RFile index blocks on each scan server.", "2.1.0"),
  @Experimental
  SSERV_SUMMARYCACHE_SIZE("sserver.cache.summary.size", "10%", PropertyType.MEMORY,
      "Specifies the size of the cache for summary data on each scan server.", "2.1.0"),
  @Experimental
  SSERV_DEFAULT_BLOCKSIZE("sserver.default.blocksize", "1M", PropertyType.BYTES,
      "Specifies a default blocksize for the scan server caches.", "2.1.0"),
  @Experimental
  SSERV_GROUP_NAME("sserver.group", ScanServerSelector.DEFAULT_SCAN_SERVER_GROUP_NAME,
      PropertyType.STRING,
      "Optional group name that will be made available to the "
          + "ScanServerSelector client plugin. Groups support at least two use cases:"
          + " dedicating resources to scans and/or using different hardware for scans.",
      "3.0.0"),
  @Experimental
  SSERV_CACHED_TABLET_METADATA_EXPIRATION("sserver.cache.metadata.expiration", "5m",
      PropertyType.TIMEDURATION,
      "The time after which cached tablet metadata will be expired if not previously refreshed.",
      "2.1.0"),
  @Experimental
  SSERV_CACHED_TABLET_METADATA_REFRESH_PERCENT("sserver.cache.metadata.refresh.percent", ".75",
      PropertyType.FRACTION,
      "The time after which cached tablet metadata will be refreshed, expressed as a "
          + "percentage of the expiration time. Cache hits after this time, but before the "
          + "expiration time, will trigger a background refresh for future hits. "
          + "Value must be less than 100%. Set to 0 will disable refresh.",
      "2.1.3"),
  @Experimental
  SSERV_PORTSEARCH("sserver.port.search", "true", PropertyType.BOOLEAN,
      "if the ports above are in use, search higher ports until one is available.", "2.1.0"),
  @Experimental
  SSERV_CLIENTPORT("sserver.port.client", "9996", PropertyType.PORT,
      "The port used for handling client connections on the tablet servers.", "2.1.0"),
  @Experimental
  SSERV_MINTHREADS("sserver.server.threads.minimum", "2", PropertyType.COUNT,
      "The minimum number of threads to use to handle incoming requests.", "2.1.0"),
  @Experimental
  SSERV_MINTHREADS_TIMEOUT("sserver.server.threads.timeout", "0s", PropertyType.TIMEDURATION,
      "The time after which incoming request threads terminate with no work available.  Zero (0) will keep the threads alive indefinitely.",
      "2.1.0"),
  @Experimental
  SSERV_SCAN_EXECUTORS_PREFIX("sserver.scan.executors.", null, PropertyType.PREFIX,
      "Prefix for defining executors to service scans. See "
          + "[scan executors]({% durl administration/scan-executors %}) for an overview of why and"
          + " how to use this property. For each executor the number of threads, thread priority, "
          + "and an optional prioritizer can be configured. To configure a new executor, set "
          + "`sserver.scan.executors.<name>.threads=<number>`.  Optionally, can also set "
          + "`sserver.scan.executors.<name>.priority=<number 1 to 10>`, "
          + "`sserver.scan.executors.<name>.prioritizer=<class name>`, and "
          + "`sserver.scan.executors.<name>.prioritizer.opts.<key>=<value>`.",
      "2.1.0"),
  @Experimental
  SSERV_SCAN_EXECUTORS_DEFAULT_THREADS("sserver.scan.executors.default.threads", "16",
      PropertyType.COUNT, "The number of threads for the scan executor that tables use by default.",
      "2.1.0"),
  SSERV_SCAN_EXECUTORS_DEFAULT_PRIORITIZER("sserver.scan.executors.default.prioritizer", "",
      PropertyType.STRING,
      "Prioritizer for the default scan executor.  Defaults to none which "
          + "results in FIFO priority.  Set to a class that implements "
          + ScanPrioritizer.class.getName() + " to configure one.",
      "2.1.0"),
  @Experimental
  SSERV_SCAN_EXECUTORS_META_THREADS("sserver.scan.executors.meta.threads", "8", PropertyType.COUNT,
      "The number of threads for the metadata table scan executor.", "2.1.0"),
  @Experimental
  SSERV_SCAN_REFERENCE_EXPIRATION_TIME("sserver.scan.reference.expiration", "5m",
      PropertyType.TIMEDURATION,
      "The amount of time a scan reference is unused before its deleted from metadata table.",
      "2.1.0"),
  @Experimental
  SSERV_THREADCHECK("sserver.server.threadcheck.time", "1s", PropertyType.TIMEDURATION,
      "The time between adjustments of the thrift server thread pool.", "2.1.0"),
  // properties that are specific to tablet server behavior
  TSERV_PREFIX("tserver.", null, PropertyType.PREFIX,
      "Properties in this category affect the behavior of the tablet servers.", "1.3.5"),
  TSERV_CLIENT_TIMEOUT("tserver.client.timeout", "3s", PropertyType.TIMEDURATION,
      "Time to wait for clients to continue scans before closing a session.", "1.3.5"),
  TSERV_DEFAULT_BLOCKSIZE("tserver.default.blocksize", "1M", PropertyType.BYTES,
      "Specifies a default blocksize for the tserver caches.", "1.3.5"),
  TSERV_CACHE_MANAGER_IMPL("tserver.cache.manager.class", TinyLfuBlockCacheManager.class.getName(),
      PropertyType.STRING, "Specifies the class name of the block cache factory implementation.",
      "2.0.0"),
  TSERV_DATACACHE_SIZE("tserver.cache.data.size", "10%", PropertyType.MEMORY,
      "Specifies the size of the cache for RFile data blocks.", "1.3.5"),
  TSERV_INDEXCACHE_SIZE("tserver.cache.index.size", "25%", PropertyType.MEMORY,
      "Specifies the size of the cache for RFile index blocks.", "1.3.5"),
  TSERV_SUMMARYCACHE_SIZE("tserver.cache.summary.size", "10%", PropertyType.MEMORY,
      "Specifies the size of the cache for summary data on each tablet server.", "2.0.0"),
  TSERV_PORTSEARCH("tserver.port.search", "false", PropertyType.BOOLEAN,
      "if the ports above are in use, search higher ports until one is available.", "1.3.5"),
  TSERV_CLIENTPORT("tserver.port.client", "9997", PropertyType.PORT,
      "The port used for handling client connections on the tablet servers.", "1.3.5"),
  TSERV_TOTAL_MUTATION_QUEUE_MAX("tserver.total.mutation.queue.max", "5%", PropertyType.MEMORY,
      "The amount of memory used to store write-ahead-log mutations before flushing them.",
      "1.7.0"),
  @ReplacedBy(property = SPLIT_MAXOPEN)
  @Deprecated(since = "3.1.0")
  TSERV_TABLET_SPLIT_FINDMIDPOINT_MAXOPEN("tserver.tablet.split.midpoint.files.max", "300",
      PropertyType.COUNT,
      "To find a tablets split points, all RFiles are opened and their indexes"
          + " are read. This setting determines how many RFiles can be opened at once."
          + " When there are more RFiles than this setting multiple passes must be"
          + " made, which is slower. However opening too many RFiles at once can cause"
          + " problems.",
      "1.3.5"),
  TSERV_WAL_MAX_REFERENCED("tserver.wal.max.referenced", "3", PropertyType.COUNT,
      "When a tablet server has more than this many write ahead logs, any tablet referencing older "
          + "logs over this threshold is minor compacted.  Also any tablet referencing this many "
          + "logs or more will be compacted.",
      "2.1.0"),
  TSERV_WAL_MAX_SIZE("tserver.wal.max.size", "1G", PropertyType.BYTES,
      "The maximum size for each write-ahead log. See comment for property"
          + " `tserver.memory.maps.max`.",
      "2.1.0"),
  TSERV_WAL_MAX_AGE("tserver.wal.max.age", "24h", PropertyType.TIMEDURATION,
      "The maximum age for each write-ahead log.", "2.1.0"),
  TSERV_WAL_TOLERATED_CREATION_FAILURES("tserver.wal.tolerated.creation.failures", "50",
      PropertyType.COUNT,
      "The maximum number of failures tolerated when creating a new write-ahead"
          + " log. Negative values will allow unlimited creation failures. Exceeding this"
          + " number of failures consecutively trying to create a new write-ahead log"
          + " causes the TabletServer to exit.",
      "2.1.0"),
  TSERV_WAL_TOLERATED_WAIT_INCREMENT("tserver.wal.tolerated.wait.increment", "1000ms",
      PropertyType.TIMEDURATION,
      "The amount of time to wait between failures to create or write a write-ahead log.", "2.1.0"),
  // Never wait longer than 5 mins for a retry
  TSERV_WAL_TOLERATED_MAXIMUM_WAIT_DURATION("tserver.wal.maximum.wait.duration", "5m",
      PropertyType.TIMEDURATION,
      "The maximum amount of time to wait after a failure to create or write a write-ahead log.",
      "2.1.0"),
  TSERV_SCAN_MAX_OPENFILES("tserver.scan.files.open.max", "100", PropertyType.COUNT,
      "Maximum total RFiles that all tablets in a tablet server can open for scans.", "1.4.0"),
  TSERV_MAX_IDLE("tserver.files.open.idle", "1m", PropertyType.TIMEDURATION,
      "Tablet servers leave previously used RFiles open for future queries."
          + " This setting determines how much time an unused RFile should be kept open"
          + " until it is closed.",
      "1.3.5"),
  TSERV_NATIVEMAP_ENABLED("tserver.memory.maps.native.enabled", "true", PropertyType.BOOLEAN,
      "An off-heap in-memory data store for accumulo implemented in c++ that increases"
          + " the amount of data accumulo can hold in memory and avoids Java GC pauses.",
      "1.3.5"),
  TSERV_MAXMEM("tserver.memory.maps.max", "33%", PropertyType.MEMORY,
      "Maximum amount of memory that can be used to buffer data written to a"
          + " tablet server. There are two other properties that can effectively limit"
          + " memory usage `table.compaction.minor.logs.threshold` and"
          + " `tserver.wal.max.size`. Ensure that `table.compaction.minor.logs.threshold`"
          + " * `tserver.wal.max.size` >= this property. This map is created in off-heap"
          + " memory when " + TSERV_NATIVEMAP_ENABLED.name() + " is enabled.",
      "1.3.5"),
  TSERV_SESSION_MAXIDLE("tserver.session.idle.max", "1m", PropertyType.TIMEDURATION,
      "When a tablet server's SimpleTimer thread triggers to check idle"
          + " sessions, this configurable option will be used to evaluate scan sessions"
          + " to determine if they can be closed due to inactivity.",
      "1.3.5"),
  TSERV_UPDATE_SESSION_MAXIDLE("tserver.session.update.idle.max", "1m", PropertyType.TIMEDURATION,
      "When a tablet server's SimpleTimer thread triggers to check idle"
          + " sessions, this configurable option will be used to evaluate update"
          + " sessions to determine if they can be closed due to inactivity.",
      "1.6.5"),
  TSERV_SCAN_EXECUTORS_PREFIX("tserver.scan.executors.", null, PropertyType.PREFIX,
      "Prefix for defining executors to service scans. See "
          + "[scan executors]({% durl administration/scan-executors %}) for an overview of why and"
          + " how to use this property. For each executor the number of threads, thread priority, "
          + "and an optional prioritizer can be configured. To configure a new executor, set "
          + "`tserver.scan.executors.<name>.threads=<number>`.  Optionally, can also set "
          + "`tserver.scan.executors.<name>.priority=<number 1 to 10>`, "
          + "`tserver.scan.executors.<name>.prioritizer=<class name>`, and "
          + "`tserver.scan.executors.<name>.prioritizer.opts.<key>=<value>`.",
      "2.0.0"),
  TSERV_SCAN_EXECUTORS_DEFAULT_THREADS("tserver.scan.executors.default.threads", "16",
      PropertyType.COUNT, "The number of threads for the scan executor that tables use by default.",
      "2.0.0"),
  TSERV_SCAN_EXECUTORS_DEFAULT_PRIORITIZER("tserver.scan.executors.default.prioritizer", "",
      PropertyType.STRING,
      "Prioritizer for the default scan executor.  Defaults to none which "
          + "results in FIFO priority.  Set to a class that implements "
          + ScanPrioritizer.class.getName() + " to configure one.",
      "2.0.0"),
  TSERV_SCAN_EXECUTORS_META_THREADS("tserver.scan.executors.meta.threads", "8", PropertyType.COUNT,
      "The number of threads for the metadata table scan executor.", "2.0.0"),
  TSERV_SCAN_RESULTS_MAX_TIMEOUT("tserver.scan.results.max.timeout", "1s",
      PropertyType.TIMEDURATION,
      "Max time for the thrift client handler to wait for scan results before timing out.",
      "2.1.0"),
  TSERV_MIGRATE_MAXCONCURRENT("tserver.migrations.concurrent.max", "1", PropertyType.COUNT,
      "The maximum number of concurrent tablet migrations for a tablet server.", "1.3.5"),
  TSERV_MAJC_DELAY("tserver.compaction.major.delay", "30s", PropertyType.TIMEDURATION,
      "Time a tablet server will sleep between checking which tablets need compaction.", "1.3.5"),
  @Deprecated(since = "3.1.0")
  @ReplacedBy(property = COMPACTION_SERVICE_PREFIX)
  TSERV_COMPACTION_SERVICE_PREFIX("tserver.compaction.major.service.", null, PropertyType.PREFIX,
      "Prefix for compaction services.", "2.1.0"),
  @Deprecated(since = "3.1.0")
  TSERV_COMPACTION_SERVICE_ROOT_PLANNER("tserver.compaction.major.service.root.planner",
      DefaultCompactionPlanner.class.getName(), PropertyType.CLASSNAME,
      "Compaction planner for root tablet service.", "2.1.0"),
  @Deprecated(since = "3.1.0")
  TSERV_COMPACTION_SERVICE_ROOT_RATE_LIMIT("tserver.compaction.major.service.root.rate.limit", "0B",
      PropertyType.BYTES,
      "Maximum number of bytes to read or write per second over all major"
          + " compactions in this compaction service, or 0B for unlimited.  This property has"
          + " been deprecated in anticipation of it being removed in a future release that"
          + " removes the rate limiting feature.",
      "2.1.0"),
  @Deprecated(since = "3.1.0")
  TSERV_COMPACTION_SERVICE_ROOT_MAX_OPEN(
      "tserver.compaction.major.service.root.planner.opts.maxOpen", "30", PropertyType.COUNT,
      "The maximum number of files a compaction will open.", "2.1.0"),
  @Deprecated(since = "3.1.0")
  TSERV_COMPACTION_SERVICE_ROOT_EXECUTORS(
      "tserver.compaction.major.service.root.planner.opts.executors",
      "[{'name':'small','type':'internal','maxSize':'32M','numThreads':1},{'name':'huge','type':'internal','numThreads':1}]"
          .replaceAll("'", "\""),
      PropertyType.STRING,
      "See {% jlink -f org.apache.accumulo.core.spi.compaction.DefaultCompactionPlanner %}.",
      "2.1.0"),
  @Deprecated(since = "3.1.0")
  TSERV_COMPACTION_SERVICE_META_PLANNER("tserver.compaction.major.service.meta.planner",
      DefaultCompactionPlanner.class.getName(), PropertyType.CLASSNAME,
      "Compaction planner for metadata table.", "2.1.0"),
  @Deprecated(since = "3.1.0")
  TSERV_COMPACTION_SERVICE_META_RATE_LIMIT("tserver.compaction.major.service.meta.rate.limit", "0B",
      PropertyType.BYTES,
      "Maximum number of bytes to read or write per second over all major"
          + " compactions in this compaction service, or 0B for unlimited. This property has"
          + " been deprecated in anticipation of it being removed in a future release that"
          + " removes the rate limiting feature.",
      "2.1.0"),
  @Deprecated(since = "3.1.0")
  TSERV_COMPACTION_SERVICE_META_MAX_OPEN(
      "tserver.compaction.major.service.meta.planner.opts.maxOpen", "30", PropertyType.COUNT,
      "The maximum number of files a compaction will open.", "2.1.0"),
  @Deprecated(since = "3.1.0")
  TSERV_COMPACTION_SERVICE_META_EXECUTORS(
      "tserver.compaction.major.service.meta.planner.opts.executors",
      "[{'name':'small','type':'internal','maxSize':'32M','numThreads':2},{'name':'huge','type':'internal','numThreads':2}]"
          .replaceAll("'", "\""),
      PropertyType.JSON,
      "See {% jlink -f org.apache.accumulo.core.spi.compaction.DefaultCompactionPlanner %}.",
      "2.1.0"),
  @Deprecated(since = "3.1.0")
  TSERV_COMPACTION_SERVICE_DEFAULT_PLANNER(
      "tserver.compaction.major.service." + DEFAULT_COMPACTION_SERVICE_NAME + ".planner",
      DefaultCompactionPlanner.class.getName(), PropertyType.CLASSNAME,
      "Planner for default compaction service.", "2.1.0"),
  @Deprecated(since = "3.1.0")
  TSERV_COMPACTION_SERVICE_DEFAULT_RATE_LIMIT(
      "tserver.compaction.major.service." + DEFAULT_COMPACTION_SERVICE_NAME + ".rate.limit", "0B",
      PropertyType.BYTES,
      "Maximum number of bytes to read or write per second over all major"
          + " compactions in this compaction service, or 0B for unlimited. This property has"
          + " been deprecated in anticipation of it being removed in a future release that"
          + " removes the rate limiting feature.",
      "2.1.0"),
  @Deprecated(since = "3.1.0")
  TSERV_COMPACTION_SERVICE_DEFAULT_MAX_OPEN(
      "tserver.compaction.major.service." + DEFAULT_COMPACTION_SERVICE_NAME
          + ".planner.opts.maxOpen",
      "10", PropertyType.COUNT, "The maximum number of files a compaction will open.", "2.1.0"),
  @Deprecated(since = "3.1.0")
  TSERV_COMPACTION_SERVICE_DEFAULT_EXECUTORS(
      "tserver.compaction.major.service." + DEFAULT_COMPACTION_SERVICE_NAME
          + ".planner.opts.executors",
      "[{'name':'small','type':'internal','maxSize':'32M','numThreads':2},{'name':'medium','type':'internal','maxSize':'128M','numThreads':2},{'name':'large','type':'internal','numThreads':2}]"
          .replaceAll("'", "\""),
      PropertyType.STRING,
      "See {% jlink -f org.apache.accumulo.core.spi.compaction.DefaultCompactionPlanner %}.",
      "2.1.0"),
  TSERV_MINC_MAXCONCURRENT("tserver.compaction.minor.concurrent.max", "4", PropertyType.COUNT,
      "The maximum number of concurrent minor compactions for a tablet server.", "1.3.5"),
  @Deprecated(since = "3.1.0")
  @ReplacedBy(property = COMPACTION_WARN_TIME)
  TSERV_COMPACTION_WARN_TIME("tserver.compaction.warn.time", "10m", PropertyType.TIMEDURATION,
      "When a compaction has not made progress for this time period, a warning will be logged.",
      "1.6.0"),
  TSERV_BLOOM_LOAD_MAXCONCURRENT("tserver.bloom.load.concurrent.max", "4", PropertyType.COUNT,
      "The number of concurrent threads that will load bloom filters in the background. "
          + "Setting this to zero will make bloom filters load in the foreground.",
      "1.3.5"),
  TSERV_MEMDUMP_DIR("tserver.dir.memdump", "/tmp", PropertyType.PATH,
      "A long running scan could possibly hold memory that has been minor"
          + " compacted. To prevent this, the in memory map is dumped to a local file"
          + " and the scan is switched to that local file. We can not switch to the"
          + " minor compacted file because it may have been modified by iterators. The"
          + " file dumped to the local dir is an exact copy of what was in memory.",
      "1.3.5"),
  TSERV_HEALTH_CHECK_FREQ("tserver.health.check.interval", "30m", PropertyType.TIMEDURATION,
      "The time between tablet server health checks.", "2.1.0"),
  TSERV_MINTHREADS("tserver.server.threads.minimum", "20", PropertyType.COUNT,
      "The minimum number of threads to use to handle incoming requests.", "1.4.0"),
  TSERV_MINTHREADS_TIMEOUT("tserver.server.threads.timeout", "0s", PropertyType.TIMEDURATION,
      "The time after which incoming request threads terminate with no work available.  Zero (0) will keep the threads alive indefinitely.",
      "2.1.0"),
  TSERV_THREADCHECK("tserver.server.threadcheck.time", "1s", PropertyType.TIMEDURATION,
      "The time between adjustments of the server thread pool.", "1.4.0"),
  TSERV_LOG_BUSY_TABLETS_COUNT("tserver.log.busy.tablets.count", "0", PropertyType.COUNT,
      "Number of busiest tablets to log. Logged at interval controlled by "
          + "tserver.log.busy.tablets.interval. If <= 0, logging of busy tablets is disabled.",
      "1.10.0"),
  TSERV_LOG_BUSY_TABLETS_INTERVAL("tserver.log.busy.tablets.interval", "1h",
      PropertyType.TIMEDURATION, "Time interval between logging out busy tablets information.",
      "1.10.0"),
  TSERV_HOLD_TIME_SUICIDE("tserver.hold.time.max", "5m", PropertyType.TIMEDURATION,
      "The maximum time for a tablet server to be in the \"memory full\" state."
          + " If the tablet server cannot write out memory in this much time, it will"
          + " assume there is some failure local to its node, and quit. A value of zero"
          + " is equivalent to forever.",
      "1.4.0"),
  TSERV_WAL_BLOCKSIZE("tserver.wal.blocksize", "0", PropertyType.BYTES,
      "The size of the HDFS blocks used to write to the Write-Ahead log. If"
          + " zero, it will be 110% of `tserver.wal.max.size` (that is, try to use just"
          + " one block).",
      "1.5.0"),
  TSERV_WAL_REPLICATION("tserver.wal.replication", "0", PropertyType.COUNT,
      "The replication to use when writing the Write-Ahead log to HDFS. If"
          + " zero, it will use the HDFS default replication setting.",
      "1.5.0"),
  TSERV_WAL_SORT_MAX_CONCURRENT("tserver.wal.sort.concurrent.max", "2", PropertyType.COUNT,
      "The maximum number of threads to use to sort logs during recovery.", "2.1.0"),
  TSERV_WAL_SORT_BUFFER_SIZE("tserver.wal.sort.buffer.size", "10%", PropertyType.MEMORY,
      "The amount of memory to use when sorting logs during recovery.", "2.1.0"),
  TSERV_WAL_SORT_FILE_PREFIX("tserver.wal.sort.file.", null, PropertyType.PREFIX,
      "The rfile properties to use when sorting logs during recovery. Most of the properties"
          + " that begin with 'table.file' can be used here. For example, to set the compression"
          + " of the sorted recovery files to snappy use 'tserver.wal.sort.file.compress.type=snappy'.",
      "2.1.0"),
  TSERV_WAL_SYNC("tserver.wal.sync", "true", PropertyType.BOOLEAN,
      "Use the SYNC_BLOCK create flag to sync WAL writes to disk. Prevents"
          + " problems recovering from sudden system resets.",
      "1.5.0"),
  TSERV_ASSIGNMENT_DURATION_WARNING("tserver.assignment.duration.warning", "10m",
      PropertyType.TIMEDURATION,
      "The amount of time an assignment can run before the server will print a"
          + " warning along with the current stack trace. Meant to help debug stuck"
          + " assignments.",
      "1.6.2"),
  TSERV_ASSIGNMENT_MAXCONCURRENT("tserver.assignment.concurrent.max", "2", PropertyType.COUNT,
      "The number of threads available to load tablets. Recoveries are still performed serially.",
      "1.7.0"),
  TSERV_SLOW_FLUSH_MILLIS("tserver.slow.flush.time", "100ms", PropertyType.TIMEDURATION,
      "If a flush to the write-ahead log takes longer than this period of time,"
          + " debugging information will written, and may result in a log rollover.",
      "1.8.0"),
  TSERV_SLOW_FILEPERMIT_MILLIS("tserver.slow.filepermit.time", "100ms", PropertyType.TIMEDURATION,
      "If a thread blocks more than this period of time waiting to get file permits,"
          + " debugging information will be written.",
      "1.9.3"),
  TSERV_SUMMARY_PARTITION_THREADS("tserver.summary.partition.threads", "10", PropertyType.COUNT,
      "Summary data must be retrieved from RFiles. For a large number of"
          + " RFiles, the files are broken into partitions of 100k files. This setting"
          + " determines how many of these groups of 100k RFiles will be processed"
          + " concurrently.",
      "2.0.0"),
  TSERV_SUMMARY_REMOTE_THREADS("tserver.summary.remote.threads", "128", PropertyType.COUNT,
      "For a partitioned group of 100k RFiles, those files are grouped by"
          + " tablet server. Then a remote tablet server is asked to gather summary"
          + " data. This setting determines how many concurrent request are made per"
          + " partition.",
      "2.0.0"),
  TSERV_SUMMARY_RETRIEVAL_THREADS("tserver.summary.retrieval.threads", "10", PropertyType.COUNT,
      "The number of threads on each tablet server available to retrieve"
          + " summary data, that is not currently in cache, from RFiles.",
      "2.0.0"),
  @Deprecated(since = "3.1.0")
  TSERV_LAST_LOCATION_MODE("tserver.last.location.mode", "compaction",
      PropertyType.LAST_LOCATION_MODE,
      "Describes how the system will record the 'last' location for tablets, which can be used for"
          + " assigning them when a cluster restarts. If 'compaction' is the mode, then the system"
          + " will record the location where the tablet's most recent compaction occurred. If"
          + " 'assignment' is the mode, then the most recently assigned location will be recorded."
          + " The manager.startup.tserver properties might also need to be set to ensure the"
          + " tserver is available before tablets are initially assigned if the 'last' location is"
          + " to be used. This property has been deprecated in anticipation of it being removed in"
          + " a future release that removes major compactions from the TabletServer, rendering this"
          + " feature moot.",
      "2.1.1"),
  // accumulo garbage collector properties
  GC_PREFIX("gc.", null, PropertyType.PREFIX,
      "Properties in this category affect the behavior of the accumulo garbage collector.",
      "1.3.5"),
  GC_CANDIDATE_BATCH_SIZE("gc.candidate.batch.size", "50%", PropertyType.MEMORY,
      "The amount of memory used as the batch size for garbage collection.", "2.1.0"),
  GC_CYCLE_START("gc.cycle.start", "30s", PropertyType.TIMEDURATION,
      "Time to wait before attempting to garbage collect any old RFiles or write-ahead logs.",
      "1.3.5"),
  GC_CYCLE_DELAY("gc.cycle.delay", "5m", PropertyType.TIMEDURATION,
      "Time between garbage collection cycles. In each cycle, old RFiles or write-ahead logs "
          + "no longer in use are removed from the filesystem.",
      "1.3.5"),
  GC_PORT("gc.port.client", "9998", PropertyType.PORT,
      "The listening port for the garbage collector's monitor service.", "1.3.5"),
  GC_DELETE_THREADS("gc.threads.delete", "16", PropertyType.COUNT,
      "The number of threads used to delete RFiles and write-ahead logs.", "1.3.5"),
  GC_SAFEMODE("gc.safemode", "false", PropertyType.BOOLEAN,
      "Provides listing of files to be deleted but does not delete any files.", "2.1.0"),
  GC_USE_FULL_COMPACTION("gc.post.metadata.action", "flush", PropertyType.GC_POST_ACTION,
      "When the gc runs it can make a lot of changes to the metadata, on completion, "
          + " to force the changes to be written to disk, the metadata and root tables can be flushed"
          + " and possibly compacted. Legal values are: compact - which both flushes and compacts the"
          + " metadata; flush - which flushes only (compactions may be triggered if required); or none.",
      "1.10.0"),

  // properties that are specific to the monitor server behavior
  MONITOR_PREFIX("monitor.", null, PropertyType.PREFIX,
      "Properties in this category affect the behavior of the monitor web server.", "1.3.5"),
  MONITOR_PORT("monitor.port.client", "9995", PropertyType.PORT,
      "The listening port for the monitor's http service.", "1.3.5"),
  MONITOR_SSL_KEYSTORE("monitor.ssl.keyStore", "", PropertyType.PATH,
      "The keystore for enabling monitor SSL.", "1.5.0"),
  @Sensitive
  MONITOR_SSL_KEYSTOREPASS("monitor.ssl.keyStorePassword", "", PropertyType.STRING,
      "The keystore password for enabling monitor SSL.", "1.5.0"),
  MONITOR_SSL_KEYSTORETYPE("monitor.ssl.keyStoreType", "jks", PropertyType.STRING,
      "Type of SSL keystore.", "1.7.0"),
  @Sensitive
  MONITOR_SSL_KEYPASS("monitor.ssl.keyPassword", "", PropertyType.STRING,
      "Optional: the password for the private key in the keyStore. When not provided, this "
          + "defaults to the keystore password.",
      "1.9.3"),
  MONITOR_SSL_TRUSTSTORE("monitor.ssl.trustStore", "", PropertyType.PATH,
      "The truststore for enabling monitor SSL.", "1.5.0"),
  @Sensitive
  MONITOR_SSL_TRUSTSTOREPASS("monitor.ssl.trustStorePassword", "", PropertyType.STRING,
      "The truststore password for enabling monitor SSL.", "1.5.0"),
  MONITOR_SSL_TRUSTSTORETYPE("monitor.ssl.trustStoreType", "jks", PropertyType.STRING,
      "Type of SSL truststore.", "1.7.0"),
  MONITOR_SSL_INCLUDE_CIPHERS("monitor.ssl.include.ciphers", "", PropertyType.STRING,
      "A comma-separated list of allows SSL Ciphers, see"
          + " monitor.ssl.exclude.ciphers to disallow ciphers.",
      "1.6.1"),
  MONITOR_SSL_EXCLUDE_CIPHERS("monitor.ssl.exclude.ciphers", "", PropertyType.STRING,
      "A comma-separated list of disallowed SSL Ciphers, see"
          + " monitor.ssl.include.ciphers to allow ciphers.",
      "1.6.1"),
  MONITOR_SSL_INCLUDE_PROTOCOLS("monitor.ssl.include.protocols", "TLSv1.3", PropertyType.STRING,
      "A comma-separate list of allowed SSL protocols.", "1.5.3"),
  MONITOR_LOCK_CHECK_INTERVAL("monitor.lock.check.interval", "5s", PropertyType.TIMEDURATION,
      "The amount of time to sleep between checking for the Monitor ZooKeeper lock.", "1.5.1"),
  MONITOR_RESOURCES_EXTERNAL("monitor.resources.external", "", PropertyType.JSON,
      "A JSON Map of Strings. Each String should be an HTML tag of an external"
          + " resource (JS or CSS) to be imported by the Monitor. Be sure to wrap"
          + " with CDATA tags. If this value is set, all of the external resources"
          + " in the `<head>` tag of the Monitor will be replaced with the tags set here."
          + " Be sure the jquery tag is first since other scripts will depend on it."
          + " The resources that are used by default can be seen in"
          + " `accumulo/server/monitor/src/main/resources/templates/default.ftl`.",
      "2.0.0"),
  // per table properties
  TABLE_PREFIX("table.", null, PropertyType.PREFIX,
      "Properties in this category affect tablet server treatment of tablets,"
          + " but can be configured on a per-table basis. Setting these properties in"
          + " accumulo.properties will override the default globally for all tables and not"
          + " any specific table. However, both the default and the global setting can"
          + " be overridden per table using the table operations API or in the shell,"
          + " which sets the overridden value in zookeeper. Restarting accumulo tablet"
          + " servers after setting these properties in accumulo.properties will cause the"
          + " global setting to take effect. However, you must use the API or the shell"
          + " to change properties in zookeeper that are set on a table.",
      "1.3.5"),
  TABLE_ARBITRARY_PROP_PREFIX("table.custom.", null, PropertyType.PREFIX,
      "Prefix to be used for user defined arbitrary properties.", "1.7.0"),
  TABLE_MINC_OUTPUT_DROP_CACHE("table.compaction.minor.output.drop.cache", "false",
      PropertyType.BOOLEAN,
      "Setting this property to true will call"
          + "FSDataOutputStream.setDropBehind(true) on the minor compaction output stream.",
      "2.1.1"),
  TABLE_MAJC_OUTPUT_DROP_CACHE("table.compaction.major.output.drop.cache", "false",
      PropertyType.BOOLEAN,
      "Setting this property to true will call"
          + "FSDataOutputStream.setDropBehind(true) on the major compaction output stream.",
      "2.1.1"),
  TABLE_MAJC_RATIO("table.compaction.major.ratio", "3", PropertyType.FRACTION,
      "Minimum ratio of total input size to maximum input RFile size for"
          + " running a major compaction.",
      "1.3.5"),
  TABLE_SPLIT_THRESHOLD("table.split.threshold", "1G", PropertyType.BYTES,
      "A tablet is split when the combined size of RFiles exceeds this amount.", "1.3.5"),
  TABLE_MAX_END_ROW_SIZE("table.split.endrow.size.max", "10k", PropertyType.BYTES,
      "Maximum size of end row.", "1.7.0"),
  TABLE_MINC_COMPACT_MAXAGE("table.compaction.minor.age", "10m", PropertyType.TIMEDURATION,
      "Key values written to a tablet are temporarily stored in a per tablet in memory map.  When "
          + "the age of the oldest key value in a tablets in memory map exceeds this configuration, then  "
          + "a minor compaction may be initiated. This determines the maximum amount of time new data can "
          + "be buffered in memory before being flushed to a file.  This is useful when using scan servers "
          + "in conjunction with the property " + SSERV_CACHED_TABLET_METADATA_EXPIRATION.getKey()
          + ". These two properties together can be used to control that amount of time it takes for a scan "
          + "server to see a write to a tablet server. The default value of this property is set to such a "
          + "high value that is should never cause a minor compaction.",
      "3.1.0"),
  @Deprecated(since = "3.1.0")
  @ReplacedBy(property = TABLE_MINC_COMPACT_MAXAGE)
  TABLE_MINC_COMPACT_IDLETIME("table.compaction.minor.idle", "5m", PropertyType.TIMEDURATION,
      "When the age of the youngest key value in a tablets in memory map exceeds this configuration, then"
          + " a minor compaction may be initiated. There is no guarantee an idle tablet will be compacted."
          + "This property was deprecated because the new property table.compaction.minor.age can offer the "
          + " same functionality although it may cause more minor compactions than this property would have.",
      "1.3.5"),
  TABLE_COMPACTION_DISPATCHER("table.compaction.dispatcher",
      SimpleCompactionDispatcher.class.getName(), PropertyType.CLASSNAME,
      "A configurable dispatcher that decides what compaction service a table should use.",
      "2.1.0"),
  TABLE_COMPACTION_DISPATCHER_OPTS("table.compaction.dispatcher.opts.", null, PropertyType.PREFIX,
      "Options for the table compaction dispatcher.", "2.1.0"),
  TABLE_COMPACTION_SELECTION_EXPIRATION("table.compaction.selection.expiration.ms", "2m",
      PropertyType.TIMEDURATION,
      "User compactions select files and are then queued for compaction, preventing these files "
          + "from being used in system compactions.  This timeout allows system compactions to cancel "
          + "the hold queued user compactions have on files, when its queued for more than the "
          + "specified time.  If a system compaction cancels a hold and runs, then the user compaction"
          + " can reselect and hold files after the system compaction runs.",
      "2.1.0"),
  @Deprecated(since = "3.1.0")
  TABLE_COMPACTION_SELECTOR("table.compaction.selector", "", PropertyType.CLASSNAME,
      "A configurable selector for a table that can periodically select file for mandatory "
          + "compaction, even if the files do not meet the compaction ratio. This option was deprecated in "
          + "3.1, see the CompactionKind.SELECTOR enum javadoc for details.",
      "2.1.0"),
  @Deprecated(since = "3.1.0")
  TABLE_COMPACTION_SELECTOR_OPTS("table.compaction.selector.opts.", null, PropertyType.PREFIX,
      "Options for the table compaction dispatcher.", "2.1.0"),
  TABLE_COMPACTION_CONFIGURER("table.compaction.configurer", "", PropertyType.CLASSNAME,
      "A plugin that can dynamically configure compaction output files based on input files.",
      "2.1.0"),
  TABLE_COMPACTION_CONFIGURER_OPTS("table.compaction.configurer.opts.", null, PropertyType.PREFIX,
      "Options for the table compaction configuror.", "2.1.0"),
  // Crypto-related properties
  @Experimental
  TABLE_CRYPTO_PREFIX("table.crypto.opts.", null, PropertyType.PREFIX,
      "Properties related to on-disk file encryption.", "2.1.0"),
  @Experimental
  @Sensitive
  TABLE_CRYPTO_SENSITIVE_PREFIX("table.crypto.opts.sensitive.", null, PropertyType.PREFIX,
      "Sensitive properties related to on-disk file encryption.", "2.1.0"),
  TABLE_SCAN_DISPATCHER("table.scan.dispatcher", SimpleScanDispatcher.class.getName(),
      PropertyType.CLASSNAME,
      "This class is used to dynamically dispatch scans to configured scan executors.  Configured "
          + "classes must implement {% jlink " + ScanDispatcher.class.getName() + " %}. See "
          + "[scan executors]({% durl administration/scan-executors %}) for an overview of why"
          + " and how to use this property. This property is ignored for the root and metadata"
          + " table.  The metadata table always dispatches to a scan executor named `meta`.",
      "2.0.0"),
  TABLE_SCAN_DISPATCHER_OPTS("table.scan.dispatcher.opts.", null, PropertyType.PREFIX,
      "Options for the table scan dispatcher.", "2.0.0"),
  TABLE_SCAN_MAXMEM("table.scan.max.memory", "512k", PropertyType.BYTES,
      "The maximum amount of memory that will be used to cache results of a client query/scan. "
          + "Once this limit is reached, the buffered data is sent to the client.",
      "1.3.5"),
  TABLE_FILE_TYPE("table.file.type", RFile.EXTENSION, PropertyType.FILENAME_EXT,
      "Change the type of file a table writes.", "1.3.5"),
  TABLE_LOAD_BALANCER("table.balancer", "org.apache.accumulo.core.spi.balancer.SimpleLoadBalancer",
      PropertyType.STRING,
      "This property can be set to allow the LoadBalanceByTable load balancer"
          + " to change the called Load Balancer for this table.",
      "1.3.5"),
  TABLE_FILE_COMPRESSION_TYPE("table.file.compress.type", "gz", PropertyType.STRING,
      "Compression algorithm used on index and data blocks before they are"
          + " written. Possible values: zstd, gz, snappy, bzip2, lzo, lz4, none.",
      "1.3.5"),
  TABLE_FILE_COMPRESSED_BLOCK_SIZE("table.file.compress.blocksize", "100k", PropertyType.BYTES,
      "The maximum size of data blocks in RFiles before they are compressed and written.", "1.3.5"),
  TABLE_FILE_COMPRESSED_BLOCK_SIZE_INDEX("table.file.compress.blocksize.index", "128k",
      PropertyType.BYTES,
      "The maximum size of index blocks in RFiles before they are compressed and written.",
      "1.4.0"),
  TABLE_FILE_BLOCK_SIZE("table.file.blocksize", "0B", PropertyType.BYTES,
      "The HDFS block size used when writing RFiles. When set to 0B, the"
          + " value/defaults of HDFS property 'dfs.block.size' will be used.",
      "1.3.5"),
  TABLE_FILE_REPLICATION("table.file.replication", "0", PropertyType.COUNT,
      "The number of replicas for a table's RFiles in HDFS. When set to 0, HDFS"
          + " defaults are used.",
      "1.3.5"),
  TABLE_FILE_MAX("table.file.max", "15", PropertyType.COUNT,
      "The maximum number of RFiles each tablet in a table can have. When"
          + " adjusting this property you may want to consider adjusting"
          + " table.compaction.major.ratio also. Setting this property to 0 will make"
          + " it default to tserver.scan.files.open.max-1, this will prevent a tablet"
          + " from having more RFiles than can be opened. Prior to 2.1.0 this property"
          + " was used to trigger merging minor compactions, but merging minor compactions"
          + " were removed in 2.1.0. Now this property is only used by the"
          + " DefaultCompactionStrategy and the DefaultCompactionPlanner."
          + " The DefaultCompactionPlanner started using this property in 2.1.3, before"
          + " that it did not use the property.",
      "1.4.0"),
  TABLE_FILE_SUMMARY_MAX_SIZE("table.file.summary.maxSize", "256k", PropertyType.BYTES,
      "The maximum size summary that will be stored. The number of RFiles that"
          + " had summary data exceeding this threshold is reported by"
          + " Summary.getFileStatistics().getLarge(). When adjusting this consider the"
          + " expected number RFiles with summaries on each tablet server and the"
          + " summary cache size.",
      "2.0.0"),
  TABLE_BLOOM_ENABLED("table.bloom.enabled", "false", PropertyType.BOOLEAN,
      "Use bloom filters on this table.", "1.3.5"),
  TABLE_BLOOM_LOAD_THRESHOLD("table.bloom.load.threshold", "1", PropertyType.COUNT,
      "This number of seeks that would actually use a bloom filter must occur"
          + " before a RFile's bloom filter is loaded. Set this to zero to initiate"
          + " loading of bloom filters when a RFile is opened.",
      "1.3.5"),
  TABLE_BLOOM_SIZE("table.bloom.size", "1048576", PropertyType.COUNT,
      "Bloom filter size, as number of keys.", "1.3.5"),
  TABLE_BLOOM_ERRORRATE("table.bloom.error.rate", "0.5%", PropertyType.FRACTION,
      "Bloom filter error rate.", "1.3.5"),
  TABLE_BLOOM_KEY_FUNCTOR("table.bloom.key.functor",
      "org.apache.accumulo.core.file.keyfunctor.RowFunctor", PropertyType.CLASSNAME,
      "A function that can transform the key prior to insertion and check of"
          + " bloom filter. org.apache.accumulo.core.file.keyfunctor.RowFunctor,"
          + " org.apache.accumulo.core.file.keyfunctor.ColumnFamilyFunctor, and"
          + " org.apache.accumulo.core.file.keyfunctor.ColumnQualifierFunctor are"
          + " allowable values. One can extend any of the above mentioned classes to"
          + " perform specialized parsing of the key.",
      "1.3.5"),
  TABLE_BLOOM_HASHTYPE("table.bloom.hash.type", "murmur", PropertyType.STRING,
      "The bloom filter hash type.", "1.3.5"),
  TABLE_BULK_MAX_TABLETS("table.bulk.max.tablets", "0", PropertyType.COUNT,
      "The maximum number of tablets allowed for one bulk import file. Value of 0 is Unlimited. "
          + "This property is only enforced in the new bulk import API.",
      "2.1.0"),
  TABLE_DURABILITY("table.durability", "sync", PropertyType.DURABILITY,
      "The durability used to write to the write-ahead log. Legal values are:"
          + " none, which skips the write-ahead log; log, which sends the data to the"
          + " write-ahead log, but does nothing to make it durable; flush, which pushes"
          + " data to the file system; and sync, which ensures the data is written to disk.",
      "1.7.0"),

  TABLE_FAILURES_IGNORE("table.failures.ignore", "false", PropertyType.BOOLEAN,
      "If you want queries for your table to hang or fail when data is missing"
          + " from the system, then set this to false. When this set to true missing"
          + " data will be reported but queries will still run possibly returning a"
          + " subset of the data.",
      "1.3.5"),
  TABLE_DEFAULT_SCANTIME_VISIBILITY("table.security.scan.visibility.default", "",
      PropertyType.STRING,
      "The security label that will be assumed at scan time if an entry does"
          + " not have a visibility expression.\n"
          + "Note: An empty security label is displayed as []. The scan results"
          + " will show an empty visibility even if the visibility from this"
          + " setting is applied to the entry.\n"
          + "CAUTION: If a particular key has an empty security label AND its"
          + " table's default visibility is also empty, access will ALWAYS be"
          + " granted for users with permission to that table. Additionally, if this"
          + " field is changed, all existing data with an empty visibility label"
          + " will be interpreted with the new label on the next scan.",
      "1.3.5"),
  TABLE_LOCALITY_GROUPS("table.groups.enabled", "", PropertyType.STRING,
      "A comma separated list of locality group names to enable for this table.", "1.3.5"),
  TABLE_CONSTRAINT_PREFIX("table.constraint.", null, PropertyType.PREFIX,
      "Properties in this category are per-table properties that add"
          + " constraints to a table. These properties start with the category"
          + " prefix, followed by a number, and their values correspond to a fully"
          + " qualified Java class that implements the Constraint interface.\nFor example:\n"
          + "table.constraint.1 = org.apache.accumulo.core.constraints.MyCustomConstraint\n"
          + "and:\n table.constraint.2 = my.package.constraints.MySecondConstraint.",
      "1.3.5"),
  TABLE_INDEXCACHE_ENABLED("table.cache.index.enable", "true", PropertyType.BOOLEAN,
      "Determines whether index block cache is enabled for a table.", "1.3.5"),
  TABLE_BLOCKCACHE_ENABLED("table.cache.block.enable", "false", PropertyType.BOOLEAN,
      "Determines whether data block cache is enabled for a table.", "1.3.5"),
  TABLE_ITERATOR_PREFIX("table.iterator.", null, PropertyType.PREFIX,
      "Properties in this category specify iterators that are applied at"
          + " various stages (scopes) of interaction with a table. These properties"
          + " start with the category prefix, followed by a scope (minc, majc, scan,"
          + " etc.), followed by a period, followed by a name, as in"
          + " table.iterator.scan.vers, or table.iterator.scan.custom. The values for"
          + " these properties are a number indicating the ordering in which it is"
          + " applied, and a class name such as:\n"
          + "table.iterator.scan.vers = 10,org.apache.accumulo.core.iterators.VersioningIterator\n"
          + "These iterators can take options if additional properties are set that"
          + " look like this property, but are suffixed with a period, followed by 'opt'"
          + " followed by another period, and a property name.\n"
          + "For example, table.iterator.minc.vers.opt.maxVersions = 3.",
      "1.3.5"),
  TABLE_ITERATOR_SCAN_PREFIX(TABLE_ITERATOR_PREFIX.getKey() + IteratorScope.scan.name() + ".", null,
      PropertyType.PREFIX, "Convenience prefix to find options for the scan iterator scope.",
      "1.5.2"),
  TABLE_ITERATOR_MINC_PREFIX(TABLE_ITERATOR_PREFIX.getKey() + IteratorScope.minc.name() + ".", null,
      PropertyType.PREFIX, "Convenience prefix to find options for the minc iterator scope.",
      "1.5.2"),
  TABLE_ITERATOR_MAJC_PREFIX(TABLE_ITERATOR_PREFIX.getKey() + IteratorScope.majc.name() + ".", null,
      PropertyType.PREFIX, "Convenience prefix to find options for the majc iterator scope.",
      "1.5.2"),
  TABLE_LOCALITY_GROUP_PREFIX("table.group.", null, PropertyType.PREFIX,
      "Properties in this category are per-table properties that define"
          + " locality groups in a table. These properties start with the category"
          + " prefix, followed by a name, followed by a period, and followed by a"
          + " property for that group.\n"
          + "For example table.group.group1=x,y,z sets the column families for a"
          + " group called group1. Once configured, group1 can be enabled by adding"
          + " it to the list of groups in the " + TABLE_LOCALITY_GROUPS.getKey() + " property.\n"
          + "Additional group options may be specified for a named group by setting"
          + " `table.group.<name>.opt.<key>=<value>`.",
      "1.3.5"),
  TABLE_FORMATTER_CLASS("table.formatter", DefaultFormatter.class.getName(), PropertyType.STRING,
      "The Formatter class to apply on results in the shell.", "1.4.0"),
  TABLE_CLASSLOADER_CONTEXT("table.class.loader.context", "", PropertyType.STRING,
      "The context to use for loading per-table resources, such as iterators"
          + " from the configured factory in `general.context.class.loader.factory`.",
      "2.1.0"),
  TABLE_SAMPLER("table.sampler", "", PropertyType.CLASSNAME,
      "The name of a class that implements org.apache.accumulo.core.Sampler."
          + " Setting this option enables storing a sample of data which can be"
          + " scanned. Always having a current sample can useful for query optimization"
          + " and data comprehension. After enabling sampling for an existing table,"
          + " a compaction is needed to compute the sample for existing data. The"
          + " compact command in the shell has an option to only compact RFiles without"
          + " sample data.",
      "1.8.0"),
  TABLE_SAMPLER_OPTS("table.sampler.opt.", null, PropertyType.PREFIX,
      "The property is used to set options for a sampler. If a sample had two"
          + " options like hasher and modulous, then the two properties"
          + " table.sampler.opt.hasher=${hash algorithm} and"
          + " table.sampler.opt.modulous=${mod} would be set.",
      "1.8.0"),
  TABLE_SUSPEND_DURATION("table.suspend.duration", "0s", PropertyType.TIMEDURATION,
      "For tablets belonging to this table: When a tablet server dies, allow"
          + " the tablet server this duration to revive before reassigning its tablets"
          + " to other tablet servers.",
      "1.8.0"),
  TABLE_SUMMARIZER_PREFIX("table.summarizer.", null, PropertyType.PREFIX,
      "Prefix for configuring summarizers for a table. Using this prefix"
          + " multiple summarizers can be configured with options for each one. Each"
          + " summarizer configured should have a unique id, this id can be anything."
          + " To add a summarizer set "
          + "`table.summarizer.<unique id>=<summarizer class name>.` If the summarizer has options"
          + ", then for each option set `table.summarizer.<unique id>.opt.<key>=<value>`.",
      "2.0.0"),
  @Experimental
  TABLE_DELETE_BEHAVIOR("table.delete.behavior",
      DeletingIterator.Behavior.PROCESS.name().toLowerCase(), PropertyType.STRING,
      "This determines what action to take when a delete marker is seen."
          + " Valid values are `process` and `fail` with `process` being the default.  When set to "
          + "`process`, deletes will suppress data.  When set to `fail`, any deletes seen will cause"
          + " an exception. The purpose of `fail` is to support tables that never delete data and"
          + " need fast seeks within the timestamp range of a column. When setting this to fail, "
          + "also consider configuring the `" + NoDeleteConstraint.class.getName() + "` "
          + "constraint.",
      "2.0.0"),

  // Compactor properties
  @Experimental
  COMPACTOR_PREFIX("compactor.", null, PropertyType.PREFIX,
      "Properties in this category affect the behavior of the accumulo compactor server.", "2.1.0"),
  COMPACTOR_CANCEL_CHECK_INTERVAL("compactor.cancel.check.interval", "5m",
      PropertyType.TIMEDURATION,
      "Interval at which Compactors will check to see if the currently executing compaction"
          + " should be cancelled. This checks for situations like was the tablet deleted (split "
          + " and merge do this), was the table deleted, was a user compaction canceled, etc.",
      "2.1.4"),
  @Experimental
  COMPACTOR_MIN_JOB_WAIT_TIME("compactor.wait.time.job.min", "1s", PropertyType.TIMEDURATION,
      "The minimum amount of time to wait between checks for the next compaction job, backing off"
          + "exponentially until COMPACTOR_MAX_JOB_WAIT_TIME is reached.",
      "2.1.3"),
  @Experimental
  COMPACTOR_MAX_JOB_WAIT_TIME("compactor.wait.time.job.max", "5m", PropertyType.TIMEDURATION,
      "Compactors do exponential backoff when their request for work repeatedly come back empty. "
          + "This is the maximum amount of time to wait between checks for the next compaction job.",
      "2.1.3"),
  @Experimental
  COMPACTOR_PORTSEARCH("compactor.port.search", "false", PropertyType.BOOLEAN,
      "If the compactor.port.client is in use, search higher ports until one is available.",
      "2.1.0"),
  @Experimental
  COMPACTOR_CLIENTPORT("compactor.port.client", "9133", PropertyType.PORT,
      "The port used for handling client connections on the compactor servers.", "2.1.0"),
  @Experimental
  COMPACTOR_MINTHREADS("compactor.threads.minimum", "1", PropertyType.COUNT,
      "The minimum number of threads to use to handle incoming requests.", "2.1.0"),
  @Experimental
  COMPACTOR_MINTHREADS_TIMEOUT("compactor.threads.timeout", "0s", PropertyType.TIMEDURATION,
      "The time after which incoming request threads terminate with no work available.  Zero (0) will keep the threads alive indefinitely.",
      "2.1.0"),
  @Experimental
  COMPACTOR_THREADCHECK("compactor.threadcheck.time", "1s", PropertyType.TIMEDURATION,
      "The time between adjustments of the server thread pool.", "2.1.0"),
  @Experimental
  COMPACTOR_QUEUE_NAME("compactor.queue", "", PropertyType.STRING,
      "The queue for which this Compactor will perform compactions.", "3.0.0"),
  // CompactionCoordinator properties
  @Experimental
  COMPACTION_COORDINATOR_PREFIX("compaction.coordinator.", null, PropertyType.PREFIX,
      "Properties in this category affect the behavior of the accumulo compaction coordinator server.",
      "2.1.0"),
  @Experimental
  COMPACTION_COORDINATOR_THRIFTCLIENT_PORTSEARCH("compaction.coordinator.port.search", "false",
      PropertyType.BOOLEAN,
      "If the ports above are in use, search higher ports until one is available.", "2.1.0"),
  @Experimental
  COMPACTION_COORDINATOR_CLIENTPORT("compaction.coordinator.port.client", "9132", PropertyType.PORT,
      "The port used for handling Thrift client connections on the compaction coordinator server.",
      "2.1.0"),
  @Experimental
  COMPACTION_COORDINATOR_MINTHREADS("compaction.coordinator.threads.minimum", "1",
      PropertyType.COUNT, "The minimum number of threads to use to handle incoming requests.",
      "2.1.0"),
  @Experimental
  COMPACTION_COORDINATOR_MINTHREADS_TIMEOUT("compaction.coordinator.threads.timeout", "0s",
      PropertyType.TIMEDURATION,
      "The time after which incoming request threads terminate with no work available.  Zero (0) will keep the threads alive indefinitely.",
      "2.1.0"),
  @Experimental
  COMPACTION_COORDINATOR_THREADCHECK("compaction.coordinator.threadcheck.time", "1s",
      PropertyType.TIMEDURATION, "The time between adjustments of the server thread pool.",
      "2.1.0"),
  @Experimental
  COMPACTION_COORDINATOR_DEAD_COMPACTOR_CHECK_INTERVAL(
      "compaction.coordinator.compactor.dead.check.interval", "5m", PropertyType.TIMEDURATION,
      "The interval at which to check for dead compactors.", "2.1.0"),
  @Experimental
  COMPACTION_COORDINATOR_FINALIZER_TSERVER_NOTIFIER_MAXTHREADS(
      "compaction.coordinator.compaction.finalizer.threads.maximum", "5", PropertyType.COUNT,
      "The maximum number of threads to use for notifying tablet servers that an external compaction has completed.",
      "2.1.0"),
  @Experimental
  COMPACTION_COORDINATOR_FINALIZER_COMPLETION_CHECK_INTERVAL(
      "compaction.coordinator.compaction.finalizer.check.interval", "60s",
      PropertyType.TIMEDURATION,
      "The interval at which to check for external compaction final state markers in the metadata table.",
      "2.1.0"),
  @Experimental
  COMPACTION_COORDINATOR_TSERVER_COMPACTION_CHECK_INTERVAL(
      "compaction.coordinator.tserver.check.interval", "1m", PropertyType.TIMEDURATION,
      "The interval at which to check the tservers for external compactions.", "2.1.0");

  private final String key;
  private final String defaultValue;
  private final String description;
  private String deprecatedSince;
  private final String availableSince;
  private boolean annotationsComputed = false;
  private boolean isSensitive;
  private boolean isDeprecated;
  private boolean isExperimental;
  private boolean isReplaced;
  private Property replacedBy = null;
  private final PropertyType type;

  Property(String name, String defaultValue, PropertyType type, String description,
      String availableSince) {
    this.key = name;
    this.defaultValue = defaultValue;
    this.description = description;
    this.availableSince = availableSince;
    this.type = type;
  }

  @Override
  public String toString() {
    return this.key;
  }

  /**
   * Gets the key (string) for this property.
   *
   * @return key
   */
  public String getKey() {
    return this.key;
  }

  /**
   * Gets the default value for this property. System properties are interpolated into the value if
   * necessary.
   *
   * @return default value
   */
  public String getDefaultValue() {
    return this.defaultValue;
  }

  /**
   * Gets the type of this property.
   *
   * @return property type
   */
  public PropertyType getType() {
    return this.type;
  }

  /**
   * Gets the description of this property.
   *
   * @return description
   */
  public String getDescription() {
    return this.description;
  }

  /**
   * Checks if this property is experimental.
   *
   * @return true if this property is experimental
   */
  public boolean isExperimental() {
    Preconditions.checkState(annotationsComputed,
        "precomputeAnnotations() must be called before calling this method");
    return isExperimental;
  }

  /**
   * Checks if this property is deprecated.
   *
   * @return true if this property is deprecated
   */
  public boolean isDeprecated() {
    Preconditions.checkState(annotationsComputed,
        "precomputeAnnotations() must be called before calling this method");
    return isDeprecated;
  }

  /**
   * Gets the version in which the property was deprecated.
   *
   * @return Accumulo Version
   */
  public String deprecatedSince() {
    Preconditions.checkState(annotationsComputed,
        "precomputeAnnotations() must be called before calling this method");
    return deprecatedSince;
  }

  /**
   * Gets the version in which the property was introduced.
   *
   * @return Accumulo Version
   */
  public String availableSince() {
    return this.availableSince;
  }

  /**
   * Checks if this property is sensitive.
   *
   * @return true if this property is sensitive
   */
  public boolean isSensitive() {
    Preconditions.checkState(annotationsComputed,
        "precomputeAnnotations() must be called before calling this method");
    return isSensitive;
  }

  /**
   * Checks if this property is replaced.
   *
   * @return true if this property is replaced
   */
  public boolean isReplaced() {
    Preconditions.checkState(annotationsComputed,
        "precomputeAnnotations() must be called before calling this method");
    return isReplaced;
  }

  /**
   * Gets the property in which the tagged property is replaced by.
   *
   * @return replacedBy
   */
  public Property replacedBy() {
    Preconditions.checkState(annotationsComputed,
        "precomputeAnnotations() must be called before calling this method");
    return replacedBy;
  }

  private void precomputeAnnotations() {
    isSensitive =
        hasAnnotation(Sensitive.class) || hasPrefixWithAnnotation(getKey(), Sensitive.class);
    isDeprecated =
        hasAnnotation(Deprecated.class) || hasPrefixWithAnnotation(getKey(), Deprecated.class);
    Deprecated dep = getAnnotation(Deprecated.class);
    if (dep != null) {
      deprecatedSince = dep.since();
    }
    isExperimental =
        hasAnnotation(Experimental.class) || hasPrefixWithAnnotation(getKey(), Experimental.class);
    isReplaced =
        hasAnnotation(ReplacedBy.class) || hasPrefixWithAnnotation(getKey(), ReplacedBy.class);
    ReplacedBy rb = getAnnotation(ReplacedBy.class);
    if (rb != null) {
      replacedBy = rb.property();
    } else {
      isReplaced = false;
    }
    annotationsComputed = true;
  }

  /**
   * Checks if a property with the given key is sensitive. The key must be for a valid property, and
   * must either itself be annotated as sensitive or have a prefix annotated as sensitive.
   *
   * @param key property key
   * @return true if property is sensitive
   */
  public static boolean isSensitive(String key) {
    Property prop = propertiesByKey.get(key);
    if (prop != null) {
      return prop.isSensitive();
    }
    return validPrefixes.stream().filter(key::startsWith).map(propertiesByKey::get)
        .anyMatch(Property::isSensitive);
  }

  private <T extends Annotation> boolean hasAnnotation(Class<T> annotationType) {
    return getAnnotation(annotationType) != null;
  }

  private <T extends Annotation> T getAnnotation(Class<T> annotationType) {
    try {
      return getClass().getField(name()).getAnnotation(annotationType);
    } catch (SecurityException | NoSuchFieldException e) {
      LoggerFactory.getLogger(getClass()).error("{}", e.getMessage(), e);
    }
    return null;
  }

  private static <T extends Annotation> boolean hasPrefixWithAnnotation(String key,
      Class<T> annotationType) {
    Predicate<Property> hasIt = prop -> prop.hasAnnotation(annotationType);
    return validPrefixes.stream().filter(key::startsWith).map(propertiesByKey::get).anyMatch(hasIt);
  }

  private static final HashSet<String> validTableProperties = new HashSet<>();
  private static final HashSet<String> validProperties = new HashSet<>();
  private static final HashSet<String> validPrefixes = new HashSet<>();
  private static final HashMap<String,Property> propertiesByKey = new HashMap<>();

  /**
   * Checks if the given property and value are valid. A property is valid if the property key is
   * valid see {@link #isValidPropertyKey} and that the value is a valid format for the type see
   * {@link PropertyType#isValidFormat}.
   *
   * @param key property key
   * @param value property value
   * @return true if key is valid (recognized, or has a recognized prefix)
   */
  public static boolean isValidProperty(final String key, final String value) {
    Property p = getPropertyByKey(key);
    if (p == null) {
      // If a key doesn't exist yet, then check if it follows a valid prefix
      return validPrefixes.stream().anyMatch(key::startsWith);
    }
    return (isValidPropertyKey(key) && p.getType().isValidFormat(value));
  }

  /**
   * Checks if the given property key is valid. A valid property key is either equal to the key of
   * some defined property or has a prefix matching some prefix defined in this class.
   *
   * @param key property key
   * @return true if key is valid (recognized, or has a recognized prefix)
   */
  public static boolean isValidPropertyKey(String key) {
    return validProperties.contains(key) || validPrefixes.stream().anyMatch(key::startsWith);

  }

  /**
   * Checks if the given property key is a valid property and is of type boolean.
   *
   * @param key property key
   * @return true if key is valid and is of type boolean, false otherwise
   */
  public static boolean isValidBooleanPropertyKey(String key) {
    return validProperties.contains(key) && getPropertyByKey(key).getType() == PropertyType.BOOLEAN;
  }

  /**
   * Checks if the given property key is for a valid table property. A valid table property key is
   * either equal to the key of some defined table property (which each start with
   * {@link #TABLE_PREFIX}) or has a prefix matching {@link #TABLE_CONSTRAINT_PREFIX},
   * {@link #TABLE_ITERATOR_PREFIX}, or {@link #TABLE_LOCALITY_GROUP_PREFIX}.
   *
   * @param key property key
   * @return true if key is valid for a table property (recognized, or has a recognized prefix)
   */
  public static boolean isValidTablePropertyKey(String key) {
    return validTableProperties.contains(key) || (key.startsWith(Property.TABLE_PREFIX.getKey())
        && (key.startsWith(Property.TABLE_CONSTRAINT_PREFIX.getKey())
            || key.startsWith(Property.TABLE_ITERATOR_PREFIX.getKey())
            || key.startsWith(Property.TABLE_LOCALITY_GROUP_PREFIX.getKey())
            || key.startsWith(Property.TABLE_ARBITRARY_PROP_PREFIX.getKey())
            || key.startsWith(TABLE_SAMPLER_OPTS.getKey())
            || key.startsWith(TABLE_SUMMARIZER_PREFIX.getKey())
            || key.startsWith(TABLE_SCAN_DISPATCHER_OPTS.getKey())
            || key.startsWith(TABLE_COMPACTION_DISPATCHER_OPTS.getKey())
            || key.startsWith(TABLE_COMPACTION_CONFIGURER_OPTS.getKey())
            || key.startsWith(TABLE_COMPACTION_SELECTOR_OPTS.getKey()))
        || key.startsWith(TABLE_CRYPTO_PREFIX.getKey()));
  }

  // these properties are fixed to a specific value at startup and require a restart for changes to
  // take effect; these are always system-level properties, and not namespace or table properties
  public static final EnumSet<Property> fixedProperties = EnumSet.of(
      // port options
      GC_PORT, MANAGER_CLIENTPORT, TSERV_CLIENTPORT, SSERV_CLIENTPORT, SSERV_PORTSEARCH,
      COMPACTOR_PORTSEARCH, TSERV_PORTSEARCH,

      // max message options
      RPC_MAX_MESSAGE_SIZE,

      // block cache options
      TSERV_CACHE_MANAGER_IMPL, TSERV_DATACACHE_SIZE, TSERV_INDEXCACHE_SIZE,
      TSERV_SUMMARYCACHE_SIZE, SSERV_DATACACHE_SIZE, SSERV_INDEXCACHE_SIZE, SSERV_SUMMARYCACHE_SIZE,

      // blocksize options
      TSERV_DEFAULT_BLOCKSIZE, SSERV_DEFAULT_BLOCKSIZE,

      // sserver specific options
      SSERV_SCAN_REFERENCE_EXPIRATION_TIME, SSERV_CACHED_TABLET_METADATA_EXPIRATION,

      // thread options
      TSERV_MINTHREADS, TSERV_MINTHREADS_TIMEOUT, SSERV_MINTHREADS, SSERV_MINTHREADS_TIMEOUT,
      COMPACTION_COORDINATOR_MINTHREADS, COMPACTION_COORDINATOR_MINTHREADS_TIMEOUT,
      MANAGER_MINTHREADS, MANAGER_MINTHREADS_TIMEOUT, COMPACTOR_MINTHREADS,
      COMPACTOR_MINTHREADS_TIMEOUT,

      // others
      TSERV_NATIVEMAP_ENABLED, TSERV_SCAN_MAX_OPENFILES, MANAGER_RECOVERY_WAL_EXISTENCE_CACHE_TIME,
      TSERV_SESSION_MAXIDLE, TSERV_UPDATE_SESSION_MAXIDLE);

  /**
   * Checks if the given property may be changed via Zookeeper, but not recognized until the restart
   * of some relevant daemon.
   *
   * @param key property key
   * @return true if property may be changed via Zookeeper but only heeded upon some restart
   */
  public static boolean isFixedZooPropertyKey(Property key) {
    return fixedProperties.contains(key);
  }

  /**
   * Checks if the given property key is valid for a property that may be changed via Zookeeper.
   *
   * @param key property key
   * @return true if key's property may be changed via Zookeeper
   */
  public static boolean isValidZooPropertyKey(String key) {
    // white list prefixes
    return key.startsWith(Property.TABLE_PREFIX.getKey())
        || key.startsWith(Property.TSERV_PREFIX.getKey())
        || key.startsWith(Property.COMPACTION_SERVICE_PREFIX.getKey())
        || key.startsWith(Property.SSERV_PREFIX.getKey())
        || key.startsWith(Property.MANAGER_PREFIX.getKey())
        || key.startsWith(Property.GC_PREFIX.getKey())
        || key.startsWith(Property.GENERAL_ARBITRARY_PROP_PREFIX.getKey())
        || key.equals(Property.COMPACTION_WARN_TIME.getKey())
        || key.equals(Property.GENERAL_FILE_NAME_ALLOCATION_BATCH_SIZE_MIN.getKey())
        || key.equals(Property.GENERAL_FILE_NAME_ALLOCATION_BATCH_SIZE_MAX.getKey());
  }

  /**
   * Gets a {@link Property} instance with the given key.
   *
   * @param key property key
   * @return property, or null if not found
   */
  public static Property getPropertyByKey(String key) {
    return propertiesByKey.get(key);
  }

  /**
   * Checks if this property is expected to have a Java class as a value.
   *
   * @return true if this is property is a class property
   */
  public static boolean isClassProperty(String key) {
    return (key.startsWith(Property.TABLE_CONSTRAINT_PREFIX.getKey())
        && key.substring(Property.TABLE_CONSTRAINT_PREFIX.getKey().length()).split("\\.").length
            == 1)
        || (key.startsWith(Property.TABLE_ITERATOR_PREFIX.getKey())
            && key.substring(Property.TABLE_ITERATOR_PREFIX.getKey().length()).split("\\.").length
                == 2)
        || key.equals(Property.TABLE_LOAD_BALANCER.getKey());
  }

  /**
   * Creates a new instance of a class specified in a configuration property. The table classpath
   * context is used if set.
   *
   * @param conf configuration containing property
   * @param property property specifying class name
   * @param base base class of type
   * @param defaultInstance instance to use if creation fails
   * @return new class instance, or default instance if creation failed
   */
  public static <T> T createTableInstanceFromPropertyName(AccumuloConfiguration conf,
      Property property, Class<T> base, T defaultInstance) {
    Objects.requireNonNull(conf, "configuration cannot be null");
    Objects.requireNonNull(property, "property cannot be null");
    Objects.requireNonNull(base, "base class cannot be null");
    String clazzName = conf.get(property);
    String context = ClassLoaderUtil.tableContext(conf);
    return ConfigurationTypeHelper.getClassInstance(context, clazzName, base, defaultInstance);
  }

  /**
   * Creates a new instance of a class specified in a configuration property.
   *
   * @param conf configuration containing property
   * @param property property specifying class name
   * @param base base class of type
   * @param defaultInstance instance to use if creation fails
   * @return new class instance, or default instance if creation failed
   */
  public static <T> T createInstanceFromPropertyName(AccumuloConfiguration conf, Property property,
      Class<T> base, T defaultInstance) {
    String clazzName = conf.get(property);
    return ConfigurationTypeHelper.getClassInstance(null, clazzName, base, defaultInstance);
  }

  static {
    // Precomputing information here avoids :
    // * Computing it each time a method is called
    // * Using synch to compute the first time a method is called
    Predicate<Property> isPrefix = p -> p.getType() == PropertyType.PREFIX;
    Arrays.stream(Property.values())
        // record all properties by key
        .peek(p -> propertiesByKey.put(p.getKey(), p))
        // save all the prefix properties
        .peek(p -> {
          if (isPrefix.test(p)) {
            validPrefixes.add(p.getKey());
          }
        })
        // only use the keys for the non-prefix properties from here on
        .filter(isPrefix.negate()).map(Property::getKey)
        // everything left is a valid property
        .peek(validProperties::add)
        // but some are also valid table properties
        .filter(k -> k.startsWith(Property.TABLE_PREFIX.getKey()))
        .forEach(validTableProperties::add);

    // order is very important here the following code relies on the maps and sets populated above
    Arrays.stream(Property.values()).forEach(Property::precomputeAnnotations);
  }
}<|MERGE_RESOLUTION|>--- conflicted
+++ resolved
@@ -341,17 +341,14 @@
           + " was changed and it now can accept multiple class names. The metrics spi was introduced in 2.1.3,"
           + " the deprecated factory is org.apache.accumulo.core.metrics.MeterRegistryFactory.",
       "2.1.0"),
-<<<<<<< HEAD
   GENERAL_PROCESS_BIND_ADDRESS("general.process.bind.addr", "0.0.0.0", PropertyType.STRING,
       "The local IP address to which this server should bind for sending and receiving network traffic.",
       "3.0.0"),
-=======
-  GENERAL_SERVER_LOCK_VERIFICATION_INTERVAL("general.server.lock.verification.interval", "0",
+  GENERAL_SERVER_LOCK_VERIFICATION_INTERVAL("general.server.lock.verification.interval", "2m",
       PropertyType.TIMEDURATION,
       "Interval at which the Manager and TabletServer should verify their server locks. A value of zero"
-          + " disables this check.",
+          + " disables this check. The default value change from 0 to 2m in 3.1.0.",
       "2.1.4"),
->>>>>>> be9fa229
   // properties that are specific to manager server behavior
   MANAGER_PREFIX("manager.", null, PropertyType.PREFIX,
       "Properties in this category affect the behavior of the manager server.", "2.1.0"),
