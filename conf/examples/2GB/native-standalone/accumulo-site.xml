<?xml version="1.0" encoding="UTF-8"?>
<!--
  Licensed to the Apache Software Foundation (ASF) under one or more
  contributor license agreements.  See the NOTICE file distributed with
  this work for additional information regarding copyright ownership.
  The ASF licenses this file to You under the Apache License, Version 2.0
  (the "License"); you may not use this file except in compliance with
  the License.  You may obtain a copy of the License at

      http://www.apache.org/licenses/LICENSE-2.0

  Unless required by applicable law or agreed to in writing, software
  distributed under the License is distributed on an "AS IS" BASIS,
  WITHOUT WARRANTIES OR CONDITIONS OF ANY KIND, either express or implied.
  See the License for the specific language governing permissions and
  limitations under the License.
-->
<?xml-stylesheet type="text/xsl" href="configuration.xsl"?>

<configuration>
  <!-- Put your site-specific accumulo configurations here. The available configuration values along with their defaults are documented in docs/config.html Unless 
    you are simply testing at your workstation, you will most definitely need to change the three entries below. -->

  <property>
    <name>instance.zookeeper.host</name>
    <value>localhost:2181</value>
    <description>comma separated list of zookeeper servers</description>
  </property>

  <property>
    <name>logger.dir.walog</name>
    <value>walogs</value>
    <description>The property only needs to be set if upgrading from 1.4 which used to store write-ahead logs on the local 
      filesystem. In 1.5 write-ahead logs are stored in DFS.  When 1.5 is started for the first time it will copy any 1.4 
      write ahead logs into DFS.  It is possible to specify a comma-separated list of directories.
    </description>
  </property>

  <property>
    <name>instance.secret</name>
    <value>DEFAULT</value>
    <description>A secret unique to a given instance that all servers must know in order to communicate with one another.
      Change it before initialization. To
      change it later use ./bin/accumulo org.apache.accumulo.server.util.ChangeSecret --old [oldpasswd] --new [newpasswd],
      and then update this file.
    </description>
  </property>

  <property>
    <name>tserver.memory.maps.max</name>
    <value>512M</value>
  </property>

  <property>
    <name>tserver.cache.data.size</name>
    <value>30M</value>
  </property>

  <property>
    <name>tserver.cache.index.size</name>
    <value>80M</value>
  </property>

  <property>
    <name>trace.token.property.password</name>
    <!-- change this to the root user's password, and/or change the user below -->
    <value>secret</value>
  </property>

  <property>
    <name>trace.user</name>
    <value>root</value>
  </property>

  <property>
    <name>tserver.walog.max.size</name>
    <value>512M</value>
  </property>

  <property>
    <name>general.classpaths</name>
    <!--
       Add the following for Hadoop2, actual needs depend on Hadoop installation details.
       This list may be excessive, but this should cause no issues.

       $HADOOP_PREFIX/share/hadoop/common/.*.jar,
       $HADOOP_PREFIX/share/hadoop/common/lib/.*.jar,
       $HADOOP_PREFIX/share/hadoop/hdfs/.*.jar,
       $HADOOP_PREFIX/share/hadoop/mapreduce/.*.jar,
       $HADOOP_PREFIX/share/hadoop/yarn/.*.jar,
<<<<<<< HEAD
=======
       /usr/lib/hadoop/.*.jar,
       /usr/lib/hadoop/lib/.*.jar,
       /usr/lib/hadoop-hdfs/.*.jar,
       /usr/lib/hadoop-mapreduce/.*.jar,
       /usr/lib/hadoop-yarn/.*.jar,
>>>>>>> 40df8cdb
    -->
    <value>
      $ACCUMULO_HOME/server/target/classes/,
      $ACCUMULO_HOME/lib/accumulo-server.jar,
      $ACCUMULO_HOME/core/target/classes/,
      $ACCUMULO_HOME/lib/accumulo-core.jar,
      $ACCUMULO_HOME/start/target/classes/,
      $ACCUMULO_HOME/lib/accumulo-start.jar,
      $ACCUMULO_HOME/fate/target/classes/,
      $ACCUMULO_HOME/lib/accumulo-fate.jar,
      $ACCUMULO_HOME/proxy/target/classes/,
      $ACCUMULO_HOME/lib/accumulo-proxy.jar,
      $ACCUMULO_HOME/lib/[^.].*.jar,
      $ZOOKEEPER_HOME/zookeeper[^.].*.jar,
      $HADOOP_CONF_DIR,
      $HADOOP_PREFIX/[^.].*.jar,
      $HADOOP_PREFIX/lib/[^.].*.jar,
    </value>
    <description>Classpaths that accumulo checks for updates and class files.
      When using the Security Manager, please remove the ".../target/classes/" values.
    </description>
  </property>
</configuration><|MERGE_RESOLUTION|>--- conflicted
+++ resolved
@@ -88,14 +88,11 @@
        $HADOOP_PREFIX/share/hadoop/hdfs/.*.jar,
        $HADOOP_PREFIX/share/hadoop/mapreduce/.*.jar,
        $HADOOP_PREFIX/share/hadoop/yarn/.*.jar,
-<<<<<<< HEAD
-=======
        /usr/lib/hadoop/.*.jar,
        /usr/lib/hadoop/lib/.*.jar,
        /usr/lib/hadoop-hdfs/.*.jar,
        /usr/lib/hadoop-mapreduce/.*.jar,
        /usr/lib/hadoop-yarn/.*.jar,
->>>>>>> 40df8cdb
     -->
     <value>
       $ACCUMULO_HOME/server/target/classes/,
