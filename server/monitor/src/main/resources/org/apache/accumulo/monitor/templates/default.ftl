<#--

    Licensed to the Apache Software Foundation (ASF) under one
    or more contributor license agreements.  See the NOTICE file
    distributed with this work for additional information
    regarding copyright ownership.  The ASF licenses this file
    to you under the Apache License, Version 2.0 (the
    "License"); you may not use this file except in compliance
    with the License.  You may obtain a copy of the License at

      https://www.apache.org/licenses/LICENSE-2.0

    Unless required by applicable law or agreed to in writing,
    software distributed under the License is distributed on an
    "AS IS" BASIS, WITHOUT WARRANTIES OR CONDITIONS OF ANY
    KIND, either express or implied.  See the License for the
    specific language governing permissions and limitations
    under the License.

-->
<!DOCTYPE html>
<html>
  <head>
    <base href="${rootContext}"/>
    <title>${title} - Accumulo ${version}</title>
    <meta http-equiv="Content-Type" content="text/html; charset=UTF-8" />
    <!-- external resources configurable by setting monitor.resources.external -->
    <!-- make sure jquery is included first - other scripts depend on it -->
    <#if externalResources?has_content>
      <#list externalResources as val>
        ${val}
      </#list>
    <#else>
<<<<<<< HEAD
      <script src="/resources/external/jquery/jquery-3.7.1.js"></script>
      <script src="/resources/external/bootstrap/js/bootstrap.bundle.js"></script>
      <script src="/resources/external/datatables/js/jquery.dataTables.js"></script>
      <script src="/resources/external/datatables/js/dataTables.bootstrap5.js"></script>
      <link rel="stylesheet" href="/resources/external/bootstrap/css/bootstrap.css" />
      <link rel="stylesheet" href="/resources/external/bootstrap/css/bootstrap-icons.css" />
      <link rel="stylesheet" href="/resources/external/datatables/css/dataTables.bootstrap5.css" />
=======
      <script src="resources/external/jquery/jquery-3.7.1.js"></script>
      <script src="resources/external/bootstrap/js/bootstrap.bundle.js"></script>
      <script src="resources/external/datatables/js/jquery.dataTables.js"></script>
      <script src="resources/external/datatables/js/dataTables.bootstrap5.js"></script>
      <script src="resources/external/flot/jquery.canvaswrapper.js"></script>
      <script src="resources/external/flot/jquery.colorhelpers.js"></script>
      <script src="resources/external/flot/jquery.flot.js"></script>
      <script src="resources/external/flot/jquery.flot.saturated.js"></script>
      <script src="resources/external/flot/jquery.flot.browser.js"></script>
      <script src="resources/external/flot/jquery.flot.drawSeries.js"></script>
      <script src="resources/external/flot/jquery.flot.uiConstants.js"></script>
      <script src="resources/external/flot/jquery.flot.legend.js"></script>
      <script src="resources/external/flot/jquery.flot.time.js"></script>
      <script src="resources/external/flot/jquery.flot.resize.js"></script>
      <link rel="stylesheet" href="resources/external/bootstrap/css/bootstrap.css" />
      <link rel="stylesheet" href="resources/external/bootstrap/css/bootstrap-icons.css" />
      <link rel="stylesheet" href="resources/external/datatables/css/dataTables.bootstrap5.css" />
>>>>>>> 8779467e
    </#if>

    <!-- accumulo resources -->
    <link rel="shortcut icon" type="image/jng" href="resources/images/favicon.png" />
    <script src="resources/js/global.js"></script>
    <script src="resources/js/functions.js"></script>
    <link rel="stylesheet" type="text/css" href="resources/css/screen.css" media="screen" />

    <script>
      /**
       * Sets up autorefresh on initial load
       */
      $(function() {
        setupAutoRefresh();
      });
    </script>
    <#if js??>
      <script src="resources/js/${js}"></script>
    </#if>
<<<<<<< HEAD
    <script src="/resources/js/navbar.js"></script>
    <script src="/resources/js/systemAlert.js"></script>
    <script src="/resources/js/modals.js"></script>
=======
    <script src="resources/js/navbar.js"></script>
    <script src="resources/js/systemAlert.js"></script>
>>>>>>> 8779467e
  </head>

  <body>
    <#include "navbar.ftl">

    <div id="main" class="container-fluid">
      <#include "systemAlert.ftl">
      <#include "${template}">
    </div>

    <#include "modals.ftl">
  </body>
</html><|MERGE_RESOLUTION|>--- conflicted
+++ resolved
@@ -31,33 +31,13 @@
         ${val}
       </#list>
     <#else>
-<<<<<<< HEAD
-      <script src="/resources/external/jquery/jquery-3.7.1.js"></script>
-      <script src="/resources/external/bootstrap/js/bootstrap.bundle.js"></script>
-      <script src="/resources/external/datatables/js/jquery.dataTables.js"></script>
-      <script src="/resources/external/datatables/js/dataTables.bootstrap5.js"></script>
-      <link rel="stylesheet" href="/resources/external/bootstrap/css/bootstrap.css" />
-      <link rel="stylesheet" href="/resources/external/bootstrap/css/bootstrap-icons.css" />
-      <link rel="stylesheet" href="/resources/external/datatables/css/dataTables.bootstrap5.css" />
-=======
       <script src="resources/external/jquery/jquery-3.7.1.js"></script>
       <script src="resources/external/bootstrap/js/bootstrap.bundle.js"></script>
       <script src="resources/external/datatables/js/jquery.dataTables.js"></script>
       <script src="resources/external/datatables/js/dataTables.bootstrap5.js"></script>
-      <script src="resources/external/flot/jquery.canvaswrapper.js"></script>
-      <script src="resources/external/flot/jquery.colorhelpers.js"></script>
-      <script src="resources/external/flot/jquery.flot.js"></script>
-      <script src="resources/external/flot/jquery.flot.saturated.js"></script>
-      <script src="resources/external/flot/jquery.flot.browser.js"></script>
-      <script src="resources/external/flot/jquery.flot.drawSeries.js"></script>
-      <script src="resources/external/flot/jquery.flot.uiConstants.js"></script>
-      <script src="resources/external/flot/jquery.flot.legend.js"></script>
-      <script src="resources/external/flot/jquery.flot.time.js"></script>
-      <script src="resources/external/flot/jquery.flot.resize.js"></script>
       <link rel="stylesheet" href="resources/external/bootstrap/css/bootstrap.css" />
       <link rel="stylesheet" href="resources/external/bootstrap/css/bootstrap-icons.css" />
       <link rel="stylesheet" href="resources/external/datatables/css/dataTables.bootstrap5.css" />
->>>>>>> 8779467e
     </#if>
 
     <!-- accumulo resources -->
@@ -77,14 +57,9 @@
     <#if js??>
       <script src="resources/js/${js}"></script>
     </#if>
-<<<<<<< HEAD
-    <script src="/resources/js/navbar.js"></script>
-    <script src="/resources/js/systemAlert.js"></script>
-    <script src="/resources/js/modals.js"></script>
-=======
     <script src="resources/js/navbar.js"></script>
     <script src="resources/js/systemAlert.js"></script>
->>>>>>> 8779467e
+    <script src="resources/js/modals.js"></script>
   </head>
 
   <body>
