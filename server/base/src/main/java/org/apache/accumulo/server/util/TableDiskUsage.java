/*
 * Licensed to the Apache Software Foundation (ASF) under one
 * or more contributor license agreements.  See the NOTICE file
 * distributed with this work for additional information
 * regarding copyright ownership.  The ASF licenses this file
 * to you under the Apache License, Version 2.0 (the
 * "License"); you may not use this file except in compliance
 * with the License.  You may obtain a copy of the License at
 *
 *   https://www.apache.org/licenses/LICENSE-2.0
 *
 * Unless required by applicable law or agreed to in writing,
 * software distributed under the License is distributed on an
 * "AS IS" BASIS, WITHOUT WARRANTIES OR CONDITIONS OF ANY
 * KIND, either express or implied.  See the License for the
 * specific language governing permissions and limitations
 * under the License.
 */
package org.apache.accumulo.server.util;

import static org.apache.accumulo.core.metadata.schema.TabletMetadata.ColumnType.FILES;

import java.io.IOException;
import java.util.ArrayList;
import java.util.Arrays;
import java.util.Collection;
import java.util.HashMap;
import java.util.HashSet;
import java.util.Iterator;
import java.util.List;
import java.util.Map;
import java.util.Map.Entry;
import java.util.Set;
import java.util.SortedMap;
import java.util.SortedSet;
import java.util.TreeMap;
import java.util.TreeSet;

import org.apache.accumulo.core.client.Accumulo;
import org.apache.accumulo.core.client.AccumuloClient;
import org.apache.accumulo.core.client.TableNotFoundException;
import org.apache.accumulo.core.clientImpl.ClientContext;
import org.apache.accumulo.core.data.TableId;
<<<<<<< HEAD
import org.apache.accumulo.core.data.Value;
import org.apache.accumulo.core.dataImpl.KeyExtent;
import org.apache.accumulo.core.metadata.AccumuloTable;
=======
>>>>>>> aa75da3d
import org.apache.accumulo.core.metadata.StoredTabletFile;
import org.apache.accumulo.core.metadata.schema.DataFileValue;
import org.apache.accumulo.core.metadata.schema.MetadataSchema;
import org.apache.accumulo.core.trace.TraceUtil;
import org.apache.accumulo.core.util.NumUtil;
import org.apache.accumulo.server.cli.ServerUtilOpts;
import org.slf4j.Logger;
import org.slf4j.LoggerFactory;

import com.beust.jcommander.Parameter;

import io.opentelemetry.api.trace.Span;
import io.opentelemetry.context.Scope;

/**
 * This utility class will scan the Accumulo Metadata table to compute the disk usage for a table or
 * table(s) by using the size value stored in columns that contain the column family
 * {@link org.apache.accumulo.core.metadata.schema.MetadataSchema.TabletsSection.DataFileColumnFamily}.
 *
 * This class will also track shared files to computed shared usage across all tables that are
 * provided as part of the Set of tables when getting disk usage.
 *
 * Because the metadata table is used for computing usage and not the actual files in HDFS the
 * results will be an estimate. Older entries may exist with no file metadata (resulting in size 0)
 * and other actions in the cluster can impact the estimated size such as flushes, tablet splits,
 * compactions, etc.
 *
 * For more accurate information a compaction should first be run on all files for the set of tables
 * being computed.
 */
public class TableDiskUsage {

  private static final Logger log = LoggerFactory.getLogger(TableDiskUsage.class);
  private int nextInternalId = 0;
  private final Map<TableId,Integer> internalIds = new HashMap<>();
  private final Map<Integer,TableId> externalIds = new HashMap<>();
  private final Map<String,Integer[]> tableFiles = new HashMap<>();
  private final Map<String,Long> fileSizes = new HashMap<>();

  void addTable(TableId tableId) {
    if (internalIds.containsKey(tableId)) {
      throw new IllegalArgumentException("Already added table " + tableId);
    }

    // Keep an internal counter for each table added
    int iid = nextInternalId++;

    // Store the table id to the internal id
    internalIds.put(tableId, iid);
    // Store the internal id to the table id
    externalIds.put(iid, tableId);
  }

  void linkFileAndTable(TableId tableId, String file) {
    // get the internal id for this table
    int internalId = internalIds.get(tableId);

    // Initialize a bitset for tables (internal IDs) that reference this file
    Integer[] tables = tableFiles.get(file);
    if (tables == null) {
      tables = new Integer[internalIds.size()];
      for (int i = 0; i < tables.length; i++) {
        tables[i] = 0;
      }
      tableFiles.put(file, tables);
    }

    // Update the bitset to track that this table has seen this file
    tables[internalId] = 1;
  }

  void addFileSize(String file, long size) {
    fileSizes.put(file, size);
  }

  Map<List<TableId>,Long> calculateUsage() {

    // Bitset of tables that contain a file and total usage by all files that share that usage
    Map<List<Integer>,Long> usage = new HashMap<>();

    if (log.isTraceEnabled()) {
      log.trace("fileSizes {}", fileSizes);
    }
    // For each file w/ referenced-table bitset
    for (Entry<String,Integer[]> entry : tableFiles.entrySet()) {
      if (log.isTraceEnabled()) {
        log.trace("file {} table bitset {}", entry.getKey(), Arrays.toString(entry.getValue()));
      }
      List<Integer> key = Arrays.asList(entry.getValue());
      Long size = fileSizes.get(entry.getKey());

      Long tablesUsage = usage.get(key);
      if (tablesUsage == null) {
        tablesUsage = 0L;
      }

      tablesUsage += size;

      usage.put(key, tablesUsage);

    }

    Map<List<TableId>,Long> externalUsage = new HashMap<>();

    for (Entry<List<Integer>,Long> entry : usage.entrySet()) {
      List<TableId> externalKey = new ArrayList<>();
      List<Integer> key = entry.getKey();
      // table bitset
      for (int i = 0; i < key.size(); i++) {
        if (key.get(i) != 0) {
          // Convert by internal id to the table id
          externalKey.add(externalIds.get(i));
        }
      }

      // list of table ids and size of files shared across the tables
      externalUsage.put(externalKey, entry.getValue());
    }

    // mapping of all enumerations of files being referenced by tables and total size of files who
    // share the same reference
    return externalUsage;
  }

  public interface Printer {
    void print(String line);
  }

  public static void printDiskUsage(Collection<String> tableNames, AccumuloClient client,
      boolean humanReadable) throws TableNotFoundException, IOException {
    printDiskUsage(tableNames, client, System.out::println, humanReadable);
  }

  /**
   * Compute the estimated disk usage for the given set of tables by scanning the Metadata table for
   * file sizes. Optionally computes shared usage across tables.
   *
   * @param tableIds set of tables to compute an estimated disk usage for
   * @param client accumulo client used to scan
   * @return the computed estimated usage results
   *
   * @throws TableNotFoundException if the table(s) do not exist
   */
  public static Map<SortedSet<String>,Long> getDiskUsage(Set<TableId> tableIds,
      AccumuloClient client) throws TableNotFoundException {
    final TableDiskUsage tdu = new TableDiskUsage();

    // Add each tableID
    for (TableId tableId : tableIds) {
      tdu.addTable(tableId);
    }

    HashSet<TableId> emptyTableIds = new HashSet<>();

    // For each table ID
    for (TableId tableId : tableIds) {
<<<<<<< HEAD
      // if the table to compute usage is for the metadata table itself then we need to scan the
      // root table, else we scan the metadata table
      try (Scanner mdScanner = tableId.equals(AccumuloTable.METADATA.tableId())
          ? client.createScanner(AccumuloTable.ROOT.tableName(), Authorizations.EMPTY)
          : client.createScanner(AccumuloTable.METADATA.tableName(), Authorizations.EMPTY)) {
        mdScanner.fetchColumnFamily(MetadataSchema.TabletsSection.DataFileColumnFamily.NAME);
        mdScanner.setRange(new KeyExtent(tableId, null, null).toMetaRange());

        final Set<StoredTabletFile> files = new HashSet<>();

        // Read each file referenced by that table
        for (Map.Entry<Key,Value> entry : mdScanner) {
          final StoredTabletFile file =
              new StoredTabletFile(entry.getKey().getColumnQualifier().toString());

          // get the table referenced by the file which may not be the same as the current
          // table we are scanning if the file is shared between multiple tables
          final TableId fileTableRef = file.getTableId();

          // if this is a ref to a different table than the one we are scanning then we need
          // to make sure the table is also linked for this shared file if the table is
          // part of the set of tables we are running du on so we can track shared usages
          if (!fileTableRef.equals(tableId) && tableIds.contains(fileTableRef)) {
            // link the table and the shared file for computing shared sizes
            tdu.linkFileAndTable(fileTableRef, file.getFileName());
          }

          // link the file to the table we are scanning for
          tdu.linkFileAndTable(tableId, file.getFileName());

          // add the file size for the table if not already seen for this scan
          if (files.add(file)) {
            // This tracks the file size for individual files for computing shared file statistics
            // later
            tdu.addFileSize(file.getFileName(),
                new DataFileValue(entry.getValue().get()).getSize());
=======
      // read the metadata
      try (var tabletsMetadata = ((ClientContext) client).getAmple().readTablets().forTable(tableId)
          .fetch(FILES).build()) {
        final Set<StoredTabletFile> allFiles = new HashSet<>();

        for (var tm : tabletsMetadata) {
          final Map<StoredTabletFile,DataFileValue> tmFiles = tm.getFilesMap();

          for (var file : tmFiles.entrySet()) {
            final var stf = file.getKey();
            final var dataFileValue = file.getValue();

            // get the table referenced by the file which may not be the same as the current
            // table we are scanning if the file is shared between multiple tables
            final TableId fileTableRef = stf.getTableId();

            // if this is a ref to a different table than the one we are scanning then we need
            // to make sure the table is also linked for this shared file if the table is
            // part of the set of tables we are running du on so we can track shared usages
            if (!fileTableRef.equals(tableId) && tableIds.contains(fileTableRef)) {
              // link the table and the shared file for computing shared sizes
              tdu.linkFileAndTable(fileTableRef, stf.getFileName());
            }

            // link the file to the table we are scanning for
            tdu.linkFileAndTable(tableId, stf.getFileName());

            // add the file size for the table if not already seen for this scan
            if (allFiles.add(stf)) {
              // This tracks the file size for individual files for computing shared file statistics
              // later
              tdu.addFileSize(stf.getFileName(), dataFileValue.getSize());
            }
>>>>>>> aa75da3d
          }
        }

        // Track tables that are empty with no metadata
        if (allFiles.isEmpty()) {
          emptyTableIds.add(tableId);
        }
      }
    }

    return buildSharedUsageMap(tdu, ((ClientContext) client), emptyTableIds);
  }

  protected static Map<SortedSet<String>,Long> buildSharedUsageMap(final TableDiskUsage tdu,
      final ClientContext clientContext, final Set<TableId> emptyTableIds) {
    final Map<TableId,String> reverseTableIdMap = clientContext.getTableIdToNameMap();

    SortedMap<SortedSet<String>,Long> usage = new TreeMap<>((o1, o2) -> {
      int len1 = o1.size();
      int len2 = o2.size();

      int min = Math.min(len1, len2);

      Iterator<String> iter1 = o1.iterator();
      Iterator<String> iter2 = o2.iterator();

      int count = 0;

      while (count < min) {
        String s1 = iter1.next();
        String s2 = iter2.next();

        int cmp = s1.compareTo(s2);

        if (cmp != 0) {
          return cmp;
        }

        count++;
      }

      return len1 - len2;
    });

    for (Entry<List<TableId>,Long> entry : tdu.calculateUsage().entrySet()) {
      TreeSet<String> tableNames = new TreeSet<>();
      // Convert size shared by each table id into size shared by each table name
      for (TableId tableId : entry.getKey()) {
        tableNames.add(reverseTableIdMap.get(tableId));
      }

      // Make table names to shared file size
      usage.put(tableNames, entry.getValue());
    }

    if (!emptyTableIds.isEmpty()) {
      TreeSet<String> emptyTables = new TreeSet<>();
      for (TableId tableId : emptyTableIds) {
        emptyTables.add(reverseTableIdMap.get(tableId));
      }
      usage.put(emptyTables, 0L);
    }

    return usage;
  }

  public static void printDiskUsage(Collection<String> tableNames, AccumuloClient client,
      Printer printer, boolean humanReadable) throws TableNotFoundException, IOException {

    HashSet<TableId> tableIds = new HashSet<>();

    // Get table IDs for all tables requested to be 'du'
    for (String tableName : tableNames) {
      TableId tableId = ((ClientContext) client).getTableId(tableName);
      if (tableId == null) {
        throw new TableNotFoundException(null, tableName, "Table " + tableName + " not found");
      }

      tableIds.add(tableId);
    }

    Map<SortedSet<String>,Long> usage = getDiskUsage(tableIds, client);

    String valueFormat = humanReadable ? "%9s" : "%,24d";
    for (Entry<SortedSet<String>,Long> entry : usage.entrySet()) {
      Object value = humanReadable ? NumUtil.bigNumberForSize(entry.getValue()) : entry.getValue();
      printer.print(String.format(valueFormat + " %s", value, entry.getKey()));
    }
  }

  static class Opts extends ServerUtilOpts {
    @Parameter(description = " <table> { <table> ... } ")
    final List<String> tables = new ArrayList<>();
  }

  public static void main(String[] args) throws Exception {
    Opts opts = new Opts();
    opts.parseArgs(TableDiskUsage.class.getName(), args);
    Span span = TraceUtil.startSpan(TableDiskUsage.class, "main");
    try (Scope scope = span.makeCurrent()) {
      try (AccumuloClient client = Accumulo.newClient().from(opts.getClientProps()).build()) {
        org.apache.accumulo.server.util.TableDiskUsage.printDiskUsage(opts.tables, client, false);
      } finally {
        span.end();
      }
    }
  }

}<|MERGE_RESOLUTION|>--- conflicted
+++ resolved
@@ -41,12 +41,6 @@
 import org.apache.accumulo.core.client.TableNotFoundException;
 import org.apache.accumulo.core.clientImpl.ClientContext;
 import org.apache.accumulo.core.data.TableId;
-<<<<<<< HEAD
-import org.apache.accumulo.core.data.Value;
-import org.apache.accumulo.core.dataImpl.KeyExtent;
-import org.apache.accumulo.core.metadata.AccumuloTable;
-=======
->>>>>>> aa75da3d
 import org.apache.accumulo.core.metadata.StoredTabletFile;
 import org.apache.accumulo.core.metadata.schema.DataFileValue;
 import org.apache.accumulo.core.metadata.schema.MetadataSchema;
@@ -203,44 +197,6 @@
 
     // For each table ID
     for (TableId tableId : tableIds) {
-<<<<<<< HEAD
-      // if the table to compute usage is for the metadata table itself then we need to scan the
-      // root table, else we scan the metadata table
-      try (Scanner mdScanner = tableId.equals(AccumuloTable.METADATA.tableId())
-          ? client.createScanner(AccumuloTable.ROOT.tableName(), Authorizations.EMPTY)
-          : client.createScanner(AccumuloTable.METADATA.tableName(), Authorizations.EMPTY)) {
-        mdScanner.fetchColumnFamily(MetadataSchema.TabletsSection.DataFileColumnFamily.NAME);
-        mdScanner.setRange(new KeyExtent(tableId, null, null).toMetaRange());
-
-        final Set<StoredTabletFile> files = new HashSet<>();
-
-        // Read each file referenced by that table
-        for (Map.Entry<Key,Value> entry : mdScanner) {
-          final StoredTabletFile file =
-              new StoredTabletFile(entry.getKey().getColumnQualifier().toString());
-
-          // get the table referenced by the file which may not be the same as the current
-          // table we are scanning if the file is shared between multiple tables
-          final TableId fileTableRef = file.getTableId();
-
-          // if this is a ref to a different table than the one we are scanning then we need
-          // to make sure the table is also linked for this shared file if the table is
-          // part of the set of tables we are running du on so we can track shared usages
-          if (!fileTableRef.equals(tableId) && tableIds.contains(fileTableRef)) {
-            // link the table and the shared file for computing shared sizes
-            tdu.linkFileAndTable(fileTableRef, file.getFileName());
-          }
-
-          // link the file to the table we are scanning for
-          tdu.linkFileAndTable(tableId, file.getFileName());
-
-          // add the file size for the table if not already seen for this scan
-          if (files.add(file)) {
-            // This tracks the file size for individual files for computing shared file statistics
-            // later
-            tdu.addFileSize(file.getFileName(),
-                new DataFileValue(entry.getValue().get()).getSize());
-=======
       // read the metadata
       try (var tabletsMetadata = ((ClientContext) client).getAmple().readTablets().forTable(tableId)
           .fetch(FILES).build()) {
@@ -274,7 +230,6 @@
               // later
               tdu.addFileSize(stf.getFileName(), dataFileValue.getSize());
             }
->>>>>>> aa75da3d
           }
         }
 
