--- conflicted
+++ resolved
@@ -36,12 +36,8 @@
     String accumuloHome = "/usr/lib/accumulo", accumuloConfDir = "/etc/accumulo/conf",
         accumuloServerConfDir = "/etc/accumulo/conf/server";
 
-<<<<<<< HEAD
-    StandaloneClusterControl control = new StandaloneClusterControl(accumuloHome, accumuloConfDir, accumuloServerConfDir, "", "");
-=======
-    StandaloneClusterControl control = new StandaloneClusterControl("accumulo", accumuloHome,
-        accumuloConfDir, accumuloServerConfDir);
->>>>>>> f4f43feb
+    StandaloneClusterControl control = new StandaloneClusterControl(accumuloHome, accumuloConfDir,
+        accumuloServerConfDir, "", "");
 
     assertEquals(accumuloHome, control.accumuloHome);
     assertEquals(accumuloConfDir, control.clientAccumuloConfDir);
@@ -57,14 +53,10 @@
     final String jar = "/home/user/my_project.jar";
     final Class<?> clz = Object.class;
     final String myClass = clz.getName();
-<<<<<<< HEAD
-    StandaloneClusterControl control = EasyMock.createMockBuilder(StandaloneClusterControl.class).addMockedMethod("exec", String.class, String[].class)
-        .addMockedMethod("getAccumuloUtilPath").addMockedMethod("getJarFromClass", Class.class).createMock();
-=======
     StandaloneClusterControl control = EasyMock.createMockBuilder(StandaloneClusterControl.class)
-        .addMockedMethod("exec", String.class, String[].class).addMockedMethod("getToolPath")
-        .addMockedMethod("getJarFromClass", Class.class).createMock();
->>>>>>> f4f43feb
+        .addMockedMethod("exec", String.class, String[].class)
+        .addMockedMethod("getAccumuloUtilPath").addMockedMethod("getJarFromClass", Class.class)
+        .createMock();
 
     final String[] toolArgs = new String[] {"-u", "user", "-p", "password"};
     final String[] expectedCommands = new String[4 + toolArgs.length];
