--- conflicted
+++ resolved
@@ -370,13 +370,9 @@
 
     try {
       MetricsUtil.initializeMetrics(getContext().getConfiguration(), this.applicationName,
-<<<<<<< HEAD
-          clientAddress);
+          clientAddress, getContext().getInstanceName());
       scanMetrics = new TabletServerScanMetrics();
       MetricsUtil.initializeProducers(this, scanMetrics);
-=======
-          clientAddress, getContext().getInstanceName());
->>>>>>> e34f7fe1
     } catch (ClassNotFoundException | InstantiationException | IllegalAccessException
         | IllegalArgumentException | InvocationTargetException | NoSuchMethodException
         | SecurityException e1) {
