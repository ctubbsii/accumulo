/*
 * Licensed to the Apache Software Foundation (ASF) under one
 * or more contributor license agreements.  See the NOTICE file
 * distributed with this work for additional information
 * regarding copyright ownership.  The ASF licenses this file
 * to you under the Apache License, Version 2.0 (the
 * "License"); you may not use this file except in compliance
 * with the License.  You may obtain a copy of the License at
 *
 *   https://www.apache.org/licenses/LICENSE-2.0
 *
 * Unless required by applicable law or agreed to in writing,
 * software distributed under the License is distributed on an
 * "AS IS" BASIS, WITHOUT WARRANTIES OR CONDITIONS OF ANY
 * KIND, either express or implied.  See the License for the
 * specific language governing permissions and limitations
 * under the License.
 */
package org.apache.accumulo.test.functional;

import static org.junit.jupiter.api.Assertions.assertEquals;
import static org.junit.jupiter.api.Assertions.assertNotNull;
import static org.junit.jupiter.api.Assertions.assertThrows;
import static org.junit.jupiter.api.Assertions.assertTrue;
import static org.junit.jupiter.api.Assertions.fail;
import static org.junit.jupiter.api.Assumptions.assumeTrue;

import java.time.Duration;
import java.util.ArrayList;
import java.util.Arrays;
import java.util.Collections;
import java.util.HashMap;
import java.util.HashSet;
import java.util.List;
import java.util.Map;
import java.util.Map.Entry;
import java.util.Set;
import java.util.TreeSet;
import java.util.regex.Pattern;

import org.apache.accumulo.cluster.AccumuloCluster;
import org.apache.accumulo.core.Constants;
import org.apache.accumulo.core.client.Accumulo;
import org.apache.accumulo.core.client.AccumuloClient;
import org.apache.accumulo.core.client.AccumuloException;
import org.apache.accumulo.core.client.AccumuloSecurityException;
import org.apache.accumulo.core.client.BatchWriter;
import org.apache.accumulo.core.client.Scanner;
import org.apache.accumulo.core.client.TableExistsException;
import org.apache.accumulo.core.client.TableNotFoundException;
import org.apache.accumulo.core.client.admin.CloneConfiguration;
import org.apache.accumulo.core.client.admin.DiskUsage;
import org.apache.accumulo.core.client.admin.NewTableConfiguration;
import org.apache.accumulo.core.client.security.tokens.PasswordToken;
import org.apache.accumulo.core.clientImpl.ClientContext;
import org.apache.accumulo.core.conf.Property;
import org.apache.accumulo.core.data.Key;
import org.apache.accumulo.core.data.Mutation;
import org.apache.accumulo.core.data.Range;
import org.apache.accumulo.core.data.TableId;
import org.apache.accumulo.core.data.Value;
import org.apache.accumulo.core.manager.state.tables.TableState;
import org.apache.accumulo.core.metadata.AccumuloTable;
import org.apache.accumulo.core.metadata.StoredTabletFile;
import org.apache.accumulo.core.metadata.schema.MetadataSchema.TabletsSection.DataFileColumnFamily;
import org.apache.accumulo.core.metadata.schema.MetadataSchema.TabletsSection.ServerColumnFamily;
import org.apache.accumulo.core.security.Authorizations;
<<<<<<< HEAD
import org.apache.accumulo.harness.SharedMiniClusterBase;
=======
import org.apache.accumulo.core.security.NamespacePermission;
import org.apache.accumulo.core.security.TablePermission;
import org.apache.accumulo.harness.AccumuloClusterHarness;
>>>>>>> f02d6a88
import org.apache.accumulo.miniclusterImpl.MiniAccumuloClusterImpl;
import org.apache.hadoop.fs.FileStatus;
import org.apache.hadoop.fs.FileSystem;
import org.apache.hadoop.fs.Path;
import org.apache.hadoop.io.Text;
import org.junit.jupiter.api.AfterAll;
import org.junit.jupiter.api.BeforeAll;
import org.junit.jupiter.api.Test;

public class CloneTestIT extends SharedMiniClusterBase {

  @BeforeAll
  public static void setup() throws Exception {
    SharedMiniClusterBase.startMiniCluster();
  }

  @AfterAll
  public static void teardown() {
    SharedMiniClusterBase.stopMiniCluster();
  }

  @Override
  protected Duration defaultTimeout() {
    return Duration.ofMinutes(2);
  }

  @Test
  public void testProps() throws Exception {
    String[] tableNames = getUniqueNames(2);
    String table1 = tableNames[0];
    String table2 = tableNames[1];

    try (AccumuloClient c = Accumulo.newClient().from(getClientProps()).build()) {

      c.tableOperations().create(table1);

      c.tableOperations().setProperty(table1, Property.TABLE_FILE_COMPRESSED_BLOCK_SIZE.getKey(),
          "1M");
      c.tableOperations().setProperty(table1,
          Property.TABLE_FILE_COMPRESSED_BLOCK_SIZE_INDEX.getKey(), "2M");
      c.tableOperations().setProperty(table1, Property.TABLE_FILE_MAX.getKey(), "23");

      writeDataAndClone(c, table1, table2);

      checkData(table2, c);

      checkMetadata(table2, c);

      Map<String,String> tableProps = Map.copyOf(c.tableOperations().getConfiguration(table2));

      assertEquals("500K", tableProps.get(Property.TABLE_FILE_COMPRESSED_BLOCK_SIZE.getKey()));
      assertEquals(Property.TABLE_FILE_MAX.getDefaultValue(),
          tableProps.get(Property.TABLE_FILE_MAX.getKey()));
      assertEquals("2M", tableProps.get(Property.TABLE_FILE_COMPRESSED_BLOCK_SIZE_INDEX.getKey()));

      c.tableOperations().delete(table1);
      c.tableOperations().delete(table2);
    }
  }

  private void assertTableState(String tableName, AccumuloClient c, TableState expected) {
    String tableId = c.tableOperations().tableIdMap().get(tableName);
    TableState tableState = ((ClientContext) c).getTableState(TableId.of(tableId));
    assertEquals(expected, tableState);
  }

  private void checkData(String table2, AccumuloClient c) throws TableNotFoundException {
    try (Scanner scanner = c.createScanner(table2, Authorizations.EMPTY)) {

      HashMap<String,String> expected = new HashMap<>();
      expected.put("001:x", "9");
      expected.put("001:y", "7");
      expected.put("008:x", "3");
      expected.put("008:y", "4");

      HashMap<String,String> actual = new HashMap<>();

      for (Entry<Key,Value> entry : scanner) {
        actual.put(entry.getKey().getRowData() + ":" + entry.getKey().getColumnQualifierData(),
            entry.getValue().toString());
      }

      assertEquals(expected, actual);
    }
  }

  private void checkMetadata(String table, AccumuloClient client) throws Exception {
    try (Scanner s =
        client.createScanner(AccumuloTable.METADATA.tableName(), Authorizations.EMPTY)) {

      s.fetchColumnFamily(DataFileColumnFamily.NAME);
      ServerColumnFamily.DIRECTORY_COLUMN.fetch(s);
      String tableId = client.tableOperations().tableIdMap().get(table);

      assertNotNull(tableId, "Could not get table id for " + table);

      s.setRange(Range.prefix(tableId));

      Key k;
      Text cf = new Text(), cq = new Text();
      int itemsInspected = 0;
      var pattern = Pattern.compile("[tc]-[0-9a-z]+");
      for (Entry<Key,Value> entry : s) {
        itemsInspected++;
        k = entry.getKey();
        k.getColumnFamily(cf);
        k.getColumnQualifier(cq);

        if (cf.equals(DataFileColumnFamily.NAME)) {
          Path p = StoredTabletFile.of(cq).getPath();
          FileSystem fs = getCluster().getFileSystem();
          assertTrue(fs.exists(p), "File does not exist: " + p);
        } else if (cf.equals(ServerColumnFamily.DIRECTORY_COLUMN.getColumnFamily())) {
          assertEquals(ServerColumnFamily.DIRECTORY_COLUMN.getColumnQualifier(), cq,
              "Saw unexpected cq");

          String dirName = entry.getValue().toString();

          assertTrue(pattern.matcher(dirName).matches(), "Bad dir name " + dirName);
        } else {
          fail("Got unexpected key-value: " + entry);
          throw new RuntimeException();
        }
      }
      assertTrue(itemsInspected > 0, "Expected to find metadata entries");
    }
  }

  private BatchWriter writeData(String table1, AccumuloClient c) throws Exception {
    BatchWriter bw = c.createBatchWriter(table1);

    Mutation m1 = new Mutation("001");
    m1.put("data", "x", "9");
    m1.put("data", "y", "7");

    Mutation m2 = new Mutation("008");
    m2.put("data", "x", "3");
    m2.put("data", "y", "4");

    bw.addMutation(m1);
    bw.addMutation(m2);

    bw.flush();
    return bw;
  }

  private void writeDataAndClone(AccumuloClient c, String table1, String table2) throws Exception {
    try (BatchWriter bw = writeData(table1, c)) {
      Map<String,String> props = new HashMap<>();
      props.put(Property.TABLE_FILE_COMPRESSED_BLOCK_SIZE.getKey(), "500K");

      Set<String> exclude = new HashSet<>();
      exclude.add(Property.TABLE_FILE_MAX.getKey());

      c.tableOperations().clone(table1, table2, true, props, exclude);

      assertTableState(table2, c, TableState.ONLINE);

      Mutation m3 = new Mutation("009");
      m3.put("data", "x", "1");
      m3.put("data", "y", "2");
      bw.addMutation(m3);
    }
  }

  @Test
  public void testDeleteClone() throws Exception {
    String[] tableNames = getUniqueNames(3);
    String table1 = tableNames[0];
    String table2 = tableNames[1];
    String table3 = tableNames[2];

    try (AccumuloClient c = Accumulo.newClient().from(getClientProps()).build()) {
      AccumuloCluster cluster = getCluster();
      assumeTrue(cluster instanceof MiniAccumuloClusterImpl);
      MiniAccumuloClusterImpl mac = (MiniAccumuloClusterImpl) cluster;

      // verify that deleting a new table removes the files
      c.tableOperations().create(table3);
      writeData(table3, c).close();
      c.tableOperations().flush(table3, null, null, true);
      // check for files
      FileSystem fs = getCluster().getFileSystem();
      final String id = c.tableOperations().tableIdMap().get(table3);

      // the following path expects mini to be configured with a single volume
      final Path tablePath = new Path(mac.getSiteConfiguration().get(Property.INSTANCE_VOLUMES)
          + "/" + Constants.TABLE_DIR + "/" + id);
      FileStatus[] status = fs.listStatus(tablePath);
      assertTrue(status.length > 0);
      // verify disk usage
      List<DiskUsage> diskUsage = c.tableOperations().getDiskUsage(Collections.singleton(table3));
      assertEquals(1, diskUsage.size());
      assertTrue(diskUsage.get(0).getUsage() > 100);
      // delete the table
      c.tableOperations().delete(table3);
      // verify its gone from the file system
      if (fs.exists(tablePath)) {
        status = fs.listStatus(tablePath);
        assertTrue(status == null || status.length == 0);
      }

      c.tableOperations().create(table1);

      writeDataAndClone(c, table1, table2);

      // delete source table, should not affect clone
      c.tableOperations().delete(table1);

      checkData(table2, c);

      c.tableOperations().compact(table2, null, null, true, true);

      checkData(table2, c);

      c.tableOperations().delete(table2);
    }
  }

  @Test
  public void testOfflineClone() throws Exception {
    String[] tableNames = getUniqueNames(3);
    String table1 = tableNames[0];
    String table2 = tableNames[1];

    try (AccumuloClient c = Accumulo.newClient().from(getClientProps()).build()) {
      AccumuloCluster cluster = getCluster();
      assumeTrue(cluster instanceof MiniAccumuloClusterImpl);

      c.tableOperations().create(table1);

      writeData(table1, c);

      Map<String,String> props = new HashMap<>();
      props.put(Property.TABLE_FILE_COMPRESSED_BLOCK_SIZE.getKey(), "500K");

      Set<String> exclude = new HashSet<>();
      exclude.add(Property.TABLE_FILE_MAX.getKey());

      c.tableOperations().clone(table1, table2, CloneConfiguration.builder().setFlush(true)
          .setPropertiesToSet(props).setPropertiesToExclude(exclude).setKeepOffline(true).build());

      assertTableState(table2, c, TableState.OFFLINE);

      // delete tables
      c.tableOperations().delete(table1);
      c.tableOperations().delete(table2);
    }
  }

  @Test
  public void testCloneWithSplits() throws Exception {
    try (AccumuloClient client = Accumulo.newClient().from(getClientProps()).build()) {

      List<Mutation> mutations = new ArrayList<>();
      TreeSet<Text> splits = new TreeSet<>();
      for (int i = 0; i < 10; i++) {
        splits.add(new Text(Integer.toString(i)));
        Mutation m = new Mutation(Integer.toString(i));
        m.put("", "", "");
        mutations.add(m);
      }

      String[] tables = getUniqueNames(2);

      NewTableConfiguration ntc = new NewTableConfiguration().withSplits(splits);
      client.tableOperations().create(tables[0], ntc);

      try (BatchWriter bw = client.createBatchWriter(tables[0])) {
        bw.addMutations(mutations);
      }

      client.tableOperations().clone(tables[0], tables[1], CloneConfiguration.empty());

      client.tableOperations().deleteRows(tables[1], new Text("4"), new Text("8"));

      List<String> rows = Arrays.asList("0", "1", "2", "3", "4", "9");
      List<String> actualRows = new ArrayList<>();
      try (var scanner = client.createScanner(tables[1], Authorizations.EMPTY)) {
        for (Entry<Key,Value> entry : scanner) {
          actualRows.add(entry.getKey().getRow().toString());
        }
      }

      assertEquals(rows, actualRows);
    }
  }

  @Test
  public void testCloneRootTable() {
    try (AccumuloClient client = Accumulo.newClient().from(getClientProps()).build()) {
      assertThrows(AccumuloException.class, () -> client.tableOperations()
          .clone(AccumuloTable.ROOT.tableName(), "rc1", CloneConfiguration.empty()));
    }
  }

  @Test
  public void testCloneMetadataTable() {
    try (AccumuloClient client = Accumulo.newClient().from(getClientProps()).build()) {
      assertThrows(AccumuloException.class, () -> client.tableOperations()
          .clone(AccumuloTable.METADATA.tableName(), "mc1", CloneConfiguration.empty()));
    }
  }

  private void baseCloneNamespace(AccumuloClient client, String src, String dest) throws Exception {
    writeData(src, client).close();
    // Don't force a flush on the table, let's make sure the
    // clone operation does this
    client.tableOperations().clone(src, dest, CloneConfiguration.empty());
    checkData(dest, client);
  }

  @Test
  public void testCloneSameNamespace() throws Exception {
    try (AccumuloClient client = Accumulo.newClient().from(getClientProps()).build()) {
      String tableName = getUniqueNames(1)[0];
      client.namespaceOperations().create("old");
      client.tableOperations().create("old." + tableName);
      assertThrows(TableExistsException.class,
          () -> baseCloneNamespace(client, "old." + tableName, "old." + tableName));
    }
  }

  @Test
  public void testCloneIntoDiffNamespace() throws Exception {
    try (AccumuloClient client = Accumulo.newClient().from(getClientProps()).build()) {
      String tableName = getUniqueNames(1)[0];
      client.namespaceOperations().create("old");
      client.tableOperations().create("old." + tableName);
      client.namespaceOperations().create("new");
      baseCloneNamespace(client, "old." + tableName, "new." + tableName);
    }
  }

  @Test
  public void testCloneIntoDiffNamespaceTableExists() throws Exception {
    try (AccumuloClient client = Accumulo.newClient().from(getClientProps()).build()) {
      String tableName = getUniqueNames(1)[0];
      client.namespaceOperations().create("old");
      client.tableOperations().create("old." + tableName);
      client.namespaceOperations().create("new");
      client.tableOperations().create("new." + tableName);
      assertThrows(TableExistsException.class,
          () -> baseCloneNamespace(client, "old." + tableName, "new." + tableName));
    }
  }

  @Test
  public void testCloneIntoDiffNamespaceDoesntExist() throws Exception {
    try (AccumuloClient client = Accumulo.newClient().from(getClientProps()).build()) {
      String tableName = getUniqueNames(1)[0];
      client.namespaceOperations().create("old");
      client.tableOperations().create("old." + tableName);
      assertThrows(AccumuloException.class,
          () -> baseCloneNamespace(client, "old." + tableName, "missing." + tableName));
    }
  }

  @Test
  public void testCloneIntoAccumuloNamespace() throws Exception {
    try (AccumuloClient client = Accumulo.newClient().from(getClientProps()).build()) {
      String tableName = getUniqueNames(1)[0];
      client.namespaceOperations().create("old");
      client.tableOperations().create("old." + tableName);
      assertThrows(AccumuloException.class,
          () -> baseCloneNamespace(client, "old." + tableName, "accumulo." + tableName));
    }
  }

  @Test
  public void testCloneNamespaceIncorrectPermissions() throws Exception {
    final String tableName = getUniqueNames(1)[0];
    final String newUserName = "NEW_USER";
    final String srcNs = "src";
    final String srcTableName = srcNs + "." + tableName;
    final String destNs = "dst";
    final String dstTableName = destNs + "." + tableName;

    try (AccumuloClient client = Accumulo.newClient().from(getClientProps()).build()) {
      client.namespaceOperations().create(srcNs);
      client.tableOperations().create(srcTableName);
      client.namespaceOperations().create(destNs);
      client.securityOperations().createLocalUser(newUserName, new PasswordToken(newUserName));
      // User needs WRITE or ALTER_TABLE on the src table to flush it as part of the clone operation
      client.securityOperations().grantTablePermission(newUserName, srcTableName,
          TablePermission.ALTER_TABLE);
      client.securityOperations().grantNamespacePermission(newUserName, destNs,
          NamespacePermission.READ);
      client.securityOperations().grantNamespacePermission(newUserName, destNs,
          NamespacePermission.CREATE_TABLE);
    }

    try (AccumuloClient client =
        Accumulo.newClient().to(getCluster().getInstanceName(), getCluster().getZooKeepers())
            .as(newUserName, newUserName).build()) {
      // READ permission is needed on the src table, not the dst namespace
      assertThrows(AccumuloSecurityException.class, () -> client.tableOperations()
          .clone(srcTableName, dstTableName, CloneConfiguration.empty()));
    }
  }

  @Test
  public void testCloneNamespacePermissions() throws Exception {
    final String tableName = getUniqueNames(1)[0];
    final String newUserName = "NEW_USER";
    final String srcNs = "src";
    final String srcTableName = srcNs + "." + tableName;
    final String destNs = "dst";
    final String dstTableName = destNs + "." + tableName;

    try (AccumuloClient client = Accumulo.newClient().from(getClientProps()).build()) {
      client.namespaceOperations().create(srcNs);
      client.tableOperations().create(srcTableName);
      client.namespaceOperations().create(destNs);
      client.securityOperations().createLocalUser(newUserName, new PasswordToken(newUserName));
      // User needs WRITE or ALTER_TABLE on the src table to flush it as part of the clone operation
      client.securityOperations().grantTablePermission(newUserName, srcTableName,
          TablePermission.ALTER_TABLE);
      client.securityOperations().grantTablePermission(newUserName, srcTableName,
          TablePermission.READ);
      client.securityOperations().grantNamespacePermission(newUserName, destNs,
          NamespacePermission.CREATE_TABLE);
    }

    try (AccumuloClient client =
        Accumulo.newClient().to(getCluster().getInstanceName(), getCluster().getZooKeepers())
            .as(newUserName, newUserName).build()) {
      client.tableOperations().clone(srcTableName, dstTableName, CloneConfiguration.empty());
    }
  }
}<|MERGE_RESOLUTION|>--- conflicted
+++ resolved
@@ -65,13 +65,9 @@
 import org.apache.accumulo.core.metadata.schema.MetadataSchema.TabletsSection.DataFileColumnFamily;
 import org.apache.accumulo.core.metadata.schema.MetadataSchema.TabletsSection.ServerColumnFamily;
 import org.apache.accumulo.core.security.Authorizations;
-<<<<<<< HEAD
-import org.apache.accumulo.harness.SharedMiniClusterBase;
-=======
 import org.apache.accumulo.core.security.NamespacePermission;
 import org.apache.accumulo.core.security.TablePermission;
-import org.apache.accumulo.harness.AccumuloClusterHarness;
->>>>>>> f02d6a88
+import org.apache.accumulo.harness.SharedMiniClusterBase;
 import org.apache.accumulo.miniclusterImpl.MiniAccumuloClusterImpl;
 import org.apache.hadoop.fs.FileStatus;
 import org.apache.hadoop.fs.FileSystem;
@@ -388,10 +384,10 @@
   public void testCloneSameNamespace() throws Exception {
     try (AccumuloClient client = Accumulo.newClient().from(getClientProps()).build()) {
       String tableName = getUniqueNames(1)[0];
-      client.namespaceOperations().create("old");
-      client.tableOperations().create("old." + tableName);
+      client.namespaceOperations().create("old3");
+      client.tableOperations().create("old3." + tableName);
       assertThrows(TableExistsException.class,
-          () -> baseCloneNamespace(client, "old." + tableName, "old." + tableName));
+          () -> baseCloneNamespace(client, "old3." + tableName, "old3." + tableName));
     }
   }
 
@@ -399,10 +395,10 @@
   public void testCloneIntoDiffNamespace() throws Exception {
     try (AccumuloClient client = Accumulo.newClient().from(getClientProps()).build()) {
       String tableName = getUniqueNames(1)[0];
-      client.namespaceOperations().create("old");
-      client.tableOperations().create("old." + tableName);
-      client.namespaceOperations().create("new");
-      baseCloneNamespace(client, "old." + tableName, "new." + tableName);
+      client.namespaceOperations().create("old4");
+      client.tableOperations().create("old4." + tableName);
+      client.namespaceOperations().create("new4");
+      baseCloneNamespace(client, "old4." + tableName, "new4." + tableName);
     }
   }
 
@@ -410,12 +406,12 @@
   public void testCloneIntoDiffNamespaceTableExists() throws Exception {
     try (AccumuloClient client = Accumulo.newClient().from(getClientProps()).build()) {
       String tableName = getUniqueNames(1)[0];
-      client.namespaceOperations().create("old");
-      client.tableOperations().create("old." + tableName);
-      client.namespaceOperations().create("new");
-      client.tableOperations().create("new." + tableName);
+      client.namespaceOperations().create("old5");
+      client.tableOperations().create("old5." + tableName);
+      client.namespaceOperations().create("new5");
+      client.tableOperations().create("new5." + tableName);
       assertThrows(TableExistsException.class,
-          () -> baseCloneNamespace(client, "old." + tableName, "new." + tableName));
+          () -> baseCloneNamespace(client, "old5." + tableName, "new5." + tableName));
     }
   }
 
@@ -423,10 +419,10 @@
   public void testCloneIntoDiffNamespaceDoesntExist() throws Exception {
     try (AccumuloClient client = Accumulo.newClient().from(getClientProps()).build()) {
       String tableName = getUniqueNames(1)[0];
-      client.namespaceOperations().create("old");
-      client.tableOperations().create("old." + tableName);
+      client.namespaceOperations().create("old1");
+      client.tableOperations().create("old1." + tableName);
       assertThrows(AccumuloException.class,
-          () -> baseCloneNamespace(client, "old." + tableName, "missing." + tableName));
+          () -> baseCloneNamespace(client, "old1." + tableName, "missing." + tableName));
     }
   }
 
@@ -434,10 +430,10 @@
   public void testCloneIntoAccumuloNamespace() throws Exception {
     try (AccumuloClient client = Accumulo.newClient().from(getClientProps()).build()) {
       String tableName = getUniqueNames(1)[0];
-      client.namespaceOperations().create("old");
-      client.tableOperations().create("old." + tableName);
+      client.namespaceOperations().create("old2");
+      client.tableOperations().create("old2." + tableName);
       assertThrows(AccumuloException.class,
-          () -> baseCloneNamespace(client, "old." + tableName, "accumulo." + tableName));
+          () -> baseCloneNamespace(client, "old2." + tableName, "accumulo." + tableName));
     }
   }
 
@@ -476,10 +472,10 @@
   @Test
   public void testCloneNamespacePermissions() throws Exception {
     final String tableName = getUniqueNames(1)[0];
-    final String newUserName = "NEW_USER";
-    final String srcNs = "src";
+    final String newUserName = "NEW_USER2";
+    final String srcNs = "src2";
     final String srcTableName = srcNs + "." + tableName;
-    final String destNs = "dst";
+    final String destNs = "dst2";
     final String dstTableName = destNs + "." + tableName;
 
     try (AccumuloClient client = Accumulo.newClient().from(getClientProps()).build()) {
