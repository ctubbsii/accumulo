/*
 * Licensed to the Apache Software Foundation (ASF) under one or more
 * contributor license agreements.  See the NOTICE file distributed with
 * this work for additional information regarding copyright ownership.
 * The ASF licenses this file to You under the Apache License, Version 2.0
 * (the "License"); you may not use this file except in compliance with
 * the License.  You may obtain a copy of the License at
 *
 *     http://www.apache.org/licenses/LICENSE-2.0
 *
 * Unless required by applicable law or agreed to in writing, software
 * distributed under the License is distributed on an "AS IS" BASIS,
 * WITHOUT WARRANTIES OR CONDITIONS OF ANY KIND, either express or implied.
 * See the License for the specific language governing permissions and
 * limitations under the License.
 */
package org.apache.accumulo.tserver.compaction;

import java.io.IOException;
import java.util.Collection;
import java.util.Collections;
import java.util.List;
import java.util.Map;
import java.util.function.Predicate;

import org.apache.accumulo.core.client.admin.TableOperations;
import org.apache.accumulo.core.client.mapred.AccumuloFileOutputFormat;
import org.apache.accumulo.core.client.rfile.RFile.WriterOptions;
import org.apache.accumulo.core.client.summary.Summarizer;
import org.apache.accumulo.core.client.summary.Summarizer.Combiner;
import org.apache.accumulo.core.client.summary.SummarizerConfiguration;
import org.apache.accumulo.core.client.summary.Summary;
import org.apache.accumulo.core.client.summary.Summary.FileStatistics;
import org.apache.accumulo.core.conf.AccumuloConfiguration;
import org.apache.accumulo.core.conf.Property;
import org.apache.accumulo.core.data.TabletId;
import org.apache.accumulo.core.data.impl.KeyExtent;
import org.apache.accumulo.core.data.impl.TabletIdImpl;
import org.apache.accumulo.core.file.FileOperations;
import org.apache.accumulo.core.file.FileSKVIterator;
import org.apache.accumulo.core.file.blockfile.cache.BlockCache;
import org.apache.accumulo.core.metadata.schema.DataFileValue;
import org.apache.accumulo.core.summary.Gatherer;
import org.apache.accumulo.core.summary.SummarizerFactory;
import org.apache.accumulo.core.summary.SummaryCollection;
import org.apache.accumulo.core.summary.SummaryReader;
import org.apache.accumulo.core.util.CachedConfiguration;
import org.apache.accumulo.server.fs.FileRef;
import org.apache.accumulo.server.fs.VolumeManager;
import org.apache.accumulo.tserver.compaction.strategies.TooManyDeletesCompactionStrategy;
import org.apache.hadoop.conf.Configuration;
import org.apache.hadoop.fs.FileSystem;

import com.google.common.base.Preconditions;

/**
 * Information that can be used to determine how a tablet is to be major compacted, if needed.
 */
public class MajorCompactionRequest implements Cloneable {
  final private KeyExtent extent;
  final private MajorCompactionReason reason;
  final private VolumeManager volumeManager;
  final private AccumuloConfiguration tableConfig;
  final private BlockCache indexCache;
  final private BlockCache summaryCache;
  private Map<FileRef,DataFileValue> files;

<<<<<<< HEAD
  public MajorCompactionRequest(KeyExtent extent, MajorCompactionReason reason, VolumeManager manager, AccumuloConfiguration tabletConfig,
      BlockCache summaryCache, BlockCache indexCache) {
=======
  public MajorCompactionRequest(KeyExtent extent, MajorCompactionReason reason,
      VolumeManager manager, AccumuloConfiguration tabletConfig) {
>>>>>>> f4f43feb
    this.extent = extent;
    this.reason = reason;
    this.volumeManager = manager;
    this.tableConfig = tabletConfig;
    this.files = Collections.emptyMap();
    this.summaryCache = summaryCache;
    this.indexCache = indexCache;
  }

  public MajorCompactionRequest(KeyExtent extent, MajorCompactionReason reason, AccumuloConfiguration tabletConfig) {
    this(extent, reason, null, tabletConfig, null, null);
  }

  public MajorCompactionRequest(MajorCompactionRequest mcr) {
    this(mcr.extent, mcr.reason, mcr.volumeManager, mcr.tableConfig, mcr.summaryCache, mcr.indexCache);
    // know this is already unmodifiable, no need to wrap again
    this.files = mcr.files;
  }

  public TabletId getTabletId() {
    return new TabletIdImpl(extent);
  }

  public MajorCompactionReason getReason() {
    return reason;
  }

  public Map<FileRef,DataFileValue> getFiles() {
    return files;
  }

  /**
   * Returns all summaries present in each file.
   *
   * <p>
   * This method can only be called from {@link CompactionStrategy#gatherInformation(MajorCompactionRequest)}. Unfortunately, {@code gatherInformation()} is not
   * called before {@link CompactionStrategy#shouldCompact(MajorCompactionRequest)}. Therefore {@code shouldCompact()} should just return true when a
   * compactions strategy wants to use summary information.
   *
   * <p>
   * When using summaries to make compaction decisions, its important to ensure that all summary data fits in the tablet server summary cache. The size of this
   * cache is configured by code tserver.cache.summary.size}. Also its important to use the summarySelector predicate to only retrieve the needed summary data.
   * Otherwise uneeded summary data could be brought into the cache.
   *
   * <p>
   * Some files may contain data outside of a tablets range. When {@link Summarizer}'s generate small amounts of summary data, multiple summaries may be stored
   * within a file for different row ranges. This will allow more accurate summaries to be returned for the case where a file has data outside a tablets range.
   * However, some summary data outside of the tablets range may still be included. When this happens {@link FileStatistics#getExtra()} will be non zero. Also,
   * its good to be aware of the other potential causes of inaccuracies {@link FileStatistics#getInaccurate()}
   *
   * <p>
   * When this method is called with multiple files, it will automatically merge summary data using {@link Combiner#merge(Map, Map)}. If summary information is
   * needed for each file, then just call this method for each file.
   *
   * <p>
   * Writing a compaction strategy that uses summary information is a bit tricky. See the source code for {@link TooManyDeletesCompactionStrategy} as an example
   * of a compaction strategy.
   *
   * @see Summarizer
   * @see TableOperations#addSummarizers(String, SummarizerConfiguration...)
   * @see AccumuloFileOutputFormat#setSummarizers(org.apache.hadoop.mapred.JobConf, SummarizerConfiguration...)
   * @see WriterOptions#withSummarizers(SummarizerConfiguration...)
   */
  public List<Summary> getSummaries(Collection<FileRef> files, Predicate<SummarizerConfiguration> summarySelector) throws IOException {
    Preconditions.checkState(volumeManager != null,
        "Getting summaries is not supported at this time.  Its only supported when CompactionStrategy.gatherInformation() is called.");
    SummaryCollection sc = new SummaryCollection();
    SummarizerFactory factory = new SummarizerFactory(tableConfig);
    for (FileRef file : files) {
      FileSystem fs = volumeManager.getVolumeByPath(file.path()).getFileSystem();
      Configuration conf = CachedConfiguration.getInstance();
      SummaryCollection fsc = SummaryReader.load(fs, conf, tableConfig, factory, file.path(), summarySelector, summaryCache, indexCache).getSummaries(
          Collections.singletonList(new Gatherer.RowRange(extent)));
      sc.merge(fsc, factory);
    }

    return sc.getSummaries();
  }

  public void setFiles(Map<FileRef,DataFileValue> update) {
    this.files = Collections.unmodifiableMap(update);
  }

  public FileSKVIterator openReader(FileRef ref) throws IOException {
    Preconditions.checkState(volumeManager != null,
        "Opening files is not supported at this time.  Its only supported when CompactionStrategy.gatherInformation() is called.");
    // @TODO verify the file isn't some random file in HDFS
    // @TODO ensure these files are always closed?
    FileOperations fileFactory = FileOperations.getInstance();
    FileSystem ns = volumeManager.getVolumeByPath(ref.path()).getFileSystem();
    FileSKVIterator openReader = fileFactory.newReaderBuilder()
        .forFile(ref.path().toString(), ns, ns.getConf()).withTableConfiguration(tableConfig)
        .seekToBeginning().build();
    return openReader;
  }

  public Map<String,String> getTableProperties() {
    return tableConfig.getAllPropertiesWithPrefix(Property.TABLE_PREFIX);
  }

  public String getTableConfig(String key) {
    Property property = Property.getPropertyByKey(key);
    if (property == null || property.isSensitive())
      throw new RuntimeException("Unable to access the configuration value " + key);
    return tableConfig.get(property);
  }

  public int getMaxFilesPerTablet() {
    return tableConfig.getMaxFilesPerTablet();
  }

  @Override
  public MajorCompactionRequest clone() throws CloneNotSupportedException {
    return (MajorCompactionRequest) super.clone();
  }
}<|MERGE_RESOLUTION|>--- conflicted
+++ resolved
@@ -65,13 +65,9 @@
   final private BlockCache summaryCache;
   private Map<FileRef,DataFileValue> files;
 
-<<<<<<< HEAD
-  public MajorCompactionRequest(KeyExtent extent, MajorCompactionReason reason, VolumeManager manager, AccumuloConfiguration tabletConfig,
-      BlockCache summaryCache, BlockCache indexCache) {
-=======
   public MajorCompactionRequest(KeyExtent extent, MajorCompactionReason reason,
-      VolumeManager manager, AccumuloConfiguration tabletConfig) {
->>>>>>> f4f43feb
+      VolumeManager manager, AccumuloConfiguration tabletConfig, BlockCache summaryCache,
+      BlockCache indexCache) {
     this.extent = extent;
     this.reason = reason;
     this.volumeManager = manager;
@@ -81,12 +77,14 @@
     this.indexCache = indexCache;
   }
 
-  public MajorCompactionRequest(KeyExtent extent, MajorCompactionReason reason, AccumuloConfiguration tabletConfig) {
+  public MajorCompactionRequest(KeyExtent extent, MajorCompactionReason reason,
+      AccumuloConfiguration tabletConfig) {
     this(extent, reason, null, tabletConfig, null, null);
   }
 
   public MajorCompactionRequest(MajorCompactionRequest mcr) {
-    this(mcr.extent, mcr.reason, mcr.volumeManager, mcr.tableConfig, mcr.summaryCache, mcr.indexCache);
+    this(mcr.extent, mcr.reason, mcr.volumeManager, mcr.tableConfig, mcr.summaryCache,
+        mcr.indexCache);
     // know this is already unmodifiable, no need to wrap again
     this.files = mcr.files;
   }
@@ -107,35 +105,46 @@
    * Returns all summaries present in each file.
    *
    * <p>
-   * This method can only be called from {@link CompactionStrategy#gatherInformation(MajorCompactionRequest)}. Unfortunately, {@code gatherInformation()} is not
-   * called before {@link CompactionStrategy#shouldCompact(MajorCompactionRequest)}. Therefore {@code shouldCompact()} should just return true when a
-   * compactions strategy wants to use summary information.
-   *
-   * <p>
-   * When using summaries to make compaction decisions, its important to ensure that all summary data fits in the tablet server summary cache. The size of this
-   * cache is configured by code tserver.cache.summary.size}. Also its important to use the summarySelector predicate to only retrieve the needed summary data.
-   * Otherwise uneeded summary data could be brought into the cache.
-   *
-   * <p>
-   * Some files may contain data outside of a tablets range. When {@link Summarizer}'s generate small amounts of summary data, multiple summaries may be stored
-   * within a file for different row ranges. This will allow more accurate summaries to be returned for the case where a file has data outside a tablets range.
-   * However, some summary data outside of the tablets range may still be included. When this happens {@link FileStatistics#getExtra()} will be non zero. Also,
-   * its good to be aware of the other potential causes of inaccuracies {@link FileStatistics#getInaccurate()}
-   *
-   * <p>
-   * When this method is called with multiple files, it will automatically merge summary data using {@link Combiner#merge(Map, Map)}. If summary information is
-   * needed for each file, then just call this method for each file.
-   *
-   * <p>
-   * Writing a compaction strategy that uses summary information is a bit tricky. See the source code for {@link TooManyDeletesCompactionStrategy} as an example
-   * of a compaction strategy.
+   * This method can only be called from
+   * {@link CompactionStrategy#gatherInformation(MajorCompactionRequest)}. Unfortunately,
+   * {@code gatherInformation()} is not called before
+   * {@link CompactionStrategy#shouldCompact(MajorCompactionRequest)}. Therefore
+   * {@code shouldCompact()} should just return true when a compactions strategy wants to use
+   * summary information.
+   *
+   * <p>
+   * When using summaries to make compaction decisions, its important to ensure that all summary
+   * data fits in the tablet server summary cache. The size of this cache is configured by code
+   * tserver.cache.summary.size}. Also its important to use the summarySelector predicate to only
+   * retrieve the needed summary data. Otherwise uneeded summary data could be brought into the
+   * cache.
+   *
+   * <p>
+   * Some files may contain data outside of a tablets range. When {@link Summarizer}'s generate
+   * small amounts of summary data, multiple summaries may be stored within a file for different row
+   * ranges. This will allow more accurate summaries to be returned for the case where a file has
+   * data outside a tablets range. However, some summary data outside of the tablets range may still
+   * be included. When this happens {@link FileStatistics#getExtra()} will be non zero. Also, its
+   * good to be aware of the other potential causes of inaccuracies
+   * {@link FileStatistics#getInaccurate()}
+   *
+   * <p>
+   * When this method is called with multiple files, it will automatically merge summary data using
+   * {@link Combiner#merge(Map, Map)}. If summary information is needed for each file, then just
+   * call this method for each file.
+   *
+   * <p>
+   * Writing a compaction strategy that uses summary information is a bit tricky. See the source
+   * code for {@link TooManyDeletesCompactionStrategy} as an example of a compaction strategy.
    *
    * @see Summarizer
    * @see TableOperations#addSummarizers(String, SummarizerConfiguration...)
-   * @see AccumuloFileOutputFormat#setSummarizers(org.apache.hadoop.mapred.JobConf, SummarizerConfiguration...)
+   * @see AccumuloFileOutputFormat#setSummarizers(org.apache.hadoop.mapred.JobConf,
+   *      SummarizerConfiguration...)
    * @see WriterOptions#withSummarizers(SummarizerConfiguration...)
    */
-  public List<Summary> getSummaries(Collection<FileRef> files, Predicate<SummarizerConfiguration> summarySelector) throws IOException {
+  public List<Summary> getSummaries(Collection<FileRef> files,
+      Predicate<SummarizerConfiguration> summarySelector) throws IOException {
     Preconditions.checkState(volumeManager != null,
         "Getting summaries is not supported at this time.  Its only supported when CompactionStrategy.gatherInformation() is called.");
     SummaryCollection sc = new SummaryCollection();
@@ -143,8 +152,9 @@
     for (FileRef file : files) {
       FileSystem fs = volumeManager.getVolumeByPath(file.path()).getFileSystem();
       Configuration conf = CachedConfiguration.getInstance();
-      SummaryCollection fsc = SummaryReader.load(fs, conf, tableConfig, factory, file.path(), summarySelector, summaryCache, indexCache).getSummaries(
-          Collections.singletonList(new Gatherer.RowRange(extent)));
+      SummaryCollection fsc = SummaryReader.load(fs, conf, tableConfig, factory, file.path(),
+          summarySelector, summaryCache, indexCache)
+          .getSummaries(Collections.singletonList(new Gatherer.RowRange(extent)));
       sc.merge(fsc, factory);
     }
 
