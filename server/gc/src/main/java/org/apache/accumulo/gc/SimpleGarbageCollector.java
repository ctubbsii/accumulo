--- conflicted
+++ resolved
@@ -384,17 +384,10 @@
     };
 
     UUID zooLockUUID = UUID.randomUUID();
-    ServiceLock lock =
-        new ServiceLock(getContext().getZooReaderWriter().getZooKeeper(), path, zooLockUUID);
+    gcLock = new ServiceLock(getContext().getZooReaderWriter().getZooKeeper(), path, zooLockUUID);
     while (true) {
-<<<<<<< HEAD
-      gcLock = new ServiceLock(getContext().getZooReaderWriter().getZooKeeper(), path, zooLockUUID);
       if (gcLock.tryLock(lockWatcher, new ServiceLockData(zooLockUUID, addr.toString(),
           ThriftService.GC, this.getResourceGroup()))) {
-=======
-      if (lock.tryLock(lockWatcher,
-          new ServiceLockData(zooLockUUID, addr.toString(), ThriftService.GC))) {
->>>>>>> fde696ea
         log.debug("Got GC ZooKeeper lock");
         return;
       }
