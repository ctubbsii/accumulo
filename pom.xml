<?xml version="1.0" encoding="UTF-8"?>
<!--

    Licensed to the Apache Software Foundation (ASF) under one
    or more contributor license agreements.  See the NOTICE file
    distributed with this work for additional information
    regarding copyright ownership.  The ASF licenses this file
    to you under the Apache License, Version 2.0 (the
    "License"); you may not use this file except in compliance
    with the License.  You may obtain a copy of the License at

      https://www.apache.org/licenses/LICENSE-2.0

    Unless required by applicable law or agreed to in writing,
    software distributed under the License is distributed on an
    "AS IS" BASIS, WITHOUT WARRANTIES OR CONDITIONS OF ANY
    KIND, either express or implied.  See the License for the
    specific language governing permissions and limitations
    under the License.

-->
<project xmlns="http://maven.apache.org/POM/4.0.0" xmlns:xsi="http://www.w3.org/2001/XMLSchema-instance" xsi:schemaLocation="http://maven.apache.org/POM/4.0.0 https://maven.apache.org/xsd/maven-4.0.0.xsd">
  <modelVersion>4.0.0</modelVersion>
  <parent>
    <groupId>org.apache</groupId>
    <artifactId>apache</artifactId>
    <version>31</version>
  </parent>
  <groupId>org.apache.accumulo</groupId>
  <artifactId>accumulo-project</artifactId>
  <version>4.0.0-SNAPSHOT</version>
  <packaging>pom</packaging>
  <name>Apache Accumulo Project</name>
  <description>Apache Accumulo is a sorted, distributed key/value store based
    on Google's BigTable design. It is built on top of Apache Hadoop,
    Zookeeper, and Thrift. It features a few novel improvements on the BigTable
    design in the form of cell-level access labels and a server-side
    programming mechanism that can modify key/value pairs at various points in
    the data management process.</description>
  <url>https://accumulo.apache.org</url>
  <!-- this is the year of inception at ASF -->
  <inceptionYear>2011</inceptionYear>
  <organization>
    <name>The Apache Software Foundation</name>
    <url>https://www.apache.org</url>
  </organization>
  <licenses>
    <license>
      <name>Apache-2.0</name>
      <url>https://www.apache.org/licenses/LICENSE-2.0</url>
    </license>
  </licenses>
  <mailingLists>
    <mailingList>
      <name>User</name>
      <subscribe>user-subscribe@accumulo.apache.org</subscribe>
      <unsubscribe>user-unsubscribe@accumulo.apache.org</unsubscribe>
      <post>user@accumulo.apache.org</post>
      <archive>https://lists.apache.org/list.html?user@accumulo.apache.org</archive>
    </mailingList>
    <mailingList>
      <name>Dev</name>
      <subscribe>dev-subscribe@accumulo.apache.org</subscribe>
      <unsubscribe>dev-unsubscribe@accumulo.apache.org</unsubscribe>
      <post>dev@accumulo.apache.org</post>
      <archive>https://lists.apache.org/list.html?dev@accumulo.apache.org</archive>
    </mailingList>
    <mailingList>
      <name>Commits</name>
      <subscribe>commits-subscribe@accumulo.apache.org</subscribe>
      <unsubscribe>commits-unsubscribe@accumulo.apache.org</unsubscribe>
      <archive>https://lists.apache.org/list.html?commits@accumulo.apache.org</archive>
    </mailingList>
    <mailingList>
      <name>Notifications</name>
      <subscribe>notifications-subscribe@accumulo.apache.org</subscribe>
      <unsubscribe>notifications-unsubscribe@accumulo.apache.org</unsubscribe>
      <archive>https://lists.apache.org/list.html?notifications@accumulo.apache.org</archive>
    </mailingList>
  </mailingLists>
  <modules>
    <module>assemble</module>
    <module>core</module>
    <module>hadoop-mapreduce</module>
    <module>iterator-test-harness</module>
    <module>minicluster</module>
    <module>server/base</module>
    <module>server/compactor</module>
    <module>server/gc</module>
    <module>server/manager</module>
    <module>server/monitor</module>
    <module>server/native</module>
    <module>server/tserver</module>
    <module>shell</module>
    <module>start</module>
    <module>test</module>
  </modules>
  <scm>
    <connection>scm:git:https://gitbox.apache.org/repos/asf/accumulo.git</connection>
    <developerConnection>scm:git:https://gitbox.apache.org/repos/asf/accumulo.git</developerConnection>
    <tag>HEAD</tag>
    <url>https://gitbox.apache.org/repos/asf?p=accumulo.git</url>
  </scm>
  <issueManagement>
    <system>GitHub Issues</system>
    <url>https://github.com/apache/accumulo/issues</url>
  </issueManagement>
  <ciManagement>
    <system>GitHub Actions</system>
    <url>https://github.com/apache/accumulo/actions</url>
  </ciManagement>
  <properties>
    <!-- used for filtering the java source with the current version -->
    <accumulo.release.version>${project.version}</accumulo.release.version>
    <!-- avoid error shutting down built-in ForkJoinPool.commonPool() during exec:java tasks -->
    <exec.cleanupDaemonThreads>false</exec.cleanupDaemonThreads>
    <extraTestArgs>--add-opens java.base/java.lang=ALL-UNNAMED --add-opens java.base/java.util=ALL-UNNAMED --add-opens java.base/java.io=ALL-UNNAMED --add-opens java.base/java.net=ALL-UNNAMED --add-opens java.management/java.lang.management=ALL-UNNAMED --add-opens java.management/sun.management=ALL-UNNAMED --add-opens java.base/java.security=ALL-UNNAMED --add-opens java.base/java.lang.reflect=ALL-UNNAMED --add-opens java.base/java.util.concurrent=ALL-UNNAMED --add-opens java.base/java.util.concurrent.atomic=ALL-UNNAMED --add-opens java.base/java.time=ALL-UNNAMED</extraTestArgs>
    <failsafe.excludedGroups />
    <failsafe.failIfNoSpecifiedTests>false</failsafe.failIfNoSpecifiedTests>
    <failsafe.forkCount>1</failsafe.forkCount>
    <failsafe.groups />
    <failsafe.reuseForks>false</failsafe.reuseForks>
    <!-- prevent introduction of new compiler warnings -->
    <maven.compiler.failOnWarning>true</maven.compiler.failOnWarning>
    <maven.compiler.release>11</maven.compiler.release>
    <maven.compiler.source>11</maven.compiler.source>
    <maven.compiler.target>11</maven.compiler.target>
    <maven.javadoc.failOnWarnings>true</maven.javadoc.failOnWarnings>
    <maven.site.deploy.skip>true</maven.site.deploy.skip>
    <maven.site.skip>true</maven.site.skip>
    <!-- surefire/failsafe plugin option -->
    <maven.test.redirectTestOutputToFile>true</maven.test.redirectTestOutputToFile>
    <!-- versions-maven-plugin ignore patterns for snapshots, alpha, beta, milestones, and release candidates -->
    <maven.version.ignore>.+-SNAPSHOT,(?i).*(alpha|beta)[0-9.-]*,(?i).*[.-](m|rc)[0-9]+</maven.version.ignore>
    <minimalJavaBuildVersion>17</minimalJavaBuildVersion>
    <!-- timestamp for reproducible outputs, updated on release by the release plugin -->
    <project.build.outputTimestamp>2023-08-14T08:11:10Z</project.build.outputTimestamp>
    <rat.consoleOutput>true</rat.consoleOutput>
    <sourceReleaseAssemblyDescriptor>source-release-tar</sourceReleaseAssemblyDescriptor>
    <surefire.excludedGroups />
    <surefire.failIfNoSpecifiedTests>false</surefire.failIfNoSpecifiedTests>
    <surefire.forkCount>1C</surefire.forkCount>
    <surefire.groups />
    <surefire.reuseForks>true</surefire.reuseForks>
    <unitTestMemSize>-Xmx1G</unitTestMemSize>
    <!-- dependency and plugin versions managed with properties -->
    <version.accumulo-access>1.0.0-beta</version.accumulo-access>
    <version.auto-service>1.1.1</version.auto-service>
    <version.bouncycastle>1.78.1</version.bouncycastle>
    <version.curator>5.5.0</version.curator>
    <version.errorprone>2.24.1</version.errorprone>
    <version.hadoop>3.3.6</version.hadoop>
    <version.opentelemetry>1.34.1</version.opentelemetry>
    <version.powermock>2.0.9</version.powermock>
    <version.slf4j>2.0.12</version.slf4j>
    <version.thrift>0.17.0</version.thrift>
    <version.zookeeper>3.9.2</version.zookeeper>
  </properties>
  <dependencyManagement>
    <dependencies>
      <dependency>
        <groupId>com.fasterxml.jackson</groupId>
        <artifactId>jackson-bom</artifactId>
        <version>2.16.1</version>
        <type>pom</type>
        <scope>import</scope>
      </dependency>
      <dependency>
        <groupId>io.micrometer</groupId>
        <artifactId>micrometer-bom</artifactId>
        <version>1.12.2</version>
        <type>pom</type>
        <scope>import</scope>
      </dependency>
      <dependency>
        <!-- for dependency convergence between Micrometer and ZooKeeper -->
        <groupId>io.netty</groupId>
        <artifactId>netty-bom</artifactId>
        <version>4.1.104.Final</version>
        <type>pom</type>
        <scope>import</scope>
      </dependency>
      <dependency>
        <groupId>io.opentelemetry</groupId>
        <artifactId>opentelemetry-bom</artifactId>
        <version>${version.opentelemetry}</version>
        <type>pom</type>
        <scope>import</scope>
      </dependency>
      <dependency>
        <groupId>jakarta.platform</groupId>
        <artifactId>jakarta.jakartaee-bom</artifactId>
        <version>9.1.0</version>
        <type>pom</type>
        <scope>import</scope>
      </dependency>
      <dependency>
        <groupId>org.apache.logging.log4j</groupId>
        <artifactId>log4j-bom</artifactId>
        <version>2.23.1</version>
        <type>pom</type>
        <scope>import</scope>
      </dependency>
      <dependency>
        <groupId>org.eclipse.jetty</groupId>
        <artifactId>jetty-bom</artifactId>
        <version>11.0.19</version>
        <type>pom</type>
        <scope>import</scope>
      </dependency>
      <dependency>
        <groupId>org.glassfish.hk2</groupId>
        <artifactId>hk2-bom</artifactId>
        <version>3.0.5</version>
        <type>pom</type>
        <scope>import</scope>
      </dependency>
      <dependency>
        <groupId>org.glassfish.jaxb</groupId>
        <artifactId>jaxb-bom</artifactId>
        <version>4.0.4</version>
        <type>pom</type>
        <scope>import</scope>
      </dependency>
      <dependency>
        <groupId>org.glassfish.jersey</groupId>
        <artifactId>jersey-bom</artifactId>
        <!-- 3.1.0 would require jakarta.ws.rs-api 3.1.0, jakartaee 9 uses 3.0.0 -->
        <version>3.0.9</version>
        <type>pom</type>
        <scope>import</scope>
      </dependency>
      <dependency>
        <groupId>org.junit</groupId>
        <artifactId>junit-bom</artifactId>
        <version>5.10.1</version>
        <type>pom</type>
        <scope>import</scope>
      </dependency>
      <dependency>
        <groupId>com.beust</groupId>
        <artifactId>jcommander</artifactId>
        <version>1.82</version>
      </dependency>
      <dependency>
        <groupId>com.fasterxml</groupId>
        <artifactId>classmate</artifactId>
        <version>1.6.0</version>
      </dependency>
      <dependency>
        <groupId>com.github.ben-manes.caffeine</groupId>
        <artifactId>caffeine</artifactId>
        <version>3.1.8</version>
      </dependency>
      <dependency>
        <groupId>com.github.spotbugs</groupId>
        <artifactId>spotbugs-annotations</artifactId>
        <version>4.8.3</version>
      </dependency>
      <dependency>
        <groupId>com.google.auto.service</groupId>
        <artifactId>auto-service</artifactId>
        <version>${version.auto-service}</version>
      </dependency>
      <dependency>
        <groupId>com.google.code.findbugs</groupId>
        <artifactId>jsr305</artifactId>
        <version>3.0.2</version>
      </dependency>
      <dependency>
        <groupId>com.google.code.gson</groupId>
        <artifactId>gson</artifactId>
        <version>2.10.1</version>
      </dependency>
      <dependency>
        <!-- converge transitive dependency version between guava and caffeine -->
        <groupId>com.google.errorprone</groupId>
        <artifactId>error_prone_annotations</artifactId>
        <version>${version.errorprone}</version>
      </dependency>
      <dependency>
        <!-- this is a runtime dependency of guava, no longer included with guava as of 27.1 -->
        <groupId>com.google.guava</groupId>
        <artifactId>failureaccess</artifactId>
        <version>1.0.2</version>
      </dependency>
      <dependency>
        <groupId>com.google.guava</groupId>
        <artifactId>guava</artifactId>
        <version>33.0.0-jre</version>
      </dependency>
      <dependency>
        <groupId>com.lmax</groupId>
        <artifactId>disruptor</artifactId>
        <!-- log4j doesn't support 4 yet; see https://github.com/apache/logging-log4j2/issues/1829 -->
        <version>3.4.4</version>
      </dependency>
      <dependency>
        <groupId>commons-cli</groupId>
        <artifactId>commons-cli</artifactId>
        <version>1.6.0</version>
      </dependency>
      <dependency>
        <groupId>commons-codec</groupId>
        <artifactId>commons-codec</artifactId>
        <version>1.16.0</version>
      </dependency>
      <dependency>
        <groupId>commons-io</groupId>
        <artifactId>commons-io</artifactId>
        <version>2.15.1</version>
      </dependency>
      <dependency>
        <groupId>commons-logging</groupId>
        <artifactId>commons-logging</artifactId>
        <version>1.2</version>
      </dependency>
      <dependency>
        <groupId>org.apache.accumulo</groupId>
<<<<<<< HEAD
=======
        <artifactId>accumulo-access</artifactId>
        <version>${version.accumulo-access}</version>
      </dependency>
      <dependency>
        <groupId>org.apache.accumulo</groupId>
        <artifactId>accumulo-compaction-coordinator</artifactId>
        <version>${project.version}</version>
      </dependency>
      <dependency>
        <groupId>org.apache.accumulo</groupId>
>>>>>>> 1e347f84
        <artifactId>accumulo-compactor</artifactId>
        <version>${project.version}</version>
      </dependency>
      <dependency>
        <groupId>org.apache.accumulo</groupId>
        <artifactId>accumulo-core</artifactId>
        <version>${project.version}</version>
      </dependency>
      <dependency>
        <groupId>org.apache.accumulo</groupId>
        <artifactId>accumulo-gc</artifactId>
        <version>${project.version}</version>
      </dependency>
      <dependency>
        <groupId>org.apache.accumulo</groupId>
        <artifactId>accumulo-hadoop-mapreduce</artifactId>
        <version>${project.version}</version>
      </dependency>
      <dependency>
        <groupId>org.apache.accumulo</groupId>
        <artifactId>accumulo-iterator-test-harness</artifactId>
        <version>${project.version}</version>
      </dependency>
      <dependency>
        <groupId>org.apache.accumulo</groupId>
        <artifactId>accumulo-manager</artifactId>
        <version>${project.version}</version>
      </dependency>
      <dependency>
        <groupId>org.apache.accumulo</groupId>
        <artifactId>accumulo-minicluster</artifactId>
        <version>${project.version}</version>
      </dependency>
      <dependency>
        <groupId>org.apache.accumulo</groupId>
        <artifactId>accumulo-monitor</artifactId>
        <version>${project.version}</version>
      </dependency>
      <dependency>
        <groupId>org.apache.accumulo</groupId>
        <artifactId>accumulo-native</artifactId>
        <version>${project.version}</version>
        <type>tar.gz</type>
      </dependency>
      <dependency>
        <groupId>org.apache.accumulo</groupId>
        <artifactId>accumulo-server-base</artifactId>
        <version>${project.version}</version>
      </dependency>
      <dependency>
        <groupId>org.apache.accumulo</groupId>
        <artifactId>accumulo-shell</artifactId>
        <version>${project.version}</version>
      </dependency>
      <dependency>
        <groupId>org.apache.accumulo</groupId>
        <artifactId>accumulo-start</artifactId>
        <version>${project.version}</version>
      </dependency>
      <dependency>
        <groupId>org.apache.accumulo</groupId>
        <artifactId>accumulo-test</artifactId>
        <version>${project.version}</version>
      </dependency>
      <dependency>
        <groupId>org.apache.accumulo</groupId>
        <artifactId>accumulo-tracer</artifactId>
        <version>${project.version}</version>
      </dependency>
      <dependency>
        <groupId>org.apache.accumulo</groupId>
        <artifactId>accumulo-tserver</artifactId>
        <version>${project.version}</version>
      </dependency>
      <dependency>
        <groupId>org.apache.commons</groupId>
        <artifactId>commons-collections4</artifactId>
        <version>4.4</version>
      </dependency>
      <dependency>
        <groupId>org.apache.commons</groupId>
        <artifactId>commons-configuration2</artifactId>
        <version>2.10.1</version>
      </dependency>
      <dependency>
        <groupId>org.apache.commons</groupId>
        <artifactId>commons-jci-core</artifactId>
        <version>1.1</version>
      </dependency>
      <dependency>
        <groupId>org.apache.commons</groupId>
        <artifactId>commons-jci-fam</artifactId>
        <version>1.1</version>
      </dependency>
      <dependency>
        <groupId>org.apache.commons</groupId>
        <artifactId>commons-lang3</artifactId>
        <version>3.14.0</version>
      </dependency>
      <dependency>
        <groupId>org.apache.commons</groupId>
        <artifactId>commons-math3</artifactId>
        <version>3.6.1</version>
      </dependency>
      <dependency>
        <groupId>org.apache.commons</groupId>
        <artifactId>commons-text</artifactId>
        <version>1.11.0</version>
      </dependency>
      <dependency>
        <groupId>org.apache.curator</groupId>
        <artifactId>curator-framework</artifactId>
        <version>${version.curator}</version>
      </dependency>
      <dependency>
        <groupId>org.apache.curator</groupId>
        <artifactId>curator-test</artifactId>
        <version>${version.curator}</version>
      </dependency>
      <dependency>
        <groupId>org.apache.datasketches</groupId>
        <artifactId>datasketches-java</artifactId>
        <version>4.1.0</version>
      </dependency>
      <dependency>
        <groupId>org.apache.hadoop</groupId>
        <artifactId>hadoop-client</artifactId>
        <version>${version.hadoop}</version>
        <exclusions>
          <exclusion>
            <groupId>xerces</groupId>
            <artifactId>xercesImpl</artifactId>
          </exclusion>
        </exclusions>
      </dependency>
      <dependency>
        <groupId>org.apache.hadoop</groupId>
        <artifactId>hadoop-client-api</artifactId>
        <version>${version.hadoop}</version>
      </dependency>
      <dependency>
        <groupId>org.apache.hadoop</groupId>
        <artifactId>hadoop-client-minicluster</artifactId>
        <version>${version.hadoop}</version>
      </dependency>
      <dependency>
        <groupId>org.apache.hadoop</groupId>
        <artifactId>hadoop-client-runtime</artifactId>
        <version>${version.hadoop}</version>
      </dependency>
      <dependency>
        <groupId>org.apache.hadoop</groupId>
        <artifactId>hadoop-distcp</artifactId>
        <version>${version.hadoop}</version>
      </dependency>
      <dependency>
        <groupId>org.apache.hadoop</groupId>
        <artifactId>hadoop-minicluster</artifactId>
        <version>${version.hadoop}</version>
        <exclusions>
          <exclusion>
            <groupId>xerces</groupId>
            <artifactId>xercesImpl</artifactId>
          </exclusion>
        </exclusions>
      </dependency>
      <dependency>
        <groupId>org.apache.hadoop</groupId>
        <artifactId>hadoop-minikdc</artifactId>
        <version>${version.hadoop}</version>
        <exclusions>
          <exclusion>
            <groupId>org.slf4j</groupId>
            <artifactId>*</artifactId>
          </exclusion>
        </exclusions>
      </dependency>
      <dependency>
        <groupId>org.apache.hadoop</groupId>
        <artifactId>hadoop-tools</artifactId>
        <version>${version.hadoop}</version>
      </dependency>
      <dependency>
        <groupId>org.apache.thrift</groupId>
        <artifactId>libthrift</artifactId>
        <version>${version.thrift}</version>
        <!-- exclude vulnerable lib see https://issues.apache.org/jira/browse/HTTPCLIENT-1803 -->
        <exclusions>
          <exclusion>
            <groupId>org.apache.httpcomponents</groupId>
            <artifactId>httpclient</artifactId>
          </exclusion>
        </exclusions>
      </dependency>
      <dependency>
        <groupId>org.apache.zookeeper</groupId>
        <artifactId>zookeeper</artifactId>
        <version>${version.zookeeper}</version>
        <exclusions>
          <exclusion>
            <groupId>ch.qos.logback</groupId>
            <artifactId>logback-classic</artifactId>
          </exclusion>
          <exclusion>
            <groupId>ch.qos.logback</groupId>
            <artifactId>logback-core</artifactId>
          </exclusion>
        </exclusions>
      </dependency>
      <dependency>
        <groupId>org.apache.zookeeper</groupId>
        <artifactId>zookeeper-jute</artifactId>
        <version>${version.zookeeper}</version>
      </dependency>
      <dependency>
        <groupId>org.bouncycastle</groupId>
        <artifactId>bcpkix-jdk18on</artifactId>
        <version>${version.bouncycastle}</version>
      </dependency>
      <dependency>
        <groupId>org.bouncycastle</groupId>
        <artifactId>bcprov-jdk18on</artifactId>
        <version>${version.bouncycastle}</version>
      </dependency>
      <dependency>
        <groupId>org.checkerframework</groupId>
        <artifactId>checker-qual</artifactId>
        <version>3.42.0</version>
      </dependency>
      <dependency>
        <groupId>org.easymock</groupId>
        <artifactId>easymock</artifactId>
        <version>5.2.0</version>
      </dependency>
      <dependency>
        <groupId>org.freemarker</groupId>
        <artifactId>freemarker</artifactId>
        <version>2.3.32</version>
      </dependency>
      <dependency>
        <groupId>org.glassfish</groupId>
        <artifactId>jakarta.el</artifactId>
        <version>4.0.2</version>
      </dependency>
      <dependency>
        <groupId>org.hdrhistogram</groupId>
        <artifactId>HdrHistogram</artifactId>
        <version>2.1.12</version>
      </dependency>
      <dependency>
        <groupId>org.hibernate.validator</groupId>
        <artifactId>hibernate-validator</artifactId>
        <version>8.0.1.Final</version>
      </dependency>
      <dependency>
        <groupId>org.javassist</groupId>
        <artifactId>javassist</artifactId>
        <version>3.30.1-GA</version>
      </dependency>
      <dependency>
        <groupId>org.jboss.logging</groupId>
        <artifactId>jboss-logging</artifactId>
        <version>3.5.3.Final</version>
      </dependency>
      <dependency>
        <!-- force convergence of transitive dependency of hibernate-validator -->
        <groupId>org.jboss.logging</groupId>
        <artifactId>jboss-logging-annotations</artifactId>
        <version>2.2.1.Final</version>
      </dependency>
      <dependency>
        <!-- force convergence of transitive dependency of hibernate-validator -->
        <groupId>org.jboss.logging</groupId>
        <artifactId>jboss-logging-processor</artifactId>
        <version>2.2.1.Final</version>
      </dependency>
      <dependency>
        <groupId>org.jline</groupId>
        <artifactId>jline</artifactId>
        <version>3.25.1</version>
      </dependency>
      <dependency>
        <groupId>org.latencyutils</groupId>
        <artifactId>LatencyUtils</artifactId>
        <version>2.0.3</version>
        <exclusions>
          <exclusion>
            <groupId>org.hdrhistogram</groupId>
            <artifactId>HdrHistogram</artifactId>
          </exclusion>
        </exclusions>
      </dependency>
      <dependency>
        <groupId>org.slf4j</groupId>
        <artifactId>slf4j-api</artifactId>
        <version>${version.slf4j}</version>
      </dependency>
      <dependency>
        <!-- version specified to converge transitive dependency of hadoop and curator -->
        <groupId>org.xerial.snappy</groupId>
        <artifactId>snappy-java</artifactId>
        <version>1.1.10.5</version>
      </dependency>
      <dependency>
        <groupId>org.yaml</groupId>
        <artifactId>snakeyaml</artifactId>
        <version>2.2</version>
      </dependency>
    </dependencies>
  </dependencyManagement>
  <dependencies>
    <dependency>
      <groupId>com.github.spotbugs</groupId>
      <artifactId>spotbugs-annotations</artifactId>
      <optional>true</optional>
    </dependency>
  </dependencies>
  <build>
    <pluginManagement>
      <plugins>
        <!-- check for version updates with 'mvn versions:display-plugin-updates' -->
        <plugin>
          <groupId>org.codehaus.mojo</groupId>
          <artifactId>versions-maven-plugin</artifactId>
          <version>2.16.2</version>
        </plugin>
        <plugin>
          <groupId>com.mycila</groupId>
          <artifactId>license-maven-plugin</artifactId>
          <version>4.3</version>
          <configuration>
            <licenseSets>
              <licenseSet>
                <header>${rootlocation}/src/build/license-header.txt</header>
                <excludes combine.children="append">
                  <exclude>**/DEPENDENCIES</exclude>
                  <exclude>**/LICENSE</exclude>
                  <exclude>**/NOTICE</exclude>
                  <exclude>**/target/**</exclude>
                  <exclude>**/*.rf</exclude>
                </excludes>
              </licenseSet>
            </licenseSets>
            <mapping combine.children="append">
              <!-- general mappings; module-specific mappings appear in their respective pom -->
              <Makefile>SCRIPT_STYLE</Makefile>
              <c>SLASHSTAR_STYLE</c>
              <cc>SLASHSTAR_STYLE</cc>
              <css>SLASHSTAR_STYLE</css>
              <h>SLASHSTAR_STYLE</h>
              <java>SLASHSTAR_STYLE</java>
              <thrift>SLASHSTAR_STYLE</thrift>
            </mapping>
          </configuration>
        </plugin>
        <plugin>
          <groupId>org.gaul</groupId>
          <artifactId>modernizer-maven-plugin</artifactId>
          <version>2.7.0</version>
          <configuration>
            <javaVersion>${maven.compiler.target}</javaVersion>
          </configuration>
        </plugin>
        <plugin>
          <groupId>com.github.spotbugs</groupId>
          <artifactId>spotbugs-maven-plugin</artifactId>
          <version>4.7.3.6</version>
          <configuration>
            <xmlOutput>true</xmlOutput>
            <effort>Max</effort>
            <failOnError>true</failOnError>
            <includeTests>true</includeTests>
            <maxRank>16</maxRank>
            <jvmArgs>-Dcom.overstock.findbugs.ignore=com.google.common.util.concurrent.RateLimiter,com.google.common.hash.Hasher,com.google.common.hash.HashCode,com.google.common.hash.HashFunction,com.google.common.hash.Hashing,com.google.common.cache.Cache,com.google.common.io.CountingOutputStream,com.google.common.io.ByteStreams,com.google.common.cache.LoadingCache,com.google.common.base.Stopwatch,com.google.common.cache.RemovalNotification,com.google.common.util.concurrent.Uninterruptibles,com.google.common.reflect.ClassPath,com.google.common.reflect.ClassPath$ClassInfo,com.google.common.base.Throwables,com.google.common.collect.Iterators</jvmArgs>
            <plugins combine.children="append">
              <plugin>
                <groupId>com.overstock.findbugs</groupId>
                <artifactId>library-detectors</artifactId>
                <version>1.2.0</version>
              </plugin>
            </plugins>
          </configuration>
        </plugin>
        <plugin>
          <groupId>com.github.ekryd.sortpom</groupId>
          <artifactId>sortpom-maven-plugin</artifactId>
          <version>3.3.0</version>
          <configuration>
            <createBackupFile>false</createBackupFile>
            <expandEmptyElements>false</expandEmptyElements>
            <keepBlankLines>false</keepBlankLines>
            <lineSeparator>\n</lineSeparator>
            <nrOfIndentSpace>2</nrOfIndentSpace>
            <predefinedSortOrder>recommended_2008_06</predefinedSortOrder>
            <sortDependencies>scope,groupId,artifactId</sortDependencies>
            <sortProperties>true</sortProperties>
            <spaceBeforeCloseEmptyElement>true</spaceBeforeCloseEmptyElement>
            <verifyFail>Stop</verifyFail>
          </configuration>
        </plugin>
        <plugin>
          <groupId>com.github.koraktor</groupId>
          <artifactId>mavanagaiata</artifactId>
          <version>1.0.1</version>
          <configuration>
            <skipNoGit>true</skipNoGit>
          </configuration>
        </plugin>
        <plugin>
          <groupId>org.apache.maven.plugins</groupId>
          <artifactId>maven-compiler-plugin</artifactId>
          <configuration>
            <showDeprecation>true</showDeprecation>
            <showWarnings>true</showWarnings>
            <compilerArgs>
              <arg>-Xlint:all</arg>
              <arg>-Xlint:-processing</arg>
              <!-- suppress try to ignore unused variable in try-with-resources -->
              <arg>-Xlint:-try</arg>
              <arg>-Xmaxwarns</arg>
              <arg>5</arg>
            </compilerArgs>
            <annotationProcessorPaths combine.children="append">
              <path>
                <groupId>com.google.auto.service</groupId>
                <artifactId>auto-service</artifactId>
                <version>${version.auto-service}</version>
              </path>
            </annotationProcessorPaths>
          </configuration>
        </plugin>
        <plugin>
          <groupId>org.apache.maven.plugins</groupId>
          <artifactId>maven-jar-plugin</artifactId>
          <configuration>
            <archive>
              <manifestEntries>
                <Automatic-Module-Name>${accumulo.module.name}</Automatic-Module-Name>
                <Implementation-Build>${mvngit.commit.id}</Implementation-Build>
                <Sealed>true</Sealed>
              </manifestEntries>
            </archive>
            <excludes>
              <exclude>**/log4j2-test.properties</exclude>
            </excludes>
          </configuration>
        </plugin>
        <plugin>
          <groupId>org.apache.maven.plugins</groupId>
          <artifactId>maven-javadoc-plugin</artifactId>
          <configuration>
            <quiet>true</quiet>
            <additionalJOption>-J-Xmx512m</additionalJOption>
            <doclint>all,-missing</doclint>
            <legacyMode>true</legacyMode>
          </configuration>
        </plugin>
        <plugin>
          <groupId>org.apache.maven.plugins</groupId>
          <artifactId>maven-release-plugin</artifactId>
          <configuration>
            <arguments>-P !autoformat,verifyformat,thrift -DskipTests</arguments>
            <autoVersionSubmodules>true</autoVersionSubmodules>
            <goals>clean deploy</goals>
            <preparationGoals>clean package</preparationGoals>
            <tagNameFormat>rel/@{project.version}</tagNameFormat>
            <releaseProfiles>apache-release,accumulo-release</releaseProfiles>
            <useReleaseProfile>false</useReleaseProfile>
            <pushChanges>false</pushChanges>
            <localCheckout>true</localCheckout>
          </configuration>
        </plugin>
        <plugin>
          <groupId>org.apache.maven.plugins</groupId>
          <artifactId>maven-surefire-plugin</artifactId>
          <configuration>
            <forkCount>${surefire.forkCount}</forkCount>
            <reuseForks>${surefire.reuseForks}</reuseForks>
            <excludedGroups>${surefire.excludedGroups}</excludedGroups>
            <groups>${surefire.groups}</groups>
            <systemPropertyVariables combine.children="append">
              <java.io.tmpdir>${project.build.directory}</java.io.tmpdir>
            </systemPropertyVariables>
            <argLine>${unitTestMemSize} ${extraTestArgs}</argLine>
          </configuration>
        </plugin>
        <plugin>
          <groupId>org.apache.maven.plugins</groupId>
          <artifactId>maven-failsafe-plugin</artifactId>
          <configuration>
            <forkCount>${failsafe.forkCount}</forkCount>
            <reuseForks>${failsafe.reuseForks}</reuseForks>
            <excludedGroups>${failsafe.excludedGroups}</excludedGroups>
            <groups>${failsafe.groups}</groups>
            <systemPropertyVariables combine.children="append">
              <java.io.tmpdir>${project.build.directory}</java.io.tmpdir>
            </systemPropertyVariables>
            <argLine>${extraTestArgs}</argLine>
            <trimStackTrace>false</trimStackTrace>
          </configuration>
        </plugin>
        <plugin>
          <groupId>org.codehaus.mojo</groupId>
          <artifactId>build-helper-maven-plugin</artifactId>
          <version>3.5.0</version>
        </plugin>
        <plugin>
          <groupId>org.codehaus.mojo</groupId>
          <artifactId>exec-maven-plugin</artifactId>
          <version>3.1.1</version>
        </plugin>
        <plugin>
          <groupId>net.revelc.code</groupId>
          <artifactId>apilyzer-maven-plugin</artifactId>
          <version>1.3.0</version>
        </plugin>
        <plugin>
          <groupId>net.revelc.code.formatter</groupId>
          <artifactId>formatter-maven-plugin</artifactId>
          <version>2.23.0</version>
          <configuration>
            <configFile>${rootlocation}/src/build/eclipse-codestyle.xml</configFile>
            <excludes>
              <exclude>**/thrift/*.java</exclude>
            </excludes>
            <lineEnding>LF</lineEnding>
            <skipCssFormatting>true</skipCssFormatting>
            <skipHtmlFormatting>true</skipHtmlFormatting>
            <skipJsFormatting>true</skipJsFormatting>
            <skipJsonFormatting>true</skipJsonFormatting>
            <skipXmlFormatting>true</skipXmlFormatting>
          </configuration>
        </plugin>
        <plugin>
          <groupId>org.apache.rat</groupId>
          <artifactId>apache-rat-plugin</artifactId>
          <configuration>
            <excludes combine.children="append">
              <exclude>src/main/resources/META-INF/services/*</exclude>
              <exclude>nbproject/**</exclude>
              <exclude>nb-configuration.xml</exclude>
              <exclude>nbactions.xml</exclude>
              <exclude>.vscode/**</exclude>
              <exclude>.factorypath</exclude>
              <exclude>.github/**</exclude>
              <exclude>**/*.rf</exclude>
            </excludes>
          </configuration>
        </plugin>
        <plugin>
          <groupId>net.revelc.code</groupId>
          <artifactId>warbucks-maven-plugin</artifactId>
          <version>1.1.2</version>
        </plugin>
        <plugin>
          <groupId>net.revelc.code</groupId>
          <artifactId>impsort-maven-plugin</artifactId>
          <version>1.9.0</version>
          <configuration>
            <removeUnused>true</removeUnused>
            <groups>java.,javax.,jakarta.,org.,com.</groups>
            <excludes>
              <exclude>**/thrift/*.java</exclude>
            </excludes>
          </configuration>
        </plugin>
      </plugins>
    </pluginManagement>
    <plugins>
      <plugin>
        <groupId>org.apache.maven.plugins</groupId>
        <artifactId>maven-dependency-plugin</artifactId>
        <executions>
          <execution>
            <id>analyze</id>
            <goals>
              <goal>analyze-only</goal>
            </goals>
            <configuration>
              <failOnWarning>true</failOnWarning>
              <ignoredUsedUndeclaredDependencies>
                <!-- auto-service-annotations is transitive via auto-service -->
                <undeclared>com.google.auto.service:auto-service-annotations:jar:*</undeclared>
                <!-- used/undeclared child jars brought in by parents below -->
                <undeclared>org.apache.curator:curator-client:jar:*</undeclared>
                <undeclared>org.apache.hadoop:hadoop-common:jar:*</undeclared>
                <undeclared>org.apache.hadoop:hadoop-hdfs:*:*</undeclared>
                <undeclared>org.apache.hadoop:hadoop-mapreduce-client-core:jar:*</undeclared>
                <undeclared>org.apache.hadoop:hadoop-auth:jar:*</undeclared>
                <undeclared>org.apache.httpcomponents:httpcore:jar:*</undeclared>
                <undeclared>org.powermock:powermock-core:jar:*</undeclared>
                <undeclared>org.powermock:powermock-reflect:jar:*</undeclared>
              </ignoredUsedUndeclaredDependencies>
              <ignoredUnusedDeclaredDependencies>
                <!-- auto-service isn't used in every module -->
                <unused>com.google.auto.service:auto-service:jar:*</unused>
                <!-- unused/declared implementation jars or parent jars that bring in children -->
                <unused>org.apache.hadoop:hadoop-client:jar:*</unused>
                <unused>org.apache.hadoop:hadoop-client-runtime:jar:*</unused>
                <unused>org.apache.hadoop:hadoop-minicluster:jar:*</unused>
                <unused>org.glassfish.jaxb:txw2:jar:*</unused>
                <unused>org.glassfish.jersey.ext:jersey-bean-validation:jar:*</unused>
                <unused>org.glassfish.jersey.inject:jersey-hk2:jar:*</unused>
                <unused>org.glassfish.jersey.test-framework.providers:jersey-test-framework-provider-grizzly2:jar:*</unused>
                <unused>org.powermock:powermock-api-easymock:jar:*</unused>
                <!-- spotbugs annotations may or may not be used in each module -->
                <unused>com.github.spotbugs:spotbugs-annotations:jar:*</unused>
                <!-- ignore unused native; analysis isn't possible with tar.gz dependency -->
                <unused>org.apache.accumulo:accumulo-native:tar.gz:*</unused>
                <!-- ignore runtime log4j dependencies at test scope -->
                <unused>org.apache.logging.log4j:log4j-1.2-api:jar:*</unused>
                <unused>org.apache.logging.log4j:log4j-slf4j2-impl:jar:*</unused>
                <unused>org.apache.logging.log4j:log4j-web:jar:*</unused>
                <!-- ignore log4j dep used for annotations and needed for compile time linting -->
                <unused>biz.aQute.bnd:biz.aQute.bnd.annotation:jar:*</unused>
                <unused>org.junit.jupiter:junit-jupiter-engine:jar:*</unused>
              </ignoredUnusedDeclaredDependencies>
            </configuration>
          </execution>
        </executions>
      </plugin>
      <plugin>
        <groupId>org.codehaus.mojo</groupId>
        <artifactId>build-helper-maven-plugin</artifactId>
        <executions>
          <execution>
            <!-- create property named 'rootlocation' to point to top of multi-module project -->
            <id>create-rootlocation-property</id>
            <goals>
              <goal>rootlocation</goal>
            </goals>
          </execution>
          <execution>
            <id>create-automatic-module-name</id>
            <goals>
              <goal>regex-property</goal>
            </goals>
            <configuration>
              <name>accumulo.module.name</name>
              <regex>-</regex>
              <replacement>.</replacement>
              <value>org-apache-${project.artifactId}</value>
            </configuration>
          </execution>
        </executions>
      </plugin>
      <plugin>
        <groupId>org.apache.maven.plugins</groupId>
        <artifactId>maven-enforcer-plugin</artifactId>
        <executions>
          <execution>
            <id>enforce-accumulo-rules</id>
            <goals>
              <goal>enforce</goal>
            </goals>
            <phase>validate</phase>
            <configuration>
              <rules>
                <reactorModuleConvergence />
                <banDuplicatePomDependencyVersions />
                <dependencyConvergence />
                <bannedDependencies>
                  <excludes>
                    <!-- we redirect logging to log4j2, so we should have those bridges instead -->
                    <!-- commons-logging is allowed because log4j-jcl uses it as a dependency -->
                    <exclude>ch.qos.logback:*</exclude>
                    <exclude>ch.qos.reload4j:*</exclude>
                    <exclude>log4j:*</exclude>
                    <!-- exclude log4j-slf4j-impl to prefer log4j-slf4j2-impl -->
                    <exclude>org.apache.logging.log4j:log4j-slf4j-impl</exclude>
                    <exclude>org.apache.logging.log4j:log4j-to-slf4j</exclude>
                    <exclude>org.slf4j:*</exclude>
                  </excludes>
                  <includes>
                    <!-- only allow API jar for slf4j, but no other slf4j implementations -->
                    <include>org.slf4j:slf4j-api</include>
                  </includes>
                </bannedDependencies>
              </rules>
            </configuration>
          </execution>
        </executions>
      </plugin>
      <plugin>
        <groupId>org.gaul</groupId>
        <artifactId>modernizer-maven-plugin</artifactId>
        <executions>
          <execution>
            <id>modernizer</id>
            <goals>
              <goal>modernizer</goal>
            </goals>
          </execution>
        </executions>
      </plugin>
      <plugin>
        <groupId>org.apache.maven.plugins</groupId>
        <artifactId>maven-checkstyle-plugin</artifactId>
        <configuration>
          <checkstyleRules>
            <module name="Checker">
              <property name="charset" value="UTF-8" />
              <property name="severity" value="warning" />
              <!-- Checks for whitespace                               -->
              <!-- See https://checkstyle.sourceforge.io/config_whitespace.html -->
              <module name="FileTabCharacter" />
              <module name="TreeWalker">
                <module name="OneTopLevelClass" />
                <module name="RegexpSinglelineJava">
                  <property name="format" value="\s+$" />
                  <property name="message" value="Line has trailing whitespace." />
                </module>
                <module name="RegexpSinglelineJava">
                  <property name="format" value="[@]Deprecated([^)]*forRemoval[^)]*)" />
                  <property name="message" value="forRemoval should not be used." />
                </module>
                <module name="RegexpSinglelineJava">
                  <property name="format" value="[@]see\s+[{][@]link" />
                  <property name="message" value="Javadoc @see does not need @link: pick one or the other." />
                </module>
                <module name="RegexpSinglelineJava">
                  <property name="format" value="jline[.]internal[.]Preconditions" />
                  <property name="message" value="Please use Guava Preconditions not JLine" />
                </module>
                <module name="RegexpSinglelineJava">
                  <property name="format" value="org[.]apache[.]commons[.]math[.]" />
                  <property name="message" value="Use commons-math3 (org.apache.commons.math3.*)" />
                </module>
                <module name="RegexpSinglelineJava">
                  <property name="format" value="import org[.]apache[.]accumulo[.]core[.]util[.]LazySingletons;" />
                  <property name="message" value="Use static imports for LazySingletons for consistency" />
                </module>
                <module name="RegexpSinglelineJava">
                  <property name="format" value="org[.]junit[.]jupiter[.]api[.]Assertions;" />
                  <property name="message" value="Use static imports for Assertions.* methods for consistency" />
                </module>
                <module name="RegexpSinglelineJava">
                  <property name="format" value="org[.]junit[.]jupiter[.]api[.]Assumptions;" />
                  <property name="message" value="Use static imports for Assumptions.* methods for consistency" />
                </module>
                <module name="RegexpSinglelineJava">
                  <property name="format" value="import java[.]nio[.]charset[.]StandardCharsets;" />
                  <property name="message" value="Use static imports for StandardCharsets.* constants for consistency" />
                </module>
                <module name="RegexpSinglelineJava">
                  <!-- double escape quotes because checkstyle passes these through another xml parser -->
                  <property name="format" value="&amp;quot; [+] &amp;quot;" />
                  <property name="message" value="Unnecessary concatenation of string literals" />
                </module>
                <module name="RegexpSinglelineJava">
                  <property name="format" value="com[.]google[.]common[.]cache[.]" />
                  <property name="message" value="Please use Caffeine Cache, not Guava" />
                </module>
                <module name="OuterTypeFilename" />
                <module name="AvoidStarImport" />
                <module name="NoLineWrap" />
                <module name="LeftCurly" />
                <module name="RightCurly">
                  <property name="tokens" value="LITERAL_TRY, LITERAL_CATCH, LITERAL_FINALLY, LITERAL_IF, LITERAL_ELSE, CLASS_DEF, METHOD_DEF, CTOR_DEF, LITERAL_FOR, LITERAL_WHILE, LITERAL_DO, STATIC_INIT, INSTANCE_INIT" />
                </module>
                <module name="SeparatorWrap">
                  <property name="tokens" value="DOT" />
                  <property name="option" value="nl" />
                </module>
                <module name="SeparatorWrap">
                  <property name="tokens" value="COMMA" />
                  <property name="option" value="EOL" />
                </module>
                <module name="PackageName">
                  <property name="format" value="^[a-z]+(\.[a-z][a-zA-Z0-9]*)*$" />
                </module>
                <module name="MethodTypeParameterName">
                  <property name="format" value="(^[A-Z][0-9]?)$|([A-Z][a-zA-Z0-9]*[T]$)" />
                </module>
                <module name="NonEmptyAtclauseDescription" />
                <module name="JavadocMethod">
                  <property name="allowMissingParamTags" value="true" />
                  <property name="allowMissingReturnTag" value="true" />
                  <property name="allowedAnnotations" value="Override,Test,BeforeClass,AfterClass,Before,After,BeforeAll,AfterAll,BeforeEach,AfterEach" />
                </module>
                <module name="MissingOverrideCheck" />
                <!--Require braces for all control statements -->
                <module name="NeedBraces" />
              </module>
            </module>
          </checkstyleRules>
          <violationSeverity>warning</violationSeverity>
          <includeTestSourceDirectory>true</includeTestSourceDirectory>
          <excludes>**/thrift/*.java</excludes>
        </configuration>
        <dependencies>
          <dependency>
            <groupId>com.puppycrawl.tools</groupId>
            <artifactId>checkstyle</artifactId>
            <version>10.12.6</version>
          </dependency>
        </dependencies>
        <executions>
          <execution>
            <id>check-style</id>
            <goals>
              <goal>check</goal>
            </goals>
          </execution>
        </executions>
      </plugin>
      <plugin>
        <groupId>com.github.koraktor</groupId>
        <artifactId>mavanagaiata</artifactId>
        <executions>
          <execution>
            <id>git-commit</id>
            <goals>
              <goal>commit</goal>
            </goals>
            <phase>validate</phase>
          </execution>
        </executions>
      </plugin>
      <plugin>
        <groupId>org.apache.maven.plugins</groupId>
        <artifactId>maven-failsafe-plugin</artifactId>
        <executions>
          <execution>
            <id>run-integration-tests</id>
            <goals>
              <goal>integration-test</goal>
              <goal>verify</goal>
            </goals>
          </execution>
        </executions>
      </plugin>
      <plugin>
        <groupId>com.github.spotbugs</groupId>
        <artifactId>spotbugs-maven-plugin</artifactId>
        <executions>
          <execution>
            <id>run-spotbugs</id>
            <goals>
              <goal>check</goal>
            </goals>
          </execution>
        </executions>
      </plugin>
      <plugin>
        <groupId>org.apache.rat</groupId>
        <artifactId>apache-rat-plugin</artifactId>
        <executions>
          <execution>
            <id>check-licenses</id>
            <goals>
              <goal>check</goal>
            </goals>
            <phase>prepare-package</phase>
          </execution>
        </executions>
      </plugin>
      <plugin>
        <groupId>net.revelc.code</groupId>
        <artifactId>warbucks-maven-plugin</artifactId>
        <executions>
          <execution>
            <id>check-junit-tags-on-its</id>
            <goals>
              <goal>check</goal>
            </goals>
            <configuration>
              <rules>
                <rule>
                  <includeMainClasses>true</includeMainClasses>
                  <includeTestClasses>true</includeTestClasses>
                  <classPattern>.*IT</classPattern>
                  <classAnnotationPattern>org[.]junit[.]jupiter[.]api[.]Tag</classAnnotationPattern>
                </rule>
              </rules>
            </configuration>
          </execution>
        </executions>
      </plugin>
    </plugins>
  </build>
  <profiles>
    <profile>
      <!-- This profile skips all Quality Assurance checks; activate with -PskipQA OR -DskipQA  -->
      <id>skipQA</id>
      <activation>
        <property>
          <name>skipQA</name>
        </property>
      </activation>
      <properties>
        <accumulo.skip>true</accumulo.skip>
        <apilyzer.skip>true</apilyzer.skip>
        <checkstyle.skip>true</checkstyle.skip>
        <formatter.skip>true</formatter.skip>
        <impsort.skip>true</impsort.skip>
        <mdep.analyze.skip>true</mdep.analyze.skip>
        <modernizer.skip>true</modernizer.skip>
        <rat.skip>true</rat.skip>
        <skipITs>true</skipITs>
        <skipTests>true</skipTests>
        <sort.skip>true</sort.skip>
        <spotbugs.skip>true</spotbugs.skip>
        <warbucks.skip>true</warbucks.skip>
      </properties>
    </profile>
    <profile>
      <id>m2e</id>
      <activation>
        <property>
          <name>m2e.version</name>
        </property>
      </activation>
      <build>
        <pluginManagement>
          <plugins>
            <!--This plugin's configuration is used to store Eclipse m2e settings only. It has no influence on the Maven build itself.-->
            <plugin>
              <groupId>org.eclipse.m2e</groupId>
              <artifactId>lifecycle-mapping</artifactId>
              <version>1.0.0</version>
              <configuration>
                <lifecycleMappingMetadata>
                  <pluginExecutions>
                    <pluginExecution>
                      <pluginExecutionFilter>
                        <groupId>org.apache.maven.plugins</groupId>
                        <artifactId>maven-dependency-plugin</artifactId>
                        <versionRange>[0,)</versionRange>
                        <goals>
                          <goal>analyze-only</goal>
                        </goals>
                      </pluginExecutionFilter>
                      <action>
                        <ignore />
                      </action>
                    </pluginExecution>
                    <pluginExecution>
                      <pluginExecutionFilter>
                        <groupId>org.codehaus.mojo</groupId>
                        <artifactId>exec-maven-plugin</artifactId>
                        <versionRange>[0,)</versionRange>
                        <goals>
                          <goal>exec</goal>
                        </goals>
                      </pluginExecutionFilter>
                      <action>
                        <ignore />
                      </action>
                    </pluginExecution>
                    <pluginExecution>
                      <pluginExecutionFilter>
                        <groupId>org.gaul</groupId>
                        <artifactId>modernizer-maven-plugin</artifactId>
                        <versionRange>[0,)</versionRange>
                        <goals>
                          <goal>modernizer</goal>
                        </goals>
                      </pluginExecutionFilter>
                      <action>
                        <ignore />
                      </action>
                    </pluginExecution>
                    <pluginExecution>
                      <pluginExecutionFilter>
                        <groupId>com.github.koraktor</groupId>
                        <artifactId>mavanagaiata</artifactId>
                        <versionRange>[0,)</versionRange>
                        <goals>
                          <goal>commit</goal>
                        </goals>
                      </pluginExecutionFilter>
                      <action>
                        <ignore />
                      </action>
                    </pluginExecution>
                    <pluginExecution>
                      <pluginExecutionFilter>
                        <groupId>com.mycila</groupId>
                        <artifactId>license-maven-plugin</artifactId>
                        <versionRange>[0,)</versionRange>
                        <goals>
                          <goal>check</goal>
                          <goal>format</goal>
                        </goals>
                      </pluginExecutionFilter>
                      <action>
                        <ignore />
                      </action>
                    </pluginExecution>
                  </pluginExecutions>
                </lifecycleMappingMetadata>
              </configuration>
            </plugin>
          </plugins>
        </pluginManagement>
      </build>
    </profile>
    <profile>
      <id>accumulo-release</id>
      <properties>
        <!-- some properties to make the release build a bit faster -->
        <checkstyle.skip>true</checkstyle.skip>
        <skipITs>true</skipITs>
        <skipTests>true</skipTests>
        <spotbugs.skip>true</spotbugs.skip>
      </properties>
    </profile>
    <profile>
      <!-- set proper source assembly name with apache-release and don't attach here -->
      <id>apache-release</id>
      <build>
        <pluginManagement>
          <plugins>
            <plugin>
              <groupId>org.apache.maven.plugins</groupId>
              <artifactId>maven-assembly-plugin</artifactId>
              <inherited>false</inherited>
              <configuration>
                <!-- source assembly gets attached in the assemble module -->
                <attach>false</attach>
                <finalName>accumulo-${project.version}</finalName>
              </configuration>
            </plugin>
          </plugins>
        </pluginManagement>
      </build>
    </profile>
    <profile>
      <!-- off by default, but enable with '-P verifyformat' or '-DverifyFormat' -->
      <id>verifyformat</id>
      <activation>
        <property>
          <name>verifyFormat</name>
        </property>
      </activation>
      <build>
        <plugins>
          <plugin>
            <groupId>com.github.ekryd.sortpom</groupId>
            <artifactId>sortpom-maven-plugin</artifactId>
            <executions>
              <execution>
                <id>verify-sorted-pom</id>
                <goals>
                  <goal>verify</goal>
                </goals>
                <phase>process-resources</phase>
              </execution>
            </executions>
          </plugin>
          <plugin>
            <groupId>com.mycila</groupId>
            <artifactId>license-maven-plugin</artifactId>
            <executions>
              <execution>
                <id>verify-license-headers</id>
                <goals>
                  <goal>check</goal>
                </goals>
                <phase>process-test-resources</phase>
              </execution>
            </executions>
          </plugin>
          <plugin>
            <groupId>net.revelc.code.formatter</groupId>
            <artifactId>formatter-maven-plugin</artifactId>
            <executions>
              <execution>
                <id>verify-formatted-java-source</id>
                <goals>
                  <goal>validate</goal>
                </goals>
              </execution>
            </executions>
          </plugin>
          <plugin>
            <groupId>net.revelc.code</groupId>
            <artifactId>impsort-maven-plugin</artifactId>
            <executions>
              <execution>
                <id>verify-sorted-imports</id>
                <goals>
                  <goal>check</goal>
                </goals>
              </execution>
            </executions>
          </plugin>
        </plugins>
      </build>
    </profile>
    <profile>
      <!-- on by default, but disable with '-P !autoformat' or '-DskipFormat' -->
      <id>autoformat</id>
      <activation>
        <property>
          <name>!skipFormat</name>
        </property>
      </activation>
      <build>
        <plugins>
          <plugin>
            <groupId>com.github.ekryd.sortpom</groupId>
            <artifactId>sortpom-maven-plugin</artifactId>
            <executions>
              <execution>
                <id>sort-pom</id>
                <goals>
                  <goal>sort</goal>
                </goals>
                <phase>process-sources</phase>
              </execution>
            </executions>
          </plugin>
          <plugin>
            <groupId>com.mycila</groupId>
            <artifactId>license-maven-plugin</artifactId>
            <executions>
              <execution>
                <id>license-headers</id>
                <goals>
                  <goal>format</goal>
                </goals>
                <phase>process-test-resources</phase>
              </execution>
            </executions>
          </plugin>
          <plugin>
            <groupId>net.revelc.code.formatter</groupId>
            <artifactId>formatter-maven-plugin</artifactId>
            <executions>
              <execution>
                <id>format-java-source</id>
                <goals>
                  <goal>format</goal>
                </goals>
              </execution>
            </executions>
          </plugin>
          <plugin>
            <groupId>net.revelc.code</groupId>
            <artifactId>impsort-maven-plugin</artifactId>
            <executions>
              <execution>
                <id>sort-imports</id>
                <goals>
                  <goal>sort</goal>
                </goals>
              </execution>
            </executions>
          </plugin>
        </plugins>
      </build>
    </profile>
    <profile>
      <!-- Minimal testing profile. (a.k.a. SunnyDay) -->
      <id>sunny</id>
      <properties>
        <failsafe.groups>SunnyDay</failsafe.groups>
      </properties>
    </profile>
    <profile>
      <!-- mvn clean package javadoc:aggregate -DskipTests -Paggregate-javadocs -->
      <id>aggregate-javadocs</id>
      <build>
        <pluginManagement>
          <plugins>
            <plugin>
              <groupId>org.apache.maven.plugins</groupId>
              <artifactId>maven-javadoc-plugin</artifactId>
              <configuration>
                <sourceFileIncludes>
                  <sourceFileInclude>**/org/apache/accumulo/core/client/**/*.java</sourceFileInclude>
                  <sourceFileInclude>**/org/apache/accumulo/core/data/**/*.java</sourceFileInclude>
                  <sourceFileInclude>**/org/apache/accumulo/core/iterators/**/*.java</sourceFileInclude>
                  <sourceFileInclude>**/org/apache/accumulo/core/security/**/*.java</sourceFileInclude>
                  <sourceFileInclude>**/org/apache/accumulo/core/spi/**/*.java</sourceFileInclude>
                  <sourceFileInclude>**/org/apache/accumulo/hadoop/**/*.java</sourceFileInclude>
                  <sourceFileInclude>**/org/apache/accumulo/minicluster/**/*.java</sourceFileInclude>
                </sourceFileIncludes>
              </configuration>
            </plugin>
          </plugins>
        </pluginManagement>
      </build>
    </profile>
    <profile>
      <id>add-thrift-java-source</id>
      <activation>
        <file>
          <exists>src/main/thrift-gen-java</exists>
        </file>
      </activation>
      <build>
        <plugins>
          <plugin>
            <groupId>org.codehaus.mojo</groupId>
            <artifactId>build-helper-maven-plugin</artifactId>
            <executions>
              <execution>
                <id>add-thrift-java-source</id>
                <goals>
                  <goal>add-source</goal>
                </goals>
                <phase>generate-sources</phase>
                <configuration>
                  <sources>
                    <source>src/main/thrift-gen-java</source>
                  </sources>
                </configuration>
              </execution>
            </executions>
          </plugin>
        </plugins>
      </build>
    </profile>
    <profile>
      <id>add-spotbugs-excludes</id>
      <activation>
        <file>
          <exists>src/main/spotbugs/exclude-filter.xml</exists>
        </file>
      </activation>
      <properties>
        <spotbugs.excludeFilterFile>src/main/spotbugs/exclude-filter.xml</spotbugs.excludeFilterFile>
      </properties>
    </profile>
    <profile>
      <id>sec-bugs</id>
      <build>
        <plugins>
          <plugin>
            <groupId>com.github.spotbugs</groupId>
            <artifactId>spotbugs-maven-plugin</artifactId>
            <configuration>
              <plugins>
                <plugin>
                  <groupId>com.h3xstream.findsecbugs</groupId>
                  <artifactId>findsecbugs-plugin</artifactId>
                  <version>1.12.0</version>
                </plugin>
              </plugins>
            </configuration>
          </plugin>
        </plugins>
      </build>
    </profile>
    <profile>
      <id>forkCount</id>
      <activation>
        <property>
          <name>forkCount</name>
        </property>
      </activation>
      <properties>
        <failsafe.forkCount>${forkCount}</failsafe.forkCount>
        <surefire.forkCount>${forkCount}</surefire.forkCount>
      </properties>
    </profile>
    <profile>
      <id>reuseForks</id>
      <activation>
        <property>
          <name>reuseForks</name>
        </property>
      </activation>
      <properties>
        <failsafe.reuseForks>${reuseForks}</failsafe.reuseForks>
        <surefire.reuseForks>${reuseForks}</surefire.reuseForks>
      </properties>
    </profile>
    <profile>
      <!-- This profile uses the Google ErrorProne tool to perform static code analysis at
      compile time. Auto-generated code is not checked.
      See: https://errorprone.info/bugpatterns for list of available bug patterns.-->
      <id>errorprone</id>
      <properties>
        <!-- forking is required for -J options to take effect -->
        <maven.compiler.fork>true</maven.compiler.fork>
      </properties>
      <build>
        <plugins>
          <plugin>
            <groupId>org.apache.maven.plugins</groupId>
            <artifactId>maven-compiler-plugin</artifactId>
            <configuration>
              <compilerArgs>
                <arg>-XDcompilePolicy=simple</arg>
                <arg>
                  -Xplugin:ErrorProne \
                  -XepExcludedPaths:.*/(thrift|generated-sources|src/test)/.* \
                  -XepDisableWarningsInGeneratedCode \
                  -XepDisableAllWarnings \
                  <!-- ERROR patterns to specifically ignore -->
                  -Xep:MustBeClosedChecker:OFF \
                  -Xep:UnicodeInCode:OFF \
                  <!-- WARNING patterns to specifically check -->
                  -Xep:ExpectedExceptionChecker \
                  <!-- treat following warning as an error -->
                  -Xep:FutureReturnValueIgnored:ERROR \
                  -Xep:MissingOverride \
                  <!--WARN if braces are missing for control statements -->
                  -Xep:MissingBraces:WARN \
                  <!-- Items containing 'OFF' are currently Errors flagged by ErrorProne. The 'OFF'
                  can be removed and the project recompiled to discover location of errors for
                  further analysis. @SuppressWarnings can be used to ignore errors if desired. -->
                </arg>
                <arg>-J--add-exports=jdk.compiler/com.sun.tools.javac.api=ALL-UNNAMED</arg>
                <arg>-J--add-exports=jdk.compiler/com.sun.tools.javac.file=ALL-UNNAMED</arg>
                <arg>-J--add-exports=jdk.compiler/com.sun.tools.javac.main=ALL-UNNAMED</arg>
                <arg>-J--add-exports=jdk.compiler/com.sun.tools.javac.model=ALL-UNNAMED</arg>
                <arg>-J--add-exports=jdk.compiler/com.sun.tools.javac.parser=ALL-UNNAMED</arg>
                <arg>-J--add-exports=jdk.compiler/com.sun.tools.javac.processing=ALL-UNNAMED</arg>
                <arg>-J--add-exports=jdk.compiler/com.sun.tools.javac.tree=ALL-UNNAMED</arg>
                <arg>-J--add-exports=jdk.compiler/com.sun.tools.javac.util=ALL-UNNAMED</arg>
                <arg>-J--add-opens=jdk.compiler/com.sun.tools.javac.code=ALL-UNNAMED</arg>
                <arg>-J--add-opens=jdk.compiler/com.sun.tools.javac.comp=ALL-UNNAMED</arg>
              </compilerArgs>
              <annotationProcessorPaths>
                <path>
                  <groupId>com.google.errorprone</groupId>
                  <artifactId>error_prone_core</artifactId>
                  <version>${version.errorprone}</version>
                </path>
              </annotationProcessorPaths>
            </configuration>
          </plugin>
        </plugins>
      </build>
    </profile>
  </profiles>
</project><|MERGE_RESOLUTION|>--- conflicted
+++ resolved
@@ -317,19 +317,11 @@
       </dependency>
       <dependency>
         <groupId>org.apache.accumulo</groupId>
-<<<<<<< HEAD
-=======
         <artifactId>accumulo-access</artifactId>
         <version>${version.accumulo-access}</version>
       </dependency>
       <dependency>
         <groupId>org.apache.accumulo</groupId>
-        <artifactId>accumulo-compaction-coordinator</artifactId>
-        <version>${project.version}</version>
-      </dependency>
-      <dependency>
-        <groupId>org.apache.accumulo</groupId>
->>>>>>> 1e347f84
         <artifactId>accumulo-compactor</artifactId>
         <version>${project.version}</version>
       </dependency>
