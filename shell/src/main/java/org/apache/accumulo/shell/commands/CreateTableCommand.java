--- conflicted
+++ resolved
@@ -357,23 +357,17 @@
     createTableOptFormatter = new Option("f", "formatter", true, "default formatter to set");
     createTableOptInitProp = new Option("prop", "init-properties", true,
         "comma-separated user-defined initial key=value pairs");
-<<<<<<< HEAD
+    createTableOptInitPropFile =
+        new Option("pf", "propFile", true, "user-defined initial properties file");
     createTableOptInitialTabletAvailability =
         new Option("a", "availability", true, "initial tablet availability (defaults to ONDEMAND)");
-=======
-    createTableOptInitPropFile =
-        new Option("pf", "propFile", true, "user-defined initial properties file");
->>>>>>> f4cb86cd
     createTableOptCopyConfig.setArgName("table");
     createTableOptCopySplits.setArgName("table");
     createTableOptSplit.setArgName("filename");
     createTableOptFormatter.setArgName("className");
     createTableOptInitProp.setArgName("properties");
-<<<<<<< HEAD
+    createTableOptInitPropFile.setArgName("properties-file");
     createTableOptInitialTabletAvailability.setArgName("availability");
-=======
-    createTableOptInitPropFile.setArgName("properties-file");
->>>>>>> f4cb86cd
 
     createTableOptLocalityProps =
         new Option("l", "locality", true, "create locality groups at table creation");
