/*
 * Licensed to the Apache Software Foundation (ASF) under one
 * or more contributor license agreements.  See the NOTICE file
 * distributed with this work for additional information
 * regarding copyright ownership.  The ASF licenses this file
 * to you under the Apache License, Version 2.0 (the
 * "License"); you may not use this file except in compliance
 * with the License.  You may obtain a copy of the License at
 *
 *   https://www.apache.org/licenses/LICENSE-2.0
 *
 * Unless required by applicable law or agreed to in writing,
 * software distributed under the License is distributed on an
 * "AS IS" BASIS, WITHOUT WARRANTIES OR CONDITIONS OF ANY
 * KIND, either express or implied.  See the License for the
 * specific language governing permissions and limitations
 * under the License.
 */
package org.apache.accumulo.server.util.checkCommand;

import java.util.List;
import java.util.Map;

import org.apache.accumulo.core.Constants;
import org.apache.accumulo.core.client.AccumuloException;
import org.apache.accumulo.core.client.AccumuloSecurityException;
import org.apache.accumulo.core.fate.AbstractFateStore;
import org.apache.accumulo.core.fate.AdminUtil;
<<<<<<< HEAD
import org.apache.accumulo.core.fate.FateId;
import org.apache.accumulo.core.fate.FateInstanceType;
import org.apache.accumulo.core.fate.user.UserFateStore;
import org.apache.accumulo.core.fate.zookeeper.MetaFateStore;
import org.apache.accumulo.core.fate.zookeeper.ZooReaderWriter;
import org.apache.accumulo.core.metadata.AccumuloTable;
=======
import org.apache.accumulo.core.fate.ZooStore;
import org.apache.accumulo.core.lock.ServiceLock;
>>>>>>> be22deed
import org.apache.accumulo.server.ServerContext;
import org.apache.accumulo.server.cli.ServerUtilOpts;
import org.apache.accumulo.server.util.Admin;
import org.apache.zookeeper.KeeperException;

public class TableLocksCheckRunner implements CheckRunner {
  private static final Admin.CheckCommand.Check check = Admin.CheckCommand.Check.TABLE_LOCKS;

  @Override
  public Admin.CheckCommand.CheckStatus runCheck(ServerContext context, ServerUtilOpts opts,
      boolean fixFiles) throws Exception {
    Admin.CheckCommand.CheckStatus status = Admin.CheckCommand.CheckStatus.OK;
    printRunning();

    log.trace("********** Checking some references **********");
    status = checkTableLocks(context, status);

    printCompleted(status);
    return status;
  }

  @Override
  public Admin.CheckCommand.Check getCheck() {
    return check;
  }

  private static Admin.CheckCommand.CheckStatus checkTableLocks(ServerContext context,
      Admin.CheckCommand.CheckStatus status)
      throws InterruptedException, KeeperException, AccumuloException, AccumuloSecurityException {
    final AdminUtil<Admin> admin = new AdminUtil<>(true);
    final String zkRoot = context.getZooKeeperRoot();
    final var zTableLocksPath = context.getServerPaths().createTableLocksPath();
    final String fateZkPath = zkRoot + Constants.ZFATE;
<<<<<<< HEAD
    final ZooReaderWriter zk = context.getZooReaderWriter();
    final MetaFateStore<Admin> mfs =
        new MetaFateStore<>(fateZkPath, zk, AbstractFateStore.createDummyLockID(), null);
    final UserFateStore<Admin> ufs = new UserFateStore<>(context, AccumuloTable.FATE.tableName(),
        AbstractFateStore.createDummyLockID(), null);
=======
    final var zk = context.getZooSession();
    final ZooStore<Admin> zs = new ZooStore<>(fateZkPath, zk);
>>>>>>> be22deed

    log.trace("Ensuring table and namespace locks are valid...");

    var tableIds = context.tableOperations().tableIdMap().values();
    var namespaceIds = context.namespaceOperations().namespaceIdMap().values();
    List<String> lockedIds =
        context.getZooSession().asReader().getChildren(zTableLocksPath.toString());
    boolean locksExist = !lockedIds.isEmpty();

    if (locksExist) {
      lockedIds.removeAll(tableIds);
      lockedIds.removeAll(namespaceIds);
      if (!lockedIds.isEmpty()) {
        status = Admin.CheckCommand.CheckStatus.FAILED;
        log.warn("...Some table and namespace locks are INVALID (the table/namespace DNE): "
            + lockedIds);
      } else {
        log.trace("...locks are valid");
      }
    } else {
      log.trace("...no locks present");
    }

    log.trace("Ensuring table and namespace locks are associated with a FATE op...");

    if (locksExist) {
      final var fateStatus =
          admin.getStatus(Map.of(FateInstanceType.META, mfs, FateInstanceType.USER, ufs), zk,
              zTableLocksPath, null, null, null);
      if (!fateStatus.getDanglingHeldLocks().isEmpty()
          || !fateStatus.getDanglingWaitingLocks().isEmpty()) {
        status = Admin.CheckCommand.CheckStatus.FAILED;
        log.warn("The following locks did not have an associated FATE operation\n");
        for (Map.Entry<FateId,List<String>> entry : fateStatus.getDanglingHeldLocks().entrySet()) {
          log.warn("fateId: " + entry.getKey() + " locked: " + entry.getValue());
        }
        for (Map.Entry<FateId,List<String>> entry : fateStatus.getDanglingWaitingLocks()
            .entrySet()) {
          log.warn("fateId: " + entry.getKey() + " locking: " + entry.getValue());
        }
      } else {
        log.trace("...locks are valid");
      }
    } else {
      log.trace("...no locks present");
    }

    return status;
  }
}<|MERGE_RESOLUTION|>--- conflicted
+++ resolved
@@ -26,17 +26,11 @@
 import org.apache.accumulo.core.client.AccumuloSecurityException;
 import org.apache.accumulo.core.fate.AbstractFateStore;
 import org.apache.accumulo.core.fate.AdminUtil;
-<<<<<<< HEAD
 import org.apache.accumulo.core.fate.FateId;
 import org.apache.accumulo.core.fate.FateInstanceType;
 import org.apache.accumulo.core.fate.user.UserFateStore;
 import org.apache.accumulo.core.fate.zookeeper.MetaFateStore;
-import org.apache.accumulo.core.fate.zookeeper.ZooReaderWriter;
 import org.apache.accumulo.core.metadata.AccumuloTable;
-=======
-import org.apache.accumulo.core.fate.ZooStore;
-import org.apache.accumulo.core.lock.ServiceLock;
->>>>>>> be22deed
 import org.apache.accumulo.server.ServerContext;
 import org.apache.accumulo.server.cli.ServerUtilOpts;
 import org.apache.accumulo.server.util.Admin;
@@ -70,16 +64,11 @@
     final String zkRoot = context.getZooKeeperRoot();
     final var zTableLocksPath = context.getServerPaths().createTableLocksPath();
     final String fateZkPath = zkRoot + Constants.ZFATE;
-<<<<<<< HEAD
-    final ZooReaderWriter zk = context.getZooReaderWriter();
+    final var zk = context.getZooSession();
     final MetaFateStore<Admin> mfs =
         new MetaFateStore<>(fateZkPath, zk, AbstractFateStore.createDummyLockID(), null);
     final UserFateStore<Admin> ufs = new UserFateStore<>(context, AccumuloTable.FATE.tableName(),
         AbstractFateStore.createDummyLockID(), null);
-=======
-    final var zk = context.getZooSession();
-    final ZooStore<Admin> zs = new ZooStore<>(fateZkPath, zk);
->>>>>>> be22deed
 
     log.trace("Ensuring table and namespace locks are valid...");
 
