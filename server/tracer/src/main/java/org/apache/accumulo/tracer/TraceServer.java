--- conflicted
+++ resolved
@@ -386,12 +386,8 @@
     Instance instance = HdfsZooInstance.getInstance();
     ServerConfigurationFactory conf = new ServerConfigurationFactory(instance);
     VolumeManager fs = VolumeManagerImpl.get();
-<<<<<<< HEAD
+    MetricsSystemHelper.configure(TraceServer.class.getSimpleName());
     Accumulo.init(fs, instance, conf, app);
-=======
-    MetricsSystemHelper.configure(TraceServer.class.getSimpleName());
-    Accumulo.init(fs, conf, app);
->>>>>>> 0c51162c
     String hostname = opts.getAddress();
     TraceServer server = new TraceServer(instance, conf, hostname);
     try {
