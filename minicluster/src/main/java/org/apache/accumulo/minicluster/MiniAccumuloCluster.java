--- conflicted
+++ resolved
@@ -118,28 +118,17 @@
   private boolean initialized = false;
   private Process zooKeeperProcess = null;
   private Process masterProcess = null;
+  private Process gcProcess = null;
   private List<Process> tabletServerProcesses = new ArrayList<Process>();
 
   private Set<Pair<ServerType,Integer>> debugPorts = new HashSet<Pair<ServerType,Integer>>();
 
   private File zooCfgFile;
-<<<<<<< HEAD
 
   public List<LogWriter> getLogWriters() {
     return logWriters;
   }
 
-=======
-  private File logDir;
-  private File walogDir;
-  
-  private Process zooKeeperProcess;
-  private Process masterProcess;
-  private Process gcProcess;
-  
-  private int zooKeeperPort;
-  
->>>>>>> f1af6f91
   private List<LogWriter> logWriters = new ArrayList<MiniAccumuloCluster.LogWriter>();
 
   private MiniAccumuloConfig config;
@@ -273,40 +262,8 @@
 
     FileWriter fileWriter = new FileWriter(siteFile);
     fileWriter.append("<configuration>\n");
-<<<<<<< HEAD
 
     for (Entry<String,String> entry : config.getSiteConfig().entrySet())
-=======
-    
-    HashMap<String,String> siteConfig = new HashMap<String,String>(config.getSiteConfig());
-    
-    appendProp(fileWriter, Property.INSTANCE_DFS_URI, "file:///", siteConfig);
-    appendProp(fileWriter, Property.INSTANCE_DFS_DIR, accumuloDir.getAbsolutePath(), siteConfig);
-    appendProp(fileWriter, Property.INSTANCE_ZK_HOST, "localhost:" + zooKeeperPort, siteConfig);
-    appendProp(fileWriter, Property.INSTANCE_SECRET, INSTANCE_SECRET, siteConfig);
-    appendProp(fileWriter, Property.MASTER_CLIENTPORT, "" + PortUtils.getRandomFreePort(), siteConfig);
-    appendProp(fileWriter, Property.TSERV_CLIENTPORT, "" + PortUtils.getRandomFreePort(), siteConfig);
-    appendProp(fileWriter, Property.TSERV_PORTSEARCH, "true", siteConfig);
-    appendProp(fileWriter, Property.LOGGER_DIR, walogDir.getAbsolutePath(), siteConfig);
-    appendProp(fileWriter, Property.TSERV_DATACACHE_SIZE, "10M", siteConfig);
-    appendProp(fileWriter, Property.TSERV_INDEXCACHE_SIZE, "10M", siteConfig);
-    appendProp(fileWriter, Property.TSERV_MAXMEM, "50M", siteConfig);
-    appendProp(fileWriter, Property.TSERV_WALOG_MAX_SIZE, "100M", siteConfig);
-    appendProp(fileWriter, Property.TSERV_NATIVEMAP_ENABLED, "false", siteConfig);
-    appendProp(fileWriter, Property.TRACE_TOKEN_PROPERTY_PREFIX + ".password", config.getRootPassword(), siteConfig);
-    appendProp(fileWriter, Property.TRACE_PORT, "" + PortUtils.getRandomFreePort(), siteConfig);
-    appendProp(fileWriter, Property.GC_CYCLE_DELAY, "30s", siteConfig);
-    
-    // since there is a small amount of memory, check more frequently for majc... setting may not be needed in 1.5
-    appendProp(fileWriter, Property.TSERV_MAJC_DELAY, "3", siteConfig);
-    String cp = System.getenv("ACCUMULO_HOME") + "/lib/.*.jar," + "$ZOOKEEPER_HOME/zookeeper[^.].*.jar," + "$HADOOP_HOME/[^.].*.jar,"
-        + "$HADOOP_HOME/lib/[^.].*.jar," + "$HADOOP_PREFIX/share/hadoop/common/.*.jar," + "$HADOOP_PREFIX/share/hadoop/common/lib/.*.jar,"
-        + "$HADOOP_PREFIX/share/hadoop/hdfs/.*.jar," + "$HADOOP_PREFIX/share/hadoop/mapreduce/.*.jar";
-    appendProp(fileWriter, Property.GENERAL_CLASSPATHS, cp, siteConfig);
-    appendProp(fileWriter, Property.GENERAL_DYNAMIC_CLASSPATHS, libDir.getAbsolutePath(), siteConfig);
-    
-    for (Entry<String,String> entry : siteConfig.entrySet())
->>>>>>> f1af6f91
       fileWriter.append("<property><name>" + entry.getKey() + "</name><value>" + entry.getValue() + "</value></property>\n");
     fileWriter.append("</configuration>\n");
     fileWriter.close();
@@ -406,6 +363,9 @@
     if (masterProcess == null) {
       masterProcess = exec(Master.class, ServerType.MASTER);
     }
+    if (config.shouldRunGC()) {
+      gcProcess = exec(SimpleGarbageCollector.class, ServerType.GARBAGE_COLLECTOR);
+    }
   }
 
   private List<String> buildRemoteDebugParams(int port) {
@@ -433,6 +393,7 @@
     result.put(ServerType.MASTER, references(masterProcess));
     result.put(ServerType.TABLET_SERVER, references(tabletServerProcesses.toArray(new Process[0])));
     result.put(ServerType.ZOOKEEPER, references(zooKeeperProcess));
+    result.put(ServerType.GARBAGE_COLLECTOR, references(gcProcess));
     return result;
   }
 
@@ -463,18 +424,16 @@
           found = true;
         }
         break;
-    }
-<<<<<<< HEAD
+      case GARBAGE_COLLECTOR:
+        if (proc.equals(gcProcess)) {
+          gcProcess.destroy();
+          gcProcess = null;
+          found= true;
+        }
+        break;
+    }
     if (!found)
       throw new ProcessNotFoundException();
-=======
-    
-    masterProcess = exec(Master.class);
-    
-    if (config.shouldRunGC()) {
-      gcProcess = exec(SimpleGarbageCollector.class);
-    }
->>>>>>> f1af6f91
   }
 
   /**
@@ -511,10 +470,13 @@
         tserver.destroy();
       }
     }
-<<<<<<< HEAD
+    if (gcProcess != null) {
+      gcProcess.destroy();
+    }
 
     zooKeeperProcess = null;
     masterProcess = null;
+    gcProcess = null;
     tabletServerProcesses.clear();
     if (config.useMiniDFS() && miniDFS != null)
       miniDFS.shutdown();
@@ -538,13 +500,5 @@
   public Connector getConnector(String user, String passwd) throws AccumuloException, AccumuloSecurityException {
     Instance instance = new ZooKeeperInstance(this.getInstanceName(), this.getZooKeepers());
     return instance.getConnector(user, new PasswordToken(passwd));
-=======
-    
-    for (LogWriter lw : logWriters)
-      lw.flush();
-
-    if (gcProcess != null)
-      gcProcess.destroy();
->>>>>>> f1af6f91
   }
 }