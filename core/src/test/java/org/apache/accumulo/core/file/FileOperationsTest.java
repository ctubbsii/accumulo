--- conflicted
+++ resolved
@@ -51,14 +51,9 @@
       FileOperations fileOperations = FileOperations.getInstance();
       Configuration conf = new Configuration();
       FileSystem fs = FileSystem.getLocal(conf);
-<<<<<<< HEAD
       AccumuloConfiguration acuconf = DefaultConfiguration.getInstance();
-      writer = fileOperations.newWriterBuilder().forFile(filename, fs, conf).withTableConfiguration(acuconf).build();
-=======
-      AccumuloConfiguration acuconf = AccumuloConfiguration.getDefaultConfiguration();
       writer = fileOperations.newWriterBuilder().forFile(filename, fs, conf)
           .withTableConfiguration(acuconf).build();
->>>>>>> f4f43feb
       writer.close();
     } catch (Exception ex) {
       caughtException = true;
