--- conflicted
+++ resolved
@@ -30,14 +30,9 @@
 
   public class AuthProperty {
     private String key, description;
-<<<<<<< HEAD
-
-    public AuthProperty(String name, String description) {
-=======
     private boolean masked;
     
     public AuthProperty(String name, String description, boolean mask) {
->>>>>>> dc3f5980
       this.key = name;
       this.description = description;
       this.masked = mask;
