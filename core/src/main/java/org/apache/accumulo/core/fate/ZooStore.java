/*
 * Licensed to the Apache Software Foundation (ASF) under one
 * or more contributor license agreements.  See the NOTICE file
 * distributed with this work for additional information
 * regarding copyright ownership.  The ASF licenses this file
 * to you under the Apache License, Version 2.0 (the
 * "License"); you may not use this file except in compliance
 * with the License.  You may obtain a copy of the License at
 *
 *   https://www.apache.org/licenses/LICENSE-2.0
 *
 * Unless required by applicable law or agreed to in writing,
 * software distributed under the License is distributed on an
 * "AS IS" BASIS, WITHOUT WARRANTIES OR CONDITIONS OF ANY
 * KIND, either express or implied.  See the License for the
 * specific language governing permissions and limitations
 * under the License.
 */
package org.apache.accumulo.core.fate;

import static com.google.common.util.concurrent.Uninterruptibles.sleepUninterruptibly;
import static java.nio.charset.StandardCharsets.UTF_8;
import static java.util.concurrent.TimeUnit.MILLISECONDS;
import static org.apache.accumulo.core.util.LazySingletons.RANDOM;

import java.io.ByteArrayInputStream;
import java.io.ByteArrayOutputStream;
import java.io.IOException;
import java.io.ObjectInputStream;
import java.io.ObjectOutputStream;
import java.io.Serializable;
import java.io.UncheckedIOException;
import java.util.ArrayList;
import java.util.Collections;
import java.util.EnumSet;
import java.util.HashMap;
import java.util.HashSet;
import java.util.List;
import java.util.Map;
import java.util.Set;
import java.util.concurrent.TimeUnit;

import org.apache.accumulo.core.fate.zookeeper.ZooReaderWriter;
import org.apache.accumulo.core.fate.zookeeper.ZooUtil.NodeExistsPolicy;
import org.apache.accumulo.core.fate.zookeeper.ZooUtil.NodeMissingPolicy;
import org.apache.accumulo.core.util.FastFormat;
import org.apache.zookeeper.KeeperException;
import org.apache.zookeeper.KeeperException.NoNodeException;
import org.apache.zookeeper.KeeperException.NodeExistsException;
import org.apache.zookeeper.data.Stat;
import org.slf4j.Logger;
import org.slf4j.LoggerFactory;

import edu.umd.cs.findbugs.annotations.SuppressFBWarnings;

//TODO use zoocache? - ACCUMULO-1297
//TODO handle zookeeper being down gracefully - ACCUMULO-1297

public class ZooStore<T> implements TStore<T> {

  private static final Logger log = LoggerFactory.getLogger(ZooStore.class);
  private String path;
  private ZooReaderWriter zk;
  private String lastReserved = "";
  private Set<Long> reserved;
<<<<<<< HEAD
  private Map<Long,Long> defered;
=======
  private Map<Long,Long> deferred;
  private static final SecureRandom random = new SecureRandom();
>>>>>>> bd8a67fa
  private long statusChangeEvents = 0;
  private int reservationsWaiting = 0;

  private byte[] serialize(Object o) {

    try {
      ByteArrayOutputStream baos = new ByteArrayOutputStream();
      ObjectOutputStream oos = new ObjectOutputStream(baos);
      oos.writeObject(o);
      oos.close();

      return baos.toByteArray();
    } catch (IOException e) {
      throw new UncheckedIOException(e);
    }
  }

  @SuppressFBWarnings(value = "OBJECT_DESERIALIZATION",
      justification = "unsafe to store arbitrary serialized objects like this, but needed for now"
          + " for backwards compatibility")
  private Object deserialize(byte[] ser) {
    try {
      ByteArrayInputStream bais = new ByteArrayInputStream(ser);
      ObjectInputStream ois = new ObjectInputStream(bais);
      return ois.readObject();
    } catch (IOException e) {
      throw new UncheckedIOException(e);
    } catch (ReflectiveOperationException e) {
      throw new IllegalStateException(e);
    }
  }

  private String getTXPath(long tid) {
    return FastFormat.toHexString(path + "/tx_", tid, "");
  }

  private long parseTid(String txdir) {
    return Long.parseLong(txdir.split("_")[1], 16);
  }

  public ZooStore(String path, ZooReaderWriter zk) throws KeeperException, InterruptedException {

    this.path = path;
    this.zk = zk;
    this.reserved = new HashSet<>();
    this.deferred = new HashMap<>();

    zk.putPersistentData(path, new byte[0], NodeExistsPolicy.SKIP);
  }

  /**
   * For testing only
   */
  ZooStore() {}

  @Override
  public long create() {
    while (true) {
      try {
        // looking at the code for SecureRandom, it appears to be thread safe
        long tid = RANDOM.get().nextLong() & 0x7fffffffffffffffL;
        zk.putPersistentData(getTXPath(tid), TStatus.NEW.name().getBytes(UTF_8),
            NodeExistsPolicy.FAIL);
        return tid;
      } catch (NodeExistsException nee) {
        // exist, so just try another random #
      } catch (KeeperException | InterruptedException e) {
        throw new IllegalStateException(e);
      }
    }
  }

  @Override
  public long reserve() {
    try {
      while (true) {

        long events;
        synchronized (this) {
          events = statusChangeEvents;
        }

        List<String> txdirs = new ArrayList<>(zk.getChildren(path));
        Collections.sort(txdirs);

        synchronized (this) {
          if (!txdirs.isEmpty() && txdirs.get(txdirs.size() - 1).compareTo(lastReserved) <= 0) {
            lastReserved = "";
          }
        }

        for (String txdir : txdirs) {
          long tid = parseTid(txdir);

          synchronized (this) {
            // this check makes reserve pick up where it left off, so that it cycles through all as
            // it is repeatedly called.... failing to do so can lead to
            // starvation where fate ops that sort higher and hold a lock are never reserved.
            if (txdir.compareTo(lastReserved) <= 0) {
              continue;
            }

            if (deferred.containsKey(tid)) {
              if ((deferred.get(tid) - System.nanoTime()) < 0) {
                deferred.remove(tid);
              } else {
                continue;
              }
            }
            if (reserved.contains(tid)) {
              continue;
            } else {
              reserved.add(tid);
              lastReserved = txdir;
            }
          }

          // have reserved id, status should not change

          try {
            TStatus status = TStatus.valueOf(new String(zk.getData(path + "/" + txdir), UTF_8));
            if (status == TStatus.SUBMITTED || status == TStatus.IN_PROGRESS
                || status == TStatus.FAILED_IN_PROGRESS) {
              return tid;
            } else {
              unreserve(tid);
            }
          } catch (NoNodeException nne) {
            // node deleted after we got the list of children, its ok
            unreserve(tid);
          } catch (KeeperException | InterruptedException | RuntimeException e) {
            unreserve(tid);
            throw e;
          }
        }

        synchronized (this) {
          // suppress lgtm alert - synchronized variable is not always true
          if (events == statusChangeEvents) { // lgtm [java/constant-comparison]
            if (deferred.isEmpty()) {
              this.wait(5000);
            } else {
              long currTime = System.nanoTime();
              long minWait =
                  deferred.values().stream().mapToLong(l -> l - currTime).min().getAsLong();
              long waitTime = TimeUnit.MILLISECONDS.convert(minWait, TimeUnit.NANOSECONDS);
              if (waitTime > 0) {
                this.wait(Math.min(waitTime, 5000));
              }
            }
          }
        }
      }
    } catch (KeeperException | InterruptedException e) {
      throw new IllegalStateException(e);
    }
  }

  @Override
  public void reserve(long tid) {
    synchronized (this) {
      reservationsWaiting++;
      try {
        while (reserved.contains(tid)) {
          try {
            this.wait(1000);
          } catch (InterruptedException e) {
            throw new IllegalStateException(e);
          }
        }

        reserved.add(tid);
      } finally {
        reservationsWaiting--;
      }
    }
  }

  /**
   * Attempt to reserve transaction
   *
   * @param tid transaction id
   * @return true if reserved by this call, false if already reserved
   */
  @Override
  public boolean tryReserve(long tid) {
    synchronized (this) {
      if (!reserved.contains(tid)) {
        reserve(tid);
        return true;
      }
      return false;
    }
  }

  private void unreserve(long tid) {
    synchronized (this) {
      if (!reserved.remove(tid)) {
        throw new IllegalStateException(
            "Tried to unreserve id that was not reserved " + FateTxId.formatTid(tid));
      }

      // do not want this unreserve to unesc wake up threads in reserve()... this leads to infinite
      // loop when tx is stuck in NEW...
      // only do this when something external has called reserve(tid)...
      if (reservationsWaiting > 0) {
        this.notifyAll();
      }
    }
  }

  @Override
  public void unreserve(long tid, long deferTime, TimeUnit deferTimeUnit) {
    deferTime = TimeUnit.NANOSECONDS.convert(deferTime, deferTimeUnit);

    if (deferTime < 0) {
      throw new IllegalArgumentException("deferTime < 0 : " + deferTime);
    }

    synchronized (this) {
      if (!reserved.remove(tid)) {
        throw new IllegalStateException(
            "Tried to unreserve id that was not reserved " + FateTxId.formatTid(tid));
      }

      if (deferTime > 0) {
        deferred.put(tid, System.nanoTime() + deferTime);
      }

      this.notifyAll();
    }

  }

  private void verifyReserved(long tid) {
    synchronized (this) {
      if (!reserved.contains(tid)) {
        throw new IllegalStateException(
            "Tried to operate on unreserved transaction " + FateTxId.formatTid(tid));
      }
    }
  }

  private static final int RETRIES = 10;

  @Override
  public Repo<T> top(long tid) {
    verifyReserved(tid);

    for (int i = 0; i < RETRIES; i++) {
      String txpath = getTXPath(tid);
      try {
        String top;
        try {
          top = findTop(txpath);
          if (top == null) {
            return null;
          }
        } catch (KeeperException.NoNodeException ex) {
          throw new IllegalStateException(ex);
        }

        byte[] ser = zk.getData(txpath + "/" + top);
        @SuppressWarnings("unchecked")
        var deserialized = (Repo<T>) deserialize(ser);
        return deserialized;
      } catch (KeeperException.NoNodeException ex) {
        log.debug("zookeeper error reading " + txpath + ": " + ex, ex);
        sleepUninterruptibly(100, MILLISECONDS);
        continue;
      } catch (KeeperException | InterruptedException e) {
        throw new IllegalStateException(e);
      }
    }
    return null;
  }

  private String findTop(String txpath) throws KeeperException, InterruptedException {
    List<String> ops = zk.getChildren(txpath);

    ops = new ArrayList<>(ops);

    String max = "";

    for (String child : ops) {
      if (child.startsWith("repo_") && child.compareTo(max) > 0) {
        max = child;
      }
    }

    if (max.equals("")) {
      return null;
    }

    return max;
  }

  @Override
  public void push(long tid, Repo<T> repo) throws StackOverflowException {
    verifyReserved(tid);

    String txpath = getTXPath(tid);
    try {
      String top = findTop(txpath);
      if (top != null && Long.parseLong(top.split("_")[1]) > 100) {
        throw new StackOverflowException("Repo stack size too large");
      }

      zk.putPersistentSequential(txpath + "/repo_", serialize(repo));
    } catch (StackOverflowException soe) {
      throw soe;
    } catch (KeeperException | InterruptedException e) {
      throw new IllegalStateException(e);
    }
  }

  @Override
  public void pop(long tid) {
    verifyReserved(tid);

    try {
      String txpath = getTXPath(tid);
      String top = findTop(txpath);
      if (top == null) {
        throw new IllegalStateException("Tried to pop when empty " + FateTxId.formatTid(tid));
      }
      zk.recursiveDelete(txpath + "/" + top, NodeMissingPolicy.SKIP);
    } catch (KeeperException | InterruptedException e) {
      throw new IllegalStateException(e);
    }
  }

  private TStatus _getStatus(long tid) {
    try {
      return TStatus.valueOf(new String(zk.getData(getTXPath(tid)), UTF_8));
    } catch (NoNodeException nne) {
      return TStatus.UNKNOWN;
    } catch (KeeperException | InterruptedException e) {
      throw new IllegalStateException(e);
    }
  }

  @Override
  public TStatus getStatus(long tid) {
    verifyReserved(tid);
    return _getStatus(tid);
  }

  @Override
  public TStatus waitForStatusChange(long tid, EnumSet<TStatus> expected) {
    while (true) {
      long events;
      synchronized (this) {
        events = statusChangeEvents;
      }

      TStatus status = _getStatus(tid);
      if (expected.contains(status)) {
        return status;
      }

      synchronized (this) {
        // suppress lgtm alert - synchronized variable is not always true
        if (events == statusChangeEvents) { // lgtm [java/constant-comparison]
          try {
            this.wait(5000);
          } catch (InterruptedException e) {
            throw new IllegalStateException(e);
          }
        }
      }
    }
  }

  @Override
  public void setStatus(long tid, TStatus status) {
    verifyReserved(tid);

    try {
      zk.putPersistentData(getTXPath(tid), status.name().getBytes(UTF_8),
          NodeExistsPolicy.OVERWRITE);
    } catch (KeeperException | InterruptedException e) {
      throw new IllegalStateException(e);
    }

    synchronized (this) {
      statusChangeEvents++;
    }

  }

  @Override
  public void delete(long tid) {
    verifyReserved(tid);

    try {
      zk.recursiveDelete(getTXPath(tid), NodeMissingPolicy.SKIP);
    } catch (KeeperException | InterruptedException e) {
      throw new IllegalStateException(e);
    }
  }

  @Override
  public void setTransactionInfo(long tid, Fate.TxInfo txInfo, Serializable so) {
    verifyReserved(tid);

    try {
      if (so instanceof String) {
        zk.putPersistentData(getTXPath(tid) + "/" + txInfo, ("S " + so).getBytes(UTF_8),
            NodeExistsPolicy.OVERWRITE);
      } else {
        byte[] sera = serialize(so);
        byte[] data = new byte[sera.length + 2];
        System.arraycopy(sera, 0, data, 2, sera.length);
        data[0] = 'O';
        data[1] = ' ';
        zk.putPersistentData(getTXPath(tid) + "/" + txInfo, data, NodeExistsPolicy.OVERWRITE);
      }
    } catch (KeeperException | InterruptedException e2) {
      throw new IllegalStateException(e2);
    }
  }

  @Override
  public Serializable getTransactionInfo(long tid, Fate.TxInfo txInfo) {
    verifyReserved(tid);

    try {
      byte[] data = zk.getData(getTXPath(tid) + "/" + txInfo);

      if (data[0] == 'O') {
        byte[] sera = new byte[data.length - 2];
        System.arraycopy(data, 2, sera, 0, sera.length);
        return (Serializable) deserialize(sera);
      } else if (data[0] == 'S') {
        return new String(data, 2, data.length - 2, UTF_8);
      } else {
        throw new IllegalStateException("Bad node data " + txInfo);
      }
    } catch (NoNodeException nne) {
      return null;
    } catch (KeeperException | InterruptedException e) {
      throw new IllegalStateException(e);
    }
  }

  @Override
  public List<Long> list() {
    try {
      ArrayList<Long> l = new ArrayList<>();
      List<String> transactions = zk.getChildren(path);
      for (String txid : transactions) {
        l.add(parseTid(txid));
      }
      return l;
    } catch (KeeperException | InterruptedException e) {
      throw new IllegalStateException(e);
    }
  }

  @Override
  public long timeCreated(long tid) {
    verifyReserved(tid);

    try {
      Stat stat = zk.getZooKeeper().exists(getTXPath(tid), false);
      return stat.getCtime();
    } catch (Exception e) {
      return 0;
    }
  }

  @Override
  public List<ReadOnlyRepo<T>> getStack(long tid) {
    String txpath = getTXPath(tid);

    outer: while (true) {
      List<String> ops;
      try {
        ops = zk.getChildren(txpath);
      } catch (KeeperException.NoNodeException e) {
        return Collections.emptyList();
      } catch (KeeperException | InterruptedException e1) {
        throw new IllegalStateException(e1);
      }

      ops = new ArrayList<>(ops);
      ops.sort(Collections.reverseOrder());

      ArrayList<ReadOnlyRepo<T>> dops = new ArrayList<>();

      for (String child : ops) {
        if (child.startsWith("repo_")) {
          byte[] ser;
          try {
            ser = zk.getData(txpath + "/" + child);
            @SuppressWarnings("unchecked")
            var repo = (ReadOnlyRepo<T>) deserialize(ser);
            dops.add(repo);
          } catch (KeeperException.NoNodeException e) {
            // children changed so start over
            continue outer;
          } catch (KeeperException | InterruptedException e) {
            throw new IllegalStateException(e);
          }
        }
      }

      return dops;
    }
  }
}<|MERGE_RESOLUTION|>--- conflicted
+++ resolved
@@ -63,12 +63,7 @@
   private ZooReaderWriter zk;
   private String lastReserved = "";
   private Set<Long> reserved;
-<<<<<<< HEAD
-  private Map<Long,Long> defered;
-=======
   private Map<Long,Long> deferred;
-  private static final SecureRandom random = new SecureRandom();
->>>>>>> bd8a67fa
   private long statusChangeEvents = 0;
   private int reservationsWaiting = 0;
 
