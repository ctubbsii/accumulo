--- conflicted
+++ resolved
@@ -18,7 +18,7 @@
  */
 package org.apache.accumulo.server.util;
 
-<<<<<<< HEAD
+import java.io.PrintStream;
 import java.util.ArrayList;
 import java.util.List;
 import java.util.Map;
@@ -27,27 +27,13 @@
 
 import org.apache.accumulo.core.client.admin.servers.ServerId;
 import org.apache.accumulo.core.compaction.thrift.CompactionCoordinatorService;
+import org.apache.accumulo.core.compaction.thrift.TExternalCompaction;
 import org.apache.accumulo.core.compaction.thrift.TExternalCompactionMap;
-=======
-import java.io.PrintStream;
-import java.util.ArrayList;
-import java.util.List;
-import java.util.Map;
-
-import org.apache.accumulo.core.compaction.thrift.CompactionCoordinatorService;
-import org.apache.accumulo.core.compaction.thrift.TExternalCompaction;
-import org.apache.accumulo.core.compaction.thrift.TExternalCompactionList;
->>>>>>> 3912b36d
 import org.apache.accumulo.core.dataImpl.KeyExtent;
 import org.apache.accumulo.core.metadata.schema.ExternalCompactionId;
 import org.apache.accumulo.core.rpc.ThriftUtil;
 import org.apache.accumulo.core.rpc.clients.ThriftClientTypes;
-<<<<<<< HEAD
-=======
-import org.apache.accumulo.core.singletons.SingletonManager;
-import org.apache.accumulo.core.singletons.SingletonManager.Mode;
 import org.apache.accumulo.core.tabletserver.thrift.TCompactionKind;
->>>>>>> 3912b36d
 import org.apache.accumulo.core.trace.TraceUtil;
 import org.apache.accumulo.core.util.compaction.ExternalCompactionUtil;
 import org.apache.accumulo.core.util.compaction.RunningCompaction;
@@ -62,12 +48,9 @@
 import com.beust.jcommander.Parameter;
 import com.beust.jcommander.Parameters;
 import com.google.auto.service.AutoService;
-<<<<<<< HEAD
 import com.google.common.net.HostAndPort;
-=======
 import com.google.gson.Gson;
 import com.google.gson.GsonBuilder;
->>>>>>> 3912b36d
 
 import edu.umd.cs.findbugs.annotations.SuppressFBWarnings;
 
@@ -81,7 +64,7 @@
     private final String ecid;
     private final String addr;
     private final TCompactionKind kind;
-    private final String queueName;
+    private final String groupName;
     private final String ke;
     private final String tableId;
     private String status = "";
@@ -96,7 +79,7 @@
       ecid = runningCompaction.getJob().getExternalCompactionId();
       addr = runningCompaction.getCompactorAddress();
       kind = runningCompaction.getJob().kind;
-      queueName = runningCompaction.getQueueName();
+      groupName = runningCompaction.getGroupName();
       KeyExtent extent = KeyExtent.fromThrift(runningCompaction.getJob().extent);
       ke = extent.obscured();
       tableId = extent.tableId().canonical();
@@ -162,8 +145,8 @@
       return kind;
     }
 
-    public String getQueueName() {
-      return queueName;
+    public String getGroupName() {
+      return groupName;
     }
 
     public String getKe() {
@@ -175,7 +158,7 @@
     }
 
     public void print(PrintStream out) {
-      out.format("%s %s %s %s TableId: %s\n", ecid, addr, kind, queueName, tableId);
+      out.format("%s %s %s %s TableId: %s\n", ecid, addr, kind, groupName, tableId);
       out.format("  %s Last Update: %dms Duration: %dms Files: %d Progress: %.2f%%\n", status,
           lastUpdate, duration, numFiles, progress);
     }
@@ -288,15 +271,9 @@
     }
   }
 
-<<<<<<< HEAD
-  private void listCompactorsByQueue(ServerContext context) {
+  protected void listCompactorsByQueue(ServerContext context) {
     Set<ServerId> compactors = context.instanceOperations().getServers(ServerId.Type.COMPACTOR);
     if (compactors.isEmpty()) {
-=======
-  protected void listCompactorsByQueue(ServerContext context) {
-    var queueToCompactorsMap = ExternalCompactionUtil.getCompactorAddrs(context);
-    if (queueToCompactorsMap.isEmpty()) {
->>>>>>> 3912b36d
       System.out.println("No Compactors found.");
     } else {
       Map<String,List<ServerId>> m = new TreeMap<>();
@@ -310,16 +287,11 @@
   protected List<RunningCompactionSummary> runningCompactions(ServerContext context,
       boolean details) {
     CompactionCoordinatorService.Client coordinatorClient = null;
-<<<<<<< HEAD
-    TExternalCompactionMap running;
-=======
-
->>>>>>> 3912b36d
     try {
       coordinatorClient = getCoordinatorClient(context);
 
       // Fetch running compactions as a list and convert to a map
-      TExternalCompactionList running =
+      TExternalCompactionMap running =
           coordinatorClient.getRunningCompactions(TraceUtil.traceInfo(), context.rpcCreds());
 
       List<RunningCompactionSummary> results = new ArrayList<>();
@@ -329,32 +301,11 @@
         System.out.println("No running compactions found.");
         return results;
       }
-<<<<<<< HEAD
-      ecidMap.forEach((ecid, ec) -> {
-        if (ec != null) {
-          var runningCompaction = new RunningCompaction(ec);
-          var addr = runningCompaction.getCompactorAddress();
-          var kind = runningCompaction.getJob().kind;
-          var group = runningCompaction.getGroupName();
-          var ke = KeyExtent.fromThrift(runningCompaction.getJob().extent);
-          System.out.format("%s %s %s %s TableId: %s\n", ecid, addr, kind, group, ke.tableId());
-          if (details) {
-            var runningCompactionInfo = new RunningCompactionInfo(ec);
-            var status = runningCompactionInfo.status;
-            var last = runningCompactionInfo.lastUpdate;
-            var duration = runningCompactionInfo.duration;
-            var numFiles = runningCompactionInfo.numFiles;
-            var progress = runningCompactionInfo.progress;
-            System.out.format("  %s Last Update: %dms Duration: %dms Files: %d Progress: %.2f%%\n",
-                status, last, duration, numFiles, progress);
-          }
-=======
 
       for (Map.Entry<String,TExternalCompaction> entry : running.getCompactions().entrySet()) {
         TExternalCompaction ec = entry.getValue();
         if (ec == null) {
           continue;
->>>>>>> 3912b36d
         }
         var summary = new RunningCompactionSummary(new RunningCompaction(ec),
             details ? new RunningCompactionInfo(ec) : null);
