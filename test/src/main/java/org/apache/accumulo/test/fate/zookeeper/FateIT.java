/*
 * Licensed to the Apache Software Foundation (ASF) under one
 * or more contributor license agreements.  See the NOTICE file
 * distributed with this work for additional information
 * regarding copyright ownership.  The ASF licenses this file
 * to you under the Apache License, Version 2.0 (the
 * "License"); you may not use this file except in compliance
 * with the License.  You may obtain a copy of the License at
 *
 *   https://www.apache.org/licenses/LICENSE-2.0
 *
 * Unless required by applicable law or agreed to in writing,
 * software distributed under the License is distributed on an
 * "AS IS" BASIS, WITHOUT WARRANTIES OR CONDITIONS OF ANY
 * KIND, either express or implied.  See the License for the
 * specific language governing permissions and limitations
 * under the License.
 */
package org.apache.accumulo.test.fate.zookeeper;

import static java.nio.charset.StandardCharsets.UTF_8;
import static org.apache.accumulo.core.fate.ReadOnlyTStore.TStatus.FAILED;
import static org.apache.accumulo.core.fate.ReadOnlyTStore.TStatus.FAILED_IN_PROGRESS;
import static org.apache.accumulo.core.fate.ReadOnlyTStore.TStatus.IN_PROGRESS;
import static org.apache.accumulo.core.fate.ReadOnlyTStore.TStatus.NEW;
import static org.apache.accumulo.core.fate.ReadOnlyTStore.TStatus.SUBMITTED;
import static org.apache.accumulo.core.fate.ReadOnlyTStore.TStatus.SUCCESSFUL;
import static org.apache.accumulo.harness.AccumuloITBase.ZOOKEEPER_TESTING_SERVER;
import static org.easymock.EasyMock.createMock;
import static org.easymock.EasyMock.expect;
import static org.easymock.EasyMock.replay;
import static org.junit.jupiter.api.Assertions.assertEquals;
import static org.junit.jupiter.api.Assertions.assertFalse;
import static org.junit.jupiter.api.Assertions.assertThrows;
import static org.junit.jupiter.api.Assertions.assertTrue;
import static org.junit.jupiter.api.Assertions.fail;

import java.io.File;
import java.util.ArrayList;
import java.util.List;
import java.util.UUID;
import java.util.concurrent.CountDownLatch;

import org.apache.accumulo.core.Constants;
import org.apache.accumulo.core.clientImpl.thrift.TableOperation;
import org.apache.accumulo.core.conf.ConfigurationCopy;
import org.apache.accumulo.core.conf.Property;
import org.apache.accumulo.core.data.NamespaceId;
import org.apache.accumulo.core.data.TableId;
import org.apache.accumulo.core.fate.AgeOffStore;
import org.apache.accumulo.core.fate.Fate;
import org.apache.accumulo.core.fate.FateTxId;
import org.apache.accumulo.core.fate.ReadOnlyTStore.TStatus;
import org.apache.accumulo.core.fate.Repo;
import org.apache.accumulo.core.fate.ZooStore;
import org.apache.accumulo.core.fate.zookeeper.ZooReaderWriter;
import org.apache.accumulo.manager.Manager;
import org.apache.accumulo.manager.tableOps.ManagerRepo;
import org.apache.accumulo.manager.tableOps.TraceRepo;
import org.apache.accumulo.manager.tableOps.Utils;
import org.apache.accumulo.server.ServerContext;
import org.apache.accumulo.test.util.Wait;
import org.apache.accumulo.test.zookeeper.ZooKeeperTestingServer;
import org.apache.zookeeper.KeeperException;
import org.junit.jupiter.api.AfterAll;
import org.junit.jupiter.api.BeforeAll;
import org.junit.jupiter.api.Tag;
import org.junit.jupiter.api.Test;
import org.junit.jupiter.api.Timeout;
import org.junit.jupiter.api.io.TempDir;
import org.slf4j.Logger;
import org.slf4j.LoggerFactory;

@Tag(ZOOKEEPER_TESTING_SERVER)
public class FateIT {

  public static class TestOperation extends ManagerRepo {

    private static final Logger LOG = LoggerFactory.getLogger(TestOperation.class);

    private static final long serialVersionUID = 1L;

    private final TableId tableId;
    private final NamespaceId namespaceId;

    public TestOperation(NamespaceId namespaceId, TableId tableId) {
      this.namespaceId = namespaceId;
      this.tableId = tableId;
    }

    @Override
    public long isReady(long tid, Manager manager) throws Exception {
      return Utils.reserveNamespace(manager, namespaceId, tid, false, true, TableOperation.RENAME)
          + Utils.reserveTable(manager, tableId, tid, true, true, TableOperation.RENAME);
    }

    @Override
    public void undo(long tid, Manager manager) throws Exception {
      Utils.unreserveNamespace(manager, namespaceId, tid, false);
      Utils.unreserveTable(manager, tableId, tid, true);
    }

    @Override
    public Repo<Manager> call(long tid, Manager manager) throws Exception {
      LOG.debug("Entering call {}", FateTxId.formatTid(tid));
      try {
        FateIT.inCall();
        return null;
      } finally {
        Utils.unreserveNamespace(manager, namespaceId, tid, false);
        Utils.unreserveTable(manager, tableId, tid, true);
        LOG.debug("Leaving call {}", FateTxId.formatTid(tid));
      }

    }

  }

  public static class TestOperationFails extends ManagerRepo {
    private static final long serialVersionUID = 1L;
    private static final Logger LOG = LoggerFactory.getLogger(TestOperationFails.class);
    private static List<String> undoOrder = new ArrayList<>();
    private static final int TOTAL_NUM_OPS = 3;
    private int opNum;
    private final String opName;
    private final ExceptionLocation location;

    public TestOperationFails(int opNum, ExceptionLocation location) {
      this.opNum = opNum;
      this.opName = "OP" + opNum;
      this.location = location;
    }

    @Override
    public long isReady(long tid, Manager environment) throws Exception {
      LOG.debug("{} {} Entered isReady()", opName, FateTxId.formatTid(tid));
      if (location == ExceptionLocation.IS_READY) {
        if (opNum < TOTAL_NUM_OPS) {
          return 0;
        } else {
          throw new Exception(
              opName + " " + FateTxId.formatTid(tid) + " isReady() failed - this is expected");
        }
      } else {
        return 0;
      }
    }

    @Override
    public void undo(long tid, Manager environment) throws Exception {
      LOG.debug("{} {} Entered undo()", opName, FateTxId.formatTid(tid));
      undoOrder.add(opName);
      undoLatch.countDown();
    }

    @Override
    public Repo<Manager> call(long tid, Manager environment) throws Exception {
      LOG.debug("{} {} Entered call()", opName, FateTxId.formatTid(tid));
      if (location == ExceptionLocation.CALL) {
        if (opNum < TOTAL_NUM_OPS) {
          return new TestOperationFails(++opNum, location);
        } else {
          throw new Exception(
              opName + " " + FateTxId.formatTid(tid) + " call() failed - this is expected");
        }
      } else {
        return new TestOperationFails(++opNum, location);
      }
    }
  }

  private static final Logger LOG = LoggerFactory.getLogger(FateIT.class);

  @TempDir
  private static File tempDir;

  private static ZooKeeperTestingServer szk = null;
  private static ZooReaderWriter zk = null;
  private static final String ZK_ROOT = "/accumulo/" + UUID.randomUUID().toString();
  private static final NamespaceId NS = NamespaceId.of("testNameSpace");
  private static final TableId TID = TableId.of("testTable");

  private static CountDownLatch callStarted;
  private static CountDownLatch finishCall;
  private static CountDownLatch undoLatch;

  private enum ExceptionLocation {
    CALL, IS_READY
  };

  @BeforeAll
  public static void setup() throws Exception {
    szk = new ZooKeeperTestingServer(tempDir);
    zk = szk.getZooReaderWriter();
    zk.mkdirs(ZK_ROOT + Constants.ZFATE);
    zk.mkdirs(ZK_ROOT + Constants.ZTABLE_LOCKS);
    zk.mkdirs(ZK_ROOT + Constants.ZNAMESPACES + "/" + NS.canonical());
    zk.mkdirs(ZK_ROOT + Constants.ZTABLE_STATE + "/" + TID.canonical());
    zk.mkdirs(ZK_ROOT + Constants.ZTABLES + "/" + TID.canonical());
  }

  @AfterAll
  public static void teardown() throws Exception {
    szk.close();
  }

  @Test
  @Timeout(30)
  public void testTransactionStatus() throws Exception {

    final ZooStore<Manager> zooStore = new ZooStore<Manager>(ZK_ROOT + Constants.ZFATE, zk);
    final AgeOffStore<Manager> store =
        new AgeOffStore<Manager>(zooStore, 3000, System::currentTimeMillis);

    Manager manager = createMock(Manager.class);
    ServerContext sctx = createMock(ServerContext.class);
    expect(manager.getContext()).andReturn(sctx).anyTimes();
    expect(sctx.getZooKeeperRoot()).andReturn(ZK_ROOT).anyTimes();
    expect(sctx.getZooReaderWriter()).andReturn(zk).anyTimes();
    replay(manager, sctx);

    ConfigurationCopy config = new ConfigurationCopy();
    config.set(Property.GENERAL_THREADPOOL_SIZE, "2");
    config.set(Property.MANAGER_FATE_THREADPOOL_SIZE, "1");
    Fate<Manager> fate = new Fate<Manager>(manager, store, TraceRepo::toLogString, config);
    try {
<<<<<<< HEAD

      // Wait for the transaction runner to be scheduled.
      Thread.sleep(3000);
=======
      ConfigurationCopy config = new ConfigurationCopy();
      config.set(Property.GENERAL_THREADPOOL_SIZE, "2");
      config.set(Property.MANAGER_FATE_THREADPOOL_SIZE, "1");
>>>>>>> 00bac7ae

      callStarted = new CountDownLatch(1);
      finishCall = new CountDownLatch(1);

      long txid = fate.startTransaction();
      assertEquals(TStatus.NEW, getTxStatus(zk, txid));
      fate.seedTransaction("TestOperation", txid, new TestOperation(NS, TID), true, "Test Op");
      assertEquals(TStatus.SUBMITTED, getTxStatus(zk, txid));

      fate.startTransactionRunners(config);
      // Wait for the transaction runner to be scheduled.
      UtilWaitThread.sleep(3000);

      // wait for call() to be called
      callStarted.await();
      assertEquals(IN_PROGRESS, getTxStatus(zk, txid));
      // tell the op to exit the method
      finishCall.countDown();
      // Check that it transitions to SUCCESSFUL
      TStatus s = getTxStatus(zk, txid);
      while (s != SUCCESSFUL) {
        s = getTxStatus(zk, txid);
        Thread.sleep(10);
      }
      // Check that it gets removed
      boolean errorSeen = false;
      while (!errorSeen) {
        try {
          s = getTxStatus(zk, txid);
          Thread.sleep(10);
        } catch (KeeperException e) {
          if (e.code() == KeeperException.Code.NONODE) {
            errorSeen = true;
          } else {
            fail("Unexpected error thrown: " + e.getMessage());
          }
        }
      }

    } finally {
      fate.shutdown();
    }
  }

  @Test
  public void testCancelWhileNew() throws Exception {
    final ZooStore<Manager> zooStore = new ZooStore<Manager>(ZK_ROOT + Constants.ZFATE, zk);
    final AgeOffStore<Manager> store =
        new AgeOffStore<Manager>(zooStore, 3000, System::currentTimeMillis);

    Manager manager = createMock(Manager.class);
    ServerContext sctx = createMock(ServerContext.class);
    expect(manager.getContext()).andReturn(sctx).anyTimes();
    expect(sctx.getZooKeeperRoot()).andReturn(ZK_ROOT).anyTimes();
    expect(sctx.getZooReaderWriter()).andReturn(zk).anyTimes();
    replay(manager, sctx);

    ConfigurationCopy config = new ConfigurationCopy();
    config.set(Property.GENERAL_THREADPOOL_SIZE, "2");
    config.set(Property.MANAGER_FATE_THREADPOOL_SIZE, "1");
    Fate<Manager> fate = new Fate<Manager>(manager, store, TraceRepo::toLogString, config);
    try {

      // Wait for the transaction runner to be scheduled.
      Thread.sleep(3000);

      callStarted = new CountDownLatch(1);
      finishCall = new CountDownLatch(1);

      long txid = fate.startTransaction();
      LOG.debug("Starting test testCancelWhileNew with {}", FateTxId.formatTid(txid));
      assertEquals(NEW, getTxStatus(zk, txid));
      // cancel the transaction
      assertTrue(fate.cancel(txid));
      assertTrue(FAILED_IN_PROGRESS == getTxStatus(zk, txid) || FAILED == getTxStatus(zk, txid));
      fate.seedTransaction("TestOperation", txid, new TestOperation(NS, TID), true, "Test Op");
      Wait.waitFor(() -> FAILED == getTxStatus(zk, txid));
      // nothing should have run
      assertEquals(1, callStarted.getCount());
      fate.delete(txid);
      assertThrows(KeeperException.NoNodeException.class, () -> getTxStatus(zk, txid));
    } finally {
      fate.shutdown();
    }
  }

  @Test
  public void testCancelWhileSubmittedAndRunning() throws Exception {
    final ZooStore<Manager> zooStore = new ZooStore<Manager>(ZK_ROOT + Constants.ZFATE, zk);
    final AgeOffStore<Manager> store =
        new AgeOffStore<Manager>(zooStore, 3000, System::currentTimeMillis);

    Manager manager = createMock(Manager.class);
    ServerContext sctx = createMock(ServerContext.class);
    expect(manager.getContext()).andReturn(sctx).anyTimes();
    expect(sctx.getZooKeeperRoot()).andReturn(ZK_ROOT).anyTimes();
    expect(sctx.getZooReaderWriter()).andReturn(zk).anyTimes();
    replay(manager, sctx);

    ConfigurationCopy config = new ConfigurationCopy();
    config.set(Property.GENERAL_THREADPOOL_SIZE, "2");
    config.set(Property.MANAGER_FATE_THREADPOOL_SIZE, "1");
    Fate<Manager> fate = new Fate<Manager>(manager, store, TraceRepo::toLogString, config);
    try {

      // Wait for the transaction runner to be scheduled.
      Thread.sleep(3000);

      callStarted = new CountDownLatch(1);
      finishCall = new CountDownLatch(1);

      long txid = fate.startTransaction();
      LOG.debug("Starting test testCancelWhileSubmitted with {}", FateTxId.formatTid(txid));
      assertEquals(NEW, getTxStatus(zk, txid));
      fate.seedTransaction("TestOperation", txid, new TestOperation(NS, TID), false, "Test Op");
      Wait.waitFor(() -> IN_PROGRESS == getTxStatus(zk, txid));
      // This is false because the transaction runner has reserved the FaTe
      // transaction.
      assertFalse(fate.cancel(txid));
      callStarted.await();
      finishCall.countDown();
      Wait.waitFor(() -> IN_PROGRESS != getTxStatus(zk, txid));
      fate.delete(txid);
      assertThrows(KeeperException.NoNodeException.class, () -> getTxStatus(zk, txid));
    } finally {
      fate.shutdown();
    }
  }

  @Test
  public void testCancelWhileInCall() throws Exception {
    final ZooStore<Manager> zooStore = new ZooStore<Manager>(ZK_ROOT + Constants.ZFATE, zk);
    final AgeOffStore<Manager> store =
        new AgeOffStore<Manager>(zooStore, 3000, System::currentTimeMillis);

    Manager manager = createMock(Manager.class);
    ServerContext sctx = createMock(ServerContext.class);
    expect(manager.getContext()).andReturn(sctx).anyTimes();
    expect(sctx.getZooKeeperRoot()).andReturn(ZK_ROOT).anyTimes();
    expect(sctx.getZooReaderWriter()).andReturn(zk).anyTimes();
    replay(manager, sctx);

    ConfigurationCopy config = new ConfigurationCopy();
    config.set(Property.GENERAL_THREADPOOL_SIZE, "2");
    config.set(Property.MANAGER_FATE_THREADPOOL_SIZE, "1");
    Fate<Manager> fate = new Fate<Manager>(manager, store, TraceRepo::toLogString, config);
    try {
<<<<<<< HEAD

      // Wait for the transaction runner to be scheduled.
      Thread.sleep(3000);
=======
      ConfigurationCopy config = new ConfigurationCopy();
      config.set(Property.GENERAL_THREADPOOL_SIZE, "2");
      config.set(Property.MANAGER_FATE_THREADPOOL_SIZE, "1");
>>>>>>> 00bac7ae

      callStarted = new CountDownLatch(1);
      finishCall = new CountDownLatch(1);

      long txid = fate.startTransaction();
      LOG.debug("Starting test testCancelWhileInCall with {}", FateTxId.formatTid(txid));
      assertEquals(NEW, getTxStatus(zk, txid));
      fate.seedTransaction("TestOperation", txid, new TestOperation(NS, TID), true, "Test Op");
      assertEquals(SUBMITTED, getTxStatus(zk, txid));

      fate.startTransactionRunners(config);
      // Wait for the transaction runner to be scheduled.
      UtilWaitThread.sleep(3000);

      // wait for call() to be called
      callStarted.await();
      // cancel the transaction
      assertFalse(fate.cancel(txid));
    } finally {
      fate.shutdown();
    }

  }

  @Test
  public void testRepoFails() throws Exception {
    /*
     * This test ensures that when an exception occurs in a Repo's call() or isReady() methods, that
     * undo() will be called back up the chain of Repo's and in the correct order. The test works as
     * follows: 1) Repo1 is called and returns Repo2, 2) Repo2 is called and returns Repo3, 3) Repo3
     * is called and throws an exception (in call() or isReady()). It is then expected that: 1)
     * undo() is called on Repo3, 2) undo() is called on Repo2, 3) undo() is called on Repo1
     */
    final ZooStore<Manager> zooStore = new ZooStore<Manager>(ZK_ROOT + Constants.ZFATE, zk);
    final AgeOffStore<Manager> store =
        new AgeOffStore<Manager>(zooStore, 3000, System::currentTimeMillis);

    Manager manager = createMock(Manager.class);
    ServerContext sctx = createMock(ServerContext.class);
    expect(manager.getContext()).andReturn(sctx).anyTimes();
    expect(sctx.getZooKeeperRoot()).andReturn(ZK_ROOT).anyTimes();
    expect(sctx.getZooReaderWriter()).andReturn(zk).anyTimes();
    replay(manager, sctx);

    Fate<Manager> fate = new Fate<Manager>(manager, store, TraceRepo::toLogString);
    try {
      ConfigurationCopy config = new ConfigurationCopy();
      config.set(Property.GENERAL_THREADPOOL_SIZE, "2");
      config.set(Property.MANAGER_FATE_THREADPOOL_SIZE, "1");
      fate.startTransactionRunners(config);

      // Wait for the transaction runner to be scheduled.
      UtilWaitThread.sleep(3000);

      List<String> expectedUndoOrder = List.of("OP3", "OP2", "OP1");
      /*
       * Test exception in call()
       */
      undoLatch = new CountDownLatch(TestOperationFails.TOTAL_NUM_OPS);
      long txid = fate.startTransaction();
      assertEquals(NEW, getTxStatus(zk, txid));
      fate.seedTransaction("TestOperationFails", txid,
          new TestOperationFails(1, ExceptionLocation.CALL), false, "Test Op Fails");
      // Wait for all the undo() calls to complete
      undoLatch.await();
      assertEquals(expectedUndoOrder, TestOperationFails.undoOrder);
      assertEquals(FAILED, fate.waitForCompletion(txid));
      assertTrue(fate.getException(txid).getMessage().contains("call() failed"));
      /*
       * Test exception in isReady()
       */
      TestOperationFails.undoOrder = new ArrayList<>();
      undoLatch = new CountDownLatch(TestOperationFails.TOTAL_NUM_OPS);
      txid = fate.startTransaction();
      assertEquals(NEW, getTxStatus(zk, txid));
      fate.seedTransaction("TestOperationFails", txid,
          new TestOperationFails(1, ExceptionLocation.IS_READY), false, "Test Op Fails");
      // Wait for all the undo() calls to complete
      undoLatch.await();
      assertEquals(expectedUndoOrder, TestOperationFails.undoOrder);
      assertEquals(FAILED, fate.waitForCompletion(txid));
      assertTrue(fate.getException(txid).getMessage().contains("isReady() failed"));
    } finally {
      fate.shutdown();
    }
  }

  private static void inCall() throws InterruptedException {
    // signal that call started
    callStarted.countDown();
    // wait for the signal to exit the method
    finishCall.await();
  }

  /*
   * Get the status of the TX from ZK directly. Unable to call ZooStore.getStatus because this test
   * thread does not have the reservation (the FaTE thread does)
   */
  private static TStatus getTxStatus(ZooReaderWriter zrw, long txid)
      throws KeeperException, InterruptedException {
    zrw.sync(ZK_ROOT);
    String txdir = String.format("%s%s/tx_%016x", ZK_ROOT, Constants.ZFATE, txid);
    return TStatus.valueOf(new String(zrw.getData(txdir), UTF_8));
  }

}<|MERGE_RESOLUTION|>--- conflicted
+++ resolved
@@ -176,7 +176,7 @@
 
   private static ZooKeeperTestingServer szk = null;
   private static ZooReaderWriter zk = null;
-  private static final String ZK_ROOT = "/accumulo/" + UUID.randomUUID().toString();
+  private static final String ZK_ROOT = "/accumulo/" + UUID.randomUUID();
   private static final NamespaceId NS = NamespaceId.of("testNameSpace");
   private static final TableId TID = TableId.of("testTable");
 
@@ -186,7 +186,7 @@
 
   private enum ExceptionLocation {
     CALL, IS_READY
-  };
+  }
 
   @BeforeAll
   public static void setup() throws Exception {
@@ -208,9 +208,8 @@
   @Timeout(30)
   public void testTransactionStatus() throws Exception {
 
-    final ZooStore<Manager> zooStore = new ZooStore<Manager>(ZK_ROOT + Constants.ZFATE, zk);
-    final AgeOffStore<Manager> store =
-        new AgeOffStore<Manager>(zooStore, 3000, System::currentTimeMillis);
+    final ZooStore<Manager> zooStore = new ZooStore<>(ZK_ROOT + Constants.ZFATE, zk);
+    final AgeOffStore<Manager> store = new AgeOffStore<>(zooStore, 3000, System::currentTimeMillis);
 
     Manager manager = createMock(Manager.class);
     ServerContext sctx = createMock(ServerContext.class);
@@ -222,17 +221,8 @@
     ConfigurationCopy config = new ConfigurationCopy();
     config.set(Property.GENERAL_THREADPOOL_SIZE, "2");
     config.set(Property.MANAGER_FATE_THREADPOOL_SIZE, "1");
-    Fate<Manager> fate = new Fate<Manager>(manager, store, TraceRepo::toLogString, config);
+    Fate<Manager> fate = new Fate<>(manager, store, TraceRepo::toLogString, config);
     try {
-<<<<<<< HEAD
-
-      // Wait for the transaction runner to be scheduled.
-      Thread.sleep(3000);
-=======
-      ConfigurationCopy config = new ConfigurationCopy();
-      config.set(Property.GENERAL_THREADPOOL_SIZE, "2");
-      config.set(Property.MANAGER_FATE_THREADPOOL_SIZE, "1");
->>>>>>> 00bac7ae
 
       callStarted = new CountDownLatch(1);
       finishCall = new CountDownLatch(1);
@@ -242,9 +232,8 @@
       fate.seedTransaction("TestOperation", txid, new TestOperation(NS, TID), true, "Test Op");
       assertEquals(TStatus.SUBMITTED, getTxStatus(zk, txid));
 
-      fate.startTransactionRunners(config);
       // Wait for the transaction runner to be scheduled.
-      UtilWaitThread.sleep(3000);
+      Thread.sleep(3000);
 
       // wait for call() to be called
       callStarted.await();
@@ -279,9 +268,8 @@
 
   @Test
   public void testCancelWhileNew() throws Exception {
-    final ZooStore<Manager> zooStore = new ZooStore<Manager>(ZK_ROOT + Constants.ZFATE, zk);
-    final AgeOffStore<Manager> store =
-        new AgeOffStore<Manager>(zooStore, 3000, System::currentTimeMillis);
+    final ZooStore<Manager> zooStore = new ZooStore<>(ZK_ROOT + Constants.ZFATE, zk);
+    final AgeOffStore<Manager> store = new AgeOffStore<>(zooStore, 3000, System::currentTimeMillis);
 
     Manager manager = createMock(Manager.class);
     ServerContext sctx = createMock(ServerContext.class);
@@ -293,9 +281,8 @@
     ConfigurationCopy config = new ConfigurationCopy();
     config.set(Property.GENERAL_THREADPOOL_SIZE, "2");
     config.set(Property.MANAGER_FATE_THREADPOOL_SIZE, "1");
-    Fate<Manager> fate = new Fate<Manager>(manager, store, TraceRepo::toLogString, config);
+    Fate<Manager> fate = new Fate<>(manager, store, TraceRepo::toLogString, config);
     try {
-
       // Wait for the transaction runner to be scheduled.
       Thread.sleep(3000);
 
@@ -321,9 +308,8 @@
 
   @Test
   public void testCancelWhileSubmittedAndRunning() throws Exception {
-    final ZooStore<Manager> zooStore = new ZooStore<Manager>(ZK_ROOT + Constants.ZFATE, zk);
-    final AgeOffStore<Manager> store =
-        new AgeOffStore<Manager>(zooStore, 3000, System::currentTimeMillis);
+    final ZooStore<Manager> zooStore = new ZooStore<>(ZK_ROOT + Constants.ZFATE, zk);
+    final AgeOffStore<Manager> store = new AgeOffStore<>(zooStore, 3000, System::currentTimeMillis);
 
     Manager manager = createMock(Manager.class);
     ServerContext sctx = createMock(ServerContext.class);
@@ -335,7 +321,7 @@
     ConfigurationCopy config = new ConfigurationCopy();
     config.set(Property.GENERAL_THREADPOOL_SIZE, "2");
     config.set(Property.MANAGER_FATE_THREADPOOL_SIZE, "1");
-    Fate<Manager> fate = new Fate<Manager>(manager, store, TraceRepo::toLogString, config);
+    Fate<Manager> fate = new Fate<>(manager, store, TraceRepo::toLogString, config);
     try {
 
       // Wait for the transaction runner to be scheduled.
@@ -364,9 +350,8 @@
 
   @Test
   public void testCancelWhileInCall() throws Exception {
-    final ZooStore<Manager> zooStore = new ZooStore<Manager>(ZK_ROOT + Constants.ZFATE, zk);
-    final AgeOffStore<Manager> store =
-        new AgeOffStore<Manager>(zooStore, 3000, System::currentTimeMillis);
+    final ZooStore<Manager> zooStore = new ZooStore<>(ZK_ROOT + Constants.ZFATE, zk);
+    final AgeOffStore<Manager> store = new AgeOffStore<>(zooStore, 3000, System::currentTimeMillis);
 
     Manager manager = createMock(Manager.class);
     ServerContext sctx = createMock(ServerContext.class);
@@ -378,17 +363,11 @@
     ConfigurationCopy config = new ConfigurationCopy();
     config.set(Property.GENERAL_THREADPOOL_SIZE, "2");
     config.set(Property.MANAGER_FATE_THREADPOOL_SIZE, "1");
-    Fate<Manager> fate = new Fate<Manager>(manager, store, TraceRepo::toLogString, config);
+    Fate<Manager> fate = new Fate<>(manager, store, TraceRepo::toLogString, config);
     try {
-<<<<<<< HEAD
 
       // Wait for the transaction runner to be scheduled.
       Thread.sleep(3000);
-=======
-      ConfigurationCopy config = new ConfigurationCopy();
-      config.set(Property.GENERAL_THREADPOOL_SIZE, "2");
-      config.set(Property.MANAGER_FATE_THREADPOOL_SIZE, "1");
->>>>>>> 00bac7ae
 
       callStarted = new CountDownLatch(1);
       finishCall = new CountDownLatch(1);
@@ -398,10 +377,6 @@
       assertEquals(NEW, getTxStatus(zk, txid));
       fate.seedTransaction("TestOperation", txid, new TestOperation(NS, TID), true, "Test Op");
       assertEquals(SUBMITTED, getTxStatus(zk, txid));
-
-      fate.startTransactionRunners(config);
-      // Wait for the transaction runner to be scheduled.
-      UtilWaitThread.sleep(3000);
 
       // wait for call() to be called
       callStarted.await();
@@ -422,9 +397,8 @@
      * is called and throws an exception (in call() or isReady()). It is then expected that: 1)
      * undo() is called on Repo3, 2) undo() is called on Repo2, 3) undo() is called on Repo1
      */
-    final ZooStore<Manager> zooStore = new ZooStore<Manager>(ZK_ROOT + Constants.ZFATE, zk);
-    final AgeOffStore<Manager> store =
-        new AgeOffStore<Manager>(zooStore, 3000, System::currentTimeMillis);
+    final ZooStore<Manager> zooStore = new ZooStore<>(ZK_ROOT + Constants.ZFATE, zk);
+    final AgeOffStore<Manager> store = new AgeOffStore<>(zooStore, 3000, System::currentTimeMillis);
 
     Manager manager = createMock(Manager.class);
     ServerContext sctx = createMock(ServerContext.class);
@@ -433,15 +407,14 @@
     expect(sctx.getZooReaderWriter()).andReturn(zk).anyTimes();
     replay(manager, sctx);
 
-    Fate<Manager> fate = new Fate<Manager>(manager, store, TraceRepo::toLogString);
+    ConfigurationCopy config = new ConfigurationCopy();
+    config.set(Property.GENERAL_THREADPOOL_SIZE, "2");
+    config.set(Property.MANAGER_FATE_THREADPOOL_SIZE, "1");
+    Fate<Manager> fate = new Fate<>(manager, store, TraceRepo::toLogString, config);
     try {
-      ConfigurationCopy config = new ConfigurationCopy();
-      config.set(Property.GENERAL_THREADPOOL_SIZE, "2");
-      config.set(Property.MANAGER_FATE_THREADPOOL_SIZE, "1");
-      fate.startTransactionRunners(config);
 
       // Wait for the transaction runner to be scheduled.
-      UtilWaitThread.sleep(3000);
+      Thread.sleep(3000);
 
       List<String> expectedUndoOrder = List.of("OP3", "OP2", "OP1");
       /*
