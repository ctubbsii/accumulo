--- conflicted
+++ resolved
@@ -107,19 +107,16 @@
 
     assertNotNull(params);
     assertEquals("AES/GCM/NoPadding", params.getCipherSuite());
-    assertEquals("AES/CBC/NoPadding", params.getAllOptions().get(Property.CRYPTO_WAL_CIPHER_SUITE.getKey()));
+    assertEquals("AES/CBC/NoPadding",
+        params.getAllOptions().get(Property.CRYPTO_WAL_CIPHER_SUITE.getKey()));
     assertEquals("GCM", params.getCipherSuiteEncryptionMode());
     assertEquals("AES", params.getKeyAlgorithmName());
     assertEquals(128, params.getKeyLength());
     assertEquals("SHA1PRNG", params.getRandomNumberGenerator());
     assertEquals("SUN", params.getRandomNumberGeneratorProvider());
-<<<<<<< HEAD
     assertEquals("SunJCE", params.getSecurityProvider());
-    assertEquals("org.apache.accumulo.core.security.crypto.CachingHDFSSecretKeyEncryptionStrategy", params.getKeyEncryptionStrategyClass());
-=======
     assertEquals("org.apache.accumulo.core.security.crypto.CachingHDFSSecretKeyEncryptionStrategy",
         params.getKeyEncryptionStrategyClass());
->>>>>>> f4f43feb
   }
 
   @Test
@@ -265,9 +262,11 @@
     CryptoModuleParameters params = CryptoModuleFactory
         .createParamsObjectFromAccumuloConfiguration(conf);
 
-    // CRYPTO_ON_CONF uses AESWrap which produces wrapped keys that are too large and require a change to
+    // CRYPTO_ON_CONF uses AESWrap which produces wrapped keys that are too large and require a
+    // change to
     // JCE Unlimited Strength Jurisdiction. Using AES/ECB/NoPadding should avoid this problem.
-    params.getAllOptions().put(Property.CRYPTO_DEFAULT_KEY_STRATEGY_CIPHER_SUITE.getKey(), "AES/ECB/NoPadding");
+    params.getAllOptions().put(Property.CRYPTO_DEFAULT_KEY_STRATEGY_CIPHER_SUITE.getKey(),
+        "AES/ECB/NoPadding");
     assertTrue(cryptoModule instanceof DefaultCryptoModule);
     assertNotNull(params.getKeyEncryptionStrategyClass());
     assertEquals("org.apache.accumulo.core.security.crypto.CachingHDFSSecretKeyEncryptionStrategy",
@@ -367,12 +366,7 @@
   }
 
   private AccumuloConfiguration setAndGetAccumuloConfig(String cryptoConfSetting) {
-<<<<<<< HEAD
     ConfigurationCopy result = new ConfigurationCopy(DefaultConfiguration.getInstance());
-=======
-    ConfigurationCopy result = new ConfigurationCopy(
-        AccumuloConfiguration.getDefaultConfiguration());
->>>>>>> f4f43feb
     Configuration conf = new Configuration(false);
     conf.addResource(cryptoConfSetting);
     for (Entry<String,String> e : conf) {
@@ -382,15 +376,9 @@
   }
 
   @Test
-<<<<<<< HEAD
-  public void testKeyWrapAndUnwrap() throws NoSuchAlgorithmException, NoSuchPaddingException, NoSuchProviderException, InvalidKeyException,
-      IllegalBlockSizeException, BadPaddingException {
-    Cipher keyWrapCipher = Cipher.getInstance("AESWrap/ECB/NoPadding");
-=======
   public void testKeyWrapAndUnwrap() throws NoSuchAlgorithmException, NoSuchPaddingException,
       NoSuchProviderException, InvalidKeyException, IllegalBlockSizeException, BadPaddingException {
-    Cipher keyWrapCipher = Cipher.getInstance("AES/ECB/NoPadding");
->>>>>>> f4f43feb
+    Cipher keyWrapCipher = Cipher.getInstance("AESWrap/ECB/NoPadding");
     SecureRandom random = SecureRandom.getInstance("SHA1PRNG", "SUN");
 
     byte[] kek = new byte[16];
@@ -444,20 +432,24 @@
     assertFalse(testFile.isDirectory());
 
     AccumuloConfiguration conf = setAndGetAccumuloConfig(CRYPTO_ON_CONF);
-    CryptoModuleParameters params = CryptoModuleFactory.createParamsObjectFromAccumuloConfiguration(conf);
-    // TODO ACCUMULO-2530 this will need to be fixed when CachingHDFSSecretKeyEncryptionStrategy is fixed
+    CryptoModuleParameters params = CryptoModuleFactory
+        .createParamsObjectFromAccumuloConfiguration(conf);
+    // TODO ACCUMULO-2530 this will need to be fixed when CachingHDFSSecretKeyEncryptionStrategy is
+    // fixed
     params.getAllOptions().put(Property.INSTANCE_DFS_DIR.getKey(), testFile.getParent());
     byte[] ptk = new byte[16];
     params.setPlaintextKey(ptk);
     CachingHDFSSecretKeyEncryptionStrategy skc = new CachingHDFSSecretKeyEncryptionStrategy();
-    params.getAllOptions().put(Property.CRYPTO_DEFAULT_KEY_STRATEGY_KEY_LOCATION.getKey(), testFile.getName());
+    params.getAllOptions().put(Property.CRYPTO_DEFAULT_KEY_STRATEGY_KEY_LOCATION.getKey(),
+        testFile.getName());
     skc.encryptSecretKey(params);
   }
 
   private File createKekFile(String filename, Integer size) throws IOException {
     File dir = new File(System.getProperty("user.dir") + "/target/cryptoTest");
     // must do something with return value to avoid findbugs
-    boolean foilFindbugs = dir.mkdirs(); // if the directories don't already exist, it'll return 1. If they do, 0. Both cases can be fine.
+    boolean foilFindbugs = dir.mkdirs(); // if the directories don't already exist, it'll return 1.
+                                         // If they do, 0. Both cases can be fine.
     // must do something with java var to avoid java warning
     foilFindbugs = !foilFindbugs;
 
@@ -476,7 +468,8 @@
 
   }
 
-  public void AESGCM_Encryption_Test_Correct_Encryption_And_Decryption() throws IOException, AEADBadTagException {
+  public void AESGCM_Encryption_Test_Correct_Encryption_And_Decryption()
+      throws IOException, AEADBadTagException {
     AccumuloConfiguration conf = setAndGetAccumuloConfig(CRYPTO_ON_CONF);
     byte[] encryptedBytes = testEncryption(conf, new byte[] {0, 1, 2, 3, 4, 5, 6, 7, 8, 9, 10, 20});
     Integer result = testDecryption(conf, encryptedBytes);
@@ -484,7 +477,8 @@
   }
 
   @Test
-  public void AESGCM_Encryption_Test_Tag_Integrity_Compromised() throws IOException, AEADBadTagException {
+  public void AESGCM_Encryption_Test_Tag_Integrity_Compromised()
+      throws IOException, AEADBadTagException {
     AccumuloConfiguration conf = setAndGetAccumuloConfig(CRYPTO_ON_CONF);
     byte[] encryptedBytes = testEncryption(conf, new byte[] {0, 1, 2, 3, 4, 5, 6, 7, 8, 9, 10, 20});
 
@@ -604,8 +598,10 @@
    * @throws IOException
    *           if DataOutputStream fails
    */
-  private static byte[] testEncryption(AccumuloConfiguration conf, byte[] initVector) throws IOException {
-    CryptoModuleParameters params = CryptoModuleFactory.createParamsObjectFromAccumuloConfiguration(conf);
+  private static byte[] testEncryption(AccumuloConfiguration conf, byte[] initVector)
+      throws IOException {
+    CryptoModuleParameters params = CryptoModuleFactory
+        .createParamsObjectFromAccumuloConfiguration(conf);
     CryptoModule cryptoModule = CryptoModuleFactory.getCryptoModule(conf);
     params.getAllOptions().put(Property.CRYPTO_WAL_CIPHER_SUITE.getKey(), "AES/GCM/NoPadding");
     params.setInitializationVector(initVector);
@@ -637,8 +633,10 @@
    * @throws AEADBadTagException
    *           if the encrypted stream has been modified
    */
-  private static Integer testDecryption(AccumuloConfiguration conf, byte[] encryptedBytes) throws IOException, AEADBadTagException {
-    CryptoModuleParameters params = CryptoModuleFactory.createParamsObjectFromAccumuloConfiguration(conf);
+  private static Integer testDecryption(AccumuloConfiguration conf, byte[] encryptedBytes)
+      throws IOException, AEADBadTagException {
+    CryptoModuleParameters params = CryptoModuleFactory
+        .createParamsObjectFromAccumuloConfiguration(conf);
     CryptoModule cryptoModule = CryptoModuleFactory.getCryptoModule(conf);
     ByteArrayInputStream decryptedByteStream = new ByteArrayInputStream(encryptedBytes);
     params.setEncryptedInputStream(decryptedByteStream);
