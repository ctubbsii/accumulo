/*
 * Licensed to the Apache Software Foundation (ASF) under one or more
 * contributor license agreements.  See the NOTICE file distributed with
 * this work for additional information regarding copyright ownership.
 * The ASF licenses this file to You under the Apache License, Version 2.0
 * (the "License"); you may not use this file except in compliance with
 * the License.  You may obtain a copy of the License at
 *
 *     http://www.apache.org/licenses/LICENSE-2.0
 *
 * Unless required by applicable law or agreed to in writing, software
 * distributed under the License is distributed on an "AS IS" BASIS,
 * WITHOUT WARRANTIES OR CONDITIONS OF ANY KIND, either express or implied.
 * See the License for the specific language governing permissions and
 * limitations under the License.
 */
package org.apache.accumulo.tserver;

import static java.nio.charset.StandardCharsets.UTF_8;
import static java.util.concurrent.TimeUnit.MILLISECONDS;
import static java.util.concurrent.TimeUnit.NANOSECONDS;
import static org.apache.accumulo.fate.util.UtilWaitThread.sleepUninterruptibly;
import static org.apache.accumulo.server.problems.ProblemType.TABLET_LOAD;

import java.io.IOException;
import java.lang.management.ManagementFactory;
import java.net.UnknownHostException;
import java.nio.ByteBuffer;
import java.security.PrivilegedExceptionAction;
import java.security.SecureRandom;
import java.util.ArrayList;
import java.util.Arrays;
import java.util.Collections;
import java.util.EnumSet;
import java.util.HashMap;
import java.util.HashSet;
import java.util.Iterator;
import java.util.LinkedHashSet;
import java.util.List;
import java.util.Map;
import java.util.Map.Entry;
import java.util.Objects;
import java.util.Random;
import java.util.Set;
import java.util.SortedMap;
import java.util.SortedSet;
import java.util.TimerTask;
import java.util.TreeMap;
import java.util.TreeSet;
import java.util.concurrent.BlockingDeque;
import java.util.concurrent.CancellationException;
import java.util.concurrent.ConcurrentHashMap;
import java.util.concurrent.ExecutionException;
import java.util.concurrent.ExecutorService;
import java.util.concurrent.Future;
import java.util.concurrent.LinkedBlockingDeque;
import java.util.concurrent.ThreadPoolExecutor;
import java.util.concurrent.TimeUnit;
import java.util.concurrent.TimeoutException;
import java.util.concurrent.atomic.AtomicInteger;
import java.util.concurrent.atomic.AtomicLong;
import java.util.concurrent.locks.ReentrantLock;

import org.apache.accumulo.core.Constants;
import org.apache.accumulo.core.client.AccumuloException;
import org.apache.accumulo.core.client.AccumuloSecurityException;
import org.apache.accumulo.core.client.Durability;
import org.apache.accumulo.core.client.SampleNotPresentException;
import org.apache.accumulo.core.client.TableNotFoundException;
import org.apache.accumulo.core.clientImpl.CompressedIterators;
import org.apache.accumulo.core.clientImpl.DurabilityImpl;
import org.apache.accumulo.core.clientImpl.ScannerImpl;
import org.apache.accumulo.core.clientImpl.Tables;
import org.apache.accumulo.core.clientImpl.TabletLocator;
import org.apache.accumulo.core.clientImpl.TabletType;
import org.apache.accumulo.core.clientImpl.Translator;
import org.apache.accumulo.core.clientImpl.Translator.TKeyExtentTranslator;
import org.apache.accumulo.core.clientImpl.Translator.TRangeTranslator;
import org.apache.accumulo.core.clientImpl.Translators;
import org.apache.accumulo.core.clientImpl.thrift.SecurityErrorCode;
import org.apache.accumulo.core.clientImpl.thrift.TableOperationExceptionType;
import org.apache.accumulo.core.clientImpl.thrift.ThriftSecurityException;
import org.apache.accumulo.core.clientImpl.thrift.ThriftTableOperationException;
import org.apache.accumulo.core.conf.AccumuloConfiguration;
import org.apache.accumulo.core.conf.Property;
import org.apache.accumulo.core.data.Column;
import org.apache.accumulo.core.data.ConstraintViolationSummary;
import org.apache.accumulo.core.data.Key;
import org.apache.accumulo.core.data.Mutation;
import org.apache.accumulo.core.data.NamespaceId;
import org.apache.accumulo.core.data.Range;
import org.apache.accumulo.core.data.TableId;
import org.apache.accumulo.core.data.Value;
import org.apache.accumulo.core.dataImpl.KeyExtent;
import org.apache.accumulo.core.dataImpl.thrift.InitialMultiScan;
import org.apache.accumulo.core.dataImpl.thrift.InitialScan;
import org.apache.accumulo.core.dataImpl.thrift.IterInfo;
import org.apache.accumulo.core.dataImpl.thrift.MapFileInfo;
import org.apache.accumulo.core.dataImpl.thrift.MultiScanResult;
import org.apache.accumulo.core.dataImpl.thrift.ScanResult;
import org.apache.accumulo.core.dataImpl.thrift.TCMResult;
import org.apache.accumulo.core.dataImpl.thrift.TCMStatus;
import org.apache.accumulo.core.dataImpl.thrift.TColumn;
import org.apache.accumulo.core.dataImpl.thrift.TConditionalMutation;
import org.apache.accumulo.core.dataImpl.thrift.TConditionalSession;
import org.apache.accumulo.core.dataImpl.thrift.TKeyExtent;
import org.apache.accumulo.core.dataImpl.thrift.TKeyValue;
import org.apache.accumulo.core.dataImpl.thrift.TMutation;
import org.apache.accumulo.core.dataImpl.thrift.TRange;
import org.apache.accumulo.core.dataImpl.thrift.TRowRange;
import org.apache.accumulo.core.dataImpl.thrift.TSummaries;
import org.apache.accumulo.core.dataImpl.thrift.TSummaryRequest;
import org.apache.accumulo.core.dataImpl.thrift.UpdateErrors;
import org.apache.accumulo.core.iterators.IterationInterruptedException;
import org.apache.accumulo.core.master.thrift.BulkImportState;
import org.apache.accumulo.core.master.thrift.Compacting;
import org.apache.accumulo.core.master.thrift.MasterClientService;
import org.apache.accumulo.core.master.thrift.TableInfo;
import org.apache.accumulo.core.master.thrift.TabletLoadState;
import org.apache.accumulo.core.master.thrift.TabletServerStatus;
import org.apache.accumulo.core.metadata.MetadataTable;
import org.apache.accumulo.core.metadata.RootTable;
import org.apache.accumulo.core.metadata.schema.MetadataSchema.TabletsSection;
import org.apache.accumulo.core.replication.ReplicationConstants;
import org.apache.accumulo.core.replication.thrift.ReplicationServicer;
import org.apache.accumulo.core.rpc.ThriftUtil;
import org.apache.accumulo.core.sample.impl.SamplerConfigurationImpl;
import org.apache.accumulo.core.security.Authorizations;
import org.apache.accumulo.core.securityImpl.thrift.TCredentials;
import org.apache.accumulo.core.spi.cache.BlockCache;
import org.apache.accumulo.core.spi.scan.ScanDispatcher;
import org.apache.accumulo.core.summary.Gatherer;
import org.apache.accumulo.core.summary.Gatherer.FileSystemResolver;
import org.apache.accumulo.core.summary.SummaryCollection;
import org.apache.accumulo.core.tabletserver.log.LogEntry;
import org.apache.accumulo.core.tabletserver.thrift.ActiveCompaction;
import org.apache.accumulo.core.tabletserver.thrift.ActiveScan;
import org.apache.accumulo.core.tabletserver.thrift.ConstraintViolationException;
import org.apache.accumulo.core.tabletserver.thrift.NoSuchScanIDException;
import org.apache.accumulo.core.tabletserver.thrift.NotServingTabletException;
import org.apache.accumulo.core.tabletserver.thrift.TDurability;
import org.apache.accumulo.core.tabletserver.thrift.TSampleNotPresentException;
import org.apache.accumulo.core.tabletserver.thrift.TSamplerConfiguration;
import org.apache.accumulo.core.tabletserver.thrift.TUnloadTabletGoal;
import org.apache.accumulo.core.tabletserver.thrift.TabletClientService;
import org.apache.accumulo.core.tabletserver.thrift.TabletClientService.Iface;
import org.apache.accumulo.core.tabletserver.thrift.TabletClientService.Processor;
import org.apache.accumulo.core.tabletserver.thrift.TabletStats;
import org.apache.accumulo.core.trace.TraceUtil;
import org.apache.accumulo.core.trace.thrift.TInfo;
import org.apache.accumulo.core.util.ByteBufferUtil;
import org.apache.accumulo.core.util.ColumnFQ;
import org.apache.accumulo.core.util.Daemon;
import org.apache.accumulo.core.util.HostAndPort;
import org.apache.accumulo.core.util.MapCounter;
import org.apache.accumulo.core.util.Pair;
import org.apache.accumulo.core.util.ServerServices;
import org.apache.accumulo.core.util.ServerServices.Service;
import org.apache.accumulo.core.util.SimpleThreadPool;
import org.apache.accumulo.core.util.ratelimit.RateLimiter;
import org.apache.accumulo.core.util.ratelimit.SharedRateLimiterFactory;
import org.apache.accumulo.core.util.ratelimit.SharedRateLimiterFactory.RateProvider;
import org.apache.accumulo.fate.util.LoggingRunnable;
import org.apache.accumulo.fate.util.Retry;
import org.apache.accumulo.fate.util.Retry.RetryFactory;
import org.apache.accumulo.fate.zookeeper.ZooCache;
import org.apache.accumulo.fate.zookeeper.ZooLock;
import org.apache.accumulo.fate.zookeeper.ZooLock.LockLossReason;
import org.apache.accumulo.fate.zookeeper.ZooLock.LockWatcher;
import org.apache.accumulo.fate.zookeeper.ZooReaderWriter;
import org.apache.accumulo.fate.zookeeper.ZooUtil;
import org.apache.accumulo.fate.zookeeper.ZooUtil.NodeExistsPolicy;
import org.apache.accumulo.server.GarbageCollectionLogger;
import org.apache.accumulo.server.ServerContext;
import org.apache.accumulo.server.ServerOpts;
import org.apache.accumulo.server.TabletLevel;
import org.apache.accumulo.server.client.ClientServiceHandler;
import org.apache.accumulo.server.conf.ServerConfigurationFactory;
import org.apache.accumulo.server.conf.TableConfiguration;
import org.apache.accumulo.server.data.ServerMutation;
import org.apache.accumulo.server.fs.FileRef;
import org.apache.accumulo.server.fs.VolumeManager;
import org.apache.accumulo.server.fs.VolumeManager.FileType;
import org.apache.accumulo.server.log.SortedLogState;
import org.apache.accumulo.server.log.WalStateManager;
import org.apache.accumulo.server.log.WalStateManager.WalMarkerException;
import org.apache.accumulo.server.master.recovery.RecoveryPath;
import org.apache.accumulo.server.master.state.Assignment;
import org.apache.accumulo.server.master.state.DistributedStoreException;
import org.apache.accumulo.server.master.state.TServerInstance;
import org.apache.accumulo.server.master.state.TabletLocationState;
import org.apache.accumulo.server.master.state.TabletLocationState.BadLocationStateException;
import org.apache.accumulo.server.master.state.TabletStateStore;
import org.apache.accumulo.server.master.state.ZooTabletStateStore;
import org.apache.accumulo.server.master.tableOps.UserCompactionConfig;
import org.apache.accumulo.server.metrics.Metrics;
import org.apache.accumulo.server.problems.ProblemReport;
import org.apache.accumulo.server.problems.ProblemReports;
import org.apache.accumulo.server.replication.ZooKeeperInitialization;
import org.apache.accumulo.server.rpc.ServerAddress;
import org.apache.accumulo.server.rpc.TCredentialsUpdatingWrapper;
import org.apache.accumulo.server.rpc.TServerUtils;
import org.apache.accumulo.server.rpc.ThriftServerType;
import org.apache.accumulo.server.security.AuditedSecurityOperation;
import org.apache.accumulo.server.security.SecurityOperation;
import org.apache.accumulo.server.security.SecurityUtil;
import org.apache.accumulo.server.security.delegation.AuthenticationTokenSecretManager;
import org.apache.accumulo.server.security.delegation.ZooAuthenticationKeyWatcher;
import org.apache.accumulo.server.util.FileSystemMonitor;
import org.apache.accumulo.server.util.Halt;
import org.apache.accumulo.server.util.MasterMetadataUtil;
import org.apache.accumulo.server.util.MetadataTableUtil;
import org.apache.accumulo.server.util.ServerBulkImportStatus;
import org.apache.accumulo.server.util.time.RelativeTime;
import org.apache.accumulo.server.util.time.SimpleTimer;
import org.apache.accumulo.server.zookeeper.DistributedWorkQueue;
import org.apache.accumulo.server.zookeeper.TransactionWatcher;
import org.apache.accumulo.start.classloader.vfs.AccumuloVFSClassLoader;
import org.apache.accumulo.start.classloader.vfs.ContextManager;
import org.apache.accumulo.tserver.ConditionCheckerContext.ConditionChecker;
import org.apache.accumulo.tserver.RowLocks.RowLock;
import org.apache.accumulo.tserver.TabletServerResourceManager.TabletResourceManager;
import org.apache.accumulo.tserver.TabletStatsKeeper.Operation;
import org.apache.accumulo.tserver.compaction.MajorCompactionReason;
import org.apache.accumulo.tserver.data.ServerConditionalMutation;
import org.apache.accumulo.tserver.log.DfsLogger;
import org.apache.accumulo.tserver.log.LogSorter;
import org.apache.accumulo.tserver.log.MutationReceiver;
import org.apache.accumulo.tserver.log.TabletServerLogger;
import org.apache.accumulo.tserver.mastermessage.MasterMessage;
import org.apache.accumulo.tserver.mastermessage.SplitReportMessage;
import org.apache.accumulo.tserver.mastermessage.TabletStatusMessage;
import org.apache.accumulo.tserver.metrics.TabletServerMetricsFactory;
import org.apache.accumulo.tserver.metrics.TabletServerScanMetrics;
import org.apache.accumulo.tserver.metrics.TabletServerUpdateMetrics;
import org.apache.accumulo.tserver.replication.ReplicationServicerHandler;
import org.apache.accumulo.tserver.replication.ReplicationWorker;
import org.apache.accumulo.tserver.scan.LookupTask;
import org.apache.accumulo.tserver.scan.NextBatchTask;
import org.apache.accumulo.tserver.scan.ScanRunState;
import org.apache.accumulo.tserver.session.ConditionalSession;
import org.apache.accumulo.tserver.session.MultiScanSession;
import org.apache.accumulo.tserver.session.Session;
import org.apache.accumulo.tserver.session.SessionManager;
import org.apache.accumulo.tserver.session.SingleScanSession;
import org.apache.accumulo.tserver.session.SummarySession;
import org.apache.accumulo.tserver.session.UpdateSession;
import org.apache.accumulo.tserver.tablet.BulkImportCacheCleaner;
import org.apache.accumulo.tserver.tablet.CommitSession;
import org.apache.accumulo.tserver.tablet.CompactionInfo;
import org.apache.accumulo.tserver.tablet.CompactionWatcher;
import org.apache.accumulo.tserver.tablet.Compactor;
import org.apache.accumulo.tserver.tablet.KVEntry;
import org.apache.accumulo.tserver.tablet.ScanBatch;
import org.apache.accumulo.tserver.tablet.Tablet;
import org.apache.accumulo.tserver.tablet.TabletClosedException;
import org.apache.accumulo.tserver.tablet.TabletData;
import org.apache.commons.collections.map.LRUMap;
import org.apache.hadoop.fs.FSError;
import org.apache.hadoop.fs.FileSystem;
import org.apache.hadoop.fs.Path;
import org.apache.hadoop.io.Text;
import org.apache.hadoop.security.UserGroupInformation;
import org.apache.htrace.Trace;
import org.apache.htrace.TraceScope;
import org.apache.thrift.TException;
import org.apache.thrift.TProcessor;
import org.apache.thrift.TServiceClient;
import org.apache.thrift.server.TServer;
import org.apache.zookeeper.KeeperException;
import org.apache.zookeeper.KeeperException.NoNodeException;
import org.slf4j.Logger;
import org.slf4j.LoggerFactory;

import com.google.common.annotations.VisibleForTesting;
import com.google.common.cache.Cache;

public class TabletServer implements Runnable {

  private static final Logger log = LoggerFactory.getLogger(TabletServer.class);
  private static final long MAX_TIME_TO_WAIT_FOR_SCAN_RESULT_MILLIS = 1000;
  private static final long RECENTLY_SPLIT_MILLIES = 60 * 1000;
  private static final long TIME_BETWEEN_GC_CHECKS = 5000;
  private static final long TIME_BETWEEN_LOCATOR_CACHE_CLEARS = 60 * 60 * 1000;

  private final GarbageCollectionLogger gcLogger = new GarbageCollectionLogger();
  private final TransactionWatcher watcher;
  private ZooCache masterLockCache;

  private final TabletServerLogger logger;

  private final TabletServerMetricsFactory metricsFactory;
  private final Metrics updateMetrics;
  private final Metrics scanMetrics;
  private final Metrics mincMetrics;

  public Metrics getScanMetrics() {
    return scanMetrics;
  }

  public Metrics getMinCMetrics() {
    return mincMetrics;
  }

  private final LogSorter logSorter;
  private ReplicationWorker replWorker = null;
  private final TabletStatsKeeper statsKeeper;
  private final AtomicInteger logIdGenerator = new AtomicInteger();

  private final AtomicLong flushCounter = new AtomicLong(0);
  private final AtomicLong syncCounter = new AtomicLong(0);

  private final ServerContext context;
  private final VolumeManager fs;

<<<<<<< HEAD
  private final OnlineTablets onlineTablets = new OnlineTablets();
  private final SortedSet<KeyExtent> unopenedTablets = Collections
      .synchronizedSortedSet(new TreeSet<KeyExtent>());
  private final SortedSet<KeyExtent> openingTablets = Collections
      .synchronizedSortedSet(new TreeSet<KeyExtent>());
=======
  private final SortedMap<KeyExtent,Tablet> onlineTablets =
      Collections.synchronizedSortedMap(new TreeMap<KeyExtent,Tablet>());
  private final SortedSet<KeyExtent> unopenedTablets =
      Collections.synchronizedSortedSet(new TreeSet<KeyExtent>());
  private final SortedSet<KeyExtent> openingTablets =
      Collections.synchronizedSortedSet(new TreeSet<KeyExtent>());
>>>>>>> 0a9837f3
  @SuppressWarnings("unchecked")
  private final Map<KeyExtent,Long> recentlyUnloadedCache =
      Collections.synchronizedMap(new LRUMap(1000));

  private final TabletServerResourceManager resourceManager;
  private final SecurityOperation security;

  private final BlockingDeque<MasterMessage> masterMessages = new LinkedBlockingDeque<>();

  private Thread majorCompactorThread;

  private HostAndPort clientAddress;

  private volatile boolean serverStopRequested = false;
  private volatile boolean shutdownComplete = false;

  private ZooLock tabletServerLock;

  private TServer server;
  private volatile TServer replServer;

  private DistributedWorkQueue bulkFailedCopyQ;

  private String lockID;

  public static final AtomicLong seekCount = new AtomicLong(0);

  private final AtomicLong totalMinorCompactions = new AtomicLong(0);
  private final ServerConfigurationFactory confFactory;

  private final ZooAuthenticationKeyWatcher authKeyWatcher;
  private final WalStateManager walMarker;

  public TabletServer(ServerContext context) {
    this.context = context;
    this.masterLockCache = new ZooCache(context.getZooReaderWriter(), null);
    this.watcher = new TransactionWatcher(context);
    this.confFactory = context.getServerConfFactory();
    this.fs = context.getVolumeManager();
    final AccumuloConfiguration aconf = getConfiguration();
    log.info("Version " + Constants.VERSION);
    log.info("Instance " + getInstanceID());
    this.sessionManager = new SessionManager(aconf);
    this.logSorter = new LogSorter(context, fs, aconf);
    this.replWorker = new ReplicationWorker(context, fs);
    this.statsKeeper = new TabletStatsKeeper();
    SimpleTimer.getInstance(aconf).schedule(() -> {
      long now = System.currentTimeMillis();
      for (Tablet tablet : getOnlineTablets().values())
        try {
          tablet.updateRates(now);
        } catch (Exception ex) {
          log.error("Error updating rates for {}", tablet.getExtent(), ex);
        }
    }, 5000, 5000);

    final long walogMaxSize = aconf.getAsBytes(Property.TSERV_WALOG_MAX_SIZE);
    final long walogMaxAge = aconf.getTimeInMillis(Property.TSERV_WALOG_MAX_AGE);
<<<<<<< HEAD
    final long minBlockSize = context.getHadoopConf()
        .getLong("dfs.namenode.fs-limits.min-block-size", 0);
=======
    final long minBlockSize =
        CachedConfiguration.getInstance().getLong("dfs.namenode.fs-limits.min-block-size", 0);
>>>>>>> 0a9837f3
    if (minBlockSize != 0 && minBlockSize > walogMaxSize)
      throw new RuntimeException("Unable to start TabletServer. Logger is set to use blocksize "
          + walogMaxSize + " but hdfs minimum block size is " + minBlockSize
          + ". Either increase the " + Property.TSERV_WALOG_MAX_SIZE
          + " or decrease dfs.namenode.fs-limits.min-block-size in hdfs-site.xml.");

    final long toleratedWalCreationFailures =
        aconf.getCount(Property.TSERV_WALOG_TOLERATED_CREATION_FAILURES);
    final long walFailureRetryIncrement =
        aconf.getTimeInMillis(Property.TSERV_WALOG_TOLERATED_WAIT_INCREMENT);
    final long walFailureRetryMax =
        aconf.getTimeInMillis(Property.TSERV_WALOG_TOLERATED_MAXIMUM_WAIT_DURATION);
    final RetryFactory walCreationRetryFactory =
        Retry.builder().maxRetries(toleratedWalCreationFailures)
            .retryAfter(walFailureRetryIncrement, TimeUnit.MILLISECONDS)
            .incrementBy(walFailureRetryIncrement, TimeUnit.MILLISECONDS)
            .maxWait(walFailureRetryMax, TimeUnit.MILLISECONDS).logInterval(3, TimeUnit.MINUTES)
            .createFactory();
    // Tolerate infinite failures for the write, however backing off the same as for creation
    // failures.
    final RetryFactory walWritingRetryFactory = Retry.builder().infiniteRetries()
        .retryAfter(walFailureRetryIncrement, TimeUnit.MILLISECONDS)
        .incrementBy(walFailureRetryIncrement, TimeUnit.MILLISECONDS)
        .maxWait(walFailureRetryMax, TimeUnit.MILLISECONDS).logInterval(3, TimeUnit.MINUTES)
        .createFactory();

    logger = new TabletServerLogger(this, walogMaxSize, syncCounter, flushCounter,
        walCreationRetryFactory, walWritingRetryFactory, walogMaxAge);
    this.resourceManager = new TabletServerResourceManager(this, fs, context);
    this.security = AuditedSecurityOperation.getInstance(context);

    metricsFactory = new TabletServerMetricsFactory(aconf);
    updateMetrics = metricsFactory.createUpdateMetrics();
    scanMetrics = metricsFactory.createScanMetrics();
    mincMetrics = metricsFactory.createMincMetrics();
    SimpleTimer.getInstance(aconf).schedule(() -> TabletLocator.clearLocators(),
        jitter(TIME_BETWEEN_LOCATOR_CACHE_CLEARS), jitter(TIME_BETWEEN_LOCATOR_CACHE_CLEARS));
    walMarker = new WalStateManager(context);

    // Create the secret manager
    context.setSecretManager(new AuthenticationTokenSecretManager(context.getInstanceID(),
        aconf.getTimeInMillis(Property.GENERAL_DELEGATION_TOKEN_LIFETIME)));
    if (aconf.getBoolean(Property.INSTANCE_RPC_SASL_ENABLED)) {
      log.info("SASL is enabled, creating ZooKeeper watcher for AuthenticationKeys");
      // Watcher to notice new AuthenticationKeys which enable delegation tokens
<<<<<<< HEAD
      authKeyWatcher = new ZooAuthenticationKeyWatcher(context.getSecretManager(),
          context.getZooReaderWriter(),
          context.getZooKeeperRoot() + Constants.ZDELEGATION_TOKEN_KEYS);
=======
      authKeyWatcher =
          new ZooAuthenticationKeyWatcher(getSecretManager(), ZooReaderWriter.getInstance(),
              ZooUtil.getRoot(instance) + Constants.ZDELEGATION_TOKEN_KEYS);
>>>>>>> 0a9837f3
    } else {
      authKeyWatcher = null;
    }
    config();
  }

  public ServerContext getContext() {
    return context;
  }

  public String getInstanceID() {
    return context.getInstanceID();
  }

  public AccumuloConfiguration getConfiguration() {
    return context.getConfiguration();
  }

  public String getVersion() {
    return Constants.VERSION;
  }

  private static long jitter(long ms) {
    Random r = new SecureRandom();
    // add a random 10% wait
    return (long) ((1. + (r.nextDouble() / 10)) * ms);
  }

  private final SessionManager sessionManager;

  private final WriteTracker writeTracker = new WriteTracker();

  private final RowLocks rowLocks = new RowLocks();

  private final AtomicLong totalQueuedMutationSize = new AtomicLong(0);
  private final ReentrantLock recoveryLock = new ReentrantLock(true);
  private ThriftClientHandler clientHandler;
  private final ServerBulkImportStatus bulkImportStatus = new ServerBulkImportStatus();

  private class ThriftClientHandler extends ClientServiceHandler
      implements TabletClientService.Iface {

    ThriftClientHandler() {
      super(context, watcher, fs);
      log.debug("{} created", ThriftClientHandler.class.getName());
    }

    @Override
    public List<TKeyExtent> bulkImport(TInfo tinfo, TCredentials credentials, final long tid,
        final Map<TKeyExtent,Map<String,MapFileInfo>> files, final boolean setTime)
        throws ThriftSecurityException {

      if (!security.canPerformSystemActions(credentials))
        throw new ThriftSecurityException(credentials.getPrincipal(),
            SecurityErrorCode.PERMISSION_DENIED);

      try {
        return watcher.run(Constants.BULK_ARBITRATOR_TYPE, tid, () -> {
          List<TKeyExtent> failures = new ArrayList<>();

          for (Entry<TKeyExtent,Map<String,MapFileInfo>> entry : files.entrySet()) {
            TKeyExtent tke = entry.getKey();
            Map<String,MapFileInfo> fileMap = entry.getValue();
            Map<FileRef,MapFileInfo> fileRefMap = new HashMap<>();
            for (Entry<String,MapFileInfo> mapping : fileMap.entrySet()) {
              Path path = new Path(mapping.getKey());
              FileSystem ns = fs.getVolumeByPath(path).getFileSystem();
              path = ns.makeQualified(path);
              fileRefMap.put(new FileRef(path.toString(), path), mapping.getValue());
            }

            Tablet importTablet = getOnlineTablet(new KeyExtent(tke));

            if (importTablet == null) {
              failures.add(tke);
            } else {
              try {
                importTablet.importMapFiles(tid, fileRefMap, setTime);
              } catch (IOException ioe) {
                log.info("files {} not imported to {}: {}", fileMap.keySet(), new KeyExtent(tke),
                    ioe.getMessage());
                failures.add(tke);
              }
            }
          }
          return failures;
        });
      } catch (RuntimeException e) {
        throw e;
      } catch (Exception e) {
        throw new RuntimeException(e);
      }
    }

    @Override
    public void loadFiles(TInfo tinfo, TCredentials credentials, long tid, String dir,
        Map<TKeyExtent,Map<String,MapFileInfo>> tabletImports, boolean setTime)
        throws ThriftSecurityException {
      if (!security.canPerformSystemActions(credentials))
        throw new ThriftSecurityException(credentials.getPrincipal(),
            SecurityErrorCode.PERMISSION_DENIED);

      watcher.runQuietly(Constants.BULK_ARBITRATOR_TYPE, tid, () -> {
        tabletImports.forEach((tke, fileMap) -> {
          Map<FileRef,MapFileInfo> fileRefMap = new HashMap<>();
          for (Entry<String,MapFileInfo> mapping : fileMap.entrySet()) {
            Path path = new Path(dir, mapping.getKey());
            FileSystem ns = fs.getVolumeByPath(path).getFileSystem();
            path = ns.makeQualified(path);
            fileRefMap.put(new FileRef(path.toString(), path), mapping.getValue());
          }

          Tablet importTablet = getOnlineTablet(new KeyExtent(tke));

          if (importTablet != null) {
            try {
              importTablet.importMapFiles(tid, fileRefMap, setTime);
            } catch (IOException ioe) {
              log.debug("files {} not imported to {}: {}", fileMap.keySet(), new KeyExtent(tke),
                  ioe.getMessage());
            }
          }
        });
      });

    }

    private ScanDispatcher getScanDispatcher(KeyExtent extent) {
      if (extent.isRootTablet() || extent.isMeta()) {
        // dispatcher is only for user tables
        return null;
      }

      return context.getServerConfFactory().getTableConfiguration(extent.getTableId())
          .getScanDispatcher();
    }

    @Override
    public InitialScan startScan(TInfo tinfo, TCredentials credentials, TKeyExtent textent,
        TRange range, List<TColumn> columns, int batchSize, List<IterInfo> ssiList,
        Map<String,Map<String,String>> ssio, List<ByteBuffer> authorizations, boolean waitForWrites,
        boolean isolated, long readaheadThreshold, TSamplerConfiguration tSamplerConfig,
        long batchTimeOut, String contextArg, Map<String,String> executionHints)
        throws NotServingTabletException, ThriftSecurityException,
        org.apache.accumulo.core.tabletserver.thrift.TooManyFilesException,
        TSampleNotPresentException {

      TableId tableId = TableId.of(new String(textent.getTable(), UTF_8));
      NamespaceId namespaceId;
      try {
        namespaceId = Tables.getNamespaceId(context, tableId);
      } catch (TableNotFoundException e1) {
        throw new NotServingTabletException(textent);
      }
      if (!security.canScan(credentials, tableId, namespaceId, range, columns, ssiList, ssio,
          authorizations))
        throw new ThriftSecurityException(credentials.getPrincipal(),
            SecurityErrorCode.PERMISSION_DENIED);

      if (!security.authenticatedUserHasAuthorizations(credentials, authorizations))
        throw new ThriftSecurityException(credentials.getPrincipal(),
            SecurityErrorCode.BAD_AUTHORIZATIONS);

      final KeyExtent extent = new KeyExtent(textent);

      // wait for any writes that are in flight.. this done to ensure
      // consistency across client restarts... assume a client writes
      // to accumulo and dies while waiting for a confirmation from
      // accumulo... the client process restarts and tries to read
      // data from accumulo making the assumption that it will get
      // any writes previously made... however if the server side thread
      // processing the write from the dead client is still in progress,
      // the restarted client may not see the write unless we wait here.
      // this behavior is very important when the client is reading the
      // metadata
      if (waitForWrites)
        writeTracker.waitForWrites(TabletType.type(extent));

      Tablet tablet = getOnlineTablet(extent);
      if (tablet == null)
        throw new NotServingTabletException(textent);

      HashSet<Column> columnSet = new HashSet<>();
      for (TColumn tcolumn : columns) {
        columnSet.add(new Column(tcolumn));
      }

      final SingleScanSession scanSession = new SingleScanSession(credentials, extent, columnSet,
          ssiList, ssio, new Authorizations(authorizations), readaheadThreshold, batchTimeOut,
          contextArg, executionHints);
      scanSession.scanner = tablet.createScanner(new Range(range), batchSize, scanSession.columnSet,
          scanSession.auths, ssiList, ssio, isolated, scanSession.interruptFlag,
          SamplerConfigurationImpl.fromThrift(tSamplerConfig), scanSession.batchTimeOut,
          scanSession.context);

      long sid = sessionManager.createSession(scanSession, true);

      ScanResult scanResult;
      try {
        scanResult = continueScan(tinfo, sid, scanSession);
      } catch (NoSuchScanIDException e) {
        log.error("The impossible happened", e);
        throw new RuntimeException();
      } finally {
        sessionManager.unreserveSession(sid);
      }

      return new InitialScan(sid, scanResult);
    }

    @Override
    public ScanResult continueScan(TInfo tinfo, long scanID)
        throws NoSuchScanIDException, NotServingTabletException,
        org.apache.accumulo.core.tabletserver.thrift.TooManyFilesException,
        TSampleNotPresentException {
      SingleScanSession scanSession = (SingleScanSession) sessionManager.reserveSession(scanID);
      if (scanSession == null) {
        throw new NoSuchScanIDException();
      }

      try {
        return continueScan(tinfo, scanID, scanSession);
      } finally {
        sessionManager.unreserveSession(scanSession);
      }
    }

    private ScanResult continueScan(TInfo tinfo, long scanID, SingleScanSession scanSession)
        throws NoSuchScanIDException, NotServingTabletException,
        org.apache.accumulo.core.tabletserver.thrift.TooManyFilesException,
        TSampleNotPresentException {

      if (scanSession.nextBatchTask == null) {
<<<<<<< HEAD
        scanSession.nextBatchTask = new NextBatchTask(TabletServer.this, scanID,
            scanSession.interruptFlag);
        resourceManager.executeReadAhead(scanSession.extent, getScanDispatcher(scanSession.extent),
            scanSession, scanSession.nextBatchTask);
=======
        scanSession.nextBatchTask =
            new NextBatchTask(TabletServer.this, scanID, scanSession.interruptFlag);
        resourceManager.executeReadAhead(scanSession.extent, scanSession.nextBatchTask);
>>>>>>> 0a9837f3
      }

      ScanBatch bresult;
      try {
        bresult = scanSession.nextBatchTask.get(MAX_TIME_TO_WAIT_FOR_SCAN_RESULT_MILLIS,
            TimeUnit.MILLISECONDS);
        scanSession.nextBatchTask = null;
      } catch (ExecutionException e) {
        sessionManager.removeSession(scanID);
        if (e.getCause() instanceof NotServingTabletException)
          throw (NotServingTabletException) e.getCause();
        else if (e.getCause() instanceof TooManyFilesException)
          throw new org.apache.accumulo.core.tabletserver.thrift.TooManyFilesException(
              scanSession.extent.toThrift());
        else if (e.getCause() instanceof SampleNotPresentException)
          throw new TSampleNotPresentException(scanSession.extent.toThrift());
        else if (e.getCause() instanceof IOException) {
          sleepUninterruptibly(MAX_TIME_TO_WAIT_FOR_SCAN_RESULT_MILLIS, TimeUnit.MILLISECONDS);
          List<KVEntry> empty = Collections.emptyList();
          bresult = new ScanBatch(empty, true);
          scanSession.nextBatchTask = null;
        } else {
          throw new RuntimeException(e);
        }
      } catch (CancellationException ce) {
        sessionManager.removeSession(scanID);
        Tablet tablet = getOnlineTablet(scanSession.extent);
        if (tablet == null || tablet.isClosed())
          throw new NotServingTabletException(scanSession.extent.toThrift());
        else
          throw new NoSuchScanIDException();
      } catch (TimeoutException e) {
        List<TKeyValue> param = Collections.emptyList();
        long timeout =
            TabletServer.this.getConfiguration().getTimeInMillis(Property.TSERV_CLIENT_TIMEOUT);
        sessionManager.removeIfNotAccessed(scanID, timeout);
        return new ScanResult(param, true);
      } catch (Throwable t) {
        sessionManager.removeSession(scanID);
        log.warn("Failed to get next batch", t);
        throw new RuntimeException(t);
      }

      ScanResult scanResult = new ScanResult(Key.compress(bresult.getResults()), bresult.isMore());

      scanSession.entriesReturned += scanResult.results.size();

      scanSession.batchCount++;

      if (scanResult.more && scanSession.batchCount > scanSession.readaheadThreshold) {
        // start reading next batch while current batch is transmitted
        // to client
<<<<<<< HEAD
        scanSession.nextBatchTask = new NextBatchTask(TabletServer.this, scanID,
            scanSession.interruptFlag);
        resourceManager.executeReadAhead(scanSession.extent, getScanDispatcher(scanSession.extent),
            scanSession, scanSession.nextBatchTask);
=======
        scanSession.nextBatchTask =
            new NextBatchTask(TabletServer.this, scanID, scanSession.interruptFlag);
        resourceManager.executeReadAhead(scanSession.extent, scanSession.nextBatchTask);
>>>>>>> 0a9837f3
      }

      if (!scanResult.more)
        closeScan(tinfo, scanID);

      return scanResult;
    }

    @Override
    public void closeScan(TInfo tinfo, long scanID) {
      final SingleScanSession ss = (SingleScanSession) sessionManager.removeSession(scanID);
      if (ss != null) {
        long t2 = System.currentTimeMillis();

        if (log.isTraceEnabled()) {
          log.trace(String.format("ScanSess tid %s %s %,d entries in %.2f secs, nbTimes = [%s] ",
              TServerUtils.clientAddress.get(), ss.extent.getTableId(), ss.entriesReturned,
              (t2 - ss.startTime) / 1000.0, ss.runStats.toString()));
        }

        if (scanMetrics.isEnabled()) {
          scanMetrics.add(TabletServerScanMetrics.SCAN, t2 - ss.startTime);
          scanMetrics.add(TabletServerScanMetrics.RESULT_SIZE, ss.entriesReturned);
        }
      }
    }

    @Override
    public InitialMultiScan startMultiScan(TInfo tinfo, TCredentials credentials,
        Map<TKeyExtent,List<TRange>> tbatch, List<TColumn> tcolumns, List<IterInfo> ssiList,
        Map<String,Map<String,String>> ssio, List<ByteBuffer> authorizations, boolean waitForWrites,
        TSamplerConfiguration tSamplerConfig, long batchTimeOut, String contextArg,
        Map<String,String> executionHints)
        throws ThriftSecurityException, TSampleNotPresentException {
      // find all of the tables that need to be scanned
      final HashSet<TableId> tables = new HashSet<>();
      for (TKeyExtent keyExtent : tbatch.keySet()) {
        tables.add(TableId.of(new String(keyExtent.getTable(), UTF_8)));
      }

      if (tables.size() != 1)
        throw new IllegalArgumentException("Cannot batch scan over multiple tables");

      // check if user has permission to the tables
      for (TableId tableId : tables) {
        NamespaceId namespaceId = getNamespaceId(credentials, tableId);
        if (!security.canScan(credentials, tableId, namespaceId, tbatch, tcolumns, ssiList, ssio,
            authorizations))
          throw new ThriftSecurityException(credentials.getPrincipal(),
              SecurityErrorCode.PERMISSION_DENIED);
      }

      try {
        if (!security.authenticatedUserHasAuthorizations(credentials, authorizations))
          throw new ThriftSecurityException(credentials.getPrincipal(),
              SecurityErrorCode.BAD_AUTHORIZATIONS);
      } catch (ThriftSecurityException tse) {
        log.error("{} is not authorized", credentials.getPrincipal(), tse);
        throw tse;
      }
      Map<KeyExtent,List<Range>> batch = Translator.translate(tbatch, new TKeyExtentTranslator(),
          new Translator.ListTranslator<>(new TRangeTranslator()));

      // This is used to determine which thread pool to use
      KeyExtent threadPoolExtent = batch.keySet().iterator().next();

      if (waitForWrites)
        writeTracker.waitForWrites(TabletType.type(batch.keySet()));

      final MultiScanSession mss = new MultiScanSession(credentials, threadPoolExtent, batch,
          ssiList, ssio, new Authorizations(authorizations),
          SamplerConfigurationImpl.fromThrift(tSamplerConfig), batchTimeOut, contextArg,
          executionHints);

      mss.numTablets = batch.size();
      for (List<Range> ranges : batch.values()) {
        mss.numRanges += ranges.size();
      }

      for (TColumn tcolumn : tcolumns)
        mss.columnSet.add(new Column(tcolumn));

      long sid = sessionManager.createSession(mss, true);

      MultiScanResult result;
      try {
        result = continueMultiScan(sid, mss);
      } finally {
        sessionManager.unreserveSession(sid);
      }

      return new InitialMultiScan(sid, result);
    }

    @Override
    public MultiScanResult continueMultiScan(TInfo tinfo, long scanID)
        throws NoSuchScanIDException, TSampleNotPresentException {

      MultiScanSession session = (MultiScanSession) sessionManager.reserveSession(scanID);

      if (session == null) {
        throw new NoSuchScanIDException();
      }

      try {
        return continueMultiScan(scanID, session);
      } finally {
        sessionManager.unreserveSession(session);
      }
    }

    private MultiScanResult continueMultiScan(long scanID, MultiScanSession session)
        throws TSampleNotPresentException {

      if (session.lookupTask == null) {
        session.lookupTask = new LookupTask(TabletServer.this, scanID);
        resourceManager.executeReadAhead(session.threadPoolExtent,
            getScanDispatcher(session.threadPoolExtent), session, session.lookupTask);
      }

      try {
        MultiScanResult scanResult =
            session.lookupTask.get(MAX_TIME_TO_WAIT_FOR_SCAN_RESULT_MILLIS, TimeUnit.MILLISECONDS);
        session.lookupTask = null;
        return scanResult;
      } catch (ExecutionException e) {
        sessionManager.removeSession(scanID);
        if (e.getCause() instanceof SampleNotPresentException) {
          throw new TSampleNotPresentException();
        } else {
          log.warn("Failed to get multiscan result", e);
          throw new RuntimeException(e);
        }
      } catch (TimeoutException e1) {
        long timeout =
            TabletServer.this.getConfiguration().getTimeInMillis(Property.TSERV_CLIENT_TIMEOUT);
        sessionManager.removeIfNotAccessed(scanID, timeout);
        List<TKeyValue> results = Collections.emptyList();
        Map<TKeyExtent,List<TRange>> failures = Collections.emptyMap();
        List<TKeyExtent> fullScans = Collections.emptyList();
        return new MultiScanResult(results, failures, fullScans, null, null, false, true);
      } catch (Throwable t) {
        sessionManager.removeSession(scanID);
        log.warn("Failed to get multiscan result", t);
        throw new RuntimeException(t);
      }
    }

    @Override
    public void closeMultiScan(TInfo tinfo, long scanID) throws NoSuchScanIDException {
      MultiScanSession session = (MultiScanSession) sessionManager.removeSession(scanID);
      if (session == null) {
        throw new NoSuchScanIDException();
      }

      long t2 = System.currentTimeMillis();

      if (log.isTraceEnabled()) {
        log.trace(String.format(
            "MultiScanSess %s %,d entries in %.2f secs"
                + " (lookup_time:%.2f secs tablets:%,d ranges:%,d) ",
            TServerUtils.clientAddress.get(), session.numEntries, (t2 - session.startTime) / 1000.0,
            session.totalLookupTime / 1000.0, session.numTablets, session.numRanges));
      }
    }

    @Override
    public long startUpdate(TInfo tinfo, TCredentials credentials, TDurability tdurabilty)
        throws ThriftSecurityException {
      // Make sure user is real
      Durability durability = DurabilityImpl.fromThrift(tdurabilty);
      security.authenticateUser(credentials, credentials);
      if (updateMetrics.isEnabled())
        updateMetrics.add(TabletServerUpdateMetrics.PERMISSION_ERRORS, 0);

<<<<<<< HEAD
      UpdateSession us = new UpdateSession(new TservConstraintEnv(context, security, credentials),
          credentials, durability);
      return sessionManager.createSession(us, false);
=======
      UpdateSession us =
          new UpdateSession(new TservConstraintEnv(security, credentials), credentials, durability);
      long sid = sessionManager.createSession(us, false);
      return sid;
>>>>>>> 0a9837f3
    }

    private void setUpdateTablet(UpdateSession us, KeyExtent keyExtent) {
      long t1 = System.currentTimeMillis();
      if (us.currentTablet != null && us.currentTablet.getExtent().equals(keyExtent))
        return;
      if (us.currentTablet == null
          && (us.failures.containsKey(keyExtent) || us.authFailures.containsKey(keyExtent))) {
        // if there were previous failures, then do not accept additional writes
        return;
      }

      TableId tableId = null;
      try {
        // if user has no permission to write to this table, add it to
        // the failures list
        boolean sameTable = us.currentTablet != null
            && (us.currentTablet.getExtent().getTableId().equals(keyExtent.getTableId()));
        tableId = keyExtent.getTableId();
        if (sameTable || security.canWrite(us.getCredentials(), tableId,
            Tables.getNamespaceId(context, tableId))) {
          long t2 = System.currentTimeMillis();
          us.authTimes.addStat(t2 - t1);
          us.currentTablet = getOnlineTablet(keyExtent);
          if (us.currentTablet != null) {
            us.queuedMutations.put(us.currentTablet, new ArrayList<>());
          } else {
            // not serving tablet, so report all mutations as
            // failures
            us.failures.put(keyExtent, 0L);
            if (updateMetrics.isEnabled())
              updateMetrics.add(TabletServerUpdateMetrics.UNKNOWN_TABLET_ERRORS, 0);
          }
        } else {
          log.warn("Denying access to table {} for user {}", keyExtent.getTableId(), us.getUser());
          long t2 = System.currentTimeMillis();
          us.authTimes.addStat(t2 - t1);
          us.currentTablet = null;
          us.authFailures.put(keyExtent, SecurityErrorCode.PERMISSION_DENIED);
          if (updateMetrics.isEnabled())
            updateMetrics.add(TabletServerUpdateMetrics.PERMISSION_ERRORS, 0);
          return;
        }
      } catch (TableNotFoundException tnfe) {
        log.error("Table " + tableId + " not found ", tnfe);
        long t2 = System.currentTimeMillis();
        us.authTimes.addStat(t2 - t1);
        us.currentTablet = null;
        us.authFailures.put(keyExtent, SecurityErrorCode.TABLE_DOESNT_EXIST);
        if (updateMetrics.isEnabled())
          updateMetrics.add(TabletServerUpdateMetrics.UNKNOWN_TABLET_ERRORS, 0);
        return;
      } catch (ThriftSecurityException e) {
        log.error("Denying permission to check user " + us.getUser() + " with user " + e.getUser(),
            e);
        long t2 = System.currentTimeMillis();
        us.authTimes.addStat(t2 - t1);
        us.currentTablet = null;
        us.authFailures.put(keyExtent, e.getCode());
        if (updateMetrics.isEnabled())
          updateMetrics.add(TabletServerUpdateMetrics.PERMISSION_ERRORS, 0);
        return;
      }
    }

    @Override
    public void applyUpdates(TInfo tinfo, long updateID, TKeyExtent tkeyExtent,
        List<TMutation> tmutations) {
      UpdateSession us = (UpdateSession) sessionManager.reserveSession(updateID);
      if (us == null) {
        return;
      }

      boolean reserved = true;
      try {
        KeyExtent keyExtent = new KeyExtent(tkeyExtent);
        setUpdateTablet(us, keyExtent);

        if (us.currentTablet != null) {
          long additionalMutationSize = 0;
          List<Mutation> mutations = us.queuedMutations.get(us.currentTablet);
          for (TMutation tmutation : tmutations) {
            Mutation mutation = new ServerMutation(tmutation);
            mutations.add(mutation);
            additionalMutationSize += mutation.numBytes();
          }
          us.queuedMutationSize += additionalMutationSize;
          long totalQueued = updateTotalQueuedMutationSize(additionalMutationSize);
          long total = TabletServer.this.getConfiguration()
              .getAsBytes(Property.TSERV_TOTAL_MUTATION_QUEUE_MAX);
          if (totalQueued > total) {
            try {
              flush(us);
            } catch (HoldTimeoutException hte) {
              // Assumption is that the client has timed out and is gone. If that's not the case,
              // then removing the session should cause the client to fail
              // in such a way that it retries.
              log.debug("HoldTimeoutException during applyUpdates, removing session");
              sessionManager.removeSession(updateID, true);
              reserved = false;
            }
          }
        }
      } finally {
        if (reserved) {
          sessionManager.unreserveSession(us);
        }
      }
    }

    private void flush(UpdateSession us) {

      int mutationCount = 0;
      Map<CommitSession,List<Mutation>> sendables = new HashMap<>();
      Map<CommitSession,TabletMutations> loggables = new HashMap<>();
      Throwable error = null;

      long pt1 = System.currentTimeMillis();

      boolean containsMetadataTablet = false;
      for (Tablet tablet : us.queuedMutations.keySet())
        if (tablet.getExtent().isMeta())
          containsMetadataTablet = true;

      if (!containsMetadataTablet && us.queuedMutations.size() > 0)
        TabletServer.this.resourceManager.waitUntilCommitsAreEnabled();

      try (TraceScope prep = Trace.startSpan("prep")) {
        for (Entry<Tablet,? extends List<Mutation>> entry : us.queuedMutations.entrySet()) {

          Tablet tablet = entry.getKey();
          Durability durability = DurabilityImpl.resolveDurabilty(us.durability,
              tablet.getDurability());
          List<Mutation> mutations = entry.getValue();
          if (mutations.size() > 0) {
            try {
              if (updateMetrics.isEnabled())
                updateMetrics.add(TabletServerUpdateMetrics.MUTATION_ARRAY_SIZE, mutations.size());

              CommitSession commitSession = tablet.prepareMutationsForCommit(us.cenv, mutations);
              if (commitSession == null) {
                if (us.currentTablet == tablet) {
                  us.currentTablet = null;
                }
                us.failures.put(tablet.getExtent(), us.successfulCommits.get(tablet));
              } else {
                if (durability != Durability.NONE) {
                  loggables.put(commitSession,
                      new TabletMutations(commitSession, mutations, durability));
                }
                sendables.put(commitSession, mutations);
                mutationCount += mutations.size();
              }

            } catch (TConstraintViolationException e) {
              us.violations.add(e.getViolations());
              if (updateMetrics.isEnabled())
                updateMetrics.add(TabletServerUpdateMetrics.CONSTRAINT_VIOLATIONS, 0);

              if (e.getNonViolators().size() > 0) {
                // only log and commit mutations if there were some
                // that did not violate constraints... this is what
                // prepareMutationsForCommit() expects
                CommitSession cs = e.getCommitSession();
                if (durability != Durability.NONE) {
                  loggables.put(cs, new TabletMutations(cs, e.getNonViolators(), durability));
                }
                sendables.put(cs, e.getNonViolators());
              }

              mutationCount += mutations.size();

            } catch (Throwable t) {
              error = t;
              log.error("Unexpected error preparing for commit", error);
              break;
            }
          }
        }
      }

      long pt2 = System.currentTimeMillis();
      us.prepareTimes.addStat(pt2 - pt1);
      updateAvgPrepTime(pt2 - pt1, us.queuedMutations.size());

      if (error != null) {
        sendables.forEach((commitSession, value) -> commitSession.abortCommit());
        throw new RuntimeException(error);
      }
      try {
        try (TraceScope wal = Trace.startSpan("wal")) {
          while (true) {
            try {
              long t1 = System.currentTimeMillis();

              logger.logManyTablets(loggables);

              long t2 = System.currentTimeMillis();
              us.walogTimes.addStat(t2 - t1);
              updateWalogWriteTime((t2 - t1));
              break;
            } catch (IOException | FSError ex) {
              log.warn("logging mutations failed, retrying");
            } catch (Throwable t) {
              log.error("Unknown exception logging mutations, counts"
                  + " for mutations in flight not decremented!", t);
              throw new RuntimeException(t);
            }
          }
        }

        try (TraceScope commit = Trace.startSpan("commit")) {
          long t1 = System.currentTimeMillis();
          sendables.forEach((commitSession, mutations) -> {
            commitSession.commit(mutations);
            KeyExtent extent = commitSession.getExtent();

            if (us.currentTablet != null && extent == us.currentTablet.getExtent()) {
              // because constraint violations may filter out some
              // mutations, for proper accounting with the client code,
              // need to increment the count based on the original
              // number of mutations from the client NOT the filtered number
              us.successfulCommits.increment(us.currentTablet,
                  us.queuedMutations.get(us.currentTablet).size());
            }
          });
          long t2 = System.currentTimeMillis();

          us.flushTime += (t2 - pt1);
          us.commitTimes.addStat(t2 - t1);

          updateAvgCommitTime(t2 - t1, sendables.size());
        }
      } finally {
        us.queuedMutations.clear();
        if (us.currentTablet != null) {
          us.queuedMutations.put(us.currentTablet, new ArrayList<>());
        }
        updateTotalQueuedMutationSize(-us.queuedMutationSize);
        us.queuedMutationSize = 0;
      }
      us.totalUpdates += mutationCount;
    }

    private void updateWalogWriteTime(long time) {
      if (updateMetrics.isEnabled())
        updateMetrics.add(TabletServerUpdateMetrics.WALOG_WRITE_TIME, time);
    }

    private void updateAvgCommitTime(long time, int size) {
      if (updateMetrics.isEnabled())
        updateMetrics.add(TabletServerUpdateMetrics.COMMIT_TIME, (long) ((time) / (double) size));
    }

    private void updateAvgPrepTime(long time, int size) {
      if (updateMetrics.isEnabled())
        updateMetrics.add(TabletServerUpdateMetrics.COMMIT_PREP, (long) ((time) / (double) size));
    }

    @Override
    public UpdateErrors closeUpdate(TInfo tinfo, long updateID) throws NoSuchScanIDException {
      final UpdateSession us = (UpdateSession) sessionManager.removeSession(updateID);
      if (us == null) {
        throw new NoSuchScanIDException();
      }

      // clients may or may not see data from an update session while
      // it is in progress, however when the update session is closed
      // want to ensure that reads wait for the write to finish
      long opid = writeTracker.startWrite(us.queuedMutations.keySet());

      try {
        flush(us);
      } catch (HoldTimeoutException e) {
        // Assumption is that the client has timed out and is gone. If that's not the case throw an
        // exception that will cause it to retry.
        log.debug("HoldTimeoutException during closeUpdate, reporting no such session");
        throw new NoSuchScanIDException();
      } finally {
        writeTracker.finishWrite(opid);
      }

      if (log.isTraceEnabled()) {
        log.trace(
            String.format("UpSess %s %,d in %.3fs, at=[%s] ft=%.3fs(pt=%.3fs lt=%.3fs ct=%.3fs)",
                TServerUtils.clientAddress.get(), us.totalUpdates,
                (System.currentTimeMillis() - us.startTime) / 1000.0, us.authTimes.toString(),
                us.flushTime / 1000.0, us.prepareTimes.sum() / 1000.0, us.walogTimes.sum() / 1000.0,
                us.commitTimes.sum() / 1000.0));
      }
      if (us.failures.size() > 0) {
        Entry<KeyExtent,Long> first = us.failures.entrySet().iterator().next();
        log.debug(String.format("Failures: %d, first extent %s successful commits: %d",
            us.failures.size(), first.getKey().toString(), first.getValue()));
      }
      List<ConstraintViolationSummary> violations = us.violations.asList();
      if (violations.size() > 0) {
        ConstraintViolationSummary first = us.violations.asList().iterator().next();
        log.debug(String.format("Violations: %d, first %s occurs %d", violations.size(),
            first.violationDescription, first.numberOfViolatingMutations));
      }
      if (us.authFailures.size() > 0) {
        KeyExtent first = us.authFailures.keySet().iterator().next();
        log.debug(String.format("Authentication Failures: %d, first %s", us.authFailures.size(),
            first.toString()));
      }

      return new UpdateErrors(Translator.translate(us.failures, Translators.KET),
          Translator.translate(violations, Translators.CVST),
          Translator.translate(us.authFailures, Translators.KET));
    }

    @Override
    public void update(TInfo tinfo, TCredentials credentials, TKeyExtent tkeyExtent,
        TMutation tmutation, TDurability tdurability)
        throws NotServingTabletException, ConstraintViolationException, ThriftSecurityException {

      final TableId tableId = TableId.of(new String(tkeyExtent.getTable(), UTF_8));
      NamespaceId namespaceId = getNamespaceId(credentials, tableId);
      if (!security.canWrite(credentials, tableId, namespaceId))
        throw new ThriftSecurityException(credentials.getPrincipal(),
            SecurityErrorCode.PERMISSION_DENIED);
      final KeyExtent keyExtent = new KeyExtent(tkeyExtent);
      final Tablet tablet = getOnlineTablet(new KeyExtent(keyExtent));
      if (tablet == null) {
        throw new NotServingTabletException(tkeyExtent);
      }
      Durability tabletDurability = tablet.getDurability();

      if (!keyExtent.isMeta()) {
        try {
          TabletServer.this.resourceManager.waitUntilCommitsAreEnabled();
        } catch (HoldTimeoutException hte) {
          // Major hack. Assumption is that the client has timed out and is gone. If that's not the
          // case, then throwing the following will let client know there
          // was a failure and it should retry.
          throw new NotServingTabletException(tkeyExtent);
        }
      }

      final long opid = writeTracker.startWrite(TabletType.type(keyExtent));

      try {
        final Mutation mutation = new ServerMutation(tmutation);
        final List<Mutation> mutations = Collections.singletonList(mutation);

        CommitSession cs;
        try (TraceScope prep = Trace.startSpan("prep")) {
          cs = tablet.prepareMutationsForCommit(
              new TservConstraintEnv(context, security, credentials), mutations);
        }
        if (cs == null) {
          throw new NotServingTabletException(tkeyExtent);
        }

        Durability durability = DurabilityImpl
            .resolveDurabilty(DurabilityImpl.fromThrift(tdurability), tabletDurability);
        // instead of always looping on true, skip completely when durability is NONE
        while (durability != Durability.NONE) {
          try {
            try (TraceScope wal = Trace.startSpan("wal")) {
              logger.log(cs, mutation, durability);
            }
            break;
          } catch (IOException ex) {
            log.warn("Error writing mutations to log", ex);
          }
        }

        try (TraceScope commit = Trace.startSpan("commit")) {
          cs.commit(mutations);
        }
      } catch (TConstraintViolationException e) {
        throw new ConstraintViolationException(
            Translator.translate(e.getViolations().asList(), Translators.CVST));
      } finally {
        writeTracker.finishWrite(opid);
      }
    }

    private NamespaceId getNamespaceId(TCredentials credentials, TableId tableId)
        throws ThriftSecurityException {
      try {
        return Tables.getNamespaceId(context, tableId);
      } catch (TableNotFoundException e1) {
        throw new ThriftSecurityException(credentials.getPrincipal(),
            SecurityErrorCode.TABLE_DOESNT_EXIST);
      }
    }

    private void checkConditions(Map<KeyExtent,List<ServerConditionalMutation>> updates,
        ArrayList<TCMResult> results, ConditionalSession cs, List<String> symbols)
        throws IOException {
      Iterator<Entry<KeyExtent,List<ServerConditionalMutation>>> iter =
          updates.entrySet().iterator();

      final CompressedIterators compressedIters = new CompressedIterators(symbols);
      ConditionCheckerContext checkerContext = new ConditionCheckerContext(context, compressedIters,
          confFactory.getTableConfiguration(cs.tableId));

      while (iter.hasNext()) {
        final Entry<KeyExtent,List<ServerConditionalMutation>> entry = iter.next();
        final Tablet tablet = getOnlineTablet(entry.getKey());

        if (tablet == null || tablet.isClosed()) {
          for (ServerConditionalMutation scm : entry.getValue())
            results.add(new TCMResult(scm.getID(), TCMStatus.IGNORED));
          iter.remove();
        } else {
          final List<ServerConditionalMutation> okMutations =
              new ArrayList<>(entry.getValue().size());
          final List<TCMResult> resultsSubList = results.subList(results.size(), results.size());

          ConditionChecker checker =
              checkerContext.newChecker(entry.getValue(), okMutations, resultsSubList);
          try {
            tablet.checkConditions(checker, cs.auths, cs.interruptFlag);

            if (okMutations.size() > 0) {
              entry.setValue(okMutations);
            } else {
              iter.remove();
            }
          } catch (TabletClosedException | IterationInterruptedException
              | TooManyFilesException e) {
            // clear anything added while checking conditions.
            resultsSubList.clear();

            for (ServerConditionalMutation scm : entry.getValue()) {
              results.add(new TCMResult(scm.getID(), TCMStatus.IGNORED));
            }
            iter.remove();
          }
        }
      }
    }

    private void writeConditionalMutations(Map<KeyExtent,List<ServerConditionalMutation>> updates,
        ArrayList<TCMResult> results, ConditionalSession sess) {
      Set<Entry<KeyExtent,List<ServerConditionalMutation>>> es = updates.entrySet();

      Map<CommitSession,List<Mutation>> sendables = new HashMap<>();
      Map<CommitSession,TabletMutations> loggables = new HashMap<>();

      boolean sessionCanceled = sess.interruptFlag.get();

      try (TraceScope prepSpan = Trace.startSpan("prep")) {
        long t1 = System.currentTimeMillis();
        for (Entry<KeyExtent,List<ServerConditionalMutation>> entry : es) {
          final Tablet tablet = getOnlineTablet(entry.getKey());
          if (tablet == null || tablet.isClosed() || sessionCanceled) {
            for (ServerConditionalMutation scm : entry.getValue())
              results.add(new TCMResult(scm.getID(), TCMStatus.IGNORED));
          } else {
            final Durability durability = DurabilityImpl.resolveDurabilty(sess.durability,
                tablet.getDurability());
            try {

              @SuppressWarnings("unchecked")
              List<Mutation> mutations =
                  (List<Mutation>) (List<? extends Mutation>) entry.getValue();
              if (mutations.size() > 0) {

                CommitSession cs = tablet.prepareMutationsForCommit(
                    new TservConstraintEnv(context, security, sess.credentials), mutations);

                if (cs == null) {
                  for (ServerConditionalMutation scm : entry.getValue())
                    results.add(new TCMResult(scm.getID(), TCMStatus.IGNORED));
                } else {
                  for (ServerConditionalMutation scm : entry.getValue())
                    results.add(new TCMResult(scm.getID(), TCMStatus.ACCEPTED));
                  if (durability != Durability.NONE) {
                    loggables.put(cs, new TabletMutations(cs, mutations, durability));
                  }
                  sendables.put(cs, mutations);
                }
              }
            } catch (TConstraintViolationException e) {
              CommitSession cs = e.getCommitSession();
              if (e.getNonViolators().size() > 0) {
                if (durability != Durability.NONE) {
                  loggables.put(cs, new TabletMutations(cs, e.getNonViolators(), durability));
                }
                sendables.put(cs, e.getNonViolators());
                for (Mutation m : e.getNonViolators())
                  results.add(
                      new TCMResult(((ServerConditionalMutation) m).getID(), TCMStatus.ACCEPTED));
              }

              for (Mutation m : e.getViolators())
                results.add(
                    new TCMResult(((ServerConditionalMutation) m).getID(), TCMStatus.VIOLATED));
            }
          }
        }

        long t2 = System.currentTimeMillis();
        updateAvgPrepTime(t2 - t1, es.size());
      }

      try (TraceScope walSpan = Trace.startSpan("wal")) {
        while (loggables.size() > 0) {
          try {
            long t1 = System.currentTimeMillis();
            logger.logManyTablets(loggables);
            long t2 = System.currentTimeMillis();
            updateWalogWriteTime(t2 - t1);
            break;
          } catch (IOException | FSError ex) {
            log.warn("logging mutations failed, retrying");
          } catch (Throwable t) {
            log.error("Unknown exception logging mutations, counts for"
                + " mutations in flight not decremented!", t);
            throw new RuntimeException(t);
          }
        }
      }

      try (TraceScope commitSpan = Trace.startSpan("commit")) {
        long t1 = System.currentTimeMillis();
        sendables.forEach(CommitSession::commit);
        long t2 = System.currentTimeMillis();
        updateAvgCommitTime(t2 - t1, sendables.size());
      }

    }

    private Map<KeyExtent,List<ServerConditionalMutation>> conditionalUpdate(ConditionalSession cs,
        Map<KeyExtent,List<ServerConditionalMutation>> updates, ArrayList<TCMResult> results,
        List<String> symbols) throws IOException {
      // sort each list of mutations, this is done to avoid deadlock and doing seeks in order is
      // more efficient and detect duplicate rows.
      ConditionalMutationSet.sortConditionalMutations(updates);

      Map<KeyExtent,List<ServerConditionalMutation>> deferred = new HashMap<>();

      // can not process two mutations for the same row, because one will not see what the other
      // writes
      ConditionalMutationSet.deferDuplicatesRows(updates, deferred);

      // get as many locks as possible w/o blocking... defer any rows that are locked
      List<RowLock> locks = rowLocks.acquireRowlocks(updates, deferred);
      try {
        try (TraceScope checkSpan = Trace.startSpan("Check conditions")) {
          checkConditions(updates, results, cs, symbols);
        }

        try (TraceScope updateSpan = Trace.startSpan("apply conditional mutations")) {
          writeConditionalMutations(updates, results, cs);
        }
      } finally {
        rowLocks.releaseRowLocks(locks);
      }
      return deferred;
    }

    @Override
    public TConditionalSession startConditionalUpdate(TInfo tinfo, TCredentials credentials,
        List<ByteBuffer> authorizations, String tableIdStr, TDurability tdurabilty,
        String classLoaderContext) throws ThriftSecurityException, TException {

      TableId tableId = TableId.of(tableIdStr);
      Authorizations userauths = null;
      NamespaceId namespaceId = getNamespaceId(credentials, tableId);
      if (!security.canConditionallyUpdate(credentials, tableId, namespaceId))
        throw new ThriftSecurityException(credentials.getPrincipal(),
            SecurityErrorCode.PERMISSION_DENIED);

      userauths = security.getUserAuthorizations(credentials);
      for (ByteBuffer auth : authorizations)
        if (!userauths.contains(ByteBufferUtil.toBytes(auth)))
          throw new ThriftSecurityException(credentials.getPrincipal(),
              SecurityErrorCode.BAD_AUTHORIZATIONS);

<<<<<<< HEAD
      ConditionalSession cs = new ConditionalSession(credentials,
          new Authorizations(authorizations), tableId, DurabilityImpl.fromThrift(tdurabilty));
=======
      ConditionalSession cs =
          new ConditionalSession(credentials, new Authorizations(authorizations), tableId,
              DurabilityImpl.fromThrift(tdurabilty), classLoaderContext);
>>>>>>> 0a9837f3

      long sid = sessionManager.createSession(cs, false);
      return new TConditionalSession(sid, lockID, sessionManager.getMaxIdleTime());
    }

    @Override
    public List<TCMResult> conditionalUpdate(TInfo tinfo, long sessID,
        Map<TKeyExtent,List<TConditionalMutation>> mutations, List<String> symbols)
        throws NoSuchScanIDException, TException {

      ConditionalSession cs = (ConditionalSession) sessionManager.reserveSession(sessID);

      if (cs == null || cs.interruptFlag.get())
        throw new NoSuchScanIDException();

      if (!cs.tableId.equals(MetadataTable.ID) && !cs.tableId.equals(RootTable.ID)) {
        try {
          TabletServer.this.resourceManager.waitUntilCommitsAreEnabled();
        } catch (HoldTimeoutException hte) {
          // Assumption is that the client has timed out and is gone. If that's not the case throw
          // an exception that will cause it to retry.
          log.debug("HoldTimeoutException during conditionalUpdate, reporting no such session");
          throw new NoSuchScanIDException();
        }
      }

      TableId tid = cs.tableId;
      long opid = writeTracker.startWrite(TabletType.type(new KeyExtent(tid, null, null)));

      try {
        Map<KeyExtent,List<ServerConditionalMutation>> updates = Translator.translate(mutations,
            Translators.TKET, new Translator.ListTranslator<>(ServerConditionalMutation.TCMT));

        for (KeyExtent ke : updates.keySet())
          if (!ke.getTableId().equals(tid))
            throw new IllegalArgumentException(
                "Unexpected table id " + tid + " != " + ke.getTableId());

        ArrayList<TCMResult> results = new ArrayList<>();

        Map<KeyExtent,List<ServerConditionalMutation>> deferred =
            conditionalUpdate(cs, updates, results, symbols);

        while (deferred.size() > 0) {
          deferred = conditionalUpdate(cs, deferred, results, symbols);
        }

        return results;
      } catch (IOException ioe) {
        throw new TException(ioe);
      } finally {
        writeTracker.finishWrite(opid);
        sessionManager.unreserveSession(sessID);
      }
    }

    @Override
    public void invalidateConditionalUpdate(TInfo tinfo, long sessID) {
      // this method should wait for any running conditional update to complete
      // after this method returns a conditional update should not be able to start

      ConditionalSession cs = (ConditionalSession) sessionManager.getSession(sessID);
      if (cs != null)
        cs.interruptFlag.set(true);

      cs = (ConditionalSession) sessionManager.reserveSession(sessID, true);
      if (cs != null)
        sessionManager.removeSession(sessID, true);
    }

    @Override
    public void closeConditionalUpdate(TInfo tinfo, long sessID) {
      sessionManager.removeSession(sessID, false);
    }

    @Override
    public void splitTablet(TInfo tinfo, TCredentials credentials, TKeyExtent tkeyExtent,
        ByteBuffer splitPoint) throws NotServingTabletException, ThriftSecurityException {

      TableId tableId = TableId.of(new String(ByteBufferUtil.toBytes(tkeyExtent.table)));
      NamespaceId namespaceId = getNamespaceId(credentials, tableId);

      if (!security.canSplitTablet(credentials, tableId, namespaceId))
        throw new ThriftSecurityException(credentials.getPrincipal(),
            SecurityErrorCode.PERMISSION_DENIED);

      KeyExtent keyExtent = new KeyExtent(tkeyExtent);

      Tablet tablet = getOnlineTablet(keyExtent);
      if (tablet == null) {
        throw new NotServingTabletException(tkeyExtent);
      }

      if (keyExtent.getEndRow() == null
          || !keyExtent.getEndRow().equals(ByteBufferUtil.toText(splitPoint))) {
        try {
          if (TabletServer.this.splitTablet(tablet, ByteBufferUtil.toBytes(splitPoint)) == null) {
            throw new NotServingTabletException(tkeyExtent);
          }
        } catch (IOException e) {
          log.warn("Failed to split " + keyExtent, e);
          throw new RuntimeException(e);
        }
      }
    }

    @Override
    public TabletServerStatus getTabletServerStatus(TInfo tinfo, TCredentials credentials) {
      return getStats(sessionManager.getActiveScansPerTable());
    }

    @Override
    public List<TabletStats> getTabletStats(TInfo tinfo, TCredentials credentials, String tableId) {
      List<TabletStats> result = new ArrayList<>();
      TableId text = TableId.of(tableId);
      KeyExtent start = new KeyExtent(text, new Text(), null);
      for (Entry<KeyExtent,Tablet> entry : getOnlineTablets().tailMap(start).entrySet()) {
        KeyExtent ke = entry.getKey();
        if (ke.getTableId().compareTo(text) == 0) {
          Tablet tablet = entry.getValue();
          TabletStats stats = tablet.getTabletStats();
          stats.extent = ke.toThrift();
          stats.ingestRate = tablet.ingestRate();
          stats.queryRate = tablet.queryRate();
          stats.splitCreationTime = tablet.getSplitCreationTime();
          stats.numEntries = tablet.getNumEntries();
          result.add(stats);
        }
      }
      return result;
    }

    private void checkPermission(TCredentials credentials, String lock, final String request)
        throws ThriftSecurityException {
      try {
        log.trace("Got {} message from user: {}", request, credentials.getPrincipal());
        if (!security.canPerformSystemActions(credentials)) {
          log.warn("Got {} message from user: {}", request, credentials.getPrincipal());
          throw new ThriftSecurityException(credentials.getPrincipal(),
              SecurityErrorCode.PERMISSION_DENIED);
        }
      } catch (ThriftSecurityException e) {
        log.warn("Got {} message from unauthenticatable user: {}", request, e.getUser());
        if (context.getCredentials().getToken().getClass().getName()
            .equals(credentials.getTokenClassName())) {
          log.error("Got message from a service with a mismatched configuration."
              + " Please ensure a compatible configuration.", e);
        }
        throw e;
      }

      if (tabletServerLock == null || !tabletServerLock.wasLockAcquired()) {
        log.debug("Got {} message before my lock was acquired, ignoring...", request);
        throw new RuntimeException("Lock not acquired");
      }

      if (tabletServerLock != null && tabletServerLock.wasLockAcquired()
          && !tabletServerLock.isLocked()) {
        Halt.halt(1, () -> {
          log.info("Tablet server no longer holds lock during checkPermission() : {}, exiting",
              request);
          gcLogger.logGCInfo(TabletServer.this.getConfiguration());
        });
      }

      if (lock != null) {
<<<<<<< HEAD
        ZooUtil.LockID lid = new ZooUtil.LockID(context.getZooKeeperRoot() + Constants.ZMASTER_LOCK,
            lock);
=======
        ZooUtil.LockID lid =
            new ZooUtil.LockID(ZooUtil.getRoot(getInstance()) + Constants.ZMASTER_LOCK, lock);
>>>>>>> 0a9837f3

        try {
          if (!ZooLock.isLockHeld(masterLockCache, lid)) {
            // maybe the cache is out of date and a new master holds the
            // lock?
            masterLockCache.clear();
            if (!ZooLock.isLockHeld(masterLockCache, lid)) {
              log.warn("Got {} message from a master that does not hold the current lock {}",
                  request, lock);
              throw new RuntimeException("bad master lock");
            }
          }
        } catch (Exception e) {
          throw new RuntimeException("bad master lock", e);
        }
      }
    }

    @Override
    public void loadTablet(TInfo tinfo, TCredentials credentials, String lock,
        final TKeyExtent textent) {

      try {
        checkPermission(credentials, lock, "loadTablet");
      } catch (ThriftSecurityException e) {
        log.error("Caller doesn't have permission to load a tablet", e);
        throw new RuntimeException(e);
      }

      final KeyExtent extent = new KeyExtent(textent);

      synchronized (unopenedTablets) {
        synchronized (openingTablets) {
          synchronized (onlineTablets) {

            // checking if this exact tablet is in any of the sets
            // below is not a strong enough check
            // when splits and fix splits occurring

            Set<KeyExtent> unopenedOverlapping = KeyExtent.findOverlapping(extent, unopenedTablets);
            Set<KeyExtent> openingOverlapping = KeyExtent.findOverlapping(extent, openingTablets);
            Set<KeyExtent> onlineOverlapping = KeyExtent.findOverlapping(extent,
                onlineTablets.snapshot());

            Set<KeyExtent> all = new HashSet<>();
            all.addAll(unopenedOverlapping);
            all.addAll(openingOverlapping);
            all.addAll(onlineOverlapping);

            if (!all.isEmpty()) {

              // ignore any tablets that have recently split, for error logging
              for (KeyExtent e2 : onlineOverlapping) {
<<<<<<< HEAD
                Tablet tablet = getOnlineTablet(e2);
                if (System.currentTimeMillis()
                    - tablet.getSplitCreationTime() < RECENTLY_SPLIT_MILLIES) {
=======
                Tablet tablet = onlineTablets.get(e2);
                if (System.currentTimeMillis() - tablet.getSplitCreationTime()
                    < RECENTLY_SPLIT_MILLIES) {
>>>>>>> 0a9837f3
                  all.remove(e2);
                }
              }

              // ignore self, for error logging
              all.remove(extent);

              if (all.size() > 0) {
                log.error("Tablet {} overlaps previously assigned {} {} {}", extent,
                    unopenedOverlapping, openingOverlapping, onlineOverlapping + " " + all);
              }
              return;
            }

            unopenedTablets.add(extent);
          }
        }
      }

      // add the assignment job to the appropriate queue
      log.info("Loading tablet {}", extent);

      final AssignmentHandler ah = new AssignmentHandler(extent);
      // final Runnable ah = new LoggingRunnable(log, );
      // Root tablet assignment must take place immediately

      if (extent.isRootTablet()) {
        new Daemon("Root Tablet Assignment") {
          @Override
          public void run() {
            ah.run();
            if (onlineTablets.snapshot().containsKey(extent)) {
              log.info("Root tablet loaded: {}", extent);
            } else {
              log.info("Root tablet failed to load");
            }

          }
        }.start();
      } else {
        if (extent.isMeta()) {
          resourceManager.addMetaDataAssignment(extent, log, ah);
        } else {
          resourceManager.addAssignment(extent, log, ah);
        }
      }
    }

    @Override
    public void unloadTablet(TInfo tinfo, TCredentials credentials, String lock, TKeyExtent textent,
        TUnloadTabletGoal goal, long requestTime) {
      try {
        checkPermission(credentials, lock, "unloadTablet");
      } catch (ThriftSecurityException e) {
        log.error("Caller doesn't have permission to unload a tablet", e);
        throw new RuntimeException(e);
      }

      KeyExtent extent = new KeyExtent(textent);

      resourceManager.addMigration(extent,
          new LoggingRunnable(log, new UnloadTabletHandler(extent, goal, requestTime)));
    }

    @Override
    public void flush(TInfo tinfo, TCredentials credentials, String lock, String tableId,
        ByteBuffer startRow, ByteBuffer endRow) {
      try {
        checkPermission(credentials, lock, "flush");
      } catch (ThriftSecurityException e) {
        log.error("Caller doesn't have permission to flush a table", e);
        throw new RuntimeException(e);
      }

      ArrayList<Tablet> tabletsToFlush = new ArrayList<>();

<<<<<<< HEAD
      KeyExtent ke = new KeyExtent(TableId.of(tableId), ByteBufferUtil.toText(endRow),
          ByteBufferUtil.toText(startRow));
=======
      KeyExtent ke =
          new KeyExtent(tableId, ByteBufferUtil.toText(endRow), ByteBufferUtil.toText(startRow));
>>>>>>> 0a9837f3

      for (Tablet tablet : getOnlineTablets().values()) {
        if (ke.overlaps(tablet.getExtent()))
          tabletsToFlush.add(tablet);
      }

      Long flushID = null;

      for (Tablet tablet : tabletsToFlush) {
        if (flushID == null) {
          // read the flush id once from zookeeper instead of reading
          // it for each tablet
          try {
            flushID = tablet.getFlushID();
          } catch (NoNodeException e) {
            // table was probably deleted
            log.info("Asked to flush table that has no flush id {} {}", ke, e.getMessage());
            return;
          }
        }
        tablet.flush(flushID);
      }
    }

    @Override
    public void flushTablet(TInfo tinfo, TCredentials credentials, String lock,
        TKeyExtent textent) {
      try {
        checkPermission(credentials, lock, "flushTablet");
      } catch (ThriftSecurityException e) {
        log.error("Caller doesn't have permission to flush a tablet", e);
        throw new RuntimeException(e);
      }

      Tablet tablet = getOnlineTablet(new KeyExtent(textent));
      if (tablet != null) {
        log.info("Flushing {}", tablet.getExtent());
        try {
          tablet.flush(tablet.getFlushID());
        } catch (NoNodeException nne) {
          log.info("Asked to flush tablet that has no flush id {} {}", new KeyExtent(textent),
              nne.getMessage());
        }
      }
    }

    @Override
    public void halt(TInfo tinfo, TCredentials credentials, String lock)
        throws ThriftSecurityException {

      checkPermission(credentials, lock, "halt");

      Halt.halt(0, () -> {
        log.info("Master requested tablet server halt");
        gcLogger.logGCInfo(TabletServer.this.getConfiguration());
        serverStopRequested = true;
        try {
          tabletServerLock.unlock();
        } catch (Exception e) {
          log.error("Caught exception unlocking TabletServer lock", e);
        }
      });
    }

    @Override
    public void fastHalt(TInfo info, TCredentials credentials, String lock) {
      try {
        halt(info, credentials, lock);
      } catch (Exception e) {
        log.warn("Error halting", e);
      }
    }

    @Override
    public TabletStats getHistoricalStats(TInfo tinfo, TCredentials credentials) {
      return statsKeeper.getTabletStats();
    }

    @Override
    public List<ActiveScan> getActiveScans(TInfo tinfo, TCredentials credentials)
        throws ThriftSecurityException, TException {
      try {
        checkPermission(credentials, null, "getScans");
      } catch (ThriftSecurityException e) {
        log.error("Caller doesn't have permission to get active scans", e);
        throw e;
      }

      return sessionManager.getActiveScans();
    }

    @Override
    public void chop(TInfo tinfo, TCredentials credentials, String lock, TKeyExtent textent) {
      try {
        checkPermission(credentials, lock, "chop");
      } catch (ThriftSecurityException e) {
        log.error("Caller doesn't have permission to chop extent", e);
        throw new RuntimeException(e);
      }

      KeyExtent ke = new KeyExtent(textent);

      Tablet tablet = getOnlineTablet(ke);
      if (tablet != null) {
        tablet.chopFiles();
      }
    }

    @Override
    public void compact(TInfo tinfo, TCredentials credentials, String lock, String tableId,
        ByteBuffer startRow, ByteBuffer endRow) {
      try {
        checkPermission(credentials, lock, "compact");
      } catch (ThriftSecurityException e) {
        log.error("Caller doesn't have permission to compact a table", e);
        throw new RuntimeException(e);
      }

<<<<<<< HEAD
      KeyExtent ke = new KeyExtent(TableId.of(tableId), ByteBufferUtil.toText(endRow),
          ByteBufferUtil.toText(startRow));
=======
      KeyExtent ke =
          new KeyExtent(tableId, ByteBufferUtil.toText(endRow), ByteBufferUtil.toText(startRow));
>>>>>>> 0a9837f3

      ArrayList<Tablet> tabletsToCompact = new ArrayList<>();

      for (Tablet tablet : getOnlineTablets().values()) {
        if (ke.overlaps(tablet.getExtent()))
          tabletsToCompact.add(tablet);
      }

      Pair<Long,UserCompactionConfig> compactionInfo = null;

      for (Tablet tablet : tabletsToCompact) {
        // all for the same table id, so only need to read
        // compaction id once
        if (compactionInfo == null)
          try {
            compactionInfo = tablet.getCompactionID();
          } catch (NoNodeException e) {
            log.info("Asked to compact table with no compaction id {} {}", ke, e.getMessage());
            return;
          }
        tablet.compactAll(compactionInfo.getFirst(), compactionInfo.getSecond());
      }

    }

    @Override
    public List<ActiveCompaction> getActiveCompactions(TInfo tinfo, TCredentials credentials)
        throws ThriftSecurityException, TException {
      try {
        checkPermission(credentials, null, "getActiveCompactions");
      } catch (ThriftSecurityException e) {
        log.error("Caller doesn't have permission to get active compactions", e);
        throw e;
      }

      List<CompactionInfo> compactions = Compactor.getRunningCompactions();
      List<ActiveCompaction> ret = new ArrayList<>(compactions.size());

      for (CompactionInfo compactionInfo : compactions) {
        ret.add(compactionInfo.toThrift());
      }

      return ret;
    }

    @Override
    public List<String> getActiveLogs(TInfo tinfo, TCredentials credentials) {
      String log = logger.getLogFile();
      // Might be null if there no active logger
      if (log == null) {
        return Collections.emptyList();
      }
      return Collections.singletonList(log);
    }

    @Override
    public void removeLogs(TInfo tinfo, TCredentials credentials, List<String> filenames) {
      log.warn("Garbage collector is attempting to remove logs through the tablet server");
      log.warn("This is probably because your file"
          + " Garbage Collector is an older version than your tablet servers.\n"
          + "Restart your file Garbage Collector.");
    }

    private TSummaries getSummaries(Future<SummaryCollection> future) throws TimeoutException {
      try {
        SummaryCollection sc = future.get(MAX_TIME_TO_WAIT_FOR_SCAN_RESULT_MILLIS,
            TimeUnit.MILLISECONDS);
        return sc.toThrift();
      } catch (InterruptedException e) {
        Thread.currentThread().interrupt();
        throw new RuntimeException(e);
      } catch (ExecutionException e) {
        throw new RuntimeException(e);
      }
    }

    private TSummaries handleTimeout(long sessionId) {
      long timeout = TabletServer.this.getConfiguration()
          .getTimeInMillis(Property.TSERV_CLIENT_TIMEOUT);
      sessionManager.removeIfNotAccessed(sessionId, timeout);
      return new TSummaries(false, sessionId, -1, -1, null);
    }

    private TSummaries startSummaryOperation(TCredentials credentials,
        Future<SummaryCollection> future) {
      try {
        return getSummaries(future);
      } catch (TimeoutException e) {
        long sid = sessionManager.createSession(new SummarySession(credentials, future), false);
        while (sid == 0) {
          sessionManager.removeSession(sid);
          sid = sessionManager.createSession(new SummarySession(credentials, future), false);
        }
        return handleTimeout(sid);
      }
    }

    @Override
    public TSummaries startGetSummaries(TInfo tinfo, TCredentials credentials,
        TSummaryRequest request)
        throws ThriftSecurityException, ThriftTableOperationException, TException {
      NamespaceId namespaceId;
      TableId tableId = TableId.of(request.getTableId());
      try {
        namespaceId = Tables.getNamespaceId(context, tableId);
      } catch (TableNotFoundException e1) {
        throw new ThriftTableOperationException(tableId.canonical(), null, null,
            TableOperationExceptionType.NOTFOUND, null);
      }

      if (!security.canGetSummaries(credentials, tableId, namespaceId)) {
        throw new AccumuloSecurityException(credentials.getPrincipal(),
            SecurityErrorCode.PERMISSION_DENIED).asThriftException();
      }

      ServerConfigurationFactory factory = context.getServerConfFactory();
      ExecutorService es = resourceManager.getSummaryPartitionExecutor();
      Future<SummaryCollection> future = new Gatherer(context, request,
          factory.getTableConfiguration(tableId), context.getCryptoService()).gather(es);

      return startSummaryOperation(credentials, future);
    }

    @Override
    public TSummaries startGetSummariesForPartition(TInfo tinfo, TCredentials credentials,
        TSummaryRequest request, int modulus, int remainder)
        throws ThriftSecurityException, TException {
      // do not expect users to call this directly, expect other tservers to call this method
      if (!security.canPerformSystemActions(credentials)) {
        throw new AccumuloSecurityException(credentials.getPrincipal(),
            SecurityErrorCode.PERMISSION_DENIED).asThriftException();
      }

      ServerConfigurationFactory factory = context.getServerConfFactory();
      ExecutorService spe = resourceManager.getSummaryRemoteExecutor();
      Future<SummaryCollection> future = new Gatherer(context, request,
          factory.getTableConfiguration(TableId.of(request.getTableId())),
          context.getCryptoService()).processPartition(spe, modulus, remainder);

      return startSummaryOperation(credentials, future);
    }

    @Override
    public TSummaries startGetSummariesFromFiles(TInfo tinfo, TCredentials credentials,
        TSummaryRequest request, Map<String,List<TRowRange>> files)
        throws ThriftSecurityException, TException {
      // do not expect users to call this directly, expect other tservers to call this method
      if (!security.canPerformSystemActions(credentials)) {
        throw new AccumuloSecurityException(credentials.getPrincipal(),
            SecurityErrorCode.PERMISSION_DENIED).asThriftException();
      }

      ExecutorService srp = resourceManager.getSummaryRetrievalExecutor();
      TableConfiguration tableCfg = confFactory
          .getTableConfiguration(TableId.of(request.getTableId()));
      BlockCache summaryCache = resourceManager.getSummaryCache();
      BlockCache indexCache = resourceManager.getIndexCache();
      Cache<String,Long> fileLenCache = resourceManager.getFileLenCache();
      FileSystemResolver volMgr = p -> fs.getVolumeByPath(p).getFileSystem();
      Future<SummaryCollection> future = new Gatherer(context, request, tableCfg,
          context.getCryptoService()).processFiles(volMgr, files, summaryCache, indexCache,
              fileLenCache, srp);

      return startSummaryOperation(credentials, future);
    }

    @Override
    public TSummaries contiuneGetSummaries(TInfo tinfo, long sessionId)
        throws NoSuchScanIDException, TException {
      SummarySession session = (SummarySession) sessionManager.getSession(sessionId);
      if (session == null) {
        throw new NoSuchScanIDException();
      }

      Future<SummaryCollection> future = session.getFuture();
      try {
        TSummaries tsums = getSummaries(future);
        sessionManager.removeSession(sessionId);
        return tsums;
      } catch (TimeoutException e) {
        return handleTimeout(sessionId);
      }
    }
  }

  private class SplitRunner implements Runnable {
    private final Tablet tablet;

    public SplitRunner(Tablet tablet) {
      this.tablet = tablet;
    }

    @Override
    public void run() {
      splitTablet(tablet);
    }
  }

  public long updateTotalQueuedMutationSize(long additionalMutationSize) {
    return totalQueuedMutationSize.addAndGet(additionalMutationSize);
  }

  public Session getSession(long sessionId) {
    return sessionManager.getSession(sessionId);
  }

  public void executeSplit(Tablet tablet) {
    resourceManager.executeSplit(tablet.getExtent(),
        new LoggingRunnable(log, new SplitRunner(tablet)));
  }

  private class MajorCompactor implements Runnable {

    public MajorCompactor(AccumuloConfiguration config) {
      CompactionWatcher.startWatching(config);
    }

    @Override
    public void run() {
      while (true) {
        try {
          sleepUninterruptibly(getConfiguration().getTimeInMillis(Property.TSERV_MAJC_DELAY),
              TimeUnit.MILLISECONDS);

          List<DfsLogger> closedCopy;

          synchronized (closedLogs) {
            closedCopy = copyClosedLogs(closedLogs);
          }

          Iterator<Entry<KeyExtent,Tablet>> iter = getOnlineTablets().entrySet().iterator();

          // bail early now if we're shutting down
          while (iter.hasNext()) {

            Entry<KeyExtent,Tablet> entry = iter.next();

            Tablet tablet = entry.getValue();

            // if we need to split AND compact, we need a good way
            // to decide what to do
            if (tablet.needsSplit()) {
              executeSplit(tablet);
              continue;
            }

            tablet.checkIfMinorCompactionNeededForLogs(closedCopy);

            synchronized (tablet) {
<<<<<<< HEAD
              tablet.initiateMajorCompaction(MajorCompactionReason.NORMAL);
=======
              if (tablet.initiateMajorCompaction(MajorCompactionReason.NORMAL)
                  || tablet.isMajorCompactionQueued() || tablet.isMajorCompactionRunning()) {
                numMajorCompactionsInProgress++;
                continue;
              }
            }
          }

          int idleCompactionsToStart =
              Math.max(1, getConfiguration().getCount(Property.TSERV_MAJC_MAXCONCURRENT) / 2);

          if (numMajorCompactionsInProgress < idleCompactionsToStart) {
            // system is not major compacting, can schedule some
            // idle compactions
            iter = copyOnlineTablets.entrySet().iterator();

            while (iter.hasNext() && numMajorCompactionsInProgress < idleCompactionsToStart) {
              Entry<KeyExtent,Tablet> entry = iter.next();
              Tablet tablet = entry.getValue();

              if (tablet.initiateMajorCompaction(MajorCompactionReason.IDLE)) {
                numMajorCompactionsInProgress++;
              }
>>>>>>> 0a9837f3
            }
          }
        } catch (Throwable t) {
          log.error("Unexpected exception in {}", Thread.currentThread().getName(), t);
          sleepUninterruptibly(1, TimeUnit.SECONDS);
        }
      }
    }
  }

  private void splitTablet(Tablet tablet) {
    try {

      TreeMap<KeyExtent,TabletData> tabletInfo = splitTablet(tablet, null);
      if (tabletInfo == null) {
        // either split or compact not both
        // were not able to split... so see if a major compaction is
        // needed
        tablet.initiateMajorCompaction(MajorCompactionReason.NORMAL);
      }
    } catch (IOException e) {
      statsKeeper.updateTime(Operation.SPLIT, 0, true);
      log.error("split failed: {} for tablet {}", e.getMessage(), tablet.getExtent(), e);
    } catch (Exception e) {
      statsKeeper.updateTime(Operation.SPLIT, 0, true);
      log.error("Unknown error on split:", e);
    }
  }

  private TreeMap<KeyExtent,TabletData> splitTablet(Tablet tablet, byte[] splitPoint)
      throws IOException {
    long t1 = System.currentTimeMillis();

    TreeMap<KeyExtent,TabletData> tabletInfo = tablet.split(splitPoint);
    if (tabletInfo == null) {
      return null;
    }

    log.info("Starting split: {}", tablet.getExtent());
    statsKeeper.incrementStatusSplit();
    long start = System.currentTimeMillis();

    Tablet[] newTablets = new Tablet[2];

    Entry<KeyExtent,TabletData> first = tabletInfo.firstEntry();
    TabletResourceManager newTrm0 = resourceManager.createTabletResourceManager(first.getKey(),
        getTableConfiguration(first.getKey()));
    newTablets[0] = new Tablet(TabletServer.this, first.getKey(), newTrm0, first.getValue());

    Entry<KeyExtent,TabletData> last = tabletInfo.lastEntry();
    TabletResourceManager newTrm1 = resourceManager.createTabletResourceManager(last.getKey(),
        getTableConfiguration(last.getKey()));
    newTablets[1] = new Tablet(TabletServer.this, last.getKey(), newTrm1, last.getValue());

    // roll tablet stats over into tablet server's statsKeeper object as
    // historical data
    statsKeeper.saveMajorMinorTimes(tablet.getTabletStats());

    // lose the reference to the old tablet and open two new ones
    onlineTablets.split(tablet.getExtent(), newTablets[0], newTablets[1]);

    // tell the master
    enqueueMasterMessage(new SplitReportMessage(tablet.getExtent(), newTablets[0].getExtent(),
        new Text("/" + newTablets[0].getLocation().getName()), newTablets[1].getExtent(),
        new Text("/" + newTablets[1].getLocation().getName())));

    statsKeeper.updateTime(Operation.SPLIT, start, false);
    long t2 = System.currentTimeMillis();
    log.info("Tablet split: {} size0 {} size1 {} time {}ms", tablet.getExtent(),
        newTablets[0].estimateTabletSize(), newTablets[1].estimateTabletSize(), (t2 - t1));

    return tabletInfo;
  }

  // add a message for the main thread to send back to the master
  public void enqueueMasterMessage(MasterMessage m) {
    masterMessages.addLast(m);
  }

  private class UnloadTabletHandler implements Runnable {
    private final KeyExtent extent;
    private final TUnloadTabletGoal goalState;
    private final long requestTimeSkew;

    public UnloadTabletHandler(KeyExtent extent, TUnloadTabletGoal goalState, long requestTime) {
      this.extent = extent;
      this.goalState = goalState;
      this.requestTimeSkew = requestTime - MILLISECONDS.convert(System.nanoTime(), NANOSECONDS);
    }

    @Override
    public void run() {

      Tablet t = null;

      synchronized (unopenedTablets) {
        if (unopenedTablets.contains(extent)) {
          unopenedTablets.remove(extent);
          // enqueueMasterMessage(new TabletUnloadedMessage(extent));
          return;
        }
      }
      synchronized (openingTablets) {
        while (openingTablets.contains(extent)) {
          try {
            openingTablets.wait();
          } catch (InterruptedException e) {}
        }
      }
      synchronized (onlineTablets) {
        if (onlineTablets.snapshot().containsKey(extent)) {
          t = onlineTablets.snapshot().get(extent);
        }
      }

      if (t == null) {
        // Tablet has probably been recently unloaded: repeated master
        // unload request is crossing the successful unloaded message
        if (!recentlyUnloadedCache.containsKey(extent)) {
          log.info("told to unload tablet that was not being served {}", extent);
          enqueueMasterMessage(
              new TabletStatusMessage(TabletLoadState.UNLOAD_FAILURE_NOT_SERVING, extent));
        }
        return;
      }

      try {
        t.close(!goalState.equals(TUnloadTabletGoal.DELETED));
      } catch (Throwable e) {

        if ((t.isClosing() || t.isClosed()) && e instanceof IllegalStateException) {
          log.debug("Failed to unload tablet {}... it was already closing or closed : {}", extent,
              e.getMessage());
        } else {
          log.error("Failed to close tablet {}... Aborting migration", extent, e);
          enqueueMasterMessage(new TabletStatusMessage(TabletLoadState.UNLOAD_ERROR, extent));
        }
        return;
      }

      // stop serving tablet - client will get not serving tablet
      // exceptions
      recentlyUnloadedCache.put(extent, System.currentTimeMillis());
      onlineTablets.remove(extent);

      try {
        TServerInstance instance = new TServerInstance(clientAddress, getLock().getSessionId());
        TabletLocationState tls = null;
        try {
          tls = new TabletLocationState(extent, null, instance, null, null, null, false);
        } catch (BadLocationStateException e) {
          log.error("Unexpected error", e);
        }
        if (!goalState.equals(TUnloadTabletGoal.SUSPENDED) || extent.isRootTablet()
            || (extent.isMeta()
                && !getConfiguration().getBoolean(Property.MASTER_METADATA_SUSPENDABLE))) {
          log.debug("Unassigning {}", tls);
          TabletStateStore.unassign(context, tls, null);
        } else {
          log.debug("Suspending " + tls);
          TabletStateStore.suspend(context, tls, null,
              requestTimeSkew + MILLISECONDS.convert(System.nanoTime(), NANOSECONDS));
        }
      } catch (DistributedStoreException ex) {
        log.warn("Unable to update storage", ex);
      } catch (KeeperException e) {
        log.warn("Unable determine our zookeeper session information", e);
      } catch (InterruptedException e) {
        log.warn("Interrupted while getting our zookeeper session information", e);
      }

      // tell the master how it went
      enqueueMasterMessage(new TabletStatusMessage(TabletLoadState.UNLOADED, extent));

      // roll tablet stats over into tablet server's statsKeeper object as
      // historical data
      statsKeeper.saveMajorMinorTimes(t.getTabletStats());
      log.info("unloaded {}", extent);

    }
  }

  protected class AssignmentHandler implements Runnable {
    private final KeyExtent extent;
    private final int retryAttempt;

    public AssignmentHandler(KeyExtent extent) {
      this(extent, 0);
    }

    public AssignmentHandler(KeyExtent extent, int retryAttempt) {
      this.extent = extent;
      this.retryAttempt = retryAttempt;
    }

    @Override
    public void run() {
      log.info("{}: got assignment from master: {}", clientAddress, extent);

      synchronized (unopenedTablets) {
        synchronized (openingTablets) {
          synchronized (onlineTablets) {
            // nothing should be moving between sets, do a sanity
            // check
            Set<KeyExtent> unopenedOverlapping = KeyExtent.findOverlapping(extent, unopenedTablets);
            Set<KeyExtent> openingOverlapping = KeyExtent.findOverlapping(extent, openingTablets);
            Set<KeyExtent> onlineOverlapping = KeyExtent.findOverlapping(extent,
                onlineTablets.snapshot());

            if (openingOverlapping.contains(extent) || onlineOverlapping.contains(extent))
              return;

            if (!unopenedOverlapping.contains(extent)) {
              log.info("assignment {} no longer in the unopened set", extent);
              return;
            }

            if (unopenedOverlapping.size() != 1 || openingOverlapping.size() > 0
                || onlineOverlapping.size() > 0) {
              throw new IllegalStateException(
                  "overlaps assigned " + extent + " " + !unopenedTablets.contains(extent) + " "
                      + unopenedOverlapping + " " + openingOverlapping + " " + onlineOverlapping);
            }
          }

          unopenedTablets.remove(extent);
          openingTablets.add(extent);
        }
      }

      log.debug("Loading extent: {}", extent);

      // check Metadata table before accepting assignment
      Text locationToOpen = null;
      SortedMap<Key,Value> tabletsKeyValues = new TreeMap<>();
      try {
<<<<<<< HEAD
        Pair<Text,KeyExtent> pair = verifyTabletInformation(context, extent,
            TabletServer.this.getTabletSession(), tabletsKeyValues, getClientAddressString(),
            getLock());
=======
        Pair<Text,
            KeyExtent> pair = verifyTabletInformation(TabletServer.this, extent,
                TabletServer.this.getTabletSession(), tabletsKeyValues, getClientAddressString(),
                getLock());
>>>>>>> 0a9837f3
        if (pair != null) {
          locationToOpen = pair.getFirst();
          if (pair.getSecond() != null) {
            synchronized (openingTablets) {
              openingTablets.remove(extent);
              openingTablets.notifyAll();
              // it expected that the new extent will overlap the old one... if it does not, it
              // should not be added to unopenedTablets
              if (!KeyExtent.findOverlapping(extent, new TreeSet<>(Arrays.asList(pair.getSecond())))
                  .contains(pair.getSecond())) {
                throw new IllegalStateException(
                    "Fixed split does not overlap " + extent + " " + pair.getSecond());
              }
              unopenedTablets.add(pair.getSecond());
            }
            // split was rolled back... try again
            new AssignmentHandler(pair.getSecond()).run();
            return;
          }
        }
      } catch (Exception e) {
        synchronized (openingTablets) {
          openingTablets.remove(extent);
          openingTablets.notifyAll();
        }
        log.warn("Failed to verify tablet " + extent, e);
        enqueueMasterMessage(new TabletStatusMessage(TabletLoadState.LOAD_FAILURE, extent));
        throw new RuntimeException(e);
      }

      if (locationToOpen == null) {
        log.debug("Reporting tablet {} assignment failure: unable to verify Tablet Information",
            extent);
        synchronized (openingTablets) {
          openingTablets.remove(extent);
          openingTablets.notifyAll();
        }
        enqueueMasterMessage(new TabletStatusMessage(TabletLoadState.LOAD_FAILURE, extent));
        return;
      }

      Tablet tablet = null;
      boolean successful = false;

      try {
        acquireRecoveryMemory(extent);

        TabletResourceManager trm =
            resourceManager.createTabletResourceManager(extent, getTableConfiguration(extent));
        TabletData data;
        if (extent.isRootTablet()) {
          data = new TabletData(context, fs, getTableConfiguration(extent));
        } else {
          data = new TabletData(extent, fs, tabletsKeyValues.entrySet().iterator());
        }

        tablet = new Tablet(TabletServer.this, extent, trm, data);
        // If a minor compaction starts after a tablet opens, this indicates a log recovery
        // occurred. This recovered data must be minor compacted.
        // There are three reasons to wait for this minor compaction to finish before placing the
        // tablet in online tablets.
        //
        // 1) The log recovery code does not handle data written to the tablet on multiple tablet
        // servers.
        // 2) The log recovery code does not block if memory is full. Therefore recovering lots of
        // tablets that use a lot of memory could run out of memory.
        // 3) The minor compaction finish event did not make it to the logs (the file will be in
        // metadata, preventing replay of compacted data)... but do not
        // want a majc to wipe the file out from metadata and then have another process failure...
        // this could cause duplicate data to replay.
        if (tablet.getNumEntriesInMemory() > 0
            && !tablet.minorCompactNow(MinorCompactionReason.RECOVERY)) {
          throw new RuntimeException("Minor compaction after recovery fails for " + extent);
        }
        Assignment assignment = new Assignment(extent, getTabletSession());
        TabletStateStore.setLocation(context, assignment);

        synchronized (openingTablets) {
          synchronized (onlineTablets) {
            openingTablets.remove(extent);
            onlineTablets.put(extent, tablet);
            openingTablets.notifyAll();
            recentlyUnloadedCache.remove(tablet.getExtent());
          }
        }
        tablet = null; // release this reference
        successful = true;
      } catch (Throwable e) {
        log.warn("exception trying to assign tablet {} {}", extent, locationToOpen, e);

        if (e.getMessage() != null) {
          log.warn("{}", e.getMessage());
        }

        TableId tableId = extent.getTableId();
        ProblemReports.getInstance(context).report(new ProblemReport(tableId, TABLET_LOAD,
            extent.getUUID().toString(), getClientAddressString(), e));
      } finally {
        releaseRecoveryMemory(extent);
      }

      if (!successful) {
        synchronized (unopenedTablets) {
          synchronized (openingTablets) {
            openingTablets.remove(extent);
            unopenedTablets.add(extent);
            openingTablets.notifyAll();
          }
        }
        log.warn("failed to open tablet {} reporting failure to master", extent);
        enqueueMasterMessage(new TabletStatusMessage(TabletLoadState.LOAD_FAILURE, extent));
        long reschedule = Math.min((1L << Math.min(32, retryAttempt)) * 1000, 10 * 60 * 1000L);
        log.warn(String.format("rescheduling tablet load in %.2f seconds", reschedule / 1000.));
        SimpleTimer.getInstance(getConfiguration()).schedule(new TimerTask() {
          @Override
          public void run() {
            log.info("adding tablet {} back to the assignment pool (retry {})", extent,
                retryAttempt);
            AssignmentHandler handler = new AssignmentHandler(extent, retryAttempt + 1);
            if (extent.isMeta()) {
              if (extent.isRootTablet()) {
                new Daemon(new LoggingRunnable(log, handler), "Root tablet assignment retry")
                    .start();
              } else {
                resourceManager.addMetaDataAssignment(extent, log, handler);
              }
            } else {
              resourceManager.addAssignment(extent, log, handler);
            }
          }
        }, reschedule);
      } else {
        enqueueMasterMessage(new TabletStatusMessage(TabletLoadState.LOADED, extent));
      }
    }
  }

  private void acquireRecoveryMemory(KeyExtent extent) {
    if (!extent.isMeta()) {
      recoveryLock.lock();
    }
  }

  private void releaseRecoveryMemory(KeyExtent extent) {
    if (!extent.isMeta()) {
      recoveryLock.unlock();
    }
  }

  private HostAndPort startServer(AccumuloConfiguration conf, String address, Property portHint,
      TProcessor processor, String threadName) throws UnknownHostException {
    Property maxMessageSizeProperty = (conf.get(Property.TSERV_MAX_MESSAGE_SIZE) != null
<<<<<<< HEAD
        ? Property.TSERV_MAX_MESSAGE_SIZE
        : Property.GENERAL_MAX_MESSAGE_SIZE);
    ServerAddress sp = TServerUtils.startServer(context, address, portHint, processor,
=======
        ? Property.TSERV_MAX_MESSAGE_SIZE : Property.GENERAL_MAX_MESSAGE_SIZE);
    ServerAddress sp = TServerUtils.startServer(this, address, portHint, processor,
>>>>>>> 0a9837f3
        this.getClass().getSimpleName(), threadName, Property.TSERV_PORTSEARCH,
        Property.TSERV_MINTHREADS, Property.TSERV_THREADCHECK, maxMessageSizeProperty);
    this.server = sp.server;
    return sp.address;
  }

  private HostAndPort getMasterAddress() {
    try {
      List<String> locations = context.getMasterLocations();
      if (locations.size() == 0)
        return null;
      return HostAndPort.fromString(locations.get(0));
    } catch (Exception e) {
      log.warn("Failed to obtain master host " + e);
    }

    return null;
  }

  // Connect to the master for posting asynchronous results
  private MasterClientService.Client masterConnection(HostAndPort address) {
    try {
      if (address == null) {
        return null;
      }
<<<<<<< HEAD
=======
      MasterClientService.Client client =
          ThriftUtil.getClient(new MasterClientService.Client.Factory(), address, this);
>>>>>>> 0a9837f3
      // log.info("Listener API to master has been opened");
      return ThriftUtil.getClient(new MasterClientService.Client.Factory(), address, context);
    } catch (Exception e) {
      log.warn("Issue with masterConnection (" + address + ") " + e, e);
    }
    return null;
  }

  private void returnMasterConnection(MasterClientService.Client client) {
    ThriftUtil.returnClient(client);
  }

  private HostAndPort startTabletClientService() throws UnknownHostException {
    // start listening for client connection last
    clientHandler = new ThriftClientHandler();
    Iface rpcProxy = TraceUtil.wrapService(clientHandler);
    final Processor<Iface> processor;
    if (context.getThriftServerType() == ThriftServerType.SASL) {
      Iface tcredProxy = TCredentialsUpdatingWrapper.service(rpcProxy, ThriftClientHandler.class,
          getConfiguration());
      processor = new Processor<>(tcredProxy);
    } else {
      processor = new Processor<>(rpcProxy);
    }
    HostAndPort address = startServer(context.getServerConfFactory().getSystemConfiguration(),
        clientAddress.getHost(), Property.TSERV_CLIENTPORT, processor, "Thrift Client Server");
    log.info("address = {}", address);
    return address;
  }

  private void startReplicationService() throws UnknownHostException {
    final ReplicationServicerHandler handler = new ReplicationServicerHandler(this);
<<<<<<< HEAD
    ReplicationServicer.Iface rpcProxy = TraceUtil.wrapService(handler);
    ReplicationServicer.Iface repl = TCredentialsUpdatingWrapper.service(rpcProxy,
        handler.getClass(), getConfiguration());
    // @formatter:off
    ReplicationServicer.Processor<ReplicationServicer.Iface> processor =
      new ReplicationServicer.Processor<>(repl);
    // @formatter:on
    AccumuloConfiguration conf = context.getServerConfFactory().getSystemConfiguration();
    Property maxMessageSizeProperty = (conf.get(Property.TSERV_MAX_MESSAGE_SIZE) != null
        ? Property.TSERV_MAX_MESSAGE_SIZE
        : Property.GENERAL_MAX_MESSAGE_SIZE);
    ServerAddress sp = TServerUtils.startServer(context, clientAddress.getHost(),
=======
    ReplicationServicer.Iface rpcProxy = RpcWrapper.service(handler,
        new ReplicationServicer.Processor<ReplicationServicer.Iface>(handler));
    ReplicationServicer.Iface repl =
        TCredentialsUpdatingWrapper.service(rpcProxy, handler.getClass(), getConfiguration());
    ReplicationServicer.Processor<ReplicationServicer.Iface> processor =
        new ReplicationServicer.Processor<>(repl);
    AccumuloConfiguration conf = getServerConfigurationFactory().getConfiguration();
    Property maxMessageSizeProperty = (conf.get(Property.TSERV_MAX_MESSAGE_SIZE) != null
        ? Property.TSERV_MAX_MESSAGE_SIZE : Property.GENERAL_MAX_MESSAGE_SIZE);
    ServerAddress sp = TServerUtils.startServer(this, clientAddress.getHost(),
>>>>>>> 0a9837f3
        Property.REPLICATION_RECEIPT_SERVICE_PORT, processor, "ReplicationServicerHandler",
        "Replication Servicer", Property.TSERV_PORTSEARCH, Property.REPLICATION_MIN_THREADS,
        Property.REPLICATION_THREADCHECK, maxMessageSizeProperty);
    this.replServer = sp.server;
    log.info("Started replication service on {}", sp.address);

    try {
      // The replication service is unique to the thrift service for a tserver, not just a host.
      // Advertise the host and port for replication service given the host and port for the
      // tserver.
      context.getZooReaderWriter().putPersistentData(
          context.getZooKeeperRoot() + ReplicationConstants.ZOO_TSERVERS + "/" + clientAddress,
          sp.address.toString().getBytes(UTF_8), NodeExistsPolicy.OVERWRITE);
    } catch (Exception e) {
      log.error("Could not advertise replication service port", e);
      throw new RuntimeException(e);
    }
  }

  public ZooLock getLock() {
    return tabletServerLock;
  }

  private void announceExistence() {
    ZooReaderWriter zoo = context.getZooReaderWriter();
    try {
<<<<<<< HEAD
      String zPath = context.getZooKeeperRoot() + Constants.ZTSERVERS + "/"
          + getClientAddressString();
=======
      String zPath =
          ZooUtil.getRoot(getInstance()) + Constants.ZTSERVERS + "/" + getClientAddressString();
>>>>>>> 0a9837f3

      try {
        zoo.putPersistentData(zPath, new byte[] {}, NodeExistsPolicy.SKIP);
      } catch (KeeperException e) {
        if (e.code() == KeeperException.Code.NOAUTH) {
          log.error("Failed to write to ZooKeeper. Ensure that"
              + " accumulo.properties, specifically instance.secret, is consistent.");
        }
        throw e;
      }

      tabletServerLock = new ZooLock(zoo, zPath);

      LockWatcher lw = new LockWatcher() {

        @Override
        public void lostLock(final LockLossReason reason) {
          Halt.halt(serverStopRequested ? 0 : 1, () -> {
            if (!serverStopRequested)
              log.error("Lost tablet server lock (reason = {}), exiting.", reason);
            gcLogger.logGCInfo(getConfiguration());
          });
        }

        @Override
        public void unableToMonitorLockNode(final Throwable e) {
          Halt.halt(1, () -> log.error("Lost ability to monitor tablet server lock, exiting.", e));

        }
      };

      byte[] lockContent = new ServerServices(getClientAddressString(), Service.TSERV_CLIENT)
          .toString().getBytes(UTF_8);
      for (int i = 0; i < 120 / 5; i++) {
        zoo.putPersistentData(zPath, new byte[0], NodeExistsPolicy.SKIP);

        if (tabletServerLock.tryLock(lw, lockContent)) {
          log.debug("Obtained tablet server lock {}", tabletServerLock.getLockPath());
          lockID = tabletServerLock.getLockID()
              .serialize(context.getZooKeeperRoot() + Constants.ZTSERVERS + "/");
          return;
        }
        log.info("Waiting for tablet server lock");
        sleepUninterruptibly(5, TimeUnit.SECONDS);
      }
      String msg = "Too many retries, exiting.";
      log.info(msg);
      throw new RuntimeException(msg);
    } catch (Exception e) {
      log.info("Could not obtain tablet server lock, exiting.", e);
      throw new RuntimeException(e);
    }
  }

  // main loop listens for client requests
  @Override
  public void run() {
    SecurityUtil.serverLogin(context.getConfiguration());

    // To make things easier on users/devs, and to avoid creating an upgrade path to 1.7
    // We can just make the zookeeper paths before we try to use.
    try {
      ZooKeeperInitialization.ensureZooKeeperInitialized(context.getZooReaderWriter(),
          context.getZooKeeperRoot());
    } catch (KeeperException | InterruptedException e) {
      log.error("Could not ensure that ZooKeeper is properly initialized", e);
      throw new RuntimeException(e);
    }

    Metrics tserverMetrics = metricsFactory.createTabletServerMetrics(this);

    // Register MBeans
    try {
      tserverMetrics.register();
      mincMetrics.register();
      scanMetrics.register();
      updateMetrics.register();
    } catch (Exception e) {
      log.error("Error registering with JMX", e);
    }

    if (authKeyWatcher != null) {
      log.info("Seeding ZooKeeper watcher for authentication keys");
      try {
        authKeyWatcher.updateAuthKeys();
      } catch (KeeperException | InterruptedException e) {
        // TODO Does there need to be a better check? What are the error conditions that we'd fall
        // out here? AUTH_FAILURE?
        // If we get the error, do we just put it on a timer and retry the exists(String, Watcher)
        // call?
        log.error("Failed to perform initial check for authentication tokens in"
            + " ZooKeeper. Delegation token authentication will be unavailable.", e);
      }
    }

    try {
      clientAddress = startTabletClientService();
    } catch (UnknownHostException e1) {
      throw new RuntimeException("Failed to start the tablet client service", e1);
    }
    announceExistence();
    try {
      walMarker.initWalMarker(getTabletSession());
    } catch (Exception e) {
      log.error("Unable to create WAL marker node in zookeeper", e);
      throw new RuntimeException(e);
    }

    ThreadPoolExecutor distWorkQThreadPool = new SimpleThreadPool(
        getConfiguration().getCount(Property.TSERV_WORKQ_THREADS), "distributed work queue");

    bulkFailedCopyQ = new DistributedWorkQueue(
        context.getZooKeeperRoot() + Constants.ZBULK_FAILED_COPYQ, getConfiguration());
    try {
      bulkFailedCopyQ.startProcessing(new BulkFailedCopyProcessor(context), distWorkQThreadPool);
    } catch (Exception e1) {
      throw new RuntimeException("Failed to start distributed work queue for copying ", e1);
    }

    try {
      logSorter.startWatchingForRecoveryLogs(distWorkQThreadPool);
    } catch (Exception ex) {
      log.error("Error setting watches for recoveries");
      throw new RuntimeException(ex);
    }
    final AccumuloConfiguration aconf = getConfiguration();
    // if the replication name is ever set, then start replication services
    SimpleTimer.getInstance(aconf).schedule(() -> {
      if (this.replServer == null) {
        if (!getConfiguration().get(Property.REPLICATION_NAME).isEmpty()) {
          log.info(Property.REPLICATION_NAME.getKey() + " was set, starting repl services.");
          setupReplication(aconf);
        }
      }
    }, 0, 5000);

    final long CLEANUP_BULK_LOADED_CACHE_MILLIS = 15 * 60 * 1000;
    SimpleTimer.getInstance(aconf).schedule(new BulkImportCacheCleaner(this),
        CLEANUP_BULK_LOADED_CACHE_MILLIS, CLEANUP_BULK_LOADED_CACHE_MILLIS);

    HostAndPort masterHost;
    while (!serverStopRequested) {
      // send all of the pending messages
      try {
        MasterMessage mm = null;
        MasterClientService.Client iface = null;

        try {
          // wait until a message is ready to send, or a sever stop
          // was requested
          while (mm == null && !serverStopRequested) {
            mm = masterMessages.poll(1000, TimeUnit.MILLISECONDS);
          }

          // have a message to send to the master, so grab a
          // connection
          masterHost = getMasterAddress();
          iface = masterConnection(masterHost);
          TServiceClient client = iface;

          // if while loop does not execute at all and mm != null,
          // then finally block should place mm back on queue
          while (!serverStopRequested && mm != null && client != null
              && client.getOutputProtocol() != null
              && client.getOutputProtocol().getTransport() != null
              && client.getOutputProtocol().getTransport().isOpen()) {
            try {
              mm.send(context.rpcCreds(), getClientAddressString(), iface);
              mm = null;
            } catch (TException ex) {
              log.warn("Error sending message: queuing message again");
              masterMessages.putFirst(mm);
              mm = null;
              throw ex;
            }

            // if any messages are immediately available grab em and
            // send them
            mm = masterMessages.poll();
          }

        } finally {

          if (mm != null) {
            masterMessages.putFirst(mm);
          }
          returnMasterConnection(iface);

          sleepUninterruptibly(1, TimeUnit.SECONDS);
        }
      } catch (InterruptedException e) {
        log.info("Interrupt Exception received, shutting down");
        serverStopRequested = true;

      } catch (Exception e) {
        // may have lost connection with master
        // loop back to the beginning and wait for a new one
        // this way we survive master failures
        log.error(getClientAddressString() + ": TServerInfo: Exception. Master down?", e);
      }
    }

    // wait for shutdown
    // if the main thread exits oldServer the master listener, the JVM will
    // kill the other threads and finalize objects. We want the shutdown that is
    // running in the master listener thread to complete oldServer this happens.
    // consider making other threads daemon threads so that objects don't
    // get prematurely finalized
    synchronized (this) {
      while (!shutdownComplete) {
        try {
          this.wait(1000);
        } catch (InterruptedException e) {
          log.error(e.toString());
        }
      }
    }
    log.debug("Stopping Replication Server");
    TServerUtils.stopTServer(this.replServer);

    log.debug("Stopping Thrift Servers");
    TServerUtils.stopTServer(server);

    try {
      log.debug("Closing filesystem");
      fs.close();
    } catch (IOException e) {
      log.warn("Failed to close filesystem : {}", e.getMessage(), e);
    }

    gcLogger.logGCInfo(getConfiguration());

    log.info("TServerInfo: stop requested. exiting ... ");

    try {
      tabletServerLock.unlock();
    } catch (Exception e) {
      log.warn("Failed to release tablet server lock", e);
    }
  }

  private void setupReplication(AccumuloConfiguration aconf) {
    // Start the thrift service listening for incoming replication requests
    try {
      startReplicationService();
    } catch (UnknownHostException e) {
      throw new RuntimeException("Failed to start replication service", e);
    }

    // Start the pool to handle outgoing replications
    final ThreadPoolExecutor replicationThreadPool = new SimpleThreadPool(
        getConfiguration().getCount(Property.REPLICATION_WORKER_THREADS), "replication task");
    replWorker.setExecutor(replicationThreadPool);
    replWorker.run();

    // Check the configuration value for the size of the pool and, if changed, resize the pool
    Runnable replicationWorkThreadPoolResizer = () -> {
      int maxPoolSize = aconf.getCount(Property.REPLICATION_WORKER_THREADS);
      if (replicationThreadPool.getMaximumPoolSize() != maxPoolSize) {
        log.info("Resizing thread pool for sending replication work from {} to {}",
            replicationThreadPool.getMaximumPoolSize(), maxPoolSize);
        replicationThreadPool.setMaximumPoolSize(maxPoolSize);
      }
    };
    SimpleTimer.getInstance(aconf).schedule(replicationWorkThreadPoolResizer, 10000, 30000);
  }

  private static Pair<Text,KeyExtent> verifyRootTablet(ServerContext context,
      TServerInstance instance) throws AccumuloException {
    ZooTabletStateStore store = new ZooTabletStateStore(context);
    if (!store.iterator().hasNext()) {
      throw new AccumuloException("Illegal state: location is not set in zookeeper");
    }
    TabletLocationState next = store.iterator().next();
    if (!instance.equals(next.future)) {
      throw new AccumuloException("Future location is not to this server for the root tablet");
    }

    if (next.current != null) {
      throw new AccumuloException("Root tablet already has a location set");
    }

    try {
      return new Pair<>(new Text(MetadataTableUtil.getRootTabletDir(context)), null);
    } catch (IOException e) {
      throw new AccumuloException(e);
    }
  }

  public static Pair<Text,KeyExtent> verifyTabletInformation(ServerContext context,
      KeyExtent extent, TServerInstance instance, final SortedMap<Key,Value> tabletsKeyValues,
      String clientAddress, ZooLock lock) throws DistributedStoreException, AccumuloException {
    Objects.requireNonNull(tabletsKeyValues);

    log.debug("verifying extent {}", extent);
    if (extent.isRootTablet()) {
      return verifyRootTablet(context, instance);
    }
    TableId tableToVerify = MetadataTable.ID;
    if (extent.isMeta())
      tableToVerify = RootTable.ID;

<<<<<<< HEAD
    List<ColumnFQ> columnsToFetch = Arrays.asList(
        TabletsSection.ServerColumnFamily.DIRECTORY_COLUMN,
        TabletsSection.TabletColumnFamily.PREV_ROW_COLUMN,
        TabletsSection.TabletColumnFamily.SPLIT_RATIO_COLUMN,
        TabletsSection.TabletColumnFamily.OLD_PREV_ROW_COLUMN,
        TabletsSection.ServerColumnFamily.TIME_COLUMN);
=======
    List<ColumnFQ> columnsToFetch =
        Arrays.asList(new ColumnFQ[] {TabletsSection.ServerColumnFamily.DIRECTORY_COLUMN,
            TabletsSection.TabletColumnFamily.PREV_ROW_COLUMN,
            TabletsSection.TabletColumnFamily.SPLIT_RATIO_COLUMN,
            TabletsSection.TabletColumnFamily.OLD_PREV_ROW_COLUMN,
            TabletsSection.ServerColumnFamily.TIME_COLUMN});
>>>>>>> 0a9837f3

    TreeMap<Key,Value> tkv = new TreeMap<>();
    try (ScannerImpl scanner = new ScannerImpl(context, tableToVerify, Authorizations.EMPTY)) {
      scanner.setRange(extent.toMetadataRange());
      for (Entry<Key,Value> entry : scanner)
        tkv.put(entry.getKey(), entry.getValue());
    }

    // only populate map after success
    tabletsKeyValues.clear();
    tabletsKeyValues.putAll(tkv);

    Text metadataEntry = extent.getMetadataEntry();

    Value dir = checkTabletMetadata(extent, instance, tabletsKeyValues, metadataEntry);
    if (dir == null)
      return null;

    Value oldPrevEndRow = null;
    for (Entry<Key,Value> entry : tabletsKeyValues.entrySet()) {
      if (TabletsSection.TabletColumnFamily.OLD_PREV_ROW_COLUMN.hasColumns(entry.getKey())) {
        oldPrevEndRow = entry.getValue();
      }
    }

    if (oldPrevEndRow != null) {
      SortedMap<Text,SortedMap<ColumnFQ,Value>> tabletEntries;
      tabletEntries = MetadataTableUtil.getTabletEntries(tabletsKeyValues, columnsToFetch);

      KeyExtent fke = MasterMetadataUtil.fixSplit(context, metadataEntry,
          tabletEntries.get(metadataEntry), lock);

      if (!fke.equals(extent)) {
        return new Pair<>(null, fke);
      }

      // reread and reverify metadata entries now that metadata entries were fixed
      tabletsKeyValues.clear();
      return verifyTabletInformation(context, fke, instance, tabletsKeyValues, clientAddress, lock);
    }

    return new Pair<>(new Text(dir.get()), null);
  }

  static Value checkTabletMetadata(KeyExtent extent, TServerInstance instance,
      SortedMap<Key,Value> tabletsKeyValues, Text metadataEntry) throws AccumuloException {

    TServerInstance future = null;
    Value prevEndRow = null;
    Value dir = null;
    Value time = null;
    for (Entry<Key,Value> entry : tabletsKeyValues.entrySet()) {
      Key key = entry.getKey();
      if (!metadataEntry.equals(key.getRow())) {
        log.info("Unexpected row in tablet metadata {} {}", metadataEntry, key.getRow());
        return null;
      }
      Text cf = key.getColumnFamily();
      if (cf.equals(TabletsSection.FutureLocationColumnFamily.NAME)) {
        if (future != null) {
          throw new AccumuloException("Tablet has multiple future locations " + extent);
        }
        future = new TServerInstance(entry.getValue(), key.getColumnQualifier());
      } else if (cf.equals(TabletsSection.CurrentLocationColumnFamily.NAME)) {
        log.info("Tablet seems to be already assigned to {}",
            new TServerInstance(entry.getValue(), key.getColumnQualifier()));
        return null;
      } else if (TabletsSection.TabletColumnFamily.PREV_ROW_COLUMN.hasColumns(key)) {
        prevEndRow = entry.getValue();
      } else if (TabletsSection.ServerColumnFamily.DIRECTORY_COLUMN.hasColumns(key)) {
        dir = entry.getValue();
      } else if (TabletsSection.ServerColumnFamily.TIME_COLUMN.hasColumns(key)) {
        time = entry.getValue();
      }
    }

    if (prevEndRow == null) {
      throw new AccumuloException("Metadata entry does not have prev row (" + metadataEntry + ")");
    } else {
      KeyExtent ke2 = new KeyExtent(metadataEntry, prevEndRow);
      if (!extent.equals(ke2)) {
        log.info("Tablet prev end row mismatch {} {}", extent, ke2.getPrevEndRow());
        return null;
      }
    }

    if (dir == null) {
      throw new AccumuloException("Metadata entry does not have directory (" + metadataEntry + ")");
    }

    if (time == null && !extent.equals(RootTable.OLD_EXTENT)) {
      throw new AccumuloException("Metadata entry does not have time (" + metadataEntry + ")");
    }

    if (future == null) {
      log.info("The master has not assigned {} to {}", extent, instance);
      return null;
    }

    if (!instance.equals(future)) {
      log.info("Table {} has been assigned to {} which is not {}", extent, future, instance);
      return null;
    }

    return dir;
  }

  public String getClientAddressString() {
    if (clientAddress == null)
      return null;
    return clientAddress.getHost() + ":" + clientAddress.getPort();
  }

  public TServerInstance getTabletSession() {
    String address = getClientAddressString();
    if (address == null)
      return null;

    try {
      return new TServerInstance(address, tabletServerLock.getSessionId());
    } catch (Exception ex) {
      log.warn("Unable to read session from tablet server lock" + ex);
      return null;
    }
  }

<<<<<<< HEAD
  private void config() {
    log.info("Tablet server starting on {}", context.getHostname());
    majorCompactorThread = new Daemon(
        new LoggingRunnable(log, new MajorCompactor(getConfiguration())));
=======
  public void config(String hostname) {
    log.info("Tablet server starting on " + hostname);
    majorCompactorThread =
        new Daemon(new LoggingRunnable(log, new MajorCompactor(getConfiguration())));
>>>>>>> 0a9837f3
    majorCompactorThread.setName("Split/MajC initiator");
    majorCompactorThread.start();

    clientAddress = HostAndPort.fromParts(context.getHostname(), 0);
    try {
      AccumuloVFSClassLoader.getContextManager()
          .setContextConfig(new ContextManager.DefaultContextsConfig() {
            @Override
            public Map<String,String> getVfsContextClasspathProperties() {
              return getConfiguration()
                  .getAllPropertiesWithPrefix(Property.VFS_CONTEXT_CLASSPATH_PROPERTY);
            }
          });
    } catch (IOException e) {
      throw new RuntimeException(e);
    }

    // A task that cleans up unused classloader contexts
    Runnable contextCleaner = () -> {
      Set<String> contextProperties = context.getServerConfFactory().getSystemConfiguration()
          .getAllPropertiesWithPrefix(Property.VFS_CONTEXT_CLASSPATH_PROPERTY).keySet();
      Set<String> configuredContexts = new HashSet<>();
      for (String prop : contextProperties) {
        configuredContexts
            .add(prop.substring(Property.VFS_CONTEXT_CLASSPATH_PROPERTY.name().length()));
      }

      try {
        AccumuloVFSClassLoader.getContextManager().removeUnusedContexts(configuredContexts);
      } catch (IOException e) {
        log.warn("{}", e.getMessage(), e);
      }
    };

    AccumuloConfiguration aconf = getConfiguration();
    SimpleTimer.getInstance(aconf).schedule(contextCleaner, 60000, 60000);

    FileSystemMonitor.start(aconf, Property.TSERV_MONITOR_FS);

    Runnable gcDebugTask = () -> gcLogger.logGCInfo(getConfiguration());

    SimpleTimer.getInstance(aconf).schedule(gcDebugTask, 0, TIME_BETWEEN_GC_CHECKS);

    Runnable constraintTask = () -> {
      for (Tablet tablet : getOnlineTablets().values()) {
        tablet.checkConstraints();
      }
    };

    SimpleTimer.getInstance(aconf).schedule(constraintTask, 0, 1000);
  }

  public TabletServerStatus getStats(Map<TableId,MapCounter<ScanRunState>> scanCounts) {
    long start = System.currentTimeMillis();
    TabletServerStatus result = new TabletServerStatus();

    final Map<String,TableInfo> tables = new HashMap<>();

    getOnlineTablets().forEach((ke, tablet) -> {
      String tableId = ke.getTableId().canonical();
      TableInfo table = tables.get(tableId);
      if (table == null) {
        table = new TableInfo();
        table.minors = new Compacting();
        table.majors = new Compacting();
        tables.put(tableId, table);
      }
      long recs = tablet.getNumEntries();
      table.tablets++;
      table.onlineTablets++;
      table.recs += recs;
      table.queryRate += tablet.queryRate();
      table.queryByteRate += tablet.queryByteRate();
      table.ingestRate += tablet.ingestRate();
      table.ingestByteRate += tablet.ingestByteRate();
      table.scanRate += tablet.scanRate();
      long recsInMemory = tablet.getNumEntriesInMemory();
      table.recsInMemory += recsInMemory;
      if (tablet.isMinorCompactionRunning())
        table.minors.running++;
      if (tablet.isMinorCompactionQueued())
        table.minors.queued++;
      if (tablet.isMajorCompactionRunning())
        table.majors.running++;
      if (tablet.isMajorCompactionQueued())
        table.majors.queued++;
    });

    scanCounts.forEach((tableId, mapCounter) -> {
      TableInfo table = tables.get(tableId.canonical());
      if (table == null) {
        table = new TableInfo();
        tables.put(tableId.canonical(), table);
      }

      if (table.scans == null)
        table.scans = new Compacting();

      table.scans.queued += mapCounter.getInt(ScanRunState.QUEUED);
      table.scans.running += mapCounter.getInt(ScanRunState.RUNNING);
    });

    ArrayList<KeyExtent> offlineTabletsCopy = new ArrayList<>();
    synchronized (this.unopenedTablets) {
      synchronized (this.openingTablets) {
        offlineTabletsCopy.addAll(this.unopenedTablets);
        offlineTabletsCopy.addAll(this.openingTablets);
      }
    }

    for (KeyExtent extent : offlineTabletsCopy) {
      String tableId = extent.getTableId().canonical();
      TableInfo table = tables.get(tableId);
      if (table == null) {
        table = new TableInfo();
        tables.put(tableId, table);
      }
      table.tablets++;
    }

    result.lastContact = RelativeTime.currentTimeMillis();
    result.tableMap = tables;
    result.osLoad = ManagementFactory.getOperatingSystemMXBean().getSystemLoadAverage();
    result.name = getClientAddressString();
    result.holdTime = resourceManager.holdTime();
    result.lookups = seekCount.get();
    result.indexCacheHits = resourceManager.getIndexCache().getStats().hitCount();
    result.indexCacheRequest = resourceManager.getIndexCache().getStats().requestCount();
    result.dataCacheHits = resourceManager.getDataCache().getStats().hitCount();
    result.dataCacheRequest = resourceManager.getDataCache().getStats().requestCount();
    result.logSorts = logSorter.getLogSorts();
    result.flushs = flushCounter.get();
    result.syncs = syncCounter.get();
    result.bulkImports = new ArrayList<>();
    result.bulkImports.addAll(clientHandler.getBulkLoadStatus());
    result.bulkImports.addAll(bulkImportStatus.getBulkLoadStatus());
    result.version = getVersion();
    result.responseTime = System.currentTimeMillis() - start;
    return result;
  }

  public static void main(String[] args) throws Exception {
    final String app = "tserver";
    ServerOpts opts = new ServerOpts();
    opts.parseArgs(app, args);
    ServerContext context = new ServerContext(opts.getSiteConfiguration());
    context.setupServer(app, TabletServer.class.getSimpleName(), opts.getAddress());
    context.setupCrypto();
    try {
<<<<<<< HEAD
      final TabletServer server = new TabletServer(context);
=======
      final String app = "tserver";
      Accumulo.setupLogging(app);
      SecurityUtil.serverLogin(SiteConfiguration.getInstance());
      ServerOpts opts = new ServerOpts();
      opts.parseArgs(app, args);
      String hostname = opts.getAddress();
      ServerConfigurationFactory conf =
          new ServerConfigurationFactory(HdfsZooInstance.getInstance());
      VolumeManager fs = VolumeManagerImpl.get();
      MetricsSystemHelper.configure(TabletServer.class.getSimpleName());
      Accumulo.init(fs, conf, app);
      final TabletServer server = new TabletServer(conf, fs);
      server.config(hostname);
      DistributedTrace.enable(hostname, app, conf.getConfiguration());
>>>>>>> 0a9837f3
      if (UserGroupInformation.isSecurityEnabled()) {
        UserGroupInformation loginUser = UserGroupInformation.getLoginUser();
        loginUser.doAs((PrivilegedExceptionAction<Void>) () -> {
          server.run();
          return null;
        });
      } else {
        server.run();
      }
    } finally {
      context.teardownServer();
    }
  }

  private Durability getMincEventDurability(KeyExtent extent) {
    TableConfiguration conf;
    if (extent.isMeta()) {
      conf = confFactory.getTableConfiguration(RootTable.ID);
    } else {
      conf = confFactory.getTableConfiguration(MetadataTable.ID);
    }
    return DurabilityImpl.fromString(conf.get(Property.TABLE_DURABILITY));
  }

  public void minorCompactionFinished(CommitSession tablet, long walogSeq) throws IOException {
    Durability durability = getMincEventDurability(tablet.getExtent());
    totalMinorCompactions.incrementAndGet();
    logger.minorCompactionFinished(tablet, walogSeq, durability);
    markUnusedWALs();
  }

  public void minorCompactionStarted(CommitSession tablet, long lastUpdateSequence,
      String newMapfileLocation) throws IOException {
    Durability durability = getMincEventDurability(tablet.getExtent());
    logger.minorCompactionStarted(tablet, lastUpdateSequence, newMapfileLocation, durability);
  }

  public void recover(VolumeManager fs, KeyExtent extent, List<LogEntry> logEntries,
      Set<String> tabletFiles, MutationReceiver mutationReceiver) throws IOException {
    List<Path> recoveryLogs = new ArrayList<>();
    List<LogEntry> sorted = new ArrayList<>(logEntries);
    Collections.sort(sorted, (e1, e2) -> (int) (e1.timestamp - e2.timestamp));
    for (LogEntry entry : sorted) {
      Path recovery = null;
<<<<<<< HEAD
      Path finished = RecoveryPath.getRecoveryPath(fs.getFullPath(FileType.WAL, entry.filename));
=======
      Path finished =
          RecoveryPath.getRecoveryPath(fs, fs.getFullPath(FileType.WAL, entry.filename));
>>>>>>> 0a9837f3
      finished = SortedLogState.getFinishedMarkerPath(finished);
      TabletServer.log.debug("Looking for " + finished);
      if (fs.exists(finished)) {
        recovery = finished.getParent();
      }
      if (recovery == null)
        throw new IOException(
            "Unable to find recovery files for extent " + extent + " logEntry: " + entry);
      recoveryLogs.add(recovery);
    }
    logger.recover(fs, extent, recoveryLogs, tabletFiles, mutationReceiver);
  }

  public int createLogId() {
    int logId = logIdGenerator.incrementAndGet();
    if (logId < 0) {
      throw new IllegalStateException("Log Id rolled");
    }
    return logId;
  }

  public TableConfiguration getTableConfiguration(KeyExtent extent) {
    return confFactory.getTableConfiguration(extent.getTableId());
  }

  public DfsLogger.ServerResources getServerConfig() {
    return new DfsLogger.ServerResources() {

      @Override
      public VolumeManager getFileSystem() {
        return fs;
      }

      @Override
      public AccumuloConfiguration getConfiguration() {
        return TabletServer.this.getConfiguration();
      }
    };
  }

  public SortedMap<KeyExtent,Tablet> getOnlineTablets() {
    return onlineTablets.snapshot();
  }

  public Tablet getOnlineTablet(KeyExtent extent) {
    return onlineTablets.snapshot().get(extent);
  }

  public VolumeManager getFileSystem() {
    return fs;
  }

  public int getOpeningCount() {
    return openingTablets.size();
  }

  public int getUnopenedCount() {
    return unopenedTablets.size();
  }

  public long getTotalMinorCompactions() {
    return totalMinorCompactions.get();
  }

  public double getHoldTimeMillis() {
    return resourceManager.holdTime();
  }

  public SecurityOperation getSecurityOperation() {
    return security;
  }

  // avoid unnecessary redundant markings to meta
<<<<<<< HEAD
  final ConcurrentHashMap<DfsLogger,EnumSet<TabletLevel>> metadataTableLogs = new ConcurrentHashMap<>();
=======
  final ConcurrentHashMap<DfsLogger,EnumSet<TabletLevel>> metadataTableLogs =
      new ConcurrentHashMap<>();
  final Object levelLocks[] = new Object[TabletLevel.values().length];

  {
    for (int i = 0; i < levelLocks.length; i++) {
      levelLocks[i] = new Object();
    }
  }
>>>>>>> 0a9837f3

  // This is a set of WALs that are closed but may still be referenced by tablets. A LinkedHashSet
  // is used because its very import to know the order in which WALs were closed when deciding if a
  // WAL is eligible for removal. Maintaining the order that logs were used in is currently a simple
  // task because there is only one active log at a time.
  LinkedHashSet<DfsLogger> closedLogs = new LinkedHashSet<>();

  @VisibleForTesting
  interface ReferencedRemover {
    void removeInUse(Set<DfsLogger> candidates);
  }

  /**
   * For a closed WAL to be eligible for removal it must be unreferenced AND all closed WALs older
   * than it must be unreferenced. This method finds WALs that meet those conditions. See Github
   * issue #537.
   */
  @VisibleForTesting
  static Set<DfsLogger> findOldestUnreferencedWals(List<DfsLogger> closedLogs,
      ReferencedRemover referencedRemover) {
    LinkedHashSet<DfsLogger> unreferenced = new LinkedHashSet<>(closedLogs);

    referencedRemover.removeInUse(unreferenced);

    Iterator<DfsLogger> closedIter = closedLogs.iterator();
    Iterator<DfsLogger> unrefIter = unreferenced.iterator();

    Set<DfsLogger> eligible = new HashSet<>();

    while (closedIter.hasNext() && unrefIter.hasNext()) {
      DfsLogger closed = closedIter.next();
      DfsLogger unref = unrefIter.next();

      if (closed.equals(unref)) {
        eligible.add(unref);
      } else {
        break;
      }
    }

    return eligible;
  }

  @VisibleForTesting
  static List<DfsLogger> copyClosedLogs(LinkedHashSet<DfsLogger> closedLogs) {
    List<DfsLogger> closedCopy = new ArrayList<>(closedLogs.size());
    for (DfsLogger dfsLogger : closedLogs) {
      // very important this copy maintains same order ..
      closedCopy.add(dfsLogger);
    }
    return Collections.unmodifiableList(closedCopy);
  }

  private void markUnusedWALs() {

    List<DfsLogger> closedCopy;

    synchronized (closedLogs) {
      closedCopy = copyClosedLogs(closedLogs);
    }

    ReferencedRemover refRemover = candidates -> {
      for (Tablet tablet : getOnlineTablets().values()) {
        tablet.removeInUseLogs(candidates);
        if (candidates.isEmpty()) {
          break;
        }
      }
    };

    Set<DfsLogger> eligible = findOldestUnreferencedWals(closedCopy, refRemover);

    try {
      TServerInstance session = this.getTabletSession();
      for (DfsLogger candidate : eligible) {
        log.info("Marking " + candidate.getPath() + " as unreferenced");
        walMarker.walUnreferenced(session, candidate.getPath());
      }
      synchronized (closedLogs) {
        closedLogs.removeAll(eligible);
      }
    } catch (WalMarkerException ex) {
      log.info(ex.toString(), ex);
    }
  }

  public void addNewLogMarker(DfsLogger copy) throws WalMarkerException {
    log.info("Writing log marker for " + copy.getPath());
    walMarker.addNewWalMarker(getTabletSession(), copy.getPath());
  }

  public void walogClosed(DfsLogger currentLog) throws WalMarkerException {
    metadataTableLogs.remove(currentLog);

    if (currentLog.getWrites() > 0) {
      int clSize;
      synchronized (closedLogs) {
        closedLogs.add(currentLog);
        clSize = closedLogs.size();
      }
      log.info("Marking " + currentLog.getPath() + " as closed. Total closed logs " + clSize);
      walMarker.closeWal(getTabletSession(), currentLog.getPath());
    } else {
      log.info(
          "Marking " + currentLog.getPath() + " as unreferenced (skipping closed writes == 0)");
      walMarker.walUnreferenced(getTabletSession(), currentLog.getPath());
    }
  }

  public void updateBulkImportState(List<String> files, BulkImportState state) {
    bulkImportStatus.updateBulkImportStatus(files, state);
  }

  public void removeBulkImportState(List<String> files) {
    bulkImportStatus.removeBulkImportStatus(files);
  }

  private static final String MAJC_READ_LIMITER_KEY = "tserv_majc_read";
  private static final String MAJC_WRITE_LIMITER_KEY = "tserv_majc_write";
  private final RateProvider rateProvider = () -> getConfiguration()
      .getAsBytes(Property.TSERV_MAJC_THROUGHPUT);

  /**
   * Get the {@link RateLimiter} for reads during major compactions on this tserver. All writes
   * performed during major compactions are throttled to conform to this RateLimiter.
   */
  public final RateLimiter getMajorCompactionReadLimiter() {
    return SharedRateLimiterFactory.getInstance().create(MAJC_READ_LIMITER_KEY, rateProvider);
  }

  /**
   * Get the RateLimiter for writes during major compactions on this tserver. All reads performed
   * during major compactions are throttled to conform to this RateLimiter.
   */
  public final RateLimiter getMajorCompactionWriteLimiter() {
    return SharedRateLimiterFactory.getInstance().create(MAJC_WRITE_LIMITER_KEY, rateProvider);
  }
}<|MERGE_RESOLUTION|>--- conflicted
+++ resolved
@@ -313,20 +313,11 @@
   private final ServerContext context;
   private final VolumeManager fs;
 
-<<<<<<< HEAD
   private final OnlineTablets onlineTablets = new OnlineTablets();
-  private final SortedSet<KeyExtent> unopenedTablets = Collections
-      .synchronizedSortedSet(new TreeSet<KeyExtent>());
-  private final SortedSet<KeyExtent> openingTablets = Collections
-      .synchronizedSortedSet(new TreeSet<KeyExtent>());
-=======
-  private final SortedMap<KeyExtent,Tablet> onlineTablets =
-      Collections.synchronizedSortedMap(new TreeMap<KeyExtent,Tablet>());
   private final SortedSet<KeyExtent> unopenedTablets =
       Collections.synchronizedSortedSet(new TreeSet<KeyExtent>());
   private final SortedSet<KeyExtent> openingTablets =
       Collections.synchronizedSortedSet(new TreeSet<KeyExtent>());
->>>>>>> 0a9837f3
   @SuppressWarnings("unchecked")
   private final Map<KeyExtent,Long> recentlyUnloadedCache =
       Collections.synchronizedMap(new LRUMap(1000));
@@ -385,13 +376,8 @@
 
     final long walogMaxSize = aconf.getAsBytes(Property.TSERV_WALOG_MAX_SIZE);
     final long walogMaxAge = aconf.getTimeInMillis(Property.TSERV_WALOG_MAX_AGE);
-<<<<<<< HEAD
-    final long minBlockSize = context.getHadoopConf()
-        .getLong("dfs.namenode.fs-limits.min-block-size", 0);
-=======
     final long minBlockSize =
-        CachedConfiguration.getInstance().getLong("dfs.namenode.fs-limits.min-block-size", 0);
->>>>>>> 0a9837f3
+        context.getHadoopConf().getLong("dfs.namenode.fs-limits.min-block-size", 0);
     if (minBlockSize != 0 && minBlockSize > walogMaxSize)
       throw new RuntimeException("Unable to start TabletServer. Logger is set to use blocksize "
           + walogMaxSize + " but hdfs minimum block size is " + minBlockSize
@@ -437,15 +423,9 @@
     if (aconf.getBoolean(Property.INSTANCE_RPC_SASL_ENABLED)) {
       log.info("SASL is enabled, creating ZooKeeper watcher for AuthenticationKeys");
       // Watcher to notice new AuthenticationKeys which enable delegation tokens
-<<<<<<< HEAD
-      authKeyWatcher = new ZooAuthenticationKeyWatcher(context.getSecretManager(),
-          context.getZooReaderWriter(),
-          context.getZooKeeperRoot() + Constants.ZDELEGATION_TOKEN_KEYS);
-=======
       authKeyWatcher =
-          new ZooAuthenticationKeyWatcher(getSecretManager(), ZooReaderWriter.getInstance(),
-              ZooUtil.getRoot(instance) + Constants.ZDELEGATION_TOKEN_KEYS);
->>>>>>> 0a9837f3
+          new ZooAuthenticationKeyWatcher(context.getSecretManager(), context.getZooReaderWriter(),
+              context.getZooKeeperRoot() + Constants.ZDELEGATION_TOKEN_KEYS);
     } else {
       authKeyWatcher = null;
     }
@@ -679,16 +659,10 @@
         TSampleNotPresentException {
 
       if (scanSession.nextBatchTask == null) {
-<<<<<<< HEAD
-        scanSession.nextBatchTask = new NextBatchTask(TabletServer.this, scanID,
-            scanSession.interruptFlag);
+        scanSession.nextBatchTask =
+            new NextBatchTask(TabletServer.this, scanID, scanSession.interruptFlag);
         resourceManager.executeReadAhead(scanSession.extent, getScanDispatcher(scanSession.extent),
             scanSession, scanSession.nextBatchTask);
-=======
-        scanSession.nextBatchTask =
-            new NextBatchTask(TabletServer.this, scanID, scanSession.interruptFlag);
-        resourceManager.executeReadAhead(scanSession.extent, scanSession.nextBatchTask);
->>>>>>> 0a9837f3
       }
 
       ScanBatch bresult;
@@ -741,16 +715,10 @@
       if (scanResult.more && scanSession.batchCount > scanSession.readaheadThreshold) {
         // start reading next batch while current batch is transmitted
         // to client
-<<<<<<< HEAD
-        scanSession.nextBatchTask = new NextBatchTask(TabletServer.this, scanID,
-            scanSession.interruptFlag);
+        scanSession.nextBatchTask =
+            new NextBatchTask(TabletServer.this, scanID, scanSession.interruptFlag);
         resourceManager.executeReadAhead(scanSession.extent, getScanDispatcher(scanSession.extent),
             scanSession, scanSession.nextBatchTask);
-=======
-        scanSession.nextBatchTask =
-            new NextBatchTask(TabletServer.this, scanID, scanSession.interruptFlag);
-        resourceManager.executeReadAhead(scanSession.extent, scanSession.nextBatchTask);
->>>>>>> 0a9837f3
       }
 
       if (!scanResult.more)
@@ -926,16 +894,9 @@
       if (updateMetrics.isEnabled())
         updateMetrics.add(TabletServerUpdateMetrics.PERMISSION_ERRORS, 0);
 
-<<<<<<< HEAD
       UpdateSession us = new UpdateSession(new TservConstraintEnv(context, security, credentials),
           credentials, durability);
       return sessionManager.createSession(us, false);
-=======
-      UpdateSession us =
-          new UpdateSession(new TservConstraintEnv(security, credentials), credentials, durability);
-      long sid = sessionManager.createSession(us, false);
-      return sid;
->>>>>>> 0a9837f3
     }
 
     private void setUpdateTablet(UpdateSession us, KeyExtent keyExtent) {
@@ -1067,8 +1028,8 @@
         for (Entry<Tablet,? extends List<Mutation>> entry : us.queuedMutations.entrySet()) {
 
           Tablet tablet = entry.getKey();
-          Durability durability = DurabilityImpl.resolveDurabilty(us.durability,
-              tablet.getDurability());
+          Durability durability =
+              DurabilityImpl.resolveDurabilty(us.durability, tablet.getDurability());
           List<Mutation> mutations = entry.getValue();
           if (mutations.size() > 0) {
             try {
@@ -1390,8 +1351,8 @@
             for (ServerConditionalMutation scm : entry.getValue())
               results.add(new TCMResult(scm.getID(), TCMStatus.IGNORED));
           } else {
-            final Durability durability = DurabilityImpl.resolveDurabilty(sess.durability,
-                tablet.getDurability());
+            final Durability durability =
+                DurabilityImpl.resolveDurabilty(sess.durability, tablet.getDurability());
             try {
 
               @SuppressWarnings("unchecked")
@@ -1511,14 +1472,8 @@
           throw new ThriftSecurityException(credentials.getPrincipal(),
               SecurityErrorCode.BAD_AUTHORIZATIONS);
 
-<<<<<<< HEAD
       ConditionalSession cs = new ConditionalSession(credentials,
           new Authorizations(authorizations), tableId, DurabilityImpl.fromThrift(tdurabilty));
-=======
-      ConditionalSession cs =
-          new ConditionalSession(credentials, new Authorizations(authorizations), tableId,
-              DurabilityImpl.fromThrift(tdurabilty), classLoaderContext);
->>>>>>> 0a9837f3
 
       long sid = sessionManager.createSession(cs, false);
       return new TConditionalSession(sid, lockID, sessionManager.getMaxIdleTime());
@@ -1685,13 +1640,8 @@
       }
 
       if (lock != null) {
-<<<<<<< HEAD
-        ZooUtil.LockID lid = new ZooUtil.LockID(context.getZooKeeperRoot() + Constants.ZMASTER_LOCK,
-            lock);
-=======
         ZooUtil.LockID lid =
-            new ZooUtil.LockID(ZooUtil.getRoot(getInstance()) + Constants.ZMASTER_LOCK, lock);
->>>>>>> 0a9837f3
+            new ZooUtil.LockID(context.getZooKeeperRoot() + Constants.ZMASTER_LOCK, lock);
 
         try {
           if (!ZooLock.isLockHeld(masterLockCache, lid)) {
@@ -1733,8 +1683,8 @@
 
             Set<KeyExtent> unopenedOverlapping = KeyExtent.findOverlapping(extent, unopenedTablets);
             Set<KeyExtent> openingOverlapping = KeyExtent.findOverlapping(extent, openingTablets);
-            Set<KeyExtent> onlineOverlapping = KeyExtent.findOverlapping(extent,
-                onlineTablets.snapshot());
+            Set<KeyExtent> onlineOverlapping =
+                KeyExtent.findOverlapping(extent, onlineTablets.snapshot());
 
             Set<KeyExtent> all = new HashSet<>();
             all.addAll(unopenedOverlapping);
@@ -1745,15 +1695,9 @@
 
               // ignore any tablets that have recently split, for error logging
               for (KeyExtent e2 : onlineOverlapping) {
-<<<<<<< HEAD
                 Tablet tablet = getOnlineTablet(e2);
-                if (System.currentTimeMillis()
-                    - tablet.getSplitCreationTime() < RECENTLY_SPLIT_MILLIES) {
-=======
-                Tablet tablet = onlineTablets.get(e2);
                 if (System.currentTimeMillis() - tablet.getSplitCreationTime()
                     < RECENTLY_SPLIT_MILLIES) {
->>>>>>> 0a9837f3
                   all.remove(e2);
                 }
               }
@@ -1830,13 +1774,8 @@
 
       ArrayList<Tablet> tabletsToFlush = new ArrayList<>();
 
-<<<<<<< HEAD
       KeyExtent ke = new KeyExtent(TableId.of(tableId), ByteBufferUtil.toText(endRow),
           ByteBufferUtil.toText(startRow));
-=======
-      KeyExtent ke =
-          new KeyExtent(tableId, ByteBufferUtil.toText(endRow), ByteBufferUtil.toText(startRow));
->>>>>>> 0a9837f3
 
       for (Tablet tablet : getOnlineTablets().values()) {
         if (ke.overlaps(tablet.getExtent()))
@@ -1955,13 +1894,8 @@
         throw new RuntimeException(e);
       }
 
-<<<<<<< HEAD
       KeyExtent ke = new KeyExtent(TableId.of(tableId), ByteBufferUtil.toText(endRow),
           ByteBufferUtil.toText(startRow));
-=======
-      KeyExtent ke =
-          new KeyExtent(tableId, ByteBufferUtil.toText(endRow), ByteBufferUtil.toText(startRow));
->>>>>>> 0a9837f3
 
       ArrayList<Tablet> tabletsToCompact = new ArrayList<>();
 
@@ -2027,8 +1961,8 @@
 
     private TSummaries getSummaries(Future<SummaryCollection> future) throws TimeoutException {
       try {
-        SummaryCollection sc = future.get(MAX_TIME_TO_WAIT_FOR_SCAN_RESULT_MILLIS,
-            TimeUnit.MILLISECONDS);
+        SummaryCollection sc =
+            future.get(MAX_TIME_TO_WAIT_FOR_SCAN_RESULT_MILLIS, TimeUnit.MILLISECONDS);
         return sc.toThrift();
       } catch (InterruptedException e) {
         Thread.currentThread().interrupt();
@@ -2039,8 +1973,8 @@
     }
 
     private TSummaries handleTimeout(long sessionId) {
-      long timeout = TabletServer.this.getConfiguration()
-          .getTimeInMillis(Property.TSERV_CLIENT_TIMEOUT);
+      long timeout =
+          TabletServer.this.getConfiguration().getTimeInMillis(Property.TSERV_CLIENT_TIMEOUT);
       sessionManager.removeIfNotAccessed(sessionId, timeout);
       return new TSummaries(false, sessionId, -1, -1, null);
     }
@@ -2115,15 +2049,15 @@
       }
 
       ExecutorService srp = resourceManager.getSummaryRetrievalExecutor();
-      TableConfiguration tableCfg = confFactory
-          .getTableConfiguration(TableId.of(request.getTableId()));
+      TableConfiguration tableCfg =
+          confFactory.getTableConfiguration(TableId.of(request.getTableId()));
       BlockCache summaryCache = resourceManager.getSummaryCache();
       BlockCache indexCache = resourceManager.getIndexCache();
       Cache<String,Long> fileLenCache = resourceManager.getFileLenCache();
       FileSystemResolver volMgr = p -> fs.getVolumeByPath(p).getFileSystem();
-      Future<SummaryCollection> future = new Gatherer(context, request, tableCfg,
-          context.getCryptoService()).processFiles(volMgr, files, summaryCache, indexCache,
-              fileLenCache, srp);
+      Future<SummaryCollection> future =
+          new Gatherer(context, request, tableCfg, context.getCryptoService()).processFiles(volMgr,
+              files, summaryCache, indexCache, fileLenCache, srp);
 
       return startSummaryOperation(credentials, future);
     }
@@ -2211,33 +2145,7 @@
             tablet.checkIfMinorCompactionNeededForLogs(closedCopy);
 
             synchronized (tablet) {
-<<<<<<< HEAD
               tablet.initiateMajorCompaction(MajorCompactionReason.NORMAL);
-=======
-              if (tablet.initiateMajorCompaction(MajorCompactionReason.NORMAL)
-                  || tablet.isMajorCompactionQueued() || tablet.isMajorCompactionRunning()) {
-                numMajorCompactionsInProgress++;
-                continue;
-              }
-            }
-          }
-
-          int idleCompactionsToStart =
-              Math.max(1, getConfiguration().getCount(Property.TSERV_MAJC_MAXCONCURRENT) / 2);
-
-          if (numMajorCompactionsInProgress < idleCompactionsToStart) {
-            // system is not major compacting, can schedule some
-            // idle compactions
-            iter = copyOnlineTablets.entrySet().iterator();
-
-            while (iter.hasNext() && numMajorCompactionsInProgress < idleCompactionsToStart) {
-              Entry<KeyExtent,Tablet> entry = iter.next();
-              Tablet tablet = entry.getValue();
-
-              if (tablet.initiateMajorCompaction(MajorCompactionReason.IDLE)) {
-                numMajorCompactionsInProgress++;
-              }
->>>>>>> 0a9837f3
             }
           }
         } catch (Throwable t) {
@@ -2444,8 +2352,8 @@
             // check
             Set<KeyExtent> unopenedOverlapping = KeyExtent.findOverlapping(extent, unopenedTablets);
             Set<KeyExtent> openingOverlapping = KeyExtent.findOverlapping(extent, openingTablets);
-            Set<KeyExtent> onlineOverlapping = KeyExtent.findOverlapping(extent,
-                onlineTablets.snapshot());
+            Set<KeyExtent> onlineOverlapping =
+                KeyExtent.findOverlapping(extent, onlineTablets.snapshot());
 
             if (openingOverlapping.contains(extent) || onlineOverlapping.contains(extent))
               return;
@@ -2474,16 +2382,9 @@
       Text locationToOpen = null;
       SortedMap<Key,Value> tabletsKeyValues = new TreeMap<>();
       try {
-<<<<<<< HEAD
-        Pair<Text,KeyExtent> pair = verifyTabletInformation(context, extent,
-            TabletServer.this.getTabletSession(), tabletsKeyValues, getClientAddressString(),
-            getLock());
-=======
-        Pair<Text,
-            KeyExtent> pair = verifyTabletInformation(TabletServer.this, extent,
-                TabletServer.this.getTabletSession(), tabletsKeyValues, getClientAddressString(),
-                getLock());
->>>>>>> 0a9837f3
+        Pair<Text,KeyExtent> pair =
+            verifyTabletInformation(context, extent, TabletServer.this.getTabletSession(),
+                tabletsKeyValues, getClientAddressString(), getLock());
         if (pair != null) {
           locationToOpen = pair.getFirst();
           if (pair.getSecond() != null) {
@@ -2636,14 +2537,8 @@
   private HostAndPort startServer(AccumuloConfiguration conf, String address, Property portHint,
       TProcessor processor, String threadName) throws UnknownHostException {
     Property maxMessageSizeProperty = (conf.get(Property.TSERV_MAX_MESSAGE_SIZE) != null
-<<<<<<< HEAD
-        ? Property.TSERV_MAX_MESSAGE_SIZE
-        : Property.GENERAL_MAX_MESSAGE_SIZE);
+        ? Property.TSERV_MAX_MESSAGE_SIZE : Property.GENERAL_MAX_MESSAGE_SIZE);
     ServerAddress sp = TServerUtils.startServer(context, address, portHint, processor,
-=======
-        ? Property.TSERV_MAX_MESSAGE_SIZE : Property.GENERAL_MAX_MESSAGE_SIZE);
-    ServerAddress sp = TServerUtils.startServer(this, address, portHint, processor,
->>>>>>> 0a9837f3
         this.getClass().getSimpleName(), threadName, Property.TSERV_PORTSEARCH,
         Property.TSERV_MINTHREADS, Property.TSERV_THREADCHECK, maxMessageSizeProperty);
     this.server = sp.server;
@@ -2669,11 +2564,6 @@
       if (address == null) {
         return null;
       }
-<<<<<<< HEAD
-=======
-      MasterClientService.Client client =
-          ThriftUtil.getClient(new MasterClientService.Client.Factory(), address, this);
->>>>>>> 0a9837f3
       // log.info("Listener API to master has been opened");
       return ThriftUtil.getClient(new MasterClientService.Client.Factory(), address, context);
     } catch (Exception e) {
@@ -2706,31 +2596,15 @@
 
   private void startReplicationService() throws UnknownHostException {
     final ReplicationServicerHandler handler = new ReplicationServicerHandler(this);
-<<<<<<< HEAD
     ReplicationServicer.Iface rpcProxy = TraceUtil.wrapService(handler);
-    ReplicationServicer.Iface repl = TCredentialsUpdatingWrapper.service(rpcProxy,
-        handler.getClass(), getConfiguration());
-    // @formatter:off
-    ReplicationServicer.Processor<ReplicationServicer.Iface> processor =
-      new ReplicationServicer.Processor<>(repl);
-    // @formatter:on
-    AccumuloConfiguration conf = context.getServerConfFactory().getSystemConfiguration();
-    Property maxMessageSizeProperty = (conf.get(Property.TSERV_MAX_MESSAGE_SIZE) != null
-        ? Property.TSERV_MAX_MESSAGE_SIZE
-        : Property.GENERAL_MAX_MESSAGE_SIZE);
-    ServerAddress sp = TServerUtils.startServer(context, clientAddress.getHost(),
-=======
-    ReplicationServicer.Iface rpcProxy = RpcWrapper.service(handler,
-        new ReplicationServicer.Processor<ReplicationServicer.Iface>(handler));
     ReplicationServicer.Iface repl =
         TCredentialsUpdatingWrapper.service(rpcProxy, handler.getClass(), getConfiguration());
     ReplicationServicer.Processor<ReplicationServicer.Iface> processor =
         new ReplicationServicer.Processor<>(repl);
-    AccumuloConfiguration conf = getServerConfigurationFactory().getConfiguration();
+    AccumuloConfiguration conf = context.getServerConfFactory().getSystemConfiguration();
     Property maxMessageSizeProperty = (conf.get(Property.TSERV_MAX_MESSAGE_SIZE) != null
         ? Property.TSERV_MAX_MESSAGE_SIZE : Property.GENERAL_MAX_MESSAGE_SIZE);
-    ServerAddress sp = TServerUtils.startServer(this, clientAddress.getHost(),
->>>>>>> 0a9837f3
+    ServerAddress sp = TServerUtils.startServer(context, clientAddress.getHost(),
         Property.REPLICATION_RECEIPT_SERVICE_PORT, processor, "ReplicationServicerHandler",
         "Replication Servicer", Property.TSERV_PORTSEARCH, Property.REPLICATION_MIN_THREADS,
         Property.REPLICATION_THREADCHECK, maxMessageSizeProperty);
@@ -2757,13 +2631,8 @@
   private void announceExistence() {
     ZooReaderWriter zoo = context.getZooReaderWriter();
     try {
-<<<<<<< HEAD
-      String zPath = context.getZooKeeperRoot() + Constants.ZTSERVERS + "/"
-          + getClientAddressString();
-=======
       String zPath =
-          ZooUtil.getRoot(getInstance()) + Constants.ZTSERVERS + "/" + getClientAddressString();
->>>>>>> 0a9837f3
+          context.getZooKeeperRoot() + Constants.ZTSERVERS + "/" + getClientAddressString();
 
       try {
         zoo.putPersistentData(zPath, new byte[] {}, NodeExistsPolicy.SKIP);
@@ -3066,21 +2935,12 @@
     if (extent.isMeta())
       tableToVerify = RootTable.ID;
 
-<<<<<<< HEAD
-    List<ColumnFQ> columnsToFetch = Arrays.asList(
-        TabletsSection.ServerColumnFamily.DIRECTORY_COLUMN,
-        TabletsSection.TabletColumnFamily.PREV_ROW_COLUMN,
-        TabletsSection.TabletColumnFamily.SPLIT_RATIO_COLUMN,
-        TabletsSection.TabletColumnFamily.OLD_PREV_ROW_COLUMN,
-        TabletsSection.ServerColumnFamily.TIME_COLUMN);
-=======
     List<ColumnFQ> columnsToFetch =
-        Arrays.asList(new ColumnFQ[] {TabletsSection.ServerColumnFamily.DIRECTORY_COLUMN,
+        Arrays.asList(TabletsSection.ServerColumnFamily.DIRECTORY_COLUMN,
             TabletsSection.TabletColumnFamily.PREV_ROW_COLUMN,
             TabletsSection.TabletColumnFamily.SPLIT_RATIO_COLUMN,
             TabletsSection.TabletColumnFamily.OLD_PREV_ROW_COLUMN,
-            TabletsSection.ServerColumnFamily.TIME_COLUMN});
->>>>>>> 0a9837f3
+            TabletsSection.ServerColumnFamily.TIME_COLUMN);
 
     TreeMap<Key,Value> tkv = new TreeMap<>();
     try (ScannerImpl scanner = new ScannerImpl(context, tableToVerify, Authorizations.EMPTY)) {
@@ -3207,17 +3067,10 @@
     }
   }
 
-<<<<<<< HEAD
   private void config() {
     log.info("Tablet server starting on {}", context.getHostname());
-    majorCompactorThread = new Daemon(
-        new LoggingRunnable(log, new MajorCompactor(getConfiguration())));
-=======
-  public void config(String hostname) {
-    log.info("Tablet server starting on " + hostname);
     majorCompactorThread =
         new Daemon(new LoggingRunnable(log, new MajorCompactor(getConfiguration())));
->>>>>>> 0a9837f3
     majorCompactorThread.setName("Split/MajC initiator");
     majorCompactorThread.start();
 
@@ -3367,24 +3220,7 @@
     context.setupServer(app, TabletServer.class.getSimpleName(), opts.getAddress());
     context.setupCrypto();
     try {
-<<<<<<< HEAD
       final TabletServer server = new TabletServer(context);
-=======
-      final String app = "tserver";
-      Accumulo.setupLogging(app);
-      SecurityUtil.serverLogin(SiteConfiguration.getInstance());
-      ServerOpts opts = new ServerOpts();
-      opts.parseArgs(app, args);
-      String hostname = opts.getAddress();
-      ServerConfigurationFactory conf =
-          new ServerConfigurationFactory(HdfsZooInstance.getInstance());
-      VolumeManager fs = VolumeManagerImpl.get();
-      MetricsSystemHelper.configure(TabletServer.class.getSimpleName());
-      Accumulo.init(fs, conf, app);
-      final TabletServer server = new TabletServer(conf, fs);
-      server.config(hostname);
-      DistributedTrace.enable(hostname, app, conf.getConfiguration());
->>>>>>> 0a9837f3
       if (UserGroupInformation.isSecurityEnabled()) {
         UserGroupInformation loginUser = UserGroupInformation.getLoginUser();
         loginUser.doAs((PrivilegedExceptionAction<Void>) () -> {
@@ -3429,12 +3265,7 @@
     Collections.sort(sorted, (e1, e2) -> (int) (e1.timestamp - e2.timestamp));
     for (LogEntry entry : sorted) {
       Path recovery = null;
-<<<<<<< HEAD
       Path finished = RecoveryPath.getRecoveryPath(fs.getFullPath(FileType.WAL, entry.filename));
-=======
-      Path finished =
-          RecoveryPath.getRecoveryPath(fs, fs.getFullPath(FileType.WAL, entry.filename));
->>>>>>> 0a9837f3
       finished = SortedLogState.getFinishedMarkerPath(finished);
       TabletServer.log.debug("Looking for " + finished);
       if (fs.exists(finished)) {
@@ -3508,19 +3339,8 @@
   }
 
   // avoid unnecessary redundant markings to meta
-<<<<<<< HEAD
-  final ConcurrentHashMap<DfsLogger,EnumSet<TabletLevel>> metadataTableLogs = new ConcurrentHashMap<>();
-=======
   final ConcurrentHashMap<DfsLogger,EnumSet<TabletLevel>> metadataTableLogs =
       new ConcurrentHashMap<>();
-  final Object levelLocks[] = new Object[TabletLevel.values().length];
-
-  {
-    for (int i = 0; i < levelLocks.length; i++) {
-      levelLocks[i] = new Object();
-    }
-  }
->>>>>>> 0a9837f3
 
   // This is a set of WALs that are closed but may still be referenced by tablets. A LinkedHashSet
   // is used because its very import to know the order in which WALs were closed when deciding if a
@@ -3640,8 +3460,8 @@
 
   private static final String MAJC_READ_LIMITER_KEY = "tserv_majc_read";
   private static final String MAJC_WRITE_LIMITER_KEY = "tserv_majc_write";
-  private final RateProvider rateProvider = () -> getConfiguration()
-      .getAsBytes(Property.TSERV_MAJC_THROUGHPUT);
+  private final RateProvider rateProvider =
+      () -> getConfiguration().getAsBytes(Property.TSERV_MAJC_THROUGHPUT);
 
   /**
    * Get the {@link RateLimiter} for reads during major compactions on this tserver. All writes
