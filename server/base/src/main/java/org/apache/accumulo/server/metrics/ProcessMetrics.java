--- conflicted
+++ resolved
@@ -18,14 +18,10 @@
  */
 package org.apache.accumulo.server.metrics;
 
-<<<<<<< HEAD
 import static org.apache.accumulo.core.metrics.Metric.LOW_MEMORY;
 import static org.apache.accumulo.core.metrics.Metric.SERVER_IDLE;
 
-import java.util.concurrent.atomic.AtomicInteger;
-=======
 import java.util.concurrent.atomic.AtomicBoolean;
->>>>>>> 19137715
 
 import org.apache.accumulo.core.metrics.MetricsProducer;
 import org.apache.accumulo.server.ServerContext;
@@ -35,38 +31,24 @@
 
 public class ProcessMetrics implements MetricsProducer {
 
-<<<<<<< HEAD
   private final ServerContext context;
-  private final AtomicInteger isIdle;
+  private final AtomicBoolean isIdle;
 
   public ProcessMetrics(final ServerContext context) {
     this.context = context;
-    this.isIdle = new AtomicInteger(-1);
-=======
-  private final AtomicBoolean isIdle;
-
-  public ProcessMetrics() {
     this.isIdle = new AtomicBoolean(true);
->>>>>>> 19137715
   }
 
   @Override
   public void registerMetrics(MeterRegistry registry) {
-<<<<<<< HEAD
     Gauge.builder(LOW_MEMORY.getName(), this, this::lowMemDetected)
         .description(LOW_MEMORY.getDescription()).register(registry);
-    Gauge.builder(SERVER_IDLE.getName(), isIdle, AtomicInteger::get)
+    Gauge.builder(SERVER_IDLE.getName(), this, this::getIdleAsDouble)
         .description(SERVER_IDLE.getDescription()).register(registry);
   }
 
   private int lowMemDetected(ProcessMetrics processMetrics) {
     return context.getLowMemoryDetector().isRunningLowOnMemory() ? 1 : 0;
-=======
-    Gauge.builder(METRICS_SERVER_IDLE, this, this::getIdleAsDouble)
-        .description("Indicates if the server is idle or not. "
-            + "The value will be 1 when idle and 0 when not idle")
-        .register(registry);
->>>>>>> 19137715
   }
 
   public void setIdleValue(boolean isIdle) {
