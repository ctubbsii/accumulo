--- conflicted
+++ resolved
@@ -21,11 +21,8 @@
 import java.io.IOException;
 import java.util.Collections;
 import java.util.Map;
-<<<<<<< HEAD
 import java.util.Objects;
-=======
 import java.util.TreeMap;
->>>>>>> 43e02438
 import java.util.concurrent.CompletableFuture;
 import java.util.concurrent.Future;
 import java.util.concurrent.SynchronousQueue;
@@ -111,20 +108,11 @@
   private static final Logger log = LoggerFactory.getLogger(UpgradeCoordinator.class);
 
   private int currentVersion;
-<<<<<<< HEAD
   // map of "current version" -> upgrader to next version.
-  private final Map<Integer,
-      Upgrader> upgraders = Map.of(AccumuloDataVersion.SHORTEN_RFILE_KEYS, new Upgrader8to9(),
-          AccumuloDataVersion.CRYPTO_CHANGES, new Upgrader9to10(),
-          AccumuloDataVersion.ROOT_TABLET_META_CHANGES, new Upgrader10to11());
-=======
-
-  // unmodifiable map of "current version" -> upgrader to next version.
-  // Sorted so upgrades execute in order from the oldest supported data version to current
-  private Map<Integer,Upgrader> upgraders =
+  private final Map<Integer,Upgrader> upgraders =
       Collections.unmodifiableMap(new TreeMap<>(Map.of(AccumuloDataVersion.SHORTEN_RFILE_KEYS,
-          new Upgrader8to9(), AccumuloDataVersion.CRYPTO_CHANGES, new Upgrader9to10())));
->>>>>>> 43e02438
+          new Upgrader8to9(), AccumuloDataVersion.CRYPTO_CHANGES, new Upgrader9to10(),
+          AccumuloDataVersion.ROOT_TABLET_META_CHANGES, new Upgrader10to11())));
 
   private volatile UpgradeStatus status;
 
