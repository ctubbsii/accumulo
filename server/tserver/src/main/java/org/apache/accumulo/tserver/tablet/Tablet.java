/*
 * Licensed to the Apache Software Foundation (ASF) under one
 * or more contributor license agreements.  See the NOTICE file
 * distributed with this work for additional information
 * regarding copyright ownership.  The ASF licenses this file
 * to you under the Apache License, Version 2.0 (the
 * "License"); you may not use this file except in compliance
 * with the License.  You may obtain a copy of the License at
 *
 *   https://www.apache.org/licenses/LICENSE-2.0
 *
 * Unless required by applicable law or agreed to in writing,
 * software distributed under the License is distributed on an
 * "AS IS" BASIS, WITHOUT WARRANTIES OR CONDITIONS OF ANY
 * KIND, either express or implied.  See the License for the
 * specific language governing permissions and limitations
 * under the License.
 */
package org.apache.accumulo.tserver.tablet;

import static com.google.common.util.concurrent.Uninterruptibles.sleepUninterruptibly;
import static java.nio.charset.StandardCharsets.UTF_8;
import static java.util.stream.Collectors.toList;

import java.io.ByteArrayInputStream;
import java.io.DataInputStream;
import java.io.FileNotFoundException;
import java.io.IOException;
import java.lang.ref.SoftReference;
import java.util.ArrayList;
import java.util.Collection;
import java.util.Collections;
import java.util.HashMap;
import java.util.HashSet;
import java.util.List;
import java.util.Map;
import java.util.Map.Entry;
import java.util.Optional;
import java.util.Set;
import java.util.SortedMap;
import java.util.TreeMap;
import java.util.concurrent.ConcurrentHashMap;
import java.util.concurrent.ConcurrentSkipListSet;
import java.util.concurrent.TimeUnit;
import java.util.concurrent.atomic.AtomicBoolean;
import java.util.concurrent.atomic.AtomicLong;
import java.util.concurrent.locks.Lock;
import java.util.concurrent.locks.ReentrantLock;
import java.util.stream.Collectors;
import java.util.stream.Stream;

import org.apache.accumulo.core.Constants;
import org.apache.accumulo.core.client.Durability;
import org.apache.accumulo.core.client.admin.CompactionConfig;
import org.apache.accumulo.core.clientImpl.DurabilityImpl;
import org.apache.accumulo.core.clientImpl.UserCompactionUtils;
import org.apache.accumulo.core.conf.AccumuloConfiguration.Deriver;
import org.apache.accumulo.core.conf.Property;
import org.apache.accumulo.core.constraints.Violations;
import org.apache.accumulo.core.data.ColumnUpdate;
import org.apache.accumulo.core.data.Key;
import org.apache.accumulo.core.data.Mutation;
import org.apache.accumulo.core.data.Range;
import org.apache.accumulo.core.data.Value;
import org.apache.accumulo.core.dataImpl.KeyExtent;
import org.apache.accumulo.core.file.FileOperations;
import org.apache.accumulo.core.file.FilePrefix;
import org.apache.accumulo.core.iterators.SortedKeyValueIterator;
import org.apache.accumulo.core.iteratorsImpl.system.SourceSwitchingIterator;
import org.apache.accumulo.core.logging.TabletLogger;
import org.apache.accumulo.core.manager.state.tables.TableState;
import org.apache.accumulo.core.manager.thrift.BulkImportState;
import org.apache.accumulo.core.metadata.MetadataTable;
import org.apache.accumulo.core.metadata.ReferencedTabletFile;
import org.apache.accumulo.core.metadata.StoredTabletFile;
import org.apache.accumulo.core.metadata.schema.DataFileValue;
import org.apache.accumulo.core.metadata.schema.ExternalCompactionId;
import org.apache.accumulo.core.metadata.schema.ExternalCompactionMetadata;
import org.apache.accumulo.core.metadata.schema.MetadataSchema.TabletsSection.ServerColumnFamily;
import org.apache.accumulo.core.metadata.schema.MetadataTime;
import org.apache.accumulo.core.metadata.schema.TabletMetadata;
import org.apache.accumulo.core.metadata.schema.TabletMetadata.ColumnType;
import org.apache.accumulo.core.metadata.schema.TabletMetadata.Location;
import org.apache.accumulo.core.sample.impl.SamplerConfigurationImpl;
import org.apache.accumulo.core.security.Authorizations;
import org.apache.accumulo.core.spi.fs.VolumeChooserEnvironment;
import org.apache.accumulo.core.spi.scan.ScanDispatch;
import org.apache.accumulo.core.tabletingest.thrift.DataFileInfo;
import org.apache.accumulo.core.tabletserver.log.LogEntry;
import org.apache.accumulo.core.tabletserver.thrift.TabletStats;
import org.apache.accumulo.core.trace.TraceUtil;
import org.apache.accumulo.core.util.Pair;
import org.apache.accumulo.core.volume.Volume;
import org.apache.accumulo.server.ServerContext;
import org.apache.accumulo.server.compaction.CompactionStats;
import org.apache.accumulo.server.compaction.PausedCompactionMetrics;
import org.apache.accumulo.server.fs.VolumeChooserEnvironmentImpl;
import org.apache.accumulo.server.fs.VolumeUtil;
import org.apache.accumulo.server.fs.VolumeUtil.TabletFiles;
import org.apache.accumulo.server.problems.ProblemReport;
import org.apache.accumulo.server.problems.ProblemReports;
import org.apache.accumulo.server.problems.ProblemType;
import org.apache.accumulo.server.tablets.TabletTime;
import org.apache.accumulo.server.tablets.UniqueNameAllocator;
import org.apache.accumulo.server.util.FileUtil;
import org.apache.accumulo.server.util.ManagerMetadataUtil;
import org.apache.accumulo.server.util.MetadataTableUtil;
import org.apache.accumulo.tserver.ConditionCheckerContext.ConditionChecker;
import org.apache.accumulo.tserver.InMemoryMap;
import org.apache.accumulo.tserver.MinorCompactionReason;
import org.apache.accumulo.tserver.TabletServer;
import org.apache.accumulo.tserver.TabletServerResourceManager.TabletResourceManager;
import org.apache.accumulo.tserver.TabletStatsKeeper;
import org.apache.accumulo.tserver.TabletStatsKeeper.Operation;
import org.apache.accumulo.tserver.TservConstraintEnv;
import org.apache.accumulo.tserver.compactions.Compactable;
import org.apache.accumulo.tserver.constraints.ConstraintChecker;
import org.apache.accumulo.tserver.log.DfsLogger;
import org.apache.accumulo.tserver.metrics.TabletServerMinCMetrics;
import org.apache.accumulo.tserver.metrics.TabletServerScanMetrics;
import org.apache.accumulo.tserver.scan.ScanParameters;
import org.apache.commons.codec.DecoderException;
import org.apache.commons.codec.binary.Hex;
import org.apache.hadoop.fs.FileStatus;
import org.apache.hadoop.fs.Path;
import org.apache.hadoop.io.Text;
import org.apache.zookeeper.KeeperException;
import org.apache.zookeeper.KeeperException.NoNodeException;
import org.slf4j.Logger;
import org.slf4j.LoggerFactory;

import com.google.common.base.Preconditions;

import edu.umd.cs.findbugs.annotations.SuppressFBWarnings;
import io.opentelemetry.api.trace.Span;
import io.opentelemetry.context.Scope;

/**
 * Provide access to a single row range in a living TabletServer.
 */
public class Tablet extends TabletBase {
  private static final Logger log = LoggerFactory.getLogger(Tablet.class);

  private final TabletServer tabletServer;
  private final TabletResourceManager tabletResources;
  private final DatafileManager datafileManager;
  private final String dirName;

  private final TabletMemory tabletMemory;

  private final TabletTime tabletTime;
  private final Object timeLock = new Object();
  private long persistedTime;

  private Location lastLocation = null;
  private volatile Set<Path> checkedTabletDirs = new ConcurrentSkipListSet<>();

  private final AtomicLong dataSourceDeletions = new AtomicLong(0);

  @Override
  public long getDataSourceDeletions() {
    return dataSourceDeletions.get();
  }

  private enum CloseState {
    OPEN, CLOSING, CLOSED, COMPLETE
  }

  private volatile CloseState closeState = CloseState.OPEN;

  private boolean updatingFlushID = false;

  private AtomicLong lastFlushID = new AtomicLong(-1);
  private AtomicLong lastCompactID = new AtomicLong(-1);

  private static class CompactionWaitInfo {
    long flushID = -1;
    long compactionID = -1;
  }

  // stores info about user initiated major compaction that is waiting on a minor compaction to
  // finish
  private final CompactionWaitInfo compactionWaitInfo = new CompactionWaitInfo();

  enum CompactionState {
    WAITING_TO_START, IN_PROGRESS
  }

  private CompactableImpl compactable;

  private volatile CompactionState minorCompactionState = null;

  private final Deriver<ConstraintChecker> constraintChecker;

  private int writesInProgress = 0;

  private final TabletStatsKeeper timer = new TabletStatsKeeper();

  /**
   * Counts are maintained in this object and reported out with the Micrometer metrics via
   * TabletServerMetricsUtil
   */
  private long ingestCount = 0;
  private long ingestBytes = 0;

  /**
   * Rates are calculated here in the Tablet for use in the Monitor but we do not emit them as
   * metrics. Rates can be calculated from the "Count" metrics above by downstream systems.
   */
  private final Rate queryRate = new Rate(0.95);
  private final Rate queryByteRate = new Rate(0.95);
  private final Rate ingestRate = new Rate(0.95);
  private final Rate ingestByteRate = new Rate(0.95);
  private final Rate scannedRate = new Rate(0.95);

  private long lastMinorCompactionFinishTime = 0;
  private long lastDataFileImportTime = 0;

  private volatile long numEntries = 0;
  private volatile long numEntriesInMemory = 0;

  // Files that are currently in the process of bulk importing. Access to this is protected by the
  // tablet lock.
  private final Set<ReferencedTabletFile> bulkImporting = new HashSet<>();

  // Files that were successfully bulk imported. Using a concurrent map supports non-locking
  // operations on the key set which is useful for the periodic task that cleans up completed bulk
  // imports for all tablets. However the values of this map are ArrayList which do not support
  // concurrency. This is ok because all operations on the values are done while the tablet lock is
  // held.
  private final ConcurrentHashMap<Long,List<ReferencedTabletFile>> bulkImported =
      new ConcurrentHashMap<>();

  private final int logId;

  public int getLogId() {
    return logId;
  }

  public static class LookupResult {
    public List<Range> unfinishedRanges = new ArrayList<>();
    public long bytesAdded = 0;
    public long dataSize = 0;
    public boolean closed = false;
  }

  private String chooseTabletDir() throws IOException {
    VolumeChooserEnvironment chooserEnv =
        new VolumeChooserEnvironmentImpl(extent.tableId(), extent.endRow(), context);
    String dirUri = tabletServer.getVolumeManager().choose(chooserEnv, context.getBaseUris())
        + Constants.HDFS_TABLES_DIR + Path.SEPARATOR + extent.tableId() + Path.SEPARATOR + dirName;
    checkTabletDir(new Path(dirUri));
    return dirUri;
  }

  ReferencedTabletFile getNextDataFilename(FilePrefix prefix) throws IOException {
    String extension = FileOperations.getNewFileExtension(tableConfiguration);
    return new ReferencedTabletFile(new Path(chooseTabletDir() + "/" + prefix.toPrefix()
        + context.getUniqueNameAllocator().getNextName() + "." + extension));
  }

  ReferencedTabletFile getNextDataFilenameForMajc(boolean propagateDeletes) throws IOException {
    String tmpFileName = getNextDataFilename(
        !propagateDeletes ? FilePrefix.MAJOR_COMPACTION_ALL_FILES : FilePrefix.MAJOR_COMPACTION)
        .getMetaInsert() + "_tmp";
    return new ReferencedTabletFile(new Path(tmpFileName));
  }

  private void checkTabletDir(Path path) throws IOException {
    if (!checkedTabletDirs.contains(path)) {
      FileStatus[] files = null;
      try {
        files = getTabletServer().getVolumeManager().listStatus(path);
      } catch (FileNotFoundException ex) {
        // ignored
      }

      if (files == null) {
        log.debug("Tablet {} had no dir, creating {}", extent, path);

        getTabletServer().getVolumeManager().mkdirs(path);
      }
      checkedTabletDirs.add(path);
    }
  }

  public Tablet(final TabletServer tabletServer, final KeyExtent extent,
      final TabletResourceManager trm, TabletData data)
      throws IOException, IllegalArgumentException {

    super(tabletServer, extent);

    this.tabletServer = tabletServer;
    this.tabletResources = trm;
    this.lastLocation = data.getLastLocation();
    this.lastFlushID.set(data.getFlushID());
    this.lastCompactID.set(data.getCompactID());
    this.splitCreationTime = data.getSplitTime();
    this.tabletTime = TabletTime.getInstance(data.getTime());
    this.persistedTime = tabletTime.getTime();
    this.logId = tabletServer.createLogId();

    // translate any volume changes
    TabletFiles tabletPaths =
        new TabletFiles(data.getDirectoryName(), data.getLogEntries(), data.getDataFiles());
    tabletPaths = VolumeUtil.updateTabletVolumes(tabletServer.getContext(), tabletServer.getLock(),
        extent, tabletPaths);

    this.dirName = data.getDirectoryName();

    for (Entry<Long,List<ReferencedTabletFile>> entry : data.getBulkImported().entrySet()) {
      this.bulkImported.put(entry.getKey(), new ArrayList<>(entry.getValue()));
    }

    final List<LogEntry> logEntries = tabletPaths.logEntries;
    final SortedMap<StoredTabletFile,DataFileValue> datafiles = tabletPaths.datafiles;

    constraintChecker = tableConfiguration.newDeriver(ConstraintChecker::new);

    tabletMemory = new TabletMemory(this);

    // don't bother examining WALs for recovery if Table is being deleted
    if (!logEntries.isEmpty() && !isBeingDeleted()) {
      TabletLogger.recovering(extent, logEntries);
      final AtomicLong entriesUsedOnTablet = new AtomicLong(0);
      // track max time from walog entries without timestamps
      final AtomicLong maxTime = new AtomicLong(Long.MIN_VALUE);
      final CommitSession commitSession = getTabletMemory().getCommitSession();
      try {
        Set<String> absPaths = new HashSet<>();
        for (StoredTabletFile ref : datafiles.keySet()) {
          absPaths.add(ref.getNormalizedPathStr());
        }

        tabletServer.recover(this.getTabletServer().getVolumeManager(), extent, logEntries,
            absPaths, m -> {
              Collection<ColumnUpdate> muts = m.getUpdates();
              for (ColumnUpdate columnUpdate : muts) {
                if (!columnUpdate.hasTimestamp()) {
                  // if it is not a user set timestamp, it must have been set
                  // by the system
                  maxTime.set(Math.max(maxTime.get(), columnUpdate.getTimestamp()));
                }
              }
              getTabletMemory().mutate(commitSession, Collections.singletonList(m), 1);
              entriesUsedOnTablet.incrementAndGet();
            });

        if (maxTime.get() != Long.MIN_VALUE) {
          tabletTime.useMaxTimeFromWALog(maxTime.get());
        }
        commitSession.updateMaxCommittedTime(tabletTime.getTime());

        if (entriesUsedOnTablet.get() == 0) {
          log.debug("No replayed mutations applied, removing unused entries for {}", extent);
          MetadataTableUtil.removeUnusedWALEntries(getTabletServer().getContext(), extent,
              logEntries, tabletServer.getLock());
          logEntries.clear();
        }

      } catch (Exception t) {
        String msg = "Error recovering tablet " + extent + " from log files";
        if (tableConfiguration.getBoolean(Property.TABLE_FAILURES_IGNORE)) {
          log.warn(msg, t);
        } else {
          throw new RuntimeException(msg, t);
        }
      }
      // make some closed references that represent the recovered logs
      currentLogs = new HashSet<>();
      for (LogEntry logEntry : logEntries) {
        currentLogs.add(new DfsLogger(tabletServer.getContext(), tabletServer.getServerConfig(),
            logEntry.filename, logEntry.getColumnQualifier().toString()));
      }

      rebuildReferencedLogs();

      TabletLogger.recovered(extent, logEntries, entriesUsedOnTablet.get(),
          getTabletMemory().getNumEntries());
    }

    // do this last after tablet is completely setup because it
    // could cause major compaction to start
    datafileManager = new DatafileManager(this, datafiles);

    computeNumEntries();

    getDatafileManager().removeFilesAfterScan(data.getScanFiles());

    // look for hints of a failure on the previous tablet server
    if (!logEntries.isEmpty()) {
      // look for any temp files hanging around
      removeOldTemporaryFiles(data.getExternalCompactions());
    }

    this.compactable = new CompactableImpl(this, tabletServer.getCompactionManager(),
        data.getExternalCompactions());
  }

  private void removeOldTemporaryFiles(
      Map<ExternalCompactionId,ExternalCompactionMetadata> externalCompactions) {
    // remove any temporary files created by a previous tablet server
    try {

      var extCompactionFiles = externalCompactions.values().stream()
          .map(ecMeta -> ecMeta.getCompactTmpName().getPath()).collect(Collectors.toSet());

      for (Volume volume : getTabletServer().getVolumeManager().getVolumes()) {
        String dirUri = volume.getBasePath() + Constants.HDFS_TABLES_DIR + Path.SEPARATOR
            + extent.tableId() + Path.SEPARATOR + dirName;

        for (FileStatus tmp : volume.getFileSystem().globStatus(new Path(dirUri, "*_tmp"))) {

          if (extCompactionFiles.contains(tmp.getPath())) {
            continue;
          }

          try {
            log.debug("Removing old temp file {}", tmp.getPath());
            volume.getFileSystem().delete(tmp.getPath(), false);
          } catch (IOException ex) {
            log.error("Unable to remove old temp file " + tmp.getPath() + ": " + ex);
          }
        }
      }
    } catch (IOException ex) {
      log.error("Error scanning for old temp files", ex);
    }
  }

  public void checkConditions(ConditionChecker checker, Authorizations authorizations,
      AtomicBoolean iFlag) throws IOException {

    ScanParameters scanParams = new ScanParameters(-1, authorizations, Collections.emptySet(), null,
        null, false, null, -1, null);
    scanParams.setScanDispatch(ScanDispatch.builder().build());

    ScanDataSource dataSource = createDataSource(scanParams, false, iFlag);

    try {
      SortedKeyValueIterator<Key,Value> iter = new SourceSwitchingIterator(dataSource);
      checker.check(iter);
    } catch (IOException ioe) {
      dataSource.close(true);
      throw ioe;
    } finally {
      // code in finally block because always want
      // to return data files, even when exception is thrown
      dataSource.close(false);
    }
  }

  DataFileValue minorCompact(InMemoryMap memTable, ReferencedTabletFile tmpDatafile,
      ReferencedTabletFile newDatafile, long queued, CommitSession commitSession, long flushId,
      MinorCompactionReason mincReason) {
    boolean failed = false;
    long start = System.currentTimeMillis();
    timer.incrementStatusMinor();

    long count = 0;

    String oldName = Thread.currentThread().getName();
    try {
      Thread.currentThread().setName("Minor compacting " + this.extent);
      CompactionStats stats;
      Span span = TraceUtil.startSpan(this.getClass(), "minorCompact::write");
      try (Scope scope = span.makeCurrent()) {
        count = memTable.getNumEntries();

        MinorCompactor compactor = new MinorCompactor(tabletServer, this, memTable, tmpDatafile,
            mincReason, tableConfiguration);
        stats = compactor.call();
      } catch (Exception e) {
        TraceUtil.setException(span, e, true);
        throw e;
      } finally {
        span.end();
      }

      Span span2 = TraceUtil.startSpan(this.getClass(), "minorCompact::bringOnline");
      try (Scope scope = span2.makeCurrent()) {
        var storedFile = getDatafileManager().bringMinorCompactionOnline(tmpDatafile, newDatafile,
            new DataFileValue(stats.getFileSize(), stats.getEntriesWritten()), commitSession,
            flushId);
        storedFile.ifPresent(stf -> compactable.filesAdded(true, List.of(stf)));
      } catch (Exception e) {
        TraceUtil.setException(span2, e, true);
        throw e;
      } finally {
        span2.end();
      }

      return new DataFileValue(stats.getFileSize(), stats.getEntriesWritten());
    } catch (Exception | Error e) {
      failed = true;
      throw new RuntimeException("Exception occurred during minor compaction on " + extent, e);
    } finally {
      Thread.currentThread().setName(oldName);
      try {
        getTabletMemory().finalizeMinC();
      } catch (Exception t) {
        log.error("Failed to free tablet memory on {}", extent, t);
      }

      if (!failed) {
        lastMinorCompactionFinishTime = System.currentTimeMillis();
      }
      TabletServerMinCMetrics minCMetrics = getTabletServer().getMinCMetrics();
      minCMetrics.addActive(lastMinorCompactionFinishTime - start);
      timer.updateTime(Operation.MINOR, queued, start, count, failed);
      minCMetrics.addQueued(start - queued);
    }
  }

  private synchronized MinorCompactionTask prepareForMinC(long flushId,
      MinorCompactionReason mincReason) {
    Preconditions.checkState(otherLogs.isEmpty());
    Preconditions.checkState(referencedLogs.equals(currentLogs));
    CommitSession oldCommitSession = getTabletMemory().prepareForMinC();
    otherLogs = currentLogs;
    currentLogs = new HashSet<>();

    return new MinorCompactionTask(this, oldCommitSession, flushId, mincReason);

  }

  public void flush(long tableFlushID) {
    boolean updateMetadata = false;
    boolean initiateMinor = false;

    try {

      synchronized (this) {

        // only want one thing at a time to update flush ID to ensure that metadata table and tablet
        // in memory state are consistent
        if (updatingFlushID) {
          return;
        }

        if (lastFlushID.get() >= tableFlushID) {
          return;
        }

        if (isClosing() || isClosed() || isBeingDeleted()
            || getTabletMemory().memoryReservedForMinC()) {
          return;
        }

        if (getTabletMemory().getMemTable().getNumEntries() == 0) {
          lastFlushID.set(tableFlushID);
          updatingFlushID = true;
          updateMetadata = true;
        } else {
          initiateMinor = true;
        }
      }

      if (updateMetadata) {
        // if multiple threads were allowed to update this outside of a sync block, then it would be
        // a race condition
        MetadataTableUtil.updateTabletFlushID(extent, tableFlushID, context,
            getTabletServer().getLock());
      } else if (initiateMinor) {
        initiateMinorCompaction(tableFlushID, MinorCompactionReason.USER);
      }

    } finally {
      if (updateMetadata) {
        synchronized (this) {
          updatingFlushID = false;
          this.notifyAll();
        }
      }
    }

  }

  public boolean initiateMinorCompaction(MinorCompactionReason mincReason) {
    if (isClosed()) {
      return false;
    }
    if (isBeingDeleted()) {
      log.debug("Table {} is being deleted so don't flush {}", extent.tableId(), extent);
      return false;
    }

    // get the flush id before the new memmap is made available for write
    long flushId;
    try {
      flushId = getFlushID();
    } catch (NoNodeException e) {
      log.info("Asked to initiate MinC when there was no flush id {} {}", getExtent(),
          e.getMessage());
      return false;
    }
    return initiateMinorCompaction(flushId, mincReason);
  }

  public boolean minorCompactNow(MinorCompactionReason mincReason) {
    long flushId;
    try {
      flushId = getFlushID();
    } catch (NoNodeException e) {
      log.info("Asked to initiate MinC when there was no flush id {} {}", getExtent(),
          e.getMessage());
      return false;
    }
    MinorCompactionTask mct = createMinorCompactionTask(flushId, mincReason);
    if (mct == null) {
      return false;
    }
    mct.run();
    return true;
  }

  boolean initiateMinorCompaction(long flushId, MinorCompactionReason mincReason) {
    MinorCompactionTask mct = createMinorCompactionTask(flushId, mincReason);
    if (mct == null) {
      return false;
    }
    getTabletResources().executeMinorCompaction(mct);
    return true;
  }

  private MinorCompactionTask createMinorCompactionTask(long flushId,
      MinorCompactionReason mincReason) {
    MinorCompactionTask mct;
    long t1, t2;

    StringBuilder logMessage = null;

    try {
      synchronized (this) {
        t1 = System.currentTimeMillis();

        if (isClosing() || isClosed() || getTabletMemory().memoryReservedForMinC()
            || getTabletMemory().getMemTable().getNumEntries() == 0 || updatingFlushID) {

          logMessage = new StringBuilder();

          logMessage.append(extent);
          logMessage.append(" closeState " + closeState);
          if (getTabletMemory() != null) {
            logMessage.append(" tabletMemory.memoryReservedForMinC() "
                + getTabletMemory().memoryReservedForMinC());
          }
          if (getTabletMemory() != null && getTabletMemory().getMemTable() != null) {
            logMessage.append(" tabletMemory.getMemTable().getNumEntries() "
                + getTabletMemory().getMemTable().getNumEntries());
          }
          logMessage.append(" updatingFlushID " + updatingFlushID);

          return null;
        }

        mct = prepareForMinC(flushId, mincReason);
        t2 = System.currentTimeMillis();
      }
    } finally {
      // log outside of sync block
      if (logMessage != null && log.isDebugEnabled()) {
        log.debug("{}", logMessage);
      }
    }

    log.debug(String.format("MinC initiate lock %.2f secs", (t2 - t1) / 1000.0));
    return mct;
  }

  public long getFlushID() throws NoNodeException {
    try {
      String zTablePath = Constants.ZROOT + "/" + tabletServer.getInstanceID() + Constants.ZTABLES
          + "/" + extent.tableId() + Constants.ZTABLE_FLUSH_ID;
      String id = new String(context.getZooReaderWriter().getData(zTablePath), UTF_8);
      return Long.parseLong(id);
    } catch (InterruptedException | NumberFormatException e) {
      throw new RuntimeException("Exception on " + extent + " getting flush ID", e);
    } catch (KeeperException ke) {
      if (ke instanceof NoNodeException) {
        throw (NoNodeException) ke;
      } else {
        throw new RuntimeException("Exception on " + extent + " getting flush ID", ke);
      }
    }
  }

  long getCompactionCancelID() {
    String zTablePath = Constants.ZROOT + "/" + tabletServer.getInstanceID() + Constants.ZTABLES
        + "/" + extent.tableId() + Constants.ZTABLE_COMPACT_CANCEL_ID;
    String id = new String(context.getZooCache().get(zTablePath), UTF_8);
    return Long.parseLong(id);
  }

  public Pair<Long,CompactionConfig> getCompactionID() throws NoNodeException {
    try {
      String zTablePath = Constants.ZROOT + "/" + tabletServer.getInstanceID() + Constants.ZTABLES
          + "/" + extent.tableId() + Constants.ZTABLE_COMPACT_ID;

      String[] tokens =
          new String(context.getZooReaderWriter().getData(zTablePath), UTF_8).split(",");
      long compactID = Long.parseLong(tokens[0]);

      CompactionConfig overlappingConfig = null;

      if (tokens.length > 1) {
        Hex hex = new Hex();
        ByteArrayInputStream bais =
            new ByteArrayInputStream(hex.decode(tokens[1].split("=")[1].getBytes(UTF_8)));
        DataInputStream dis = new DataInputStream(bais);

        var compactionConfig = UserCompactionUtils.decodeCompactionConfig(dis);

        KeyExtent ke = new KeyExtent(extent.tableId(), compactionConfig.getEndRow(),
            compactionConfig.getStartRow());

        if (ke.overlaps(extent)) {
          overlappingConfig = compactionConfig;
        }
      }

      if (overlappingConfig == null) {
        overlappingConfig = new CompactionConfig(); // no config present, set to default
      }

      return new Pair<>(compactID, overlappingConfig);
    } catch (InterruptedException | DecoderException | NumberFormatException e) {
      throw new RuntimeException("Exception on " + extent + " getting compaction ID", e);
    } catch (KeeperException ke) {
      if (ke instanceof NoNodeException) {
        throw (NoNodeException) ke;
      } else {
        throw new RuntimeException("Exception on " + extent + " getting compaction ID", ke);
      }
    }
  }

  private synchronized CommitSession finishPreparingMutations(long time) {
    if (isClosed() || getTabletMemory() == null) {
      return null;
    }

    CommitSession commitSession = getTabletMemory().getCommitSession();
    incrementWritesInProgress(commitSession);

    commitSession.updateMaxCommittedTime(time);
    return commitSession;
  }

  public PreparedMutations prepareMutationsForCommit(final TservConstraintEnv cenv,
      final List<Mutation> mutations) {
    cenv.setExtent(extent);
    final ConstraintChecker constraints = constraintChecker.derive();

    // Check each mutation for any constraint violations.
    Violations violations = null;
    Set<Mutation> violators = null;
    List<Mutation> nonViolators = null;

    for (Mutation mutation : mutations) {
      Violations mutationViolations = constraints.check(cenv, mutation);
      if (mutationViolations != null) {
        if (violations == null) {
          violations = new Violations();
          violators = new HashSet<>();
        }

        violations.add(mutationViolations);
        violators.add(mutation);
      }
    }

    if (violations == null) {
      // If there are no violations, use the original list for non-violators.
      nonViolators = mutations;
      violators = Collections.emptySet();
      violations = Violations.EMPTY;
    } else if (violators.size() != mutations.size()) {
      // Otherwise, find all non-violators.
      nonViolators = new ArrayList<>((mutations.size() - violators.size()));
      for (Mutation mutation : mutations) {
        if (!violators.contains(mutation)) {
          nonViolators.add(mutation);
        }
      }
    } else {
      // all mutations violated a constraint
      nonViolators = Collections.emptyList();
    }

    // If there are any mutations that do not violate the constraints, attempt to prepare the tablet
    // and retrieve the commit session.
    CommitSession cs = null;
    if (!nonViolators.isEmpty()) {
      long time = tabletTime.setUpdateTimes(nonViolators);
      cs = finishPreparingMutations(time);
      if (cs == null) {
        // tablet is closed
        return new PreparedMutations();
      }
    }

    return new PreparedMutations(cs, nonViolators, violations, violators);
  }

  private synchronized void incrementWritesInProgress(CommitSession cs) {
    incrementWritesInProgress();
    cs.incrementCommitsInProgress();
  }

  private synchronized void incrementWritesInProgress() {
    if (writesInProgress < 0) {
      throw new IllegalStateException("FATAL: Something really bad went wrong. Attempted to "
          + "increment a negative number of writes in progress " + writesInProgress + "on tablet "
          + extent);
    }
    writesInProgress++;
  }

  private synchronized void decrementWritesInProgress(CommitSession cs) {
    decrementWritesInProgress();
    cs.decrementCommitsInProgress();
  }

  private synchronized void decrementWritesInProgress() {
    if (writesInProgress <= 0) {
      throw new IllegalStateException("FATAL: Something really bad went wrong. Attempted to "
          + "decrement the number of writes in progress " + writesInProgress + " to < 0 on tablet "
          + extent);
    }
    writesInProgress--;
    if (writesInProgress == 0) {
      this.notifyAll();
    }
  }

  public synchronized void abortCommit(CommitSession commitSession) {
    if (isCloseComplete() || getTabletMemory() == null) {
      throw new IllegalStateException("Aborting commit when tablet " + extent + " is closed");
    }

    decrementWritesInProgress(commitSession);
  }

  public void commit(CommitSession commitSession, List<Mutation> mutations) {

    int totalCount = 0;
    long totalBytes = 0;

    // write the mutation to the in memory table
    for (Mutation mutation : mutations) {
      totalCount += mutation.size();
      totalBytes += mutation.numBytes();
    }

    getTabletMemory().mutate(commitSession, mutations, totalCount);

    synchronized (this) {
      if (isCloseComplete()) {
        throw new IllegalStateException(
            "Tablet " + extent + " closed with outstanding messages to the logger");
      }
      // decrement here in case an exception is thrown below
      decrementWritesInProgress(commitSession);

      getTabletMemory().updateMemoryUsageStats();

      numEntries += totalCount;
      numEntriesInMemory += totalCount;
      ingestCount += totalCount;
      ingestBytes += totalBytes;
    }
  }

  /**
   * Closes the data files associated with a Tablet. If saveState is true, a minor compaction is
   * performed.
   */
  @Override
  public void close(boolean saveState) throws IOException {
    initiateClose(saveState);
    completeClose(saveState, true);
  }

  void initiateClose(boolean saveState) {
    log.trace("initiateClose(saveState={}) {}", saveState, getExtent());

    MinorCompactionTask mct = null;
    synchronized (this) {
      if (isClosed() || isClosing()) {
        String msg = "Tablet " + getExtent() + " already " + closeState;
        throw new IllegalStateException(msg);
      }

      // enter the closing state, no splits or minor compactions can start
      closeState = CloseState.CLOSING;
      this.notifyAll();
    }

    // Cancel any running compactions and prevent future ones from starting. This is very important
    // because background compactions may update the metadata table. These metadata updates can not
    // be allowed after a tablet closes. Compactable has its own lock and calls tablet code, so do
    // not hold tablet lock while calling it.
    compactable.close();

    synchronized (this) {
      Preconditions.checkState(closeState == CloseState.CLOSING);

      while (updatingFlushID) {
        try {
          this.wait(50);
        } catch (InterruptedException e) {
          log.error(e.toString());
        }
      }

      // calling this.wait() releases the lock, ensure things are as expected when the lock is
      // obtained again
      Preconditions.checkState(closeState == CloseState.CLOSING);

      if (!saveState || getTabletMemory().getMemTable().getNumEntries() == 0) {
        return;
      }

      getTabletMemory().waitForMinC();

      // calling this.wait() in waitForMinC() releases the lock, ensure things are as expected when
      // the lock is obtained again
      Preconditions.checkState(closeState == CloseState.CLOSING);

      try {
        mct = prepareForMinC(getFlushID(), MinorCompactionReason.CLOSE);
      } catch (NoNodeException e) {
        throw new RuntimeException("Exception on " + extent + " during prep for MinC", e);
      }
    }

    // do minor compaction outside of synch block so that tablet can be read and written to while
    // compaction runs
    mct.run();
  }

  private boolean closeCompleting = false;

  synchronized void completeClose(boolean saveState, boolean completeClose) throws IOException {

    if (!isClosing() || isCloseComplete() || closeCompleting) {
      throw new IllegalStateException("Bad close state " + closeState + " on tablet " + extent);
    }

    log.trace("completeClose(saveState={} completeClose={}) {}", saveState, completeClose, extent);

    // ensure this method is only called once, also guards against multiple
    // threads entering the method at the same time
    closeCompleting = true;
    closeState = CloseState.CLOSED;

    // modify dataSourceDeletions so scans will try to switch data sources and fail because the
    // tablet is closed
    dataSourceDeletions.incrementAndGet();

    for (ScanDataSource activeScan : activeScans) {
      activeScan.interrupt();
    }

    // wait for reads and writes to complete
    while (writesInProgress > 0 || !activeScans.isEmpty()) {
      try {
        log.debug("Waiting to completeClose for {}. {} writes {} scans", extent, writesInProgress,
            activeScans.size());
        this.wait(50);
      } catch (InterruptedException e) {
        log.error("Interrupted waiting to completeClose for extent {}", extent, e);
      }
    }

    getTabletMemory().waitForMinC();

    if (saveState && getTabletMemory().getMemTable().getNumEntries() > 0) {
      try {
        prepareForMinC(getFlushID(), MinorCompactionReason.CLOSE).run();
      } catch (NoNodeException e) {
        throw new RuntimeException("Exception on " + extent + " during prep for MinC", e);
      }
    }

    if (saveState) {
      // at this point all tablet data is flushed, so do a consistency check
      RuntimeException err = null;
      for (int i = 0; i < 5; i++) {
        try {
          closeConsistencyCheck();
          err = null;
        } catch (RuntimeException t) {
          err = t;
          log.error("Consistency check fails, retrying", t);
          sleepUninterruptibly(500, TimeUnit.MILLISECONDS);
        }
      }
      if (err != null) {
        ProblemReports.getInstance(context).report(new ProblemReport(extent.tableId(),
            ProblemType.TABLET_LOAD, this.extent.toString(), err));
        log.error("Tablet closed consistency check has failed for {} giving up and closing",
            this.extent);
      }
    }

    try {
      getTabletMemory().getMemTable().delete(0);
    } catch (Exception t) {
      log.error("Failed to delete mem table : " + t.getMessage() + " for tablet " + extent, t);
    }

    getTabletMemory().close();

    // close data files
    getTabletResources().close();

    if (completeClose) {
      closeState = CloseState.COMPLETE;
    }
  }

  private void closeConsistencyCheck() {

    long num = tabletMemory.getMemTable().getNumEntries();
    if (num != 0) {
      String msg = "Closed tablet " + extent + " has " + num + " entries in memory";
      log.error(msg);
      throw new RuntimeException(msg);
    }

    if (tabletMemory.memoryReservedForMinC()) {
      String msg = "Closed tablet " + extent + " has minor compacting memory";
      log.error(msg);
      throw new RuntimeException(msg);
    }

    try {
      var tabletMeta = context.getAmple().readTablet(extent, ColumnType.FILES, ColumnType.LOGS,
          ColumnType.ECOMP, ColumnType.PREV_ROW, ColumnType.FLUSH_ID, ColumnType.COMPACT_ID);

      if (tabletMeta == null) {
        String msg = "Closed tablet " + extent + " not found in metadata";
        log.error(msg);
        throw new RuntimeException(msg);
      }

      HashSet<ExternalCompactionId> ecids = new HashSet<>();
      compactable.getExternalCompactionIds(ecids::add);
      if (!tabletMeta.getExternalCompactions().keySet().equals(ecids)) {
        String msg = "Closed tablet " + extent + " external compaction ids differ " + ecids + " != "
            + tabletMeta.getExternalCompactions().keySet();
        log.error(msg);
        throw new RuntimeException(msg);
      }

      if (!tabletMeta.getLogs().isEmpty()) {
        String msg = "Closed tablet " + extent + " has walog entries in " + MetadataTable.NAME + " "
            + tabletMeta.getLogs();
        log.error(msg);
        throw new RuntimeException(msg);
      }

      tabletMeta.getFlushId().ifPresent(flushId -> {
        if (flushId != lastFlushID.get()) {
          String msg = "Closed tablet " + extent + " lastFlushID is inconsistent with metadata : "
              + flushId + " != " + lastFlushID;
          log.error(msg);
          throw new RuntimeException(msg);
        }
      });

      tabletMeta.getCompactId().ifPresent(compactId -> {
        if (compactId != lastCompactID.get()) {
          String msg = "Closed tablet " + extent + " lastCompactID is inconsistent with metadata : "
              + compactId + " != " + lastCompactID;
          log.error(msg);
          throw new RuntimeException(msg);
        }
      });

      if (!tabletMeta.getFilesMap().equals(getDatafileManager().getDatafileSizes())) {
        String msg = "Data files in " + extent + " differ from in-memory data "
            + tabletMeta.getFilesMap() + " " + getDatafileManager().getDatafileSizes();
        log.error(msg);
      }
    } catch (Exception e) {
      String msg = "Failed to do close consistency check for tablet " + extent;
      log.error(msg, e);
      throw new RuntimeException(msg, e);

    }

    if (!otherLogs.isEmpty() || !currentLogs.isEmpty() || !referencedLogs.isEmpty()) {
      String msg = "Closed tablet " + extent + " has walog entries in memory currentLogs = "
          + currentLogs + "  otherLogs = " + otherLogs + " referencedLogs = " + referencedLogs;
      log.error(msg);
      throw new RuntimeException(msg);
    }
  }

  /**
   * Checks that tablet metadata from the metadata table matches what this tablet has in memory. The
   * caller of this method must acquire the updateCounter parameter before acquiring the
   * tabletMetadata.
   *
   * @param updateCounter used to check for conucurrent updates in which case this check is a no-op.
   *        See {@link #getUpdateCount()}
   * @param tabletMetadata the metadata for this tablet that was acquired from the metadata table.
   */
  public synchronized void compareTabletInfo(MetadataUpdateCount updateCounter,
      TabletMetadata tabletMetadata) {

    // verify the given counter is for this tablet, if this check fail it indicates a bug in the
    // calling code
    Preconditions.checkArgument(updateCounter.getExtent().equals(getExtent()),
        "Counter had unexpected extent %s != %s", updateCounter.getExtent(), getExtent());

    // verify the given tablet metadata is for this tablet, if this check fail it indicates a bug in
    // the calling code
    Preconditions.checkArgument(tabletMetadata.getExtent().equals(getExtent()),
        "Tablet metadata had unexpected extent %s != %s", tabletMetadata.getExtent(), getExtent());

    // All of the log messages in this method have the AMCC acronym which means Accumulo Metadata
    // Consistency Check. AMCC was added to the log messages to make grep/search for all log
    // message from this method easy to find.

    if (isClosed() || isClosing()) {
      log.trace("AMCC Tablet {} was closed, so skipping check", tabletMetadata.getExtent());
      return;
    }

    var dataFileSizes = getDatafileManager().getDatafileSizes();

    if (!tabletMetadata.getFilesMap().equals(dataFileSizes)) {
      // The counters are modified outside of locks before and after tablet metadata operations and
      // data file updates so, it's very important to acquire the 2nd counts after doing the
      // equality check above. If the counts are the same (as the ones acquired before reading
      // metadata table) after the equality check above then we know the tablet did not do any
      // metadata updates while we were reading metadata and then comparing.
      var latestCount = this.getUpdateCount();
      if (updateCounter.overlapsUpdate() || !updateCounter.equals(latestCount)) {
        log.trace(
            "AMCC Tablet {} may have been updating its metadata while it was being read for "
                + "check, so skipping check {} {}",
            tabletMetadata.getExtent(), updateCounter, latestCount);
      } else {
        log.error("Data files in {} differ from in-memory data {} {} {} {}", extent,
            tabletMetadata.getFilesMap(), dataFileSizes, updateCounter, latestCount);
      }
    } else {
      log.trace("AMCC Tablet {} files in memory are same as in metadata table {}",
          tabletMetadata.getExtent(), updateCounter);
    }
  }

  /**
   * Returns an int representing the total block size of the files served by this tablet.
   *
   * @return size
   */
  // this is the size of just the files
  public long estimateTabletSize() {
    long size = 0L;

    for (DataFileValue sz : getDatafileManager().getDatafileSizes().values()) {
      size += sz.getSize();
    }

    return size;
  }

  private final long splitCreationTime;

  private boolean isSplitPossible() {

    // never split the root tablet
    // check if we already decided that we can never split
    // check to see if we're big enough to split

    long splitThreshold = tableConfiguration.getAsBytes(Property.TABLE_SPLIT_THRESHOLD);

    if (extent.isRootTablet() || isFindSplitsSuppressed()
        || estimateTabletSize() <= splitThreshold) {
      return false;
    }

    return true;
  }

  private SplitRowSpec findSplitRow(Optional<SplitComputations> splitComputations) {

    // never split the root tablet
    // check if we already decided that we can never split
    // check to see if we're big enough to split

    long maxEndRow = tableConfiguration.getAsBytes(Property.TABLE_MAX_END_ROW_SIZE);

    if (!isSplitPossible()) {
      return null;
    }

    if (!splitComputations.isPresent()) {
      // information needed to compute a split point is out of date or does not exists, try again
      // later
      return null;
    }

    SortedMap<Double,Key> keys = splitComputations.orElseThrow().midPoint;

    if (keys.isEmpty()) {
      log.info("Cannot split tablet " + extent + ", files contain no data for tablet.");
      suppressFindSplits();
      return null;
    }

    // check to see if one row takes up most of the tablet, in which case we can not split
    Text lastRow;
    if (extent.endRow() == null) {
      lastRow = splitComputations.orElseThrow().lastRowForDefaultTablet;
    } else {
      lastRow = extent.endRow();
    }

    // We expect to get a midPoint for this set of files. If we don't get one, we have a problem.
    final Key mid = keys.get(.5);
    if (mid == null) {
      throw new IllegalStateException("Could not determine midpoint for files on " + extent);
    }

    // check to see that the midPoint is not equal to the end key
    if (mid.compareRow(lastRow) == 0) {
      if (keys.firstKey() < .5) {
        Key candidate = keys.get(keys.firstKey());
        if (candidate.getLength() > maxEndRow) {
          log.warn("Cannot split tablet {}, selected split point too long.  Length :  {}", extent,
              candidate.getLength());

          suppressFindSplits();

          return null;
        }
        if (candidate.compareRow(lastRow) != 0) {
          // we should use this ratio in split size estimations
          if (log.isTraceEnabled()) {
            log.trace(
                String.format("Splitting at %6.2f instead of .5, row at .5 is same as end row%n",
                    keys.firstKey()));
          }
          return new SplitRowSpec(keys.firstKey(), candidate.getRow());
        }

      }

      log.warn("Cannot split tablet {} it contains a big row : {}", extent, lastRow);
      suppressFindSplits();

      return null;
    }

    Text text = mid.getRow();
    SortedMap<Double,Key> firstHalf = keys.headMap(.5);
    if (!firstHalf.isEmpty()) {
      Text beforeMid = firstHalf.get(firstHalf.lastKey()).getRow();
      Text shorter = new Text();
      int trunc = longestCommonLength(text, beforeMid);
      shorter.set(text.getBytes(), 0, Math.min(text.getLength(), trunc + 1));
      text = shorter;
    }

    if (text.getLength() > maxEndRow) {
      log.warn("Cannot split tablet {}, selected split point too long.  Length :  {}", extent,
          text.getLength());

      suppressFindSplits();

      return null;
    }

    return new SplitRowSpec(.5, text);
  }

  private boolean supressFindSplits = false;
  private long timeOfLastMinCWhenFindSplitsWasSupressed = 0;
  private long timeOfLastImportWhenFindSplitsWasSupressed = 0;

  /**
   * Check if the the current files were found to be unsplittable. If so, then do not want to spend
   * resources on examining the files again until the files change.
   */
  private boolean isFindSplitsSuppressed() {
    if (supressFindSplits) {
      if (timeOfLastMinCWhenFindSplitsWasSupressed != lastMinorCompactionFinishTime
          || timeOfLastImportWhenFindSplitsWasSupressed != lastDataFileImportTime) {
        // a minor compaction or data file import has occurred... check again
        supressFindSplits = false;
      } else {
        // nothing changed, do not split
        return true;
      }
    }

    return false;
  }

  /**
   * Remember that the current set of files are unsplittable.
   */
  private void suppressFindSplits() {
    supressFindSplits = true;
    timeOfLastMinCWhenFindSplitsWasSupressed = lastMinorCompactionFinishTime;
    timeOfLastImportWhenFindSplitsWasSupressed = lastDataFileImportTime;
  }

  private static int longestCommonLength(Text text, Text beforeMid) {
    int common = 0;
    while (common < text.getLength() && common < beforeMid.getLength()
        && text.getBytes()[common] == beforeMid.getBytes()[common]) {
      common++;
    }
    return common;
  }

  // encapsulates results of computations needed to make determinations about splits
  private static class SplitComputations {
    final Set<StoredTabletFile> inputFiles;

    // cached result of calling FileUtil.findMidpoint
    final SortedMap<Double,Key> midPoint;

    // the last row seen in the files, only set for the default tablet
    final Text lastRowForDefaultTablet;

    private SplitComputations(Set<StoredTabletFile> inputFiles, SortedMap<Double,Key> midPoint,
        Text lastRowForDefaultTablet) {
      this.inputFiles = inputFiles;
      this.midPoint = midPoint;
      this.lastRowForDefaultTablet = lastRowForDefaultTablet;
    }
  }

  // The following caches keys from users files needed to compute a tablets split point. This cached
  // data could potentially be large and is therefore stored using a soft refence so the Java GC can
  // release it if needed. If the cached information is not there it can always be recomputed.
  private volatile SoftReference<SplitComputations> lastSplitComputation =
      new SoftReference<>(null);
  private final Lock splitComputationLock = new ReentrantLock();

  /**
   * Computes split point information from files when a tablets set of files changes. Do not call
   * this method when holding the tablet lock.
   */
  public Optional<SplitComputations> getSplitComputations() {

    if (!isSplitPossible() || isClosing() || isClosed()) {
      // do not want to bother doing any computations when a split is not possible
      return Optional.empty();
    }

    Set<StoredTabletFile> files = getDatafileManager().getFiles();
    SplitComputations lastComputation = lastSplitComputation.get();
    if (lastComputation != null && lastComputation.inputFiles.equals(files)) {
      // the last computation is still relevant
      return Optional.of(lastComputation);
    }

    if (Thread.holdsLock(this)) {
      log.warn(
          "Thread holding tablet lock is doing split computation, this is unexpected and needs "
              + "investigation. Please open an Accumulo issue with the stack trace because this can "
              + "cause performance problems for scans.",
          new RuntimeException());
    }

    SplitComputations newComputation;

    // Only want one thread doing this computation at time for a tablet.
    if (splitComputationLock.tryLock()) {
      try {
        SortedMap<Double,Key> midpoint = FileUtil.findMidPoint(context, tableConfiguration,
            chooseTabletDir(), extent.prevEndRow(), extent.endRow(), files, .25, true);

        Text lastRow = null;

        if (extent.endRow() == null) {
          Key lastKey = (Key) FileUtil.findLastKey(context, tableConfiguration, files);
          lastRow = lastKey.getRow();
        }

        newComputation = new SplitComputations(files, midpoint, lastRow);

        lastSplitComputation = new SoftReference<>(newComputation);
      } catch (IOException e) {
        lastSplitComputation.clear();
        log.error("Failed to compute split information from files " + e.getMessage());
        return Optional.empty();
      } finally {
        splitComputationLock.unlock();
      }

      return Optional.of(newComputation);
    } else {
      // some other thread seems to be working on split, let the other thread work on it
      return Optional.empty();
    }
  }

  /**
   * Returns true if this tablet needs to be split
   *
   */
  public synchronized boolean needsSplit(Optional<SplitComputations> splitComputations) {
    if (isClosing() || isClosed()) {
      return false;
    }
    return findSplitRow(splitComputations) != null;
  }

  synchronized void computeNumEntries() {
    Collection<DataFileValue> vals = getDatafileManager().getDatafileSizes().values();

    long numEntries = 0;

    for (DataFileValue tableValue : vals) {
      numEntries += tableValue.getNumEntries();
    }

    this.numEntriesInMemory = getTabletMemory().getNumEntries();
    numEntries += getTabletMemory().getNumEntries();

    this.numEntries = numEntries;
  }

  public long getNumEntries() {
    return numEntries;
  }

  public long getNumEntriesInMemory() {
    return numEntriesInMemory;
  }

  // Do not synchronize this method, it is called frequently by compactions
  public boolean isClosing() {
    return closeState == CloseState.CLOSING;
  }

  @Override
  public boolean isClosed() {
    // Assign to a local var to avoid race conditions since closeState is volatile and two
    // comparisons are done.
    CloseState localCS = closeState;
    return localCS == CloseState.CLOSED || localCS == CloseState.COMPLETE;
  }

  public boolean isBeingDeleted() {
    return context.getTableManager().getTableState(extent.tableId()) == TableState.DELETING;
  }

  public boolean isCloseComplete() {
    return closeState == CloseState.COMPLETE;
  }

  public boolean isMajorCompactionRunning() {
    return compactable.isMajorCompactionRunning();
  }

  public boolean isMajorCompactionQueued() {
    return compactable.isMajorCompactionQueued();
  }

  public boolean isMinorCompactionQueued() {
    return minorCompactionState == CompactionState.WAITING_TO_START;
  }

  public boolean isMinorCompactionRunning() {
    return minorCompactionState == CompactionState.IN_PROGRESS;
  }

  public TreeMap<KeyExtent,TabletData> split(byte[] sp) throws IOException {

    if (sp != null && extent.endRow() != null && extent.endRow().equals(new Text(sp))) {
      throw new IllegalArgumentException(
          "Attempting to split on EndRow " + extent.endRow() + " for " + extent);
    }

    if (sp != null && sp.length > tableConfiguration.getAsBytes(Property.TABLE_MAX_END_ROW_SIZE)) {
      String msg = "Cannot split tablet " + extent + ", selected split point too long.  Length :  "
          + sp.length;
      log.warn(msg);
      throw new IOException(msg);
    }

    if (extent.isRootTablet()) {
      String msg = "Cannot split root tablet";
      log.warn(msg);
      throw new RuntimeException(msg);
    }

    Optional<SplitComputations> splitComputations = null;
    if (sp == null) {
      // call this outside of sync block
      splitComputations = getSplitComputations();
    }

    try {
      initiateClose(true);
    } catch (IllegalStateException ise) {
      log.debug("File {} not splitting : {}", extent, ise.getMessage());
      return null;
    }

    // obtain this info outside of synch block since it will involve opening
    // the data files... it is ok if the set of data files changes, because
    // this info is used for optimization... it is ok if data files are missing
    // from the set... can still query and insert into the tablet while this
    // data file operation is happening
    Map<StoredTabletFile,FileUtil.FileInfo> firstAndLastRows = FileUtil
        .tryToGetFirstAndLastRows(context, tableConfiguration, getDatafileManager().getFiles());

    synchronized (this) {
      // java needs tuples ...
      TreeMap<KeyExtent,TabletData> newTablets = new TreeMap<>();

      long t1 = System.currentTimeMillis();
      // choose a split point
      SplitRowSpec splitPoint;
      if (sp == null) {
        splitPoint = findSplitRow(splitComputations);
      } else {
        Text tsp = new Text(sp);
        var ratio = FileUtil.estimatePercentageLTE(context, tableConfiguration, chooseTabletDir(),
            extent.prevEndRow(), extent.endRow(), getDatafileManager().getFiles(), tsp);
        splitPoint = new SplitRowSpec(ratio, tsp);
      }

      if (splitPoint == null || splitPoint.row == null) {
        log.info("had to abort split because splitRow was null");
        closeState = CloseState.OPEN;
        return null;
      }

      closeState = CloseState.CLOSING;
      completeClose(true, false);

      Text midRow = splitPoint.row;
      double splitRatio = splitPoint.splitRatio;

      KeyExtent low = new KeyExtent(extent.tableId(), midRow, extent.prevEndRow());
      KeyExtent high = new KeyExtent(extent.tableId(), extent.endRow(), midRow);

      String lowDirectoryName = createTabletDirectoryName(context, midRow);

      // write new tablet information to MetadataTable
      SortedMap<StoredTabletFile,DataFileValue> lowDatafileSizes = new TreeMap<>();
      SortedMap<StoredTabletFile,DataFileValue> highDatafileSizes = new TreeMap<>();
      List<StoredTabletFile> highDatafilesToRemove = new ArrayList<>();

      MetadataTableUtil.splitDatafiles(midRow, splitRatio, firstAndLastRows,
          getDatafileManager().getDatafileSizes(), lowDatafileSizes, highDatafileSizes,
          highDatafilesToRemove);

      log.debug("Files for low split {} {}", low, lowDatafileSizes.keySet());
      log.debug("Files for high split {} {}", high, highDatafileSizes.keySet());

      MetadataTime time = tabletTime.getMetadataTime();

      HashSet<ExternalCompactionId> ecids = new HashSet<>();
      compactable.getExternalCompactionIds(ecids::add);

      MetadataTableUtil.splitTablet(high, extent.prevEndRow(), splitRatio,
          getTabletServer().getContext(), getTabletServer().getLock(), ecids);
      ManagerMetadataUtil.addNewTablet(getTabletServer().getContext(), low, lowDirectoryName,
          getTabletServer().getTabletSession(), lowDatafileSizes, bulkImported, time,
          lastFlushID.get(), lastCompactID.get(), getTabletServer().getLock());
      MetadataTableUtil.finishSplit(high, highDatafileSizes, highDatafilesToRemove,
          getTabletServer().getContext(), getTabletServer().getLock());

      TabletLogger.split(extent, low, high, getTabletServer().getTabletSession());

      newTablets.put(high, new TabletData(dirName, highDatafileSizes, time, lastFlushID.get(),
          lastCompactID.get(), lastLocation, bulkImported));
      newTablets.put(low, new TabletData(lowDirectoryName, lowDatafileSizes, time,
          lastFlushID.get(), lastCompactID.get(), lastLocation, bulkImported));

      long t2 = System.currentTimeMillis();

      log.debug(String.format("offline split time : %6.2f secs", (t2 - t1) / 1000.0));

      closeState = CloseState.COMPLETE;
      return newTablets;
    }
  }

  @Override
  public SortedMap<StoredTabletFile,DataFileValue> getDatafiles() {
    return getDatafileManager().getDatafileSizes();
  }

  @Override
  public void addToYieldMetric(int i) {
    getTabletServer().getScanMetrics().addYield(i);
  }

  public double queryRate() {
    return queryRate.rate();
  }

  public double queryByteRate() {
    return queryByteRate.rate();
  }

  public double ingestRate() {
    return ingestRate.rate();
  }

  public double ingestByteRate() {
    return ingestByteRate.rate();
  }

  public double scanRate() {
    return scannedRate.rate();
  }

  public long totalQueriesResults() {
    return this.queryResultCount.get();
  }

  public long totalIngest() {
    return this.ingestCount;
  }

  public long totalIngestBytes() {
    return this.ingestBytes;
  }

  public long totalQueryResultsBytes() {
    return this.queryResultBytes.get();
  }

  public long totalScannedCount() {
    return this.scannedCount.get();
  }

  public long totalLookupCount() {
    return this.lookupCount.get();
  }

  // synchronized?
  public void updateRates(long now) {
    queryRate.update(now, this.queryResultCount.get());
    queryByteRate.update(now, this.queryResultBytes.get());
    ingestRate.update(now, ingestCount);
    ingestByteRate.update(now, ingestBytes);
    scannedRate.update(now, this.scannedCount.get());
  }

  public long getSplitCreationTime() {
    return splitCreationTime;
  }

  public void importDataFiles(long tid, Map<ReferencedTabletFile,DataFileInfo> fileMap,
      boolean setTime) throws IOException {
    Map<ReferencedTabletFile,DataFileValue> entries = new HashMap<>(fileMap.size());
    List<String> files = new ArrayList<>();

<<<<<<< HEAD
    for (Entry<TabletFile,DataFileInfo> entry : fileMap.entrySet()) {
      entries.put(entry.getKey(), new DataFileValue(entry.getValue().getEstimatedSize(), 0L));
      files.add(entry.getKey().getPathStr());
=======
    for (Entry<ReferencedTabletFile,DataFileInfo> entry : fileMap.entrySet()) {
      entries.put(entry.getKey(), new DataFileValue(entry.getValue().estimatedSize, 0L));
      files.add(entry.getKey().getNormalizedPathStr());
>>>>>>> 0220d39e
    }

    // Clients timeout and will think that this operation failed.
    // Don't do it if we spent too long waiting for the lock
    long now = System.currentTimeMillis();
    synchronized (this) {
      if (isClosed()) {
        throw new IOException("tablet " + extent + " is closed");
      }

      // TODO check seems unneeded now - ACCUMULO-1291
      long lockWait = System.currentTimeMillis() - now;
      if (lockWait
          > getTabletServer().getConfiguration().getTimeInMillis(Property.GENERAL_RPC_TIMEOUT)) {
        throw new IOException(
            "Timeout waiting " + (lockWait / 1000.) + " seconds to get tablet lock for " + extent);
      }

      List<ReferencedTabletFile> alreadyImported = bulkImported.get(tid);
      if (alreadyImported != null) {
        for (ReferencedTabletFile entry : alreadyImported) {
          if (fileMap.remove(entry) != null) {
            log.trace("Ignoring import of bulk file already imported: {}", entry);
          }
        }
      }

      fileMap.keySet().removeIf(file -> {
        if (bulkImporting.contains(file)) {
          log.info("Ignoring import of bulk file currently importing: " + file);
          return true;
        }
        return false;
      });

      if (fileMap.isEmpty()) {
        return;
      }

      incrementWritesInProgress();

      // prevent other threads from processing this file while its added to the metadata table.
      bulkImporting.addAll(fileMap.keySet());
    }
    try {
      tabletServer.updateBulkImportState(files, BulkImportState.LOADING);

      var storedTabletFile = getDatafileManager().importDataFiles(tid, entries, setTime);
      lastDataFileImportTime = System.currentTimeMillis();

      if (isSplitPossible()) {
        getTabletServer().executeSplit(this);
      } else {
        compactable.filesAdded(false, storedTabletFile);
      }
    } finally {
      synchronized (this) {
        decrementWritesInProgress();

        if (!bulkImporting.removeAll(fileMap.keySet())) {
          throw new AssertionError(
              "Likely bug in code, always expect to remove something.  Please open an Accumulo issue.");
        }

        try {
          bulkImported.computeIfAbsent(tid, k -> new ArrayList<>()).addAll(fileMap.keySet());
        } catch (Exception ex) {
          log.info(ex.toString(), ex);
        }
        tabletServer.removeBulkImportState(files);
      }
    }
  }

  private Set<DfsLogger> currentLogs = new HashSet<>();
  private Set<DfsLogger> otherLogs = Collections.emptySet();

  // An immutable copy of currentLogs + otherLogs. This exists so that removeInUseLogs() does not
  // have to get the tablet lock. See #558
  private volatile Set<DfsLogger> referencedLogs = Collections.emptySet();

  private synchronized void rebuildReferencedLogs() {
    /*
     * Each tablet has the following sets of WALogs. While a WALog exists in one set, garbage
     * collection must be avoided.
     *
     * 1. WALogs for the active in memory map
     *
     * 2. WAlogs for the minor compacting in memory map
     *
     * 3. WAlogs for a newly minor compacted file that is being added to the metadata table.
     *
     * Set 1 is currentLogs. Set 2 is otherLogs. Set 3 only exist in referenced logs as a side
     * effect of not calling this method in beginClearingUnusedLogs() when otherLogs is cleared.
     *
     * Ensuring referencedLogs accurately tracks these sets ensures in use walogs are not GCed.
     */

    var prev = referencedLogs;

    referencedLogs = Stream.concat(currentLogs.stream(), otherLogs.stream())
        .collect(Collectors.toUnmodifiableSet());

    if (TabletLogger.isWalRefLoggingEnabled() && !prev.equals(referencedLogs)) {
      TabletLogger.walRefsChanged(extent,
          referencedLogs.stream().map(DfsLogger::getPath).map(Path::getName).collect(toList()));
    }

  }

  public void removeInUseLogs(Set<DfsLogger> candidates) {
    candidates.removeAll(referencedLogs);
  }

  public void checkIfMinorCompactionNeededForLogs(List<DfsLogger> closedLogs) {

    // grab this outside of tablet lock.
    int maxLogs = tableConfiguration.getCount(Property.TSERV_WAL_MAX_REFERENCED);

    String reason = null;
    synchronized (this) {
      if (currentLogs.size() >= maxLogs) {
        reason = "referenced " + currentLogs.size() + " write ahead logs";
      } else if (maxLogs < closedLogs.size()) {
        // If many tablets reference a single WAL, but each tablet references a different WAL then
        // this could result in the tablet server referencing many WALs. For recovery that would
        // mean each tablet had to process lots of WAL. This check looks for a single use of an
        // older WAL and compacts if one is found. The following check assumes the most recent WALs
        // are at the end of the list and ignores these.
        List<DfsLogger> oldClosed = closedLogs.subList(0, closedLogs.size() - maxLogs);
        for (DfsLogger closedLog : oldClosed) {
          if (currentLogs.contains(closedLog)) {
            reason = "referenced at least one old write ahead log " + closedLog.getFileName();
            break;
          }
        }
      }
    }

    if (reason != null) {
      // initiate and log outside of tablet lock
      log.debug("Initiating minor compaction for {} because {}", getExtent(), reason);
      initiateMinorCompaction(MinorCompactionReason.SYSTEM);
    }
  }

  Set<String> beginClearingUnusedLogs() {
    Set<String> unusedLogs = new HashSet<>();

    ArrayList<String> otherLogsCopy = new ArrayList<>();
    ArrayList<String> currentLogsCopy = new ArrayList<>();

    // do not hold tablet lock while acquiring the log lock
    logLock.lock();

    synchronized (this) {
      if (removingLogs) {
        throw new IllegalStateException(
            "Attempted to clear logs when removal of logs in progress on " + extent);
      }

      for (DfsLogger logger : otherLogs) {
        otherLogsCopy.add(logger.toString());
        unusedLogs.add(logger.getMeta());
      }

      for (DfsLogger logger : currentLogs) {
        currentLogsCopy.add(logger.toString());
        unusedLogs.remove(logger.getMeta());
      }

      otherLogs = Collections.emptySet();
      // Intentionally NOT calling rebuildReferencedLogs() here as that could cause GC of in use
      // walogs(see #539). The clearing of otherLogs is reflected in ReferencedLogs when
      // finishClearingUnusedLogs() calls rebuildReferencedLogs(). See the comments in
      // rebuildReferencedLogs() for more info.

      if (!unusedLogs.isEmpty()) {
        removingLogs = true;
      }
    }

    // do debug logging outside tablet lock
    for (String logger : otherLogsCopy) {
      log.trace("Logs for memory compacted: {} {}", getExtent(), logger);
    }

    for (String logger : currentLogsCopy) {
      log.trace("Logs for current memory: {} {}", getExtent(), logger);
    }

    for (String logger : unusedLogs) {
      log.trace("Logs to be destroyed: {} {}", getExtent(), logger);
    }

    return unusedLogs;
  }

  synchronized void finishClearingUnusedLogs() {
    removingLogs = false;
    rebuildReferencedLogs();
    logLock.unlock();
  }

  private boolean removingLogs = false;

  // this lock is basically used to synchronize writing of log info to metadata
  private final ReentrantLock logLock = new ReentrantLock();

  // don't release the lock if this method returns true for success; instead, the caller should
  // clean up by calling finishUpdatingLogsUsed()
  @SuppressFBWarnings(value = "UL_UNRELEASED_LOCK",
      justification = "lock is released by caller calling finishedUpdatingLogsUsed method")
  public boolean beginUpdatingLogsUsed(InMemoryMap memTable, DfsLogger more, boolean mincFinish) {

    boolean releaseLock = true;

    // do not hold tablet lock while acquiring the log lock
    logLock.lock();

    try {
      synchronized (this) {

        if (isCloseComplete()) {
          throw new IllegalStateException("Can not update logs of closed tablet " + extent);
        }

        boolean addToOther;

        if (memTable == getTabletMemory().getMinCMemTable()) {
          addToOther = true;
        } else if (memTable == getTabletMemory().getMemTable()) {
          addToOther = false;
        } else {
          throw new IllegalArgumentException("Passed in memtable that is not in use for " + extent);
        }

        if (mincFinish) {
          if (addToOther) {
            throw new IllegalStateException("Adding to other logs for mincFinish on " + extent);
          }
          if (!otherLogs.isEmpty()) {
            throw new IllegalStateException("Expect other logs to be 0 when minC finish, but its "
                + otherLogs + " for " + extent);
          }

          // when writing a minc finish event, there is no need to add the log to metadata
          // if nothing has been logged for the tablet since the minor compaction started
          if (currentLogs.isEmpty()) {
            return !releaseLock;
          }
        }

        boolean added;
        boolean contained;
        if (addToOther) {
          added = otherLogs.add(more);
          contained = currentLogs.contains(more);
        } else {
          added = currentLogs.add(more);
          contained = otherLogs.contains(more);
        }

        if (added) {
          rebuildReferencedLogs();
        }

        if (added && !contained) {
          releaseLock = false;
        }

        return !releaseLock;
      }
    } finally {
      if (releaseLock) {
        logLock.unlock();
      }
    }
  }

  public void finishUpdatingLogsUsed() {
    logLock.unlock();
  }

  public void chopFiles() {
    compactable.initiateChop();
  }

  public void compactAll(long compactionId, CompactionConfig compactionConfig) {

    synchronized (this) {
      if (lastCompactID.get() >= compactionId) {
        return;
      }

      if (isMinorCompactionRunning()) {
        // want to wait for running minc to finish before starting majc, see ACCUMULO-3041
        if (compactionWaitInfo.compactionID == compactionId) {
          if (lastFlushID.get() == compactionWaitInfo.flushID) {
            return;
          }
        } else {
          compactionWaitInfo.compactionID = compactionId;
          compactionWaitInfo.flushID = lastFlushID.get();
          return;
        }
      }

      if (isClosing() || isClosed() || isBeingDeleted()) {
        return;
      }
    }

    // passed all verification checks so initiate compaction
    compactable.initiateUserCompaction(compactionId, compactionConfig);
  }

  public Durability getDurability() {
    return DurabilityImpl.fromString(getTableConfiguration().get(Property.TABLE_DURABILITY));
  }

  public void updateMemoryUsageStats(long size, long mincSize) {
    getTabletResources().updateMemoryUsageStats(this, size, mincSize);
  }

  public long incrementDataSourceDeletions() {
    return dataSourceDeletions.incrementAndGet();
  }

  public void updateTimer(Operation operation, long queued, long start, long count,
      boolean failed) {
    timer.updateTime(operation, queued, start, count, failed);
  }

  public void incrementStatusMajor() {
    timer.incrementStatusMajor();
  }

  TabletServer getTabletServer() {
    return tabletServer;
  }

  public Map<StoredTabletFile,DataFileValue> updatePersistedTime(long bulkTime,
      Map<ReferencedTabletFile,DataFileValue> paths, long tid) {
    synchronized (timeLock) {
      if (bulkTime > persistedTime) {
        persistedTime = bulkTime;
      }

      return MetadataTableUtil.updateTabletDataFile(tid, extent, paths,
          tabletTime.getMetadataTime(persistedTime), getTabletServer().getContext(),
          getTabletServer().getLock());
    }

  }

  /**
   * Update tablet file data from flush. Returns a StoredTabletFile if there are data entries.
   */
  public Optional<StoredTabletFile> updateTabletDataFile(long maxCommittedTime,
      ReferencedTabletFile newDatafile, DataFileValue dfv, Set<String> unusedWalLogs,
      long flushId) {
    synchronized (timeLock) {
      if (maxCommittedTime > persistedTime) {
        persistedTime = maxCommittedTime;
      }

      return ManagerMetadataUtil.updateTabletDataFile(getTabletServer().getContext(), extent,
          newDatafile, dfv, tabletTime.getMetadataTime(persistedTime),
          tabletServer.getClientAddressString(), tabletServer.getLock(), unusedWalLogs,
          lastLocation, flushId);
    }

  }

  @Override
  TabletResourceManager getTabletResources() {
    return tabletResources;
  }

  @Override
  public TabletServerScanMetrics getScanMetrics() {
    return getTabletServer().getScanMetrics();
  }

  public PausedCompactionMetrics getPausedCompactionMetrics() {
    return getTabletServer().getPausedCompactionMetrics();
  }

  DatafileManager getDatafileManager() {
    return datafileManager;
  }

  @Override
  public Pair<Long,Map<StoredTabletFile,DataFileValue>> reserveFilesForScan() {
    return getDatafileManager().reserveFilesForScan();
  }

  @Override
  public void returnFilesForScan(long scanId) {
    getDatafileManager().returnFilesForScan(scanId);
  }

  public MetadataUpdateCount getUpdateCount() {
    return getDatafileManager().getUpdateCount();
  }

  TabletMemory getTabletMemory() {
    return tabletMemory;
  }

  @Override
  public List<InMemoryMap.MemoryIterator> getMemIterators(SamplerConfigurationImpl samplerConfig) {
    return getTabletMemory().getIterators(samplerConfig);
  }

  @Override
  public void returnMemIterators(List<InMemoryMap.MemoryIterator> iters) {
    getTabletMemory().returnIterators(iters);
  }

  public long getAndUpdateTime() {
    return tabletTime.getAndUpdateTime();
  }

  public void flushComplete(long flushId) {
    lastLocation = null;
    dataSourceDeletions.incrementAndGet();
    tabletMemory.finishedMinC();
    lastFlushID.set(flushId);
    computeNumEntries();
  }

  public Location resetLastLocation() {
    Location result = lastLocation;
    lastLocation = null;
    return result;
  }

  public synchronized void setLastCompactionID(Long compactionId) {
    if (compactionId != null) {
      this.lastCompactID.set(compactionId);
    }
  }

  public void minorCompactionWaitingToStart() {
    minorCompactionState = CompactionState.WAITING_TO_START;
  }

  public void minorCompactionStarted() {
    minorCompactionState = CompactionState.IN_PROGRESS;
  }

  public void minorCompactionComplete() {
    minorCompactionState = null;
  }

  public TabletStats getTabletStats() {
    return timer.getTabletStats();
  }

  private static String createTabletDirectoryName(ServerContext context, Text endRow) {
    if (endRow == null) {
      return ServerColumnFamily.DEFAULT_TABLET_DIR_NAME;
    } else {
      UniqueNameAllocator namer = context.getUniqueNameAllocator();
      return Constants.GENERATED_TABLET_DIRECTORY_PREFIX + namer.getNextName();
    }
  }

  public Set<Long> getBulkIngestedTxIds() {
    return bulkImported.keySet();
  }

  public void cleanupBulkLoadedFiles(Set<Long> tids) {
    bulkImported.keySet().removeAll(tids);
  }

  public String getDirName() {
    return dirName;
  }

  public Compactable asCompactable() {
    return compactable;
  }
}<|MERGE_RESOLUTION|>--- conflicted
+++ resolved
@@ -1664,15 +1664,9 @@
     Map<ReferencedTabletFile,DataFileValue> entries = new HashMap<>(fileMap.size());
     List<String> files = new ArrayList<>();
 
-<<<<<<< HEAD
-    for (Entry<TabletFile,DataFileInfo> entry : fileMap.entrySet()) {
+    for (Entry<ReferencedTabletFile,DataFileInfo> entry : fileMap.entrySet()) {
       entries.put(entry.getKey(), new DataFileValue(entry.getValue().getEstimatedSize(), 0L));
-      files.add(entry.getKey().getPathStr());
-=======
-    for (Entry<ReferencedTabletFile,DataFileInfo> entry : fileMap.entrySet()) {
-      entries.put(entry.getKey(), new DataFileValue(entry.getValue().estimatedSize, 0L));
       files.add(entry.getKey().getNormalizedPathStr());
->>>>>>> 0220d39e
     }
 
     // Clients timeout and will think that this operation failed.
