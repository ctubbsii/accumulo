/*
 * Licensed to the Apache Software Foundation (ASF) under one or more
 * contributor license agreements.  See the NOTICE file distributed with
 * this work for additional information regarding copyright ownership.
 * The ASF licenses this file to You under the Apache License, Version 2.0
 * (the "License"); you may not use this file except in compliance with
 * the License.  You may obtain a copy of the License at
 *
 *     http://www.apache.org/licenses/LICENSE-2.0
 *
 * Unless required by applicable law or agreed to in writing, software
 * distributed under the License is distributed on an "AS IS" BASIS,
 * WITHOUT WARRANTIES OR CONDITIONS OF ANY KIND, either express or implied.
 * See the License for the specific language governing permissions and
 * limitations under the License.
 */
package org.apache.accumulo.test;

import static org.junit.Assert.assertEquals;
import static org.junit.Assert.assertTrue;
import static org.junit.Assert.fail;

import java.io.File;
import java.util.ArrayList;
import java.util.HashMap;
import java.util.Map;
import java.util.Map.Entry;
import java.util.SortedSet;
import java.util.TreeSet;

import org.apache.accumulo.core.client.AccumuloException;
import org.apache.accumulo.core.client.AccumuloSecurityException;
import org.apache.accumulo.core.client.BatchWriter;
import org.apache.accumulo.core.client.BatchWriterConfig;
import org.apache.accumulo.core.client.Connector;
import org.apache.accumulo.core.client.Scanner;
import org.apache.accumulo.core.client.TableNotFoundException;
import org.apache.accumulo.core.client.impl.Table;
import org.apache.accumulo.core.conf.Property;
import org.apache.accumulo.core.data.Key;
import org.apache.accumulo.core.data.Mutation;
import org.apache.accumulo.core.data.Range;
import org.apache.accumulo.core.data.Value;
import org.apache.accumulo.core.metadata.MetadataTable;
import org.apache.accumulo.core.metadata.schema.MetadataSchema.TabletsSection;
import org.apache.accumulo.core.metadata.schema.MetadataSchema.TabletsSection.DataFileColumnFamily;
import org.apache.accumulo.core.security.Authorizations;
import org.apache.accumulo.minicluster.impl.MiniAccumuloConfigImpl;
import org.apache.accumulo.server.fs.PerTableVolumeChooser;
import org.apache.accumulo.server.fs.PreferredVolumeChooser;
import org.apache.accumulo.server.fs.RandomVolumeChooser;
import org.apache.accumulo.test.functional.ConfigurableMacBase;
import org.apache.hadoop.conf.Configuration;
import org.apache.hadoop.fs.Path;
import org.apache.hadoop.fs.RawLocalFileSystem;
import org.apache.hadoop.io.Text;
import org.junit.Test;

/**
 *
 */
public class VolumeChooserIT extends ConfigurableMacBase {

  private static final Text EMPTY = new Text();
  private static final Value EMPTY_VALUE = new Value(new byte[] {});
  private File volDirBase;
  private Path v1, v2, v3, v4;
  private static String[] rows = "a,b,c,d,e,f,g,h,i,j,k,l,m,n,o,p,q,r,s,t,u,v,w,x,y,z".split(",");
  private String namespace1;
  private String namespace2;
  private String systemPreferredVolumes;

  @Override
  protected int defaultTimeoutSeconds() {
    return 60;
  }

  @Override
  public void configure(MiniAccumuloConfigImpl cfg, Configuration hadoopCoreSite) {
    // Get 2 tablet servers
    cfg.setNumTservers(2);
    namespace1 = "ns_" + getUniqueNames(2)[0];
    namespace2 = "ns_" + getUniqueNames(2)[1];

    // Set the general volume chooser to the PerTableVolumeChooser so that different choosers can be specified
    Map<String,String> siteConfig = new HashMap<>();
    siteConfig.put(Property.GENERAL_VOLUME_CHOOSER.getKey(), PerTableVolumeChooser.class.getName());
    // if a table doesn't have a volume chooser, use the preferred volume chooser
    siteConfig.put(PerTableVolumeChooser.TABLE_VOLUME_CHOOSER, PreferredVolumeChooser.class.getName());

    // Set up 4 different volume paths
    File baseDir = cfg.getDir();
    volDirBase = new File(baseDir, "volumes");
    File v1f = new File(volDirBase, "v1");
    File v2f = new File(volDirBase, "v2");
    File v3f = new File(volDirBase, "v3");
    File v4f = new File(volDirBase, "v4");
    v1 = new Path("file://" + v1f.getAbsolutePath());
    v2 = new Path("file://" + v2f.getAbsolutePath());
    v3 = new Path("file://" + v3f.getAbsolutePath());
    v4 = new Path("file://" + v4f.getAbsolutePath());

    systemPreferredVolumes = v1.toString() + "," + v2.toString();
    siteConfig.put(PreferredVolumeChooser.TABLE_PREFERRED_VOLUMES, systemPreferredVolumes); // exclude v4
    cfg.setSiteConfig(siteConfig);

    siteConfig.put(PerTableVolumeChooser.SCOPED_VOLUME_CHOOSER("logger"), PreferredVolumeChooser.class.getName());
    siteConfig.put(PreferredVolumeChooser.SCOPED_PREFERRED_VOLUMES("logger"), v2.toString());
    cfg.setSiteConfig(siteConfig);

    // Only add volumes 1, 2, and 4 to the list of instance volumes to have one volume that isn't in the options list when they are choosing
    cfg.setProperty(Property.INSTANCE_VOLUMES, v1.toString() + "," + v2.toString() + "," + v4.toString());

    // use raw local file system so walogs sync and flush will work
    hadoopCoreSite.set("fs.file.impl", RawLocalFileSystem.class.getName());

    super.configure(cfg, hadoopCoreSite);

  }

  public static void addSplits(Connector connector, String tableName) throws TableNotFoundException, AccumuloException, AccumuloSecurityException {
    // Add 10 splits to the table
    SortedSet<Text> partitions = new TreeSet<>();
    for (String s : rows)
      partitions.add(new Text(s));
    connector.tableOperations().addSplits(tableName, partitions);
  }

  public static void writeAndReadData(Connector connector, String tableName) throws Exception {
    writeDataToTable(connector, tableName);

    // Write the data to disk, read it back
    connector.tableOperations().flush(tableName, null, null, true);
    Scanner scanner = connector.createScanner(tableName, Authorizations.EMPTY);
    int i = 0;
    for (Entry<Key,Value> entry : scanner) {
      assertEquals("Data read is not data written", rows[i++], entry.getKey().getRow().toString());
    }
  }

  public static void writeDataToTable(Connector connector, String tableName) throws Exception {
    // Write some data to the table
    BatchWriter bw = connector.createBatchWriter(tableName, new BatchWriterConfig());
    for (String s : rows) {
      Mutation m = new Mutation(new Text(s));
      m.put(EMPTY, EMPTY, EMPTY_VALUE);
      bw.addMutation(m);
    }
    bw.close();
  }

  public static void verifyVolumes(Connector connector, String tableName, Range tableRange, String vol) throws Exception {
    // Verify the new files are written to the Volumes specified
    ArrayList<String> volumes = new ArrayList<String>();
    for (String s : vol.split(","))
      volumes.add(s);

    TreeSet<String> volumesSeen = new TreeSet<String>();
    Scanner scanner = connector.createScanner(MetadataTable.NAME, Authorizations.EMPTY);
    scanner.setRange(tableRange);
    scanner.fetchColumnFamily(DataFileColumnFamily.NAME);
    int fileCount = 0;
    for (Entry<Key,Value> entry : scanner) {
      boolean inVolume = false;
      for (String volume : volumes) {
        if (entry.getKey().getColumnQualifier().toString().contains(volume)) {
          volumesSeen.add(volume);
          inVolume = true;
        }
      }
      assertTrue("Data not written to the correct volumes.  " + entry.getKey().getColumnQualifier().toString(), inVolume);
      fileCount++;
    }
    assertEquals("Did not see all the volumes. volumes: " + volumes.toString() + " volumes seen: " + volumesSeen.toString(), volumes.size(), volumesSeen.size());
    assertEquals("Wrong number of files", 26, fileCount);
  }

  public static void verifyNoVolumes(Connector connector, String tableName, Range tableRange) throws Exception {
    Scanner scanner = connector.createScanner(MetadataTable.NAME, Authorizations.EMPTY);
    scanner.setRange(tableRange);
    scanner.fetchColumnFamily(DataFileColumnFamily.NAME);
    for (Entry<Key,Value> entry : scanner) {
      fail("Data incorrectly written to " + entry.getKey().getColumnQualifier().toString());
    }
  }

  private void configureNamespace(Connector connector, String volumeChooserClassName, String configuredVolumes, String namespace) throws Exception {
    connector.namespaceOperations().create(namespace);
    // Set properties on the namespace
    connector.namespaceOperations().setProperty(namespace, PerTableVolumeChooser.TABLE_VOLUME_CHOOSER, volumeChooserClassName);
    connector.namespaceOperations().setProperty(namespace, PreferredVolumeChooser.TABLE_PREFERRED_VOLUMES, configuredVolumes);
  }

  private void verifyVolumesForWritesToNewTable(Connector connector, String myNamespace, String expectedVolumes) throws Exception {
    String tableName = myNamespace + ".1";

    connector.tableOperations().create(tableName);
    Table.ID tableID = new Table.ID(connector.tableOperations().tableIdMap().get(tableName));

    // Add 10 splits to the table
    addSplits(connector, tableName);
    // Write some data to the table
    writeAndReadData(connector, tableName);
    // Verify the new files are written to the Volumes specified
    verifyVolumes(connector, tableName, TabletsSection.getRange(tableID), expectedVolumes);
  }

  public static void verifyWaLogVolumes(Connector connector, Range tableRange, String vol) throws TableNotFoundException {
    // Verify the new files are written to the Volumes specified
    ArrayList<String> volumes = new ArrayList<>();
    for (String s : vol.split(","))
      volumes.add(s);

    TreeSet<String> volumesSeen = new TreeSet<>();
    Scanner scanner = connector.createScanner(MetadataTable.NAME, Authorizations.EMPTY);
    scanner.setRange(tableRange);
    scanner.fetchColumnFamily(TabletsSection.LogColumnFamily.NAME);
    for (Entry<Key,Value> entry : scanner) {
      boolean inVolume = false;
      for (String volume : volumes) {
        if (entry.getKey().getColumnQualifier().toString().contains(volume))
          volumesSeen.add(volume);
        inVolume = true;
      }
      assertTrue("Data not written to the correct volumes.  " + entry.getKey().getColumnQualifier().toString(), inVolume);
    }
  }

  // Test that uses two tables with 10 split points each. They each use the PreferredVolumeChooser to choose volumes.
  @Test
  public void twoTablesPreferredVolumeChooser() throws Exception {
    log.info("Starting twoTablesPreferredVolumeChooser");

    // Create namespace
    Connector connector = getConnector();
    connector.namespaceOperations().create(namespace1);

<<<<<<< HEAD
    // Set properties on the namespace
    // namespace 1 -> v2
    connector.namespaceOperations().setProperty(namespace1, PerTableVolumeChooser.TABLE_VOLUME_CHOOSER, PreferredVolumeChooser.class.getName());
    connector.namespaceOperations().setProperty(namespace1, PreferredVolumeChooser.TABLE_PREFERRED_VOLUMES, v2.toString());
=======
    connector.tableOperations().create(tableName2);
    Table.ID tableID2 = new Table.ID(connector.tableOperations().tableIdMap().get(tableName2));
>>>>>>> 1910e25b

    // Create table1 on namespace1
    verifyVolumesForWritesToNewTable(connector, namespace1, v2.toString());

    connector.namespaceOperations().create(namespace2);
    // Set properties on the namespace
    connector.namespaceOperations().setProperty(namespace2, PerTableVolumeChooser.TABLE_VOLUME_CHOOSER, PreferredVolumeChooser.class.getName());
    connector.namespaceOperations().setProperty(namespace2, PreferredVolumeChooser.TABLE_PREFERRED_VOLUMES, v1.toString());

    // Create table2 on namespace2
    verifyVolumesForWritesToNewTable(connector, namespace2, v1.toString());
  }

  // Test that uses two tables with 10 split points each. They each use the RandomVolumeChooser to choose volumes.
  @Test
  public void twoTablesRandomVolumeChooser() throws Exception {
    log.info("Starting twoTablesRandomVolumeChooser()");

    // Create namespace
    Connector connector = getConnector();
    connector.namespaceOperations().create(namespace1);

    // Set properties on the namespace
    connector.namespaceOperations().setProperty(namespace1, PerTableVolumeChooser.TABLE_VOLUME_CHOOSER, RandomVolumeChooser.class.getName());

    // Create table1 on namespace1
    String tableName = namespace1 + ".1";
    connector.tableOperations().create(tableName);
    Table.ID tableID = new Table.ID(connector.tableOperations().tableIdMap().get(tableName));

    // Add 10 splits to the table
    addSplits(connector, tableName);
    // Write some data to the table
    writeAndReadData(connector, tableName);
    // Verify the new files are written to the Volumes specified

    verifyVolumes(connector, tableName, TabletsSection.getRange(tableID), v1.toString() + "," + v2.toString() + "," + v4.toString());

    connector.namespaceOperations().create(namespace2);

    // Set properties on the namespace
    connector.namespaceOperations().setProperty(namespace2, PerTableVolumeChooser.TABLE_VOLUME_CHOOSER, RandomVolumeChooser.class.getName());

    // Create table2 on namespace2
    String tableName2 = namespace2 + ".1";
    connector.tableOperations().create(tableName2);
    Table.ID tableID2 = new Table.ID(connector.tableOperations().tableIdMap().get(tableName2));

    // / Add 10 splits to the table
    addSplits(connector, tableName2);
    // Write some data to the table
    writeAndReadData(connector, tableName2);
    // Verify the new files are written to the Volumes specified
    verifyVolumes(connector, tableName2, TabletsSection.getRange(tableID2), v1.toString() + "," + v2.toString() + "," + v4.toString());
  }

  // Test that uses two tables with 10 split points each. The first uses the RandomVolumeChooser and the second uses the
  // StaticVolumeChooser to choose volumes.
  @Test
  public void twoTablesDiffChoosers() throws Exception {
    log.info("Starting twoTablesDiffChoosers");

    // Create namespace
    Connector connector = getConnector();
    connector.namespaceOperations().create(namespace1);

    // Set properties on the namespace
    connector.namespaceOperations().setProperty(namespace1, PerTableVolumeChooser.TABLE_VOLUME_CHOOSER, RandomVolumeChooser.class.getName());

    // Create table1 on namespace1
<<<<<<< HEAD
    verifyVolumesForWritesToNewTable(connector, namespace1, v1.toString() + "," + v2.toString() + "," + v4.toString());
=======
    String tableName = namespace1 + ".1";
    connector.tableOperations().create(tableName);
    Table.ID tableID = new Table.ID(connector.tableOperations().tableIdMap().get(tableName));

    // Add 10 splits to the table
    addSplits(connector, tableName);
    // Write some data to the table
    writeAndReadData(connector, tableName);
    // Verify the new files are written to the Volumes specified

    verifyVolumes(connector, tableName, TabletsSection.getRange(tableID), v1.toString() + "," + v2.toString() + "," + v4.toString());

>>>>>>> 1910e25b
    connector.namespaceOperations().create(namespace2);

    connector.namespaceOperations().setProperty(namespace2, PerTableVolumeChooser.TABLE_VOLUME_CHOOSER, PreferredVolumeChooser.class.getName());
    connector.namespaceOperations().setProperty(namespace2, PreferredVolumeChooser.TABLE_PREFERRED_VOLUMES, v1.toString());

    // Create table2 on namespace2
<<<<<<< HEAD
    verifyVolumesForWritesToNewTable(connector, namespace2, v1.toString());
=======
    String tableName2 = namespace2 + ".1";
    connector.tableOperations().create(tableName2);
    Table.ID tableID2 = new Table.ID(connector.tableOperations().tableIdMap().get(tableName2));

    // Add 10 splits to the table
    addSplits(connector, tableName2);
    // Write some data to the table
    writeAndReadData(connector, tableName2);
    // Verify the new files are written to the Volumes specified
    verifyVolumes(connector, tableName2, TabletsSection.getRange(tableID2), volume);
  }

  // Test that uses one table with 10 split points each. It uses the StaticVolumeChooser, but no preferred volume is specified. This means that the volume
  // is chosen randomly from all instance volumes.
  @Test
  public void missingVolumePreferredVolumeChooser() throws Exception {
    log.info("Starting missingVolumePreferredVolumeChooser");

    // Create namespace
    Connector connector = getConnector();
    connector.namespaceOperations().create(namespace1);

    // Set properties on the namespace
    String propertyName = Property.TABLE_VOLUME_CHOOSER.getKey();
    String volume = PreferredVolumeChooser.class.getName();
    connector.namespaceOperations().setProperty(namespace1, propertyName, volume);

    // Create table1 on namespace1
    String tableName = namespace1 + ".1";
    connector.tableOperations().create(tableName);
    Table.ID tableID = new Table.ID(connector.tableOperations().tableIdMap().get(tableName));

    // Add 10 splits to the table
    addSplits(connector, tableName);
    // Write some data to the table
    writeAndReadData(connector, tableName);
    // Verify the new files are written to the Volumes specified
    verifyVolumes(connector, tableName, TabletsSection.getRange(tableID), v1.toString() + "," + v2.toString() + "," + v4.toString());
>>>>>>> 1910e25b
  }

  @Test
  public void includeSpecialVolumeForTable() throws Exception {
    log.info("Starting includeSpecialVolumeForTable");
    Connector connector = getConnector();

<<<<<<< HEAD
    // the following table will be configured to go to the excluded volume
    String configuredVolumes = v4.toString();
    configureNamespace(connector, PreferredVolumeChooser.class.getName(), configuredVolumes, namespace2);
    verifyVolumesForWritesToNewTable(connector, namespace2, configuredVolumes);
=======
    // Set properties on the namespace
    String propertyName = Property.TABLE_VOLUME_CHOOSER.getKey();
    String volume = PreferredVolumeChooser.class.getName();
    connector.namespaceOperations().setProperty(namespace1, propertyName, volume);

    propertyName = "table.custom.preferredVolumes";
    volume = v3.toString();
    connector.namespaceOperations().setProperty(namespace1, propertyName, volume);

    // Create table1 on namespace1
    String tableName = namespace1 + ".1";
    connector.tableOperations().create(tableName);
    Table.ID tableID = new Table.ID(connector.tableOperations().tableIdMap().get(tableName));

    // Add 10 splits to the table
    addSplits(connector, tableName);
    // Write some data to the table
    writeAndReadData(connector, tableName);
    // Verify the new files are written to the Volumes specified
    verifyVolumes(connector, tableName, TabletsSection.getRange(tableID), v1.toString() + "," + v2.toString() + "," + v4.toString());
>>>>>>> 1910e25b
  }

  @Test
  public void waLogsSentToConfiguredVolumes() throws Exception {
    log.info("Starting waLogsSentToConfiguredVolumes");

    Connector connector = getConnector();
    String tableName = "anotherTable";
    connector.tableOperations().create(tableName);
<<<<<<< HEAD
=======
    Table.ID tableID = new Table.ID(connector.tableOperations().tableIdMap().get(tableName));
>>>>>>> 1910e25b

    VolumeChooserIT.addSplits(connector, tableName);
    VolumeChooserIT.writeDataToTable(connector, tableName);
    // should only go to v2 as per configuration in configure()
    VolumeChooserIT.verifyWaLogVolumes(connector, new Range(), v2.toString());
  }
}<|MERGE_RESOLUTION|>--- conflicted
+++ resolved
@@ -235,15 +235,10 @@
     Connector connector = getConnector();
     connector.namespaceOperations().create(namespace1);
 
-<<<<<<< HEAD
     // Set properties on the namespace
     // namespace 1 -> v2
     connector.namespaceOperations().setProperty(namespace1, PerTableVolumeChooser.TABLE_VOLUME_CHOOSER, PreferredVolumeChooser.class.getName());
     connector.namespaceOperations().setProperty(namespace1, PreferredVolumeChooser.TABLE_PREFERRED_VOLUMES, v2.toString());
-=======
-    connector.tableOperations().create(tableName2);
-    Table.ID tableID2 = new Table.ID(connector.tableOperations().tableIdMap().get(tableName2));
->>>>>>> 1910e25b
 
     // Create table1 on namespace1
     verifyVolumesForWritesToNewTable(connector, namespace1, v2.toString());
@@ -314,70 +309,14 @@
     connector.namespaceOperations().setProperty(namespace1, PerTableVolumeChooser.TABLE_VOLUME_CHOOSER, RandomVolumeChooser.class.getName());
 
     // Create table1 on namespace1
-<<<<<<< HEAD
     verifyVolumesForWritesToNewTable(connector, namespace1, v1.toString() + "," + v2.toString() + "," + v4.toString());
-=======
-    String tableName = namespace1 + ".1";
-    connector.tableOperations().create(tableName);
-    Table.ID tableID = new Table.ID(connector.tableOperations().tableIdMap().get(tableName));
-
-    // Add 10 splits to the table
-    addSplits(connector, tableName);
-    // Write some data to the table
-    writeAndReadData(connector, tableName);
-    // Verify the new files are written to the Volumes specified
-
-    verifyVolumes(connector, tableName, TabletsSection.getRange(tableID), v1.toString() + "," + v2.toString() + "," + v4.toString());
-
->>>>>>> 1910e25b
     connector.namespaceOperations().create(namespace2);
 
     connector.namespaceOperations().setProperty(namespace2, PerTableVolumeChooser.TABLE_VOLUME_CHOOSER, PreferredVolumeChooser.class.getName());
     connector.namespaceOperations().setProperty(namespace2, PreferredVolumeChooser.TABLE_PREFERRED_VOLUMES, v1.toString());
 
     // Create table2 on namespace2
-<<<<<<< HEAD
     verifyVolumesForWritesToNewTable(connector, namespace2, v1.toString());
-=======
-    String tableName2 = namespace2 + ".1";
-    connector.tableOperations().create(tableName2);
-    Table.ID tableID2 = new Table.ID(connector.tableOperations().tableIdMap().get(tableName2));
-
-    // Add 10 splits to the table
-    addSplits(connector, tableName2);
-    // Write some data to the table
-    writeAndReadData(connector, tableName2);
-    // Verify the new files are written to the Volumes specified
-    verifyVolumes(connector, tableName2, TabletsSection.getRange(tableID2), volume);
-  }
-
-  // Test that uses one table with 10 split points each. It uses the StaticVolumeChooser, but no preferred volume is specified. This means that the volume
-  // is chosen randomly from all instance volumes.
-  @Test
-  public void missingVolumePreferredVolumeChooser() throws Exception {
-    log.info("Starting missingVolumePreferredVolumeChooser");
-
-    // Create namespace
-    Connector connector = getConnector();
-    connector.namespaceOperations().create(namespace1);
-
-    // Set properties on the namespace
-    String propertyName = Property.TABLE_VOLUME_CHOOSER.getKey();
-    String volume = PreferredVolumeChooser.class.getName();
-    connector.namespaceOperations().setProperty(namespace1, propertyName, volume);
-
-    // Create table1 on namespace1
-    String tableName = namespace1 + ".1";
-    connector.tableOperations().create(tableName);
-    Table.ID tableID = new Table.ID(connector.tableOperations().tableIdMap().get(tableName));
-
-    // Add 10 splits to the table
-    addSplits(connector, tableName);
-    // Write some data to the table
-    writeAndReadData(connector, tableName);
-    // Verify the new files are written to the Volumes specified
-    verifyVolumes(connector, tableName, TabletsSection.getRange(tableID), v1.toString() + "," + v2.toString() + "," + v4.toString());
->>>>>>> 1910e25b
   }
 
   @Test
@@ -385,33 +324,10 @@
     log.info("Starting includeSpecialVolumeForTable");
     Connector connector = getConnector();
 
-<<<<<<< HEAD
     // the following table will be configured to go to the excluded volume
     String configuredVolumes = v4.toString();
     configureNamespace(connector, PreferredVolumeChooser.class.getName(), configuredVolumes, namespace2);
     verifyVolumesForWritesToNewTable(connector, namespace2, configuredVolumes);
-=======
-    // Set properties on the namespace
-    String propertyName = Property.TABLE_VOLUME_CHOOSER.getKey();
-    String volume = PreferredVolumeChooser.class.getName();
-    connector.namespaceOperations().setProperty(namespace1, propertyName, volume);
-
-    propertyName = "table.custom.preferredVolumes";
-    volume = v3.toString();
-    connector.namespaceOperations().setProperty(namespace1, propertyName, volume);
-
-    // Create table1 on namespace1
-    String tableName = namespace1 + ".1";
-    connector.tableOperations().create(tableName);
-    Table.ID tableID = new Table.ID(connector.tableOperations().tableIdMap().get(tableName));
-
-    // Add 10 splits to the table
-    addSplits(connector, tableName);
-    // Write some data to the table
-    writeAndReadData(connector, tableName);
-    // Verify the new files are written to the Volumes specified
-    verifyVolumes(connector, tableName, TabletsSection.getRange(tableID), v1.toString() + "," + v2.toString() + "," + v4.toString());
->>>>>>> 1910e25b
   }
 
   @Test
@@ -421,10 +337,6 @@
     Connector connector = getConnector();
     String tableName = "anotherTable";
     connector.tableOperations().create(tableName);
-<<<<<<< HEAD
-=======
-    Table.ID tableID = new Table.ID(connector.tableOperations().tableIdMap().get(tableName));
->>>>>>> 1910e25b
 
     VolumeChooserIT.addSplits(connector, tableName);
     VolumeChooserIT.writeDataToTable(connector, tableName);
