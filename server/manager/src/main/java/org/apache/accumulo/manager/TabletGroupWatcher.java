--- conflicted
+++ resolved
@@ -620,7 +620,6 @@
       }
     }
 
-<<<<<<< HEAD
     flushChanges(tLists);
 
     if (isFullScan) {
@@ -666,68 +665,6 @@
           eventHandler.waitForFullScan(waitTimeBetweenScans);
           synchronized (this) {
             lastScanServers = Collections.emptySortedSet();
-=======
-          if (goal == TabletGoalState.HOSTED) {
-            if ((state != TabletState.HOSTED && !tls.walogs.isEmpty())
-                && manager.recoveryManager.recoverLogs(tls.extent, tls.walogs)) {
-              continue;
-            }
-            switch (state) {
-              case HOSTED:
-                if (location.getServerInstance().equals(manager.migrations.get(tls.extent))) {
-                  manager.migrations.remove(tls.extent);
-                }
-                break;
-              case ASSIGNED_TO_DEAD_SERVER:
-                hostDeadTablet(tLists, tls, location, wals);
-                break;
-              case SUSPENDED:
-                hostSuspendedTablet(tLists, tls, location, tableConf);
-                break;
-              case UNASSIGNED:
-                hostUnassignedTablet(tLists, tls.extent, new UnassignedTablet(location, tls.last));
-                break;
-              case ASSIGNED:
-                // Send another reminder
-                tLists.assigned.add(new Assignment(tls.extent, tls.getFutureServer(), tls.last));
-                break;
-            }
-          } else {
-            switch (state) {
-              case SUSPENDED:
-                // Request a move to UNASSIGNED, so as to allow balancing to continue.
-                tLists.suspendedToGoneServers.add(tls);
-                cancelOfflineTableMigrations(tls.extent);
-                break;
-              case UNASSIGNED:
-                cancelOfflineTableMigrations(tls.extent);
-                break;
-              case ASSIGNED_TO_DEAD_SERVER:
-                unassignDeadTablet(tLists, tls, wals);
-                break;
-              case HOSTED:
-                TServerConnection client =
-                    manager.tserverSet.getConnection(location.getServerInstance());
-                if (client != null) {
-                  try {
-                    Manager.log.trace("[{}] Requesting TabletServer {} unload {} {}", store.name(),
-                        location.getServerInstance(), tls.extent, goal.howUnload());
-                    client.unloadTablet(manager.managerLock, tls.extent, goal.howUnload(),
-                        manager.getSteadyTime());
-                    unloaded++;
-                    totalUnloaded++;
-                  } catch (TException tException) {
-                    Manager.log.warn("[{}] Failed to request tablet unload {} {} {}", store.name(),
-                        location.getServerInstance(), tls.extent, goal.howUnload(), tException);
-                  }
-                } else {
-                  Manager.log.warn("Could not connect to server {}", location);
-                }
-                break;
-              case ASSIGNED:
-                break;
-            }
->>>>>>> 7f58fc03
           }
           continue;
         }
