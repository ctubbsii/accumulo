/*
 * Licensed to the Apache Software Foundation (ASF) under one
 * or more contributor license agreements.  See the NOTICE file
 * distributed with this work for additional information
 * regarding copyright ownership.  The ASF licenses this file
 * to you under the Apache License, Version 2.0 (the
 * "License"); you may not use this file except in compliance
 * with the License.  You may obtain a copy of the License at
 *
 *   https://www.apache.org/licenses/LICENSE-2.0
 *
 * Unless required by applicable law or agreed to in writing,
 * software distributed under the License is distributed on an
 * "AS IS" BASIS, WITHOUT WARRANTIES OR CONDITIONS OF ANY
 * KIND, either express or implied.  See the License for the
 * specific language governing permissions and limitations
 * under the License.
 */
package org.apache.accumulo.manager;

import static java.nio.charset.StandardCharsets.UTF_8;
import static org.apache.accumulo.core.util.Validators.CAN_CLONE_TABLE;
import static org.apache.accumulo.core.util.Validators.EXISTING_NAMESPACE_NAME;
import static org.apache.accumulo.core.util.Validators.EXISTING_TABLE_NAME;
import static org.apache.accumulo.core.util.Validators.NEW_NAMESPACE_NAME;
import static org.apache.accumulo.core.util.Validators.NEW_TABLE_NAME;
import static org.apache.accumulo.core.util.Validators.NOT_BUILTIN_NAMESPACE;
import static org.apache.accumulo.core.util.Validators.NOT_BUILTIN_TABLE;
import static org.apache.accumulo.core.util.Validators.NOT_METADATA_TABLE;
import static org.apache.accumulo.core.util.Validators.NOT_METADATA_TABLE_ID;
import static org.apache.accumulo.core.util.Validators.NOT_ROOT_TABLE_ID;
import static org.apache.accumulo.core.util.Validators.VALID_TABLE_ID;
import static org.apache.accumulo.core.util.Validators.sameNamespaceAs;

import java.io.IOException;
import java.nio.ByteBuffer;
import java.util.EnumSet;
import java.util.HashMap;
import java.util.HashSet;
import java.util.List;
import java.util.Map;
import java.util.Map.Entry;
import java.util.Set;
import java.util.SortedMap;
import java.util.TreeMap;
import java.util.function.Predicate;
import java.util.stream.Collectors;

import org.apache.accumulo.core.client.AccumuloSecurityException;
import org.apache.accumulo.core.client.NamespaceNotFoundException;
import org.apache.accumulo.core.client.TableNotFoundException;
import org.apache.accumulo.core.client.admin.CompactionConfig;
import org.apache.accumulo.core.client.admin.InitialTableState;
import org.apache.accumulo.core.client.admin.TabletAvailability;
import org.apache.accumulo.core.client.admin.TabletMergeability;
import org.apache.accumulo.core.client.admin.TimeType;
import org.apache.accumulo.core.clientImpl.Namespaces;
import org.apache.accumulo.core.clientImpl.TableOperationsImpl;
import org.apache.accumulo.core.clientImpl.TabletMergeabilityUtil;
import org.apache.accumulo.core.clientImpl.UserCompactionUtils;
import org.apache.accumulo.core.clientImpl.thrift.SecurityErrorCode;
import org.apache.accumulo.core.clientImpl.thrift.TInfo;
import org.apache.accumulo.core.clientImpl.thrift.TableOperation;
import org.apache.accumulo.core.clientImpl.thrift.TableOperationExceptionType;
import org.apache.accumulo.core.clientImpl.thrift.ThriftNotActiveServiceException;
import org.apache.accumulo.core.clientImpl.thrift.ThriftSecurityException;
import org.apache.accumulo.core.clientImpl.thrift.ThriftTableOperationException;
import org.apache.accumulo.core.conf.Property;
import org.apache.accumulo.core.data.NamespaceId;
import org.apache.accumulo.core.data.TableId;
import org.apache.accumulo.core.dataImpl.KeyExtent;
import org.apache.accumulo.core.dataImpl.thrift.TRange;
import org.apache.accumulo.core.fate.Fate;
import org.apache.accumulo.core.fate.FateId;
import org.apache.accumulo.core.fate.FateInstanceType;
import org.apache.accumulo.core.fate.ReadOnlyFateStore.TStatus;
import org.apache.accumulo.core.manager.state.tables.TableState;
import org.apache.accumulo.core.manager.thrift.BulkImportState;
import org.apache.accumulo.core.manager.thrift.FateService;
import org.apache.accumulo.core.manager.thrift.TFateId;
import org.apache.accumulo.core.manager.thrift.TFateInstanceType;
import org.apache.accumulo.core.manager.thrift.TFateOperation;
import org.apache.accumulo.core.manager.thrift.ThriftPropertyException;
import org.apache.accumulo.core.securityImpl.thrift.TCredentials;
import org.apache.accumulo.core.util.ByteBufferUtil;
import org.apache.accumulo.core.util.Pair;
import org.apache.accumulo.core.util.TextUtil;
import org.apache.accumulo.core.util.Validator;
import org.apache.accumulo.core.util.tables.TableNameUtil;
import org.apache.accumulo.core.volume.Volume;
import org.apache.accumulo.manager.tableOps.ChangeTableState;
import org.apache.accumulo.manager.tableOps.TraceRepo;
import org.apache.accumulo.manager.tableOps.availability.LockTable;
import org.apache.accumulo.manager.tableOps.bulkVer2.PrepBulkImport;
import org.apache.accumulo.manager.tableOps.clone.CloneTable;
import org.apache.accumulo.manager.tableOps.compact.CompactRange;
import org.apache.accumulo.manager.tableOps.compact.cancel.CancelCompactions;
import org.apache.accumulo.manager.tableOps.create.CreateTable;
import org.apache.accumulo.manager.tableOps.delete.PreDeleteTable;
import org.apache.accumulo.manager.tableOps.merge.MergeInfo;
import org.apache.accumulo.manager.tableOps.merge.TableRangeOp;
import org.apache.accumulo.manager.tableOps.namespace.create.CreateNamespace;
import org.apache.accumulo.manager.tableOps.namespace.delete.DeleteNamespace;
import org.apache.accumulo.manager.tableOps.namespace.rename.RenameNamespace;
import org.apache.accumulo.manager.tableOps.rename.RenameTable;
import org.apache.accumulo.manager.tableOps.split.PreSplit;
import org.apache.accumulo.manager.tableOps.tableExport.ExportTable;
import org.apache.accumulo.manager.tableOps.tableImport.ImportTable;
import org.apache.accumulo.server.client.ClientServiceHandler;
import org.apache.commons.lang3.StringUtils;
import org.apache.hadoop.fs.FSDataOutputStream;
import org.apache.hadoop.fs.FileSystem;
import org.apache.hadoop.fs.Path;
import org.apache.hadoop.io.Text;
import org.apache.thrift.TDeserializer;
import org.apache.thrift.TException;
import org.slf4j.Logger;

class FateServiceHandler implements FateService.Iface {

  private final Manager manager;
  protected static final Logger log = Manager.log;

  public FateServiceHandler(Manager manager) {
    this.manager = manager;
  }

  @Override
  public TFateId beginFateOperation(TInfo tinfo, TCredentials credentials, TFateInstanceType type)
      throws ThriftSecurityException {
    authenticate(credentials);
    return new TFateId(type,
        manager.fate(FateInstanceType.fromThrift(type)).startTransaction().getTxUUIDStr());
  }

  @Override
  public void executeFateOperation(TInfo tinfo, TCredentials c, TFateId opid, TFateOperation top,
      List<ByteBuffer> arguments, Map<String,String> options, boolean autoCleanup)
      throws ThriftSecurityException, ThriftTableOperationException, ThriftPropertyException {
    authenticate(c);
    Fate.FateOperation op = Fate.FateOperation.fromThrift(top);
    String goalMessage = op.toString() + " ";
    String txUUIDStr = opid.getTxUUIDStr();
    FateInstanceType type = FateInstanceType.fromThrift(opid.getType());
    FateId fateId = FateId.from(type, txUUIDStr);

    switch (op) {
      case NAMESPACE_CREATE: {
        TableOperation tableOp = TableOperation.CREATE;
        validateArgumentCount(arguments, tableOp, 1);
        String namespace = validateName(arguments.get(0), tableOp, NEW_NAMESPACE_NAME);

        if (!manager.security.canCreateNamespace(c)) {
          throw new ThriftSecurityException(c.getPrincipal(), SecurityErrorCode.PERMISSION_DENIED);
        }

        goalMessage += "Create " + namespace + " namespace.";
        manager.fate(type).seedTransaction(op, fateId,
            new TraceRepo<>(new CreateNamespace(c.getPrincipal(), namespace, options)), autoCleanup,
            goalMessage);
        break;
      }
      case NAMESPACE_RENAME: {
        TableOperation tableOp = TableOperation.RENAME;
        validateArgumentCount(arguments, tableOp, 2);
        String oldName = validateName(arguments.get(0), tableOp,
            EXISTING_NAMESPACE_NAME.and(NOT_BUILTIN_NAMESPACE));
        String newName = validateName(arguments.get(1), tableOp, NEW_NAMESPACE_NAME);

        NamespaceId namespaceId =
            ClientServiceHandler.checkNamespaceId(manager.getContext(), oldName, tableOp);
        if (!manager.security.canRenameNamespace(c, namespaceId)) {
          throw new ThriftSecurityException(c.getPrincipal(), SecurityErrorCode.PERMISSION_DENIED);
        }

        goalMessage += "Rename " + oldName + " namespace to " + newName;
        manager.fate(type).seedTransaction(op, fateId,
            new TraceRepo<>(new RenameNamespace(namespaceId, oldName, newName)), autoCleanup,
            goalMessage);
        break;
      }
      case NAMESPACE_DELETE: {
        TableOperation tableOp = TableOperation.DELETE;
        validateArgumentCount(arguments, tableOp, 1);
        String namespace = validateName(arguments.get(0), tableOp,
            EXISTING_NAMESPACE_NAME.and(NOT_BUILTIN_NAMESPACE));

        NamespaceId namespaceId =
            ClientServiceHandler.checkNamespaceId(manager.getContext(), namespace, tableOp);
        if (!manager.security.canDeleteNamespace(c, namespaceId)) {
          throw new ThriftSecurityException(c.getPrincipal(), SecurityErrorCode.PERMISSION_DENIED);
        }

        goalMessage += "Delete namespace Id: " + namespaceId;
        manager.fate(type).seedTransaction(op, fateId,
            new TraceRepo<>(new DeleteNamespace(namespaceId)), autoCleanup, goalMessage);
        break;
      }
      case TABLE_CREATE: {
        TableOperation tableOp = TableOperation.CREATE;
        int SPLIT_OFFSET = 5; // offset where split data begins in arguments list
        if (arguments.size() < SPLIT_OFFSET) {
          throw new ThriftTableOperationException(null, null, tableOp,
              TableOperationExceptionType.OTHER,
              "Expected at least " + SPLIT_OFFSET + " arguments, saw :" + arguments.size());
        }
        String tableName =
            validateName(arguments.get(0), tableOp, NEW_TABLE_NAME.and(NOT_BUILTIN_TABLE));
        TimeType timeType = TimeType.valueOf(ByteBufferUtil.toString(arguments.get(1)));
        InitialTableState initialTableState =
            InitialTableState.valueOf(ByteBufferUtil.toString(arguments.get(2)));
        TabletAvailability initialTabletAvailability =
            TabletAvailability.valueOf(ByteBufferUtil.toString(arguments.get(3)));
        int splitCount = Integer.parseInt(ByteBufferUtil.toString(arguments.get(4)));
        validateArgumentCount(arguments, tableOp, SPLIT_OFFSET + splitCount);
        Path splitsPath = null;
        Path splitsDirsPath = null;
        if (splitCount > 0) {
          try {
            Path tmpDir = mkTempDir(opid);
            splitsPath = new Path(tmpDir, "splits");
            splitsDirsPath = new Path(tmpDir, "splitsDirs");
            writeSplitsToFile(splitsPath, arguments, splitCount, SPLIT_OFFSET);
          } catch (IOException e) {
            throw new ThriftTableOperationException(null, tableName, tableOp,
                TableOperationExceptionType.OTHER,
                "Exception thrown while writing splits to file system");
          }
        }
        NamespaceId namespaceId;

        try {
          namespaceId = Namespaces.getNamespaceId(manager.getContext(),
              TableNameUtil.qualify(tableName).getFirst());
        } catch (NamespaceNotFoundException e) {
          throw new ThriftTableOperationException(null, tableName, tableOp,
              TableOperationExceptionType.NAMESPACE_NOTFOUND, "");
        }

        if (!manager.security.canCreateTable(c, tableName, namespaceId)) {
          throw new ThriftSecurityException(c.getPrincipal(), SecurityErrorCode.PERMISSION_DENIED);
        }

        for (Map.Entry<String,String> entry : options.entrySet()) {
          if (!Property.isValidProperty(entry.getKey(), entry.getValue())) {
            String errorMessage = "Property or value not valid ";
            if (!Property.isValidTablePropertyKey(entry.getKey())) {
              errorMessage = "Invalid Table Property ";
            }
            throw new ThriftPropertyException(entry.getKey(), entry.getValue(),
                errorMessage + entry.getKey() + "=" + entry.getValue());
          }
        }

        goalMessage += "Create table " + tableName + " " + initialTableState + " with " + splitCount
            + " splits and initial tabletAvailability of " + initialTabletAvailability;

        manager.fate(type).seedTransaction(op, fateId,
            new TraceRepo<>(new CreateTable(c.getPrincipal(), tableName, timeType, options,
                splitsPath, splitCount, splitsDirsPath, initialTableState,
                // Set the default tablet to be auto-mergeable with other tablets if it is split
                initialTabletAvailability, namespaceId, TabletMergeability.always())),
            autoCleanup, goalMessage);

        break;
      }
      case TABLE_RENAME: {
        TableOperation tableOp = TableOperation.RENAME;
        validateArgumentCount(arguments, tableOp, 2);
        String oldTableName =
            validateName(arguments.get(0), tableOp, EXISTING_TABLE_NAME.and(NOT_BUILTIN_TABLE));
        String newTableName = validateName(arguments.get(1), tableOp,
            NEW_TABLE_NAME.and(sameNamespaceAs(oldTableName)));

        TableId tableId =
            ClientServiceHandler.checkTableId(manager.getContext(), oldTableName, tableOp);
        NamespaceId namespaceId = getNamespaceIdFromTableId(tableOp, tableId);

        final boolean canRename;
        try {
          canRename =
              manager.security.canRenameTable(c, tableId, oldTableName, newTableName, namespaceId);
        } catch (ThriftSecurityException e) {
          throwIfTableMissingSecurityException(e, tableId, oldTableName, TableOperation.RENAME);
          throw e;
        }

        if (!canRename) {
          throw new ThriftSecurityException(c.getPrincipal(), SecurityErrorCode.PERMISSION_DENIED);
        }

        goalMessage += "Rename table " + oldTableName + "(" + tableId + ") to " + oldTableName;

        try {
          manager.fate(type).seedTransaction(op, fateId,
              new TraceRepo<>(new RenameTable(namespaceId, tableId, oldTableName, newTableName)),
              autoCleanup, goalMessage);
        } catch (NamespaceNotFoundException e) {
          throw new ThriftTableOperationException(null, oldTableName, tableOp,
              TableOperationExceptionType.NAMESPACE_NOTFOUND, "");
        }

        break;
      }
      case TABLE_CLONE: {
        TableOperation tableOp = TableOperation.CLONE;
        validateArgumentCount(arguments, tableOp, 3);
        TableId srcTableId = validateTableIdArgument(arguments.get(0), tableOp, CAN_CLONE_TABLE);
        String tableName =
            validateName(arguments.get(1), tableOp, NEW_TABLE_NAME.and(NOT_BUILTIN_TABLE));
        boolean keepOffline = false;
        if (arguments.get(2) != null) {
          keepOffline = Boolean.parseBoolean(ByteBufferUtil.toString(arguments.get(2)));
        }

        NamespaceId srcNamespaceId;
        try {
          srcNamespaceId = manager.getContext().getNamespaceId(srcTableId);
        } catch (TableNotFoundException e) {
          // could happen if the table was deleted while processing this request
          throw new ThriftTableOperationException(srcTableId.canonical(), null, tableOp,
              TableOperationExceptionType.NOTFOUND, "");
        }

        NamespaceId namespaceId;
        try {
          namespaceId = Namespaces.getNamespaceId(manager.getContext(),
              TableNameUtil.qualify(tableName).getFirst());
        } catch (NamespaceNotFoundException e) {
          // dest namespace does not exist yet, needs to be created
          throw new ThriftTableOperationException(null, tableName, tableOp,
              TableOperationExceptionType.NAMESPACE_NOTFOUND, "");
        }

        final boolean canCloneTable;
        try {
          canCloneTable =
              manager.security.canCloneTable(c, srcTableId, tableName, namespaceId, srcNamespaceId);
        } catch (ThriftSecurityException e) {
          throwIfTableMissingSecurityException(e, srcTableId, null, TableOperation.CLONE);
          throw e;
        }

        if (!canCloneTable) {
          throw new ThriftSecurityException(c.getPrincipal(), SecurityErrorCode.PERMISSION_DENIED);
        }

        Map<String,String> propertiesToSet = new HashMap<>();
        Set<String> propertiesToExclude = new HashSet<>();

        for (Entry<String,String> entry : options.entrySet()) {
          if (entry.getKey().startsWith(TableOperationsImpl.PROPERTY_EXCLUDE_PREFIX)) {
            propertiesToExclude.add(
                entry.getKey().substring(TableOperationsImpl.PROPERTY_EXCLUDE_PREFIX.length()));
            continue;
          }

          if (!Property.isValidProperty(entry.getKey(), entry.getValue())) {
            String errorMessage = "Property or value not valid ";
            if (!Property.isValidTablePropertyKey(entry.getKey())) {
              errorMessage = "Invalid Table Property ";
            }
            throw new ThriftPropertyException(entry.getKey(), entry.getValue(),
                errorMessage + entry.getKey() + "=" + entry.getValue());
          }

          propertiesToSet.put(entry.getKey(), entry.getValue());
        }

        goalMessage += "Clone table " + srcTableId + " to " + tableName;
        if (keepOffline) {
          goalMessage += " and keep offline.";
        }

        manager.fate(type).seedTransaction(op, fateId,
            new TraceRepo<>(new CloneTable(c.getPrincipal(), srcNamespaceId, srcTableId,
                namespaceId, tableName, propertiesToSet, propertiesToExclude, keepOffline)),
            autoCleanup, goalMessage);

        break;
      }
      case TABLE_DELETE: {
        TableOperation tableOp = TableOperation.DELETE;
        validateArgumentCount(arguments, tableOp, 1);
        String tableName =
            validateName(arguments.get(0), tableOp, EXISTING_TABLE_NAME.and(NOT_BUILTIN_TABLE));

        final TableId tableId =
            ClientServiceHandler.checkTableId(manager.getContext(), tableName, tableOp);
        NamespaceId namespaceId = getNamespaceIdFromTableId(tableOp, tableId);

        final boolean canDeleteTable;
        try {
          canDeleteTable = manager.security.canDeleteTable(c, tableId, namespaceId);
        } catch (ThriftSecurityException e) {
          throwIfTableMissingSecurityException(e, tableId, tableName, TableOperation.DELETE);
          throw e;
        }

        if (!canDeleteTable) {
          throw new ThriftSecurityException(c.getPrincipal(), SecurityErrorCode.PERMISSION_DENIED);
        }

        goalMessage += "Delete table " + tableName + "(" + tableId + ")";
        manager.fate(type).seedTransaction(op, fateId,
            new TraceRepo<>(new PreDeleteTable(namespaceId, tableId)), autoCleanup, goalMessage);
        break;
      }
      case TABLE_ONLINE: {
        TableOperation tableOp = TableOperation.ONLINE;
        validateArgumentCount(arguments, tableOp, 1);
        final var tableId = validateTableIdArgument(arguments.get(0), tableOp,
            NOT_ROOT_TABLE_ID.and(NOT_METADATA_TABLE_ID));

        NamespaceId namespaceId = getNamespaceIdFromTableId(tableOp, tableId);

        final boolean canOnlineOfflineTable;
        try {
          canOnlineOfflineTable =
              manager.security.canChangeTableState(c, tableId, top, namespaceId);
        } catch (ThriftSecurityException e) {
          throwIfTableMissingSecurityException(e, tableId, null, TableOperation.ONLINE);
          throw e;
        }

        if (!canOnlineOfflineTable) {
          throw new ThriftSecurityException(c.getPrincipal(), SecurityErrorCode.PERMISSION_DENIED);
        }

        goalMessage += "Online table " + tableId;
        final EnumSet<TableState> expectedCurrStates =
            EnumSet.of(TableState.ONLINE, TableState.OFFLINE);
        manager.fate(type).seedTransaction(op, fateId,
            new TraceRepo<>(
                new ChangeTableState(namespaceId, tableId, tableOp, expectedCurrStates)),
            autoCleanup, goalMessage);
        break;
      }
      case TABLE_OFFLINE: {
        TableOperation tableOp = TableOperation.OFFLINE;
        validateArgumentCount(arguments, tableOp, 1);
        final var tableId = validateTableIdArgument(arguments.get(0), tableOp,
            NOT_ROOT_TABLE_ID.and(NOT_METADATA_TABLE_ID));
<<<<<<< HEAD
=======

>>>>>>> 8b6a49ad
        NamespaceId namespaceId = getNamespaceIdFromTableId(tableOp, tableId);

        final boolean canOnlineOfflineTable;
        try {
          canOnlineOfflineTable =
              manager.security.canChangeTableState(c, tableId, top, namespaceId);
        } catch (ThriftSecurityException e) {
          throwIfTableMissingSecurityException(e, tableId, null, TableOperation.OFFLINE);
          throw e;
        }

        if (!canOnlineOfflineTable) {
          throw new ThriftSecurityException(c.getPrincipal(), SecurityErrorCode.PERMISSION_DENIED);
        }

        goalMessage += "Offline table " + tableId;
        final EnumSet<TableState> expectedCurrStates =
            EnumSet.of(TableState.ONLINE, TableState.OFFLINE);
        manager.fate(type).seedTransaction(op, fateId,
            new TraceRepo<>(
                new ChangeTableState(namespaceId, tableId, tableOp, expectedCurrStates)),
            autoCleanup, goalMessage);
        break;
      }
      case TABLE_MERGE: {
        TableOperation tableOp = TableOperation.MERGE;
        validateArgumentCount(arguments, tableOp, 3);
        String tableName = validateName(arguments.get(0), tableOp, EXISTING_TABLE_NAME);
        Text startRow = ByteBufferUtil.toText(arguments.get(1));
        Text endRow = ByteBufferUtil.toText(arguments.get(2));

        final TableId tableId =
            ClientServiceHandler.checkTableId(manager.getContext(), tableName, tableOp);
        NamespaceId namespaceId = getNamespaceIdFromTableId(tableOp, tableId);

        final boolean canMerge;
        try {
          canMerge = manager.security.canMerge(c, tableId, namespaceId);
        } catch (ThriftSecurityException e) {
          throwIfTableMissingSecurityException(e, tableId, tableName, TableOperation.MERGE);
          throw e;
        }

        if (!canMerge) {
          throw new ThriftSecurityException(c.getPrincipal(), SecurityErrorCode.PERMISSION_DENIED);
        }

        String startRowStr = StringUtils.defaultIfBlank(startRow.toString(), "-inf");
        String endRowStr = StringUtils.defaultIfBlank(startRow.toString(), "+inf");

        Manager.log.debug("Creating merge op: {} from startRow: {} to endRow: {}", tableId,
            startRowStr, endRowStr);
        goalMessage += "Merge table " + tableName + "(" + tableId + ") splits from " + startRowStr
            + " to " + endRowStr;
        manager.fate(type).seedTransaction(op, fateId, new TraceRepo<>(
            new TableRangeOp(MergeInfo.Operation.MERGE, namespaceId, tableId, startRow, endRow)),
            autoCleanup, goalMessage);
        break;
      }
      case TABLE_DELETE_RANGE: {
        TableOperation tableOp = TableOperation.DELETE_RANGE;
        validateArgumentCount(arguments, tableOp, 3);
        String tableName =
            validateName(arguments.get(0), tableOp, EXISTING_TABLE_NAME.and(NOT_METADATA_TABLE));
        Text startRow = ByteBufferUtil.toText(arguments.get(1));
        Text endRow = ByteBufferUtil.toText(arguments.get(2));

        final TableId tableId =
            ClientServiceHandler.checkTableId(manager.getContext(), tableName, tableOp);
        NamespaceId namespaceId = getNamespaceIdFromTableId(tableOp, tableId);

        final boolean canDeleteRange;
        try {
          canDeleteRange =
              manager.security.canDeleteRange(c, tableId, tableName, startRow, endRow, namespaceId);
        } catch (ThriftSecurityException e) {
          throwIfTableMissingSecurityException(e, tableId, tableName, TableOperation.DELETE_RANGE);
          throw e;
        }

        if (!canDeleteRange) {
          throw new ThriftSecurityException(c.getPrincipal(), SecurityErrorCode.PERMISSION_DENIED);
        }

        goalMessage +=
            "Delete table " + tableName + "(" + tableId + ") range " + startRow + " to " + endRow;
        manager.fate(type).seedTransaction(op, fateId, new TraceRepo<>(
            new TableRangeOp(MergeInfo.Operation.DELETE, namespaceId, tableId, startRow, endRow)),
            autoCleanup, goalMessage);
        break;
      }
      case TABLE_COMPACT: {
        TableOperation tableOp = TableOperation.COMPACT;
        validateArgumentCount(arguments, tableOp, 2);
        TableId tableId = validateTableIdArgument(arguments.get(0), tableOp, null);
        CompactionConfig compactionConfig =
            UserCompactionUtils.decodeCompactionConfig(ByteBufferUtil.toBytes(arguments.get(1)));
        NamespaceId namespaceId = getNamespaceIdFromTableId(tableOp, tableId);

        final boolean canCompact;
        try {
          canCompact = manager.security.canCompact(c, tableId, namespaceId);
        } catch (ThriftSecurityException e) {
          throwIfTableMissingSecurityException(e, tableId, null, TableOperation.COMPACT);
          throw e;
        }

        if (!canCompact) {
          throw new ThriftSecurityException(c.getPrincipal(), SecurityErrorCode.PERMISSION_DENIED);
        }

        goalMessage += "Compact table (" + tableId + ") with config " + compactionConfig;
        manager.fate(type).seedTransaction(op, fateId,
            new TraceRepo<>(new CompactRange(namespaceId, tableId, compactionConfig)), autoCleanup,
            goalMessage);
        break;
      }
      case TABLE_CANCEL_COMPACT: {
        TableOperation tableOp = TableOperation.COMPACT_CANCEL;
        validateArgumentCount(arguments, tableOp, 1);
        TableId tableId = validateTableIdArgument(arguments.get(0), tableOp, null);
        NamespaceId namespaceId = getNamespaceIdFromTableId(tableOp, tableId);

        final boolean canCancelCompact;
        try {
          canCancelCompact = manager.security.canCompact(c, tableId, namespaceId);
        } catch (ThriftSecurityException e) {
          throwIfTableMissingSecurityException(e, tableId, null, TableOperation.COMPACT_CANCEL);
          throw e;
        }

        if (!canCancelCompact) {
          throw new ThriftSecurityException(c.getPrincipal(), SecurityErrorCode.PERMISSION_DENIED);
        }

        goalMessage += "Cancel compaction of table (" + tableId + ")";
        manager.fate(type).seedTransaction(op, fateId,
            new TraceRepo<>(new CancelCompactions(namespaceId, tableId)), autoCleanup, goalMessage);
        break;
      }
      case TABLE_IMPORT: {
        TableOperation tableOp = TableOperation.IMPORT;
        int IMPORT_DIR_OFFSET = 2; // offset where table list begins
        if (arguments.size() < IMPORT_DIR_OFFSET) {
          throw new ThriftTableOperationException(null, null, tableOp,
              TableOperationExceptionType.OTHER,
              "Expected at least " + IMPORT_DIR_OFFSET + "arguments, sar :" + arguments.size());
        }
        String tableName =
            validateName(arguments.get(0), tableOp, NEW_TABLE_NAME.and(NOT_BUILTIN_TABLE));
        boolean keepOffline = Boolean.parseBoolean(ByteBufferUtil.toString(arguments.get(1)));
        boolean keepMappings = Boolean.parseBoolean(ByteBufferUtil.toString(arguments.get(2)));

        List<ByteBuffer> exportDirArgs = arguments.stream().skip(3).collect(Collectors.toList());
        Set<String> exportDirs = ByteBufferUtil.toStringSet(exportDirArgs);
        NamespaceId namespaceId;
        try {
          namespaceId = Namespaces.getNamespaceId(manager.getContext(),
              TableNameUtil.qualify(tableName).getFirst());
        } catch (NamespaceNotFoundException e) {
          throw new ThriftTableOperationException(null, tableName, tableOp,
              TableOperationExceptionType.NAMESPACE_NOTFOUND, "");
        }

        final boolean canImport;
        try {
          canImport = manager.security.canImport(c, tableName, exportDirs, namespaceId);
        } catch (ThriftSecurityException e) {
          throwIfTableMissingSecurityException(e, null, tableName, TableOperation.IMPORT);
          throw e;
        }

        if (!canImport) {
          throw new ThriftSecurityException(c.getPrincipal(), SecurityErrorCode.PERMISSION_DENIED);
        }

        goalMessage += "Import table with new name: " + tableName + " from " + exportDirs;
        manager.fate(type)
            .seedTransaction(op, fateId, new TraceRepo<>(new ImportTable(c.getPrincipal(),
                tableName, exportDirs, namespaceId, keepMappings, keepOffline)), autoCleanup,
                goalMessage);
        break;
      }
      case TABLE_EXPORT: {
        TableOperation tableOp = TableOperation.EXPORT;
        validateArgumentCount(arguments, tableOp, 2);
        String tableName =
            validateName(arguments.get(0), tableOp, EXISTING_TABLE_NAME.and(NOT_BUILTIN_TABLE));
        String exportDir = ByteBufferUtil.toString(arguments.get(1));

        TableId tableId =
            ClientServiceHandler.checkTableId(manager.getContext(), tableName, tableOp);
        NamespaceId namespaceId = getNamespaceIdFromTableId(tableOp, tableId);

        final boolean canExport;
        try {
          canExport = manager.security.canExport(c, tableId, tableName, exportDir, namespaceId);
        } catch (ThriftSecurityException e) {
          throwIfTableMissingSecurityException(e, tableId, tableName, TableOperation.EXPORT);
          throw e;
        }

        if (!canExport) {
          throw new ThriftSecurityException(c.getPrincipal(), SecurityErrorCode.PERMISSION_DENIED);
        }

        goalMessage += "Export table " + tableName + "(" + tableId + ") to " + exportDir;
        manager.fate(type).seedTransaction(op, fateId,
            new TraceRepo<>(new ExportTable(namespaceId, tableName, tableId, exportDir)),
            autoCleanup, goalMessage);
        break;
      }
      case TABLE_BULK_IMPORT2: {
        TableOperation tableOp = TableOperation.BULK_IMPORT;
        validateArgumentCount(arguments, tableOp, 3);
        final var tableId = validateTableIdArgument(arguments.get(0), tableOp, NOT_ROOT_TABLE_ID);
        String dir = ByteBufferUtil.toString(arguments.get(1));

        boolean setTime = Boolean.parseBoolean(ByteBufferUtil.toString(arguments.get(2)));

        NamespaceId namespaceId = getNamespaceIdFromTableId(tableOp, tableId);

        final boolean canBulkImport;
        String tableName;
        try {
          tableName = manager.getContext().getTableName(tableId);
          canBulkImport =
              manager.security.canBulkImport(c, tableId, tableName, dir, null, namespaceId);
        } catch (ThriftSecurityException e) {
          throwIfTableMissingSecurityException(e, tableId, "", TableOperation.BULK_IMPORT);
          throw e;
        } catch (TableNotFoundException e) {
          throw new ThriftTableOperationException(tableId.canonical(), null,
              TableOperation.BULK_IMPORT, TableOperationExceptionType.NOTFOUND,
              "Table no longer exists");
        }

        if (!canBulkImport) {
          throw new ThriftSecurityException(c.getPrincipal(), SecurityErrorCode.PERMISSION_DENIED);
        }

        manager.updateBulkImportStatus(dir, BulkImportState.INITIAL);

        goalMessage += "Bulk import (v2)  " + dir + " to " + tableName + "(" + tableId + ")";
        manager.fate(type).seedTransaction(op, fateId,
            new TraceRepo<>(new PrepBulkImport(tableId, dir, setTime)), autoCleanup, goalMessage);
        break;
      }
      case TABLE_TABLET_AVAILABILITY: {
        TableOperation tableOp = TableOperation.SET_TABLET_AVAILABILITY;
        validateArgumentCount(arguments, tableOp, 3);
        String tableName = validateName(arguments.get(0), tableOp, NOT_METADATA_TABLE);
        TableId tableId = null;
        try {
          tableId = manager.getContext().getTableId(tableName);
        } catch (TableNotFoundException e) {
          throw new ThriftTableOperationException(null, tableName,
              TableOperation.SET_TABLET_AVAILABILITY, TableOperationExceptionType.NOTFOUND,
              "Table no longer exists");
        }
        final NamespaceId namespaceId = getNamespaceIdFromTableId(tableOp, tableId);

        final boolean canSetAvailability;
        try {
          canSetAvailability = manager.security.canAlterTable(c, tableId, namespaceId);
        } catch (ThriftSecurityException e) {
          throwIfTableMissingSecurityException(e, tableId, tableName,
              TableOperation.SET_TABLET_AVAILABILITY);
          throw e;
        }
        if (!canSetAvailability) {
          throw new ThriftSecurityException(c.getPrincipal(), SecurityErrorCode.PERMISSION_DENIED);
        }

        TRange tRange = new TRange();
        try {
          new TDeserializer().deserialize(tRange, ByteBufferUtil.toBytes(arguments.get(1)));
        } catch (TException e) {
          throw new ThriftTableOperationException(tableId.canonical(), tableName,
              TableOperation.SET_TABLET_AVAILABILITY, TableOperationExceptionType.BAD_RANGE,
              e.getMessage());
        }
        TabletAvailability tabletAvailability =
            TabletAvailability.valueOf(ByteBufferUtil.toString(arguments.get(2)));

        goalMessage += "Set availability for table: " + tableName + "(" + tableId + ") range: "
            + tRange + " to: " + tabletAvailability.name();
        manager.fate(type).seedTransaction(op, fateId,
            new TraceRepo<>(new LockTable(tableId, namespaceId, tRange, tabletAvailability)),
            autoCleanup, goalMessage);
        break;
      }
      case TABLE_SPLIT: {
        TableOperation tableOp = TableOperation.SPLIT;

        int SPLIT_OFFSET = 3; // offset where split data begins in arguments list
        if (arguments.size() < (SPLIT_OFFSET + 1)) {
          throw new ThriftTableOperationException(null, null, tableOp,
              TableOperationExceptionType.OTHER,
              "Expected at least " + (SPLIT_OFFSET + 1) + " arguments, saw :" + arguments.size());
        }

        var tableId = validateTableIdArgument(arguments.get(0), tableOp, NOT_ROOT_TABLE_ID);
        NamespaceId namespaceId = getNamespaceIdFromTableId(tableOp, tableId);

        boolean canSplit;

        try {
          canSplit = manager.security.canSplitTablet(c, tableId, namespaceId);
        } catch (ThriftSecurityException e) {
          throwIfTableMissingSecurityException(e, tableId, null, TableOperation.SPLIT);
          throw e;
        }

        if (!canSplit) {
          throw new ThriftSecurityException(c.getPrincipal(), SecurityErrorCode.PERMISSION_DENIED);
        }

        var endRow = ByteBufferUtil.toText(arguments.get(1));
        var prevEndRow = ByteBufferUtil.toText(arguments.get(2));

        endRow = endRow.getLength() == 0 ? null : endRow;
        prevEndRow = prevEndRow.getLength() == 0 ? null : prevEndRow;

        SortedMap<Text,
            TabletMergeability> splits = arguments.subList(SPLIT_OFFSET, arguments.size()).stream()
                .map(TabletMergeabilityUtil::decode).collect(
                    Collectors.toMap(Pair::getFirst, Pair::getSecond, (a, b) -> a, TreeMap::new));

        KeyExtent extent = new KeyExtent(tableId, endRow, prevEndRow);

        Predicate<Text> outOfBoundsTest =
            split -> !extent.contains(split) || split.equals(extent.endRow());

        if (splits.keySet().stream().anyMatch(outOfBoundsTest)) {
          splits.keySet().stream().filter(outOfBoundsTest).forEach(split -> log
              .warn("split for {} is out of bounds : {}", extent, TextUtil.truncate(split)));

          throw new ThriftTableOperationException(tableId.canonical(), null, tableOp,
              TableOperationExceptionType.OTHER,
              "Split is outside bounds of tablet or equal to the tablets endrow, see warning in logs for more information.");
        }

        var maxSplitSize = manager.getContext().getTableConfiguration(tableId)
            .getAsBytes(Property.TABLE_MAX_END_ROW_SIZE);

        Predicate<Text> oversizedTest = split -> split.getLength() > maxSplitSize;

        if (splits.keySet().stream().anyMatch(oversizedTest)) {
          splits.keySet().stream().filter(oversizedTest)
              .forEach(split -> log.warn(
                  "split exceeds max configured split size len:{}  max:{} extent:{} split:{}",
                  split.getLength(), maxSplitSize, extent, TextUtil.truncate(split)));

          throw new ThriftTableOperationException(tableId.canonical(), null, tableOp,
              TableOperationExceptionType.OTHER,
              "Length of requested split exceeds tables configured max, see warning in logs for more information.");
        }

        goalMessage = "Splitting " + extent + " for user into " + (splits.size() + 1) + " tablets";
        manager.fate(type).seedTransaction(op, fateId, new PreSplit(extent, splits), autoCleanup,
            goalMessage);
        break;
      }
      default:
        throw new UnsupportedOperationException();
    }
  }

  private NamespaceId getNamespaceIdFromTableId(TableOperation tableOp, TableId tableId)
      throws ThriftTableOperationException {
    NamespaceId namespaceId;
    try {
      namespaceId = manager.getContext().getNamespaceId(tableId);
    } catch (TableNotFoundException e) {
      throw new ThriftTableOperationException(tableId.canonical(), null, tableOp,
          TableOperationExceptionType.NOTFOUND, e.getMessage());
    }
    return namespaceId;
  }

  /**
   * Inspects the {@link ThriftSecurityException} and throws a {@link ThriftTableOperationException}
   * if the {@link SecurityErrorCode} on the {@link ThriftSecurityException} was
   * {code}TABLE_DOESNT_EXIST{code}. If the {@link ThriftSecurityException} is thrown because a
   * table doesn't exist anymore, clients will likely see an {@link AccumuloSecurityException}
   * instead of a {@link TableNotFoundException} as expected. If the {@link ThriftSecurityException}
   * has a different {@link SecurityErrorCode}, this method does nothing and expects the caller to
   * properly handle the original exception.
   *
   * @param e A caught ThriftSecurityException
   * @param tableId Table ID being operated on, or null
   * @param tableName Table name being operated on, or null
   * @param op The TableOperation the Manager was attempting to perform
   * @throws ThriftTableOperationException Thrown if {@code e} was thrown because
   *         {@link SecurityErrorCode#TABLE_DOESNT_EXIST}
   */
  private void throwIfTableMissingSecurityException(ThriftSecurityException e, TableId tableId,
      String tableName, TableOperation op) throws ThriftTableOperationException {
    // ACCUMULO-3135 Table can be deleted after we get table ID but before we can check permission
    if (e.isSetCode() && e.getCode() == SecurityErrorCode.TABLE_DOESNT_EXIST) {
      throw new ThriftTableOperationException(tableId.canonical(), tableName, op,
          TableOperationExceptionType.NOTFOUND, "Table no longer exists");
    }
  }

  @Override
  public String waitForFateOperation(TInfo tinfo, TCredentials credentials, TFateId opid)
      throws ThriftSecurityException, ThriftTableOperationException {
    authenticate(credentials);

    FateId fateId = FateId.fromThrift(opid);
    FateInstanceType type = fateId.getType();
    TStatus status = manager.fate(type).waitForCompletion(fateId);
    if (status == TStatus.FAILED) {
      Exception e = manager.fate(type).getException(fateId);
      if (e instanceof ThriftTableOperationException) {
        throw (ThriftTableOperationException) e;
      } else if (e instanceof ThriftSecurityException) {
        throw (ThriftSecurityException) e;
      } else if (e instanceof RuntimeException) {
        throw (RuntimeException) e;
      } else {
        throw new RuntimeException(e);
      }
    }

    String ret = manager.fate(type).getReturn(fateId);
    if (ret == null) {
      ret = ""; // thrift does not like returning null
    }
    return ret;
  }

  @Override
  public void finishFateOperation(TInfo tinfo, TCredentials credentials, TFateId opid)
      throws ThriftSecurityException {
    authenticate(credentials);
    FateId fateId = FateId.fromThrift(opid);
    manager.fate(fateId.getType()).delete(fateId);
  }

  protected void authenticate(TCredentials credentials) throws ThriftSecurityException {
    // this is a bit redundant, the credentials of the caller (the first arg) will throw an
    // exception if it fails to authenticate
    // before the second arg is checked (which would return true or false)
    if (!manager.security.authenticateUser(credentials, credentials)) {
      throw new ThriftSecurityException(credentials.getPrincipal(),
          SecurityErrorCode.BAD_CREDENTIALS);
    }
  }

  // Verify table name arguments are valid, and match any additional restrictions
  private TableId validateTableIdArgument(ByteBuffer tableIdArg, TableOperation op,
      Validator<TableId> userValidator) throws ThriftTableOperationException {
    TableId tableId = tableIdArg == null ? null : ByteBufferUtil.toTableId(tableIdArg);
    try {
      return VALID_TABLE_ID.and(userValidator).validate(tableId);
    } catch (IllegalArgumentException e) {
      String why = e.getMessage();
      // Information provided by a client should generate a user-level exception, not a system-level
      // warning.
      log.debug(why);
      throw new ThriftTableOperationException((tableId == null ? "null" : tableId.canonical()),
          null, op, TableOperationExceptionType.INVALID_NAME, why);
    }
  }

  private void validateArgumentCount(List<ByteBuffer> arguments, TableOperation op, int expected)
      throws ThriftTableOperationException {
    if (arguments.size() != expected) {
      throw new ThriftTableOperationException(null, null, op, TableOperationExceptionType.OTHER,
          "Unexpected number of arguments : " + expected + " != " + arguments.size());
    }
  }

  // Verify namespace or table name arguments are valid, and match any additional restrictions
  private String validateName(ByteBuffer argument, TableOperation op, Validator<String> validator)
      throws ThriftTableOperationException {
    String arg = argument == null ? null : ByteBufferUtil.toString(argument);
    try {
      return validator.validate(arg);
    } catch (IllegalArgumentException e) {
      String why = e.getMessage();
      // Information provided by a client should generate a user-level exception,
      // not a system-level warning, so use debug here.
      log.debug(why);
      throw new ThriftTableOperationException(null, String.valueOf(arg), op,
          TableOperationExceptionType.INVALID_NAME, why);
    }
  }

  /**
   * Create a file on the file system to hold the splits to be created at table creation.
   */
  private void writeSplitsToFile(Path splitsPath, final List<ByteBuffer> arguments,
      final int splitCount, final int splitOffset) throws IOException {
    FileSystem fs = splitsPath.getFileSystem(manager.getContext().getHadoopConf());
    try (FSDataOutputStream stream = fs.create(splitsPath)) {
      for (int i = splitOffset; i < splitCount + splitOffset; i++) {
        // This is already encoded as json
        byte[] splitBytes = ByteBufferUtil.toBytes(arguments.get(i));
        stream.write(splitBytes);
        stream.write("\n".getBytes(UTF_8));
      }
    } catch (IOException e) {
      log.error("Error in FateServiceHandler while writing splits to {}: {}", splitsPath,
          e.getMessage());
      throw e;
    }
  }

  /**
   * Creates a temporary directory for the given FaTE operation (deleting any existing, to avoid
   * issues in case of server retry).
   *
   * @return the path of the created directory
   */
  public Path mkTempDir(TFateId opid) throws IOException {
    Volume vol = manager.getVolumeManager().getFirst();
    FateId fateId = FateId.fromThrift(opid);
    Path p = vol.prefixChild("/tmp/fate-" + fateId.getType() + "-" + fateId.getTxUUIDStr());
    FileSystem fs = vol.getFileSystem();
    if (fs.exists(p)) {
      fs.delete(p, true);
    }
    fs.mkdirs(p);
    return p;
  }

  @Override
  public boolean cancelFateOperation(TInfo tinfo, TCredentials credentials, TFateId opid)
      throws ThriftSecurityException, ThriftNotActiveServiceException {
    FateId fateId = FateId.fromThrift(opid);

    if (!manager.security.canPerformSystemActions(credentials)) {
      throw new ThriftSecurityException(credentials.getPrincipal(),
          SecurityErrorCode.PERMISSION_DENIED);
    }

    return manager.fate(fateId.getType()).cancel(fateId);
  }
}<|MERGE_RESOLUTION|>--- conflicted
+++ resolved
@@ -26,8 +26,8 @@
 import static org.apache.accumulo.core.util.Validators.NEW_TABLE_NAME;
 import static org.apache.accumulo.core.util.Validators.NOT_BUILTIN_NAMESPACE;
 import static org.apache.accumulo.core.util.Validators.NOT_BUILTIN_TABLE;
+import static org.apache.accumulo.core.util.Validators.NOT_BUILTIN_TABLE_ID;
 import static org.apache.accumulo.core.util.Validators.NOT_METADATA_TABLE;
-import static org.apache.accumulo.core.util.Validators.NOT_METADATA_TABLE_ID;
 import static org.apache.accumulo.core.util.Validators.NOT_ROOT_TABLE_ID;
 import static org.apache.accumulo.core.util.Validators.VALID_TABLE_ID;
 import static org.apache.accumulo.core.util.Validators.sameNamespaceAs;
@@ -409,8 +409,8 @@
       case TABLE_ONLINE: {
         TableOperation tableOp = TableOperation.ONLINE;
         validateArgumentCount(arguments, tableOp, 1);
-        final var tableId = validateTableIdArgument(arguments.get(0), tableOp,
-            NOT_ROOT_TABLE_ID.and(NOT_METADATA_TABLE_ID));
+        final var tableId =
+            validateTableIdArgument(arguments.get(0), tableOp, NOT_BUILTIN_TABLE_ID);
 
         NamespaceId namespaceId = getNamespaceIdFromTableId(tableOp, tableId);
 
@@ -439,12 +439,9 @@
       case TABLE_OFFLINE: {
         TableOperation tableOp = TableOperation.OFFLINE;
         validateArgumentCount(arguments, tableOp, 1);
-        final var tableId = validateTableIdArgument(arguments.get(0), tableOp,
-            NOT_ROOT_TABLE_ID.and(NOT_METADATA_TABLE_ID));
-<<<<<<< HEAD
-=======
-
->>>>>>> 8b6a49ad
+        final var tableId =
+            validateTableIdArgument(arguments.get(0), tableOp, NOT_BUILTIN_TABLE_ID);
+
         NamespaceId namespaceId = getNamespaceIdFromTableId(tableOp, tableId);
 
         final boolean canOnlineOfflineTable;
