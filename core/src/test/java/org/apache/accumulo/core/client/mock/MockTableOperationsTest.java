--- conflicted
+++ resolved
@@ -266,12 +266,8 @@
     }
     bw.flush();
     to.deleteRows("test", new Text("1"), new Text("2"));
-<<<<<<< HEAD
     Scanner s = connector.createScanner("test", Authorizations.EMPTY);
-=======
-    Scanner s = connector.createScanner("test", Constants.NO_AUTHS);
     int oneCnt = 0;
->>>>>>> 7ec60f1b
     for (Entry<Key,Value> entry : s) {
       char rowStart = entry.getKey().getRow().toString().charAt(0);
       Assert.assertTrue(rowStart != '2');
