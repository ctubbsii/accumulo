--- conflicted
+++ resolved
@@ -283,19 +283,10 @@
         } else {
           builder.numCoreThreads(threads);
         }
-<<<<<<< HEAD
-=======
-        if (emitThreadPoolMetrics) {
-          builder.enableThreadPoolMetrics();
-        }
-        return builder.build();
-      case TSERV_WORKQ_THREADS:
-        builder = getPoolBuilder("distributed work queue").numCoreThreads(conf.getCount(p));
-        if (emitThreadPoolMetrics) {
-          builder.enableThreadPoolMetrics();
-        }
-        return builder.build();
->>>>>>> 0ad96b1d
+        if (emitThreadPoolMetrics) {
+          builder.enableThreadPoolMetrics();
+        }
+        return builder.build();
       case TSERV_MINC_MAXCONCURRENT:
         builder = getPoolBuilder("minor compactor").numCoreThreads(conf.getCount(p)).withTimeOut(0L,
             MILLISECONDS);
