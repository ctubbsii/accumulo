/*
 * Licensed to the Apache Software Foundation (ASF) under one
 * or more contributor license agreements.  See the NOTICE file
 * distributed with this work for additional information
 * regarding copyright ownership.  The ASF licenses this file
 * to you under the Apache License, Version 2.0 (the
 * "License"); you may not use this file except in compliance
 * with the License.  You may obtain a copy of the License at
 *
 *   https://www.apache.org/licenses/LICENSE-2.0
 *
 * Unless required by applicable law or agreed to in writing,
 * software distributed under the License is distributed on an
 * "AS IS" BASIS, WITHOUT WARRANTIES OR CONDITIONS OF ANY
 * KIND, either express or implied.  See the License for the
 * specific language governing permissions and limitations
 * under the License.
 */
package org.apache.accumulo.manager;

import static com.google.common.util.concurrent.Uninterruptibles.sleepUninterruptibly;
import static java.nio.charset.StandardCharsets.UTF_8;
import static java.util.Collections.emptySortedMap;
import static java.util.concurrent.TimeUnit.HOURS;
import static java.util.concurrent.TimeUnit.MILLISECONDS;
import static java.util.concurrent.TimeUnit.MINUTES;
import static java.util.concurrent.TimeUnit.NANOSECONDS;
import static java.util.concurrent.TimeUnit.SECONDS;

import java.io.IOException;
import java.net.UnknownHostException;
import java.time.Duration;
import java.util.ArrayList;
import java.util.Collection;
import java.util.Collections;
import java.util.EnumMap;
import java.util.HashMap;
import java.util.HashSet;
import java.util.Iterator;
import java.util.List;
import java.util.Map;
import java.util.Map.Entry;
import java.util.Optional;
import java.util.Set;
import java.util.SortedMap;
import java.util.TreeMap;
import java.util.UUID;
import java.util.concurrent.ConcurrentSkipListMap;
import java.util.concurrent.CountDownLatch;
import java.util.concurrent.ExecutionException;
import java.util.concurrent.ExecutorService;
import java.util.concurrent.Future;
import java.util.concurrent.atomic.AtomicBoolean;
import java.util.concurrent.atomic.AtomicInteger;
import java.util.concurrent.atomic.AtomicReference;
import java.util.stream.Collectors;

import org.apache.accumulo.core.Constants;
import org.apache.accumulo.core.cli.ConfigOpts;
import org.apache.accumulo.core.clientImpl.ClientContext;
import org.apache.accumulo.core.clientImpl.thrift.TableOperation;
import org.apache.accumulo.core.clientImpl.thrift.TableOperationExceptionType;
import org.apache.accumulo.core.clientImpl.thrift.ThriftTableOperationException;
import org.apache.accumulo.core.conf.AccumuloConfiguration;
import org.apache.accumulo.core.conf.Property;
import org.apache.accumulo.core.data.TableId;
import org.apache.accumulo.core.dataImpl.KeyExtent;
import org.apache.accumulo.core.fate.AgeOffStore;
import org.apache.accumulo.core.fate.Fate;
import org.apache.accumulo.core.fate.TStore;
import org.apache.accumulo.core.fate.zookeeper.ZooCache.ZcStat;
import org.apache.accumulo.core.fate.zookeeper.ZooReaderWriter;
import org.apache.accumulo.core.fate.zookeeper.ZooUtil;
import org.apache.accumulo.core.fate.zookeeper.ZooUtil.NodeExistsPolicy;
import org.apache.accumulo.core.fate.zookeeper.ZooUtil.NodeMissingPolicy;
import org.apache.accumulo.core.lock.ServiceLock;
import org.apache.accumulo.core.lock.ServiceLock.ServiceLockPath;
import org.apache.accumulo.core.lock.ServiceLockData;
import org.apache.accumulo.core.lock.ServiceLockData.ThriftService;
import org.apache.accumulo.core.lock.ServiceLockSupport.HAServiceLockWatcher;
import org.apache.accumulo.core.manager.balancer.AssignmentParamsImpl;
import org.apache.accumulo.core.manager.balancer.BalanceParamsImpl;
import org.apache.accumulo.core.manager.balancer.TServerStatusImpl;
import org.apache.accumulo.core.manager.balancer.TabletServerIdImpl;
import org.apache.accumulo.core.manager.state.tables.TableState;
import org.apache.accumulo.core.manager.thrift.BulkImportState;
import org.apache.accumulo.core.manager.thrift.ManagerClientService;
import org.apache.accumulo.core.manager.thrift.ManagerGoalState;
import org.apache.accumulo.core.manager.thrift.ManagerMonitorInfo;
import org.apache.accumulo.core.manager.thrift.ManagerState;
import org.apache.accumulo.core.manager.thrift.TableInfo;
import org.apache.accumulo.core.manager.thrift.TabletServerStatus;
import org.apache.accumulo.core.metadata.AccumuloTable;
import org.apache.accumulo.core.metadata.TServerInstance;
import org.apache.accumulo.core.metadata.TabletLocationState;
import org.apache.accumulo.core.metadata.schema.Ample.DataLevel;
import org.apache.accumulo.core.metadata.schema.TabletMetadata;
import org.apache.accumulo.core.metrics.MetricsInfo;
import org.apache.accumulo.core.metrics.MetricsProducer;
import org.apache.accumulo.core.process.thrift.ServerProcessService;
import org.apache.accumulo.core.spi.balancer.BalancerEnvironment;
import org.apache.accumulo.core.spi.balancer.TableLoadBalancer;
import org.apache.accumulo.core.spi.balancer.TabletBalancer;
import org.apache.accumulo.core.spi.balancer.data.TServerStatus;
import org.apache.accumulo.core.spi.balancer.data.TabletMigration;
import org.apache.accumulo.core.spi.balancer.data.TabletServerId;
import org.apache.accumulo.core.tablet.thrift.TUnloadTabletGoal;
import org.apache.accumulo.core.trace.TraceUtil;
import org.apache.accumulo.core.util.Retry;
import org.apache.accumulo.core.util.Timer;
import org.apache.accumulo.core.util.threads.ThreadPools;
import org.apache.accumulo.core.util.threads.Threads;
import org.apache.accumulo.core.util.time.SteadyTime;
import org.apache.accumulo.manager.metrics.BalancerMetrics;
import org.apache.accumulo.manager.metrics.ManagerMetrics;
import org.apache.accumulo.manager.recovery.RecoveryManager;
import org.apache.accumulo.manager.state.TableCounts;
import org.apache.accumulo.manager.tableOps.TraceRepo;
import org.apache.accumulo.manager.upgrade.PreUpgradeValidation;
import org.apache.accumulo.manager.upgrade.UpgradeCoordinator;
import org.apache.accumulo.server.AbstractServer;
import org.apache.accumulo.server.HighlyAvailableService;
import org.apache.accumulo.server.ServerContext;
import org.apache.accumulo.server.fs.VolumeManager;
import org.apache.accumulo.server.manager.LiveTServerSet;
import org.apache.accumulo.server.manager.LiveTServerSet.TServerConnection;
import org.apache.accumulo.server.manager.balancer.BalancerEnvironmentImpl;
import org.apache.accumulo.server.manager.state.CurrentState;
import org.apache.accumulo.server.manager.state.DeadServerList;
import org.apache.accumulo.server.manager.state.MergeInfo;
import org.apache.accumulo.server.manager.state.MergeState;
import org.apache.accumulo.server.manager.state.TabletServerState;
import org.apache.accumulo.server.manager.state.TabletStateStore;
import org.apache.accumulo.server.manager.state.UnassignedTablet;
import org.apache.accumulo.server.rpc.HighlyAvailableServiceWrapper;
import org.apache.accumulo.server.rpc.ServerAddress;
import org.apache.accumulo.server.rpc.TServerUtils;
import org.apache.accumulo.server.rpc.ThriftProcessorTypes;
import org.apache.accumulo.server.security.SecurityOperation;
import org.apache.accumulo.server.security.delegation.AuthenticationTokenKeyManager;
import org.apache.accumulo.server.security.delegation.ZooAuthenticationKeyDistributor;
import org.apache.accumulo.server.tables.TableManager;
import org.apache.accumulo.server.tables.TableObserver;
import org.apache.accumulo.server.util.ScanServerMetadataEntries;
import org.apache.accumulo.server.util.ServerBulkImportStatus;
import org.apache.accumulo.server.util.TableInfoUtil;
import org.apache.hadoop.io.DataInputBuffer;
import org.apache.hadoop.io.DataOutputBuffer;
import org.apache.thrift.TException;
import org.apache.thrift.server.TServer;
import org.apache.thrift.transport.TTransportException;
import org.apache.zookeeper.KeeperException;
import org.apache.zookeeper.WatchedEvent;
import org.apache.zookeeper.Watcher;
import org.slf4j.Logger;
import org.slf4j.LoggerFactory;

import com.google.common.collect.Comparators;
import com.google.common.collect.ImmutableSortedMap;
import com.google.common.util.concurrent.RateLimiter;
import com.google.common.util.concurrent.Uninterruptibles;

import edu.umd.cs.findbugs.annotations.SuppressFBWarnings;
import io.opentelemetry.api.trace.Span;
import io.opentelemetry.context.Scope;

/**
 * The Manager is responsible for assigning and balancing tablets to tablet servers.
 * <p>
 * The manager will also coordinate log recoveries and reports general status.
 */
public class Manager extends AbstractServer implements LiveTServerSet.Listener, TableObserver,
    CurrentState, HighlyAvailableService, ServerProcessService.Iface {

  static final Logger log = LoggerFactory.getLogger(Manager.class);

  static final int ONE_SECOND = 1000;
  private static final long CLEANUP_INTERVAL_MINUTES = 5;
  static final long WAIT_BETWEEN_ERRORS = ONE_SECOND;
  private static final long DEFAULT_WAIT_FOR_WATCHER = 10 * ONE_SECOND;
  private static final int MAX_CLEANUP_WAIT_TIME = ONE_SECOND;
  private static final int TIME_TO_WAIT_BETWEEN_LOCK_CHECKS = ONE_SECOND;
  static final int MAX_TSERVER_WORK_CHUNK = 5000;
  private static final int MAX_BAD_STATUS_COUNT = 3;
  private static final double MAX_SHUTDOWNS_PER_SEC = 10D / 60D;

  private final Object balancedNotifier = new Object();
  final LiveTServerSet tserverSet;
  private final List<TabletGroupWatcher> watchers = new ArrayList<>();
  final SecurityOperation security;
  final Map<TServerInstance,AtomicInteger> badServers =
      Collections.synchronizedMap(new HashMap<>());
  final Set<TServerInstance> serversToShutdown = Collections.synchronizedSet(new HashSet<>());
  final SortedMap<KeyExtent,TServerInstance> migrations =
      Collections.synchronizedSortedMap(new TreeMap<>());
  final EventCoordinator nextEvent = new EventCoordinator();
  private final Object mergeLock = new Object();
  RecoveryManager recoveryManager = null;
  private final ManagerTime timeKeeper;

  // Delegation Token classes
  private final boolean delegationTokensAvailable;
  private ZooAuthenticationKeyDistributor keyDistributor;
  private AuthenticationTokenKeyManager authenticationTokenKeyManager;

  ServiceLock managerLock = null;
  private TServer clientService = null;
  private volatile TabletBalancer tabletBalancer;
  private final BalancerEnvironment balancerEnvironment;
  private final BalancerMetrics balancerMetrics = new BalancerMetrics();

  private ManagerState state = ManagerState.INITIAL;

  // fateReadyLatch and fateRef go together; when this latch is ready, then the fate reference
  // should already have been set; still need to use atomic reference or volatile for fateRef, so no
  // thread's cached view shows that fateRef is still null after the latch is ready
  private final CountDownLatch fateReadyLatch = new CountDownLatch(1);
  private final AtomicReference<Fate<Manager>> fateRef = new AtomicReference<>(null);

  volatile SortedMap<TServerInstance,TabletServerStatus> tserverStatus = emptySortedMap();
  final ServerBulkImportStatus bulkImportStatus = new ServerBulkImportStatus();

  private final AtomicBoolean managerInitialized = new AtomicBoolean(false);
  private final long timeToCacheRecoveryWalExistence;

  private ExecutorService tableInformationStatusPool = null;

  @Override
  public synchronized ManagerState getManagerState() {
    return state;
  }

  public boolean stillManager() {
    return getManagerState() != ManagerState.STOP;
  }

  /**
   * Retrieve the Fate object, blocking until it is ready. This could cause problems if Fate
   * operations are attempted to be used prior to the Manager being ready for them. If these
   * operations are triggered by a client side request from a tserver or client, it should be safe
   * to wait to handle those until Fate is ready, but if it occurs during an upgrade, or some other
   * time in the Manager before Fate is started, that may result in a deadlock and will need to be
   * fixed.
   *
   * @return the Fate object, only after the fate components are running and ready
   */
  Fate<Manager> fate() {
    try {
      // block up to 30 seconds until it's ready; if it's still not ready, introduce some logging
      if (!fateReadyLatch.await(30, SECONDS)) {
        String msgPrefix = "Unexpected use of fate in thread " + Thread.currentThread().getName()
            + " at time " + System.currentTimeMillis();
        // include stack trace so we know where it's coming from, in case we need to troubleshoot it
        log.warn("{} blocked until fate starts", msgPrefix,
            new IllegalStateException("Attempted fate action before manager finished starting up; "
                + "if this doesn't make progress, please report it as a bug to the developers"));
        int minutes = 0;
        while (!fateReadyLatch.await(5, MINUTES)) {
          minutes += 5;
          log.warn("{} still blocked after {} minutes; this is getting weird", msgPrefix, minutes);
        }
        log.debug("{} no longer blocked", msgPrefix);
      }
    } catch (InterruptedException e) {
      Thread.currentThread().interrupt();
      throw new IllegalStateException("Thread was interrupted; cannot proceed");
    }
    return fateRef.get();
  }

  static final boolean X = true;
  static final boolean O = false;
  // @formatter:off
  static final boolean[][] transitionOK = {
      //                            INITIAL HAVE_LOCK SAFE_MODE NORMAL UNLOAD_META UNLOAD_ROOT STOP
      /* INITIAL */                 {X, X, O, O, O, O, X},
      /* HAVE_LOCK */               {O, X, X, X, O, O, X},
      /* SAFE_MODE */               {O, O, X, X, X, O, X},
      /* NORMAL */                  {O, O, X, X, X, O, X},
      /* UNLOAD_METADATA_TABLETS */ {O, O, X, X, X, X, X},
      /* UNLOAD_ROOT_TABLET */      {O, O, O, X, X, X, X},
      /* STOP */                    {O, O, O, O, O, X, X}};
  //@formatter:on
  synchronized void setManagerState(final ManagerState newState) {
    if (state == newState) {
      return;
    }
    if (!transitionOK[state.ordinal()][newState.ordinal()]) {
      throw new IllegalStateException(String.format(
          "Programmer error: manager should not transition from %s to %s", state, newState));
    }
    final ManagerState oldState = state;
    state = newState;
    nextEvent.event("State changed from %s to %s", oldState, newState);
    switch (newState) {
      case STOP:
        // Give the server a little time before shutdown so the client
        // thread requesting the stop can return
        final var future = getContext().getScheduledExecutor().scheduleWithFixedDelay(() -> {
          // This frees the main thread and will cause the manager to exit
          clientService.stop();
          Manager.this.nextEvent.event("stopped event loop");
        }, 100L, 1000L, MILLISECONDS);
        ThreadPools.watchNonCriticalScheduledTask(future);
        break;
      case HAVE_LOCK:
        if (isUpgrading()) {
          new PreUpgradeValidation().validate(getContext(), nextEvent);
          upgradeCoordinator.upgradeZookeeper(getContext(), nextEvent);
        }
        break;
      case NORMAL:
        if (isUpgrading()) {
          upgradeMetadataFuture = upgradeCoordinator.upgradeMetadata(getContext(), nextEvent);
        }
        break;
      default:
        break;
    }
  }

  private final UpgradeCoordinator upgradeCoordinator = new UpgradeCoordinator();

  private Future<Void> upgradeMetadataFuture;

  private FateServiceHandler fateServiceHandler;
  private ManagerClientServiceHandler managerClientHandler;

  private int assignedOrHosted(TableId tableId) {
    int result = 0;
    for (TabletGroupWatcher watcher : watchers) {
      TableCounts count = watcher.getStats(tableId);
      result += count.hosted() + count.assigned();
    }
    return result;
  }

  private int totalAssignedOrHosted() {
    int result = 0;
    for (TabletGroupWatcher watcher : watchers) {
      for (TableCounts counts : watcher.getStats().values()) {
        log.debug(
            "Watcher: {}: Assigned Tablets: {}, Dead tserver assignments: {}, Suspended Tablets: {}",
            watcher.getName(), counts.assigned(), counts.assignedToDeadServers(),
            counts.suspended());
        result += counts.assigned() + counts.hosted();
      }
    }
    return result;
  }

  private int nonMetaDataTabletsAssignedOrHosted() {
    return totalAssignedOrHosted() - assignedOrHosted(AccumuloTable.METADATA.tableId())
        - assignedOrHosted(AccumuloTable.ROOT.tableId());
  }

  private int notHosted() {
    int result = 0;
    for (TabletGroupWatcher watcher : watchers) {
      for (TableCounts counts : watcher.getStats().values()) {
        result += counts.assigned() + counts.assignedToDeadServers() + counts.suspended();
      }
    }
    return result;
  }

  // The number of unassigned tablets that should be assigned: displayed on the monitor page
  int displayUnassigned() {
    int result = 0;
    switch (getManagerState()) {
      case NORMAL:
        // Count offline tablets for online tables
        for (TabletGroupWatcher watcher : watchers) {
          TableManager manager = getContext().getTableManager();
          for (Entry<TableId,TableCounts> entry : watcher.getStats().entrySet()) {
            TableId tableId = entry.getKey();
            TableCounts counts = entry.getValue();
            if (manager.getTableState(tableId) == TableState.ONLINE) {
              result += counts.unassigned() + counts.assignedToDeadServers() + counts.assigned()
                  + counts.suspended();
            }
          }
        }
        break;
      case SAFE_MODE:
        // Count offline tablets for the metadata table
        for (TabletGroupWatcher watcher : watchers) {
          TableCounts counts = watcher.getStats(AccumuloTable.METADATA.tableId());
          result += counts.unassigned() + counts.suspended();
        }
        break;
      case UNLOAD_METADATA_TABLETS:
      case UNLOAD_ROOT_TABLET:
        for (TabletGroupWatcher watcher : watchers) {
          TableCounts counts = watcher.getStats(AccumuloTable.METADATA.tableId());
          result += counts.unassigned() + counts.suspended();
        }
        break;
      default:
        break;
    }
    return result;
  }

  public void mustBeOnline(final TableId tableId) throws ThriftTableOperationException {
    ServerContext context = getContext();
    context.clearTableListCache();
    if (context.getTableState(tableId) != TableState.ONLINE) {
      throw new ThriftTableOperationException(tableId.canonical(), null, TableOperation.MERGE,
          TableOperationExceptionType.OFFLINE, "table is not online");
    }
  }

  public TableManager getTableManager() {
    return getContext().getTableManager();
  }

  public static void main(String[] args) throws Exception {
    try (Manager manager = new Manager(new ConfigOpts(), args)) {
      manager.runServer();
    }
  }

  protected Manager(ConfigOpts opts, String[] args) throws IOException {
    super("manager", opts, args);
    ServerContext context = super.getContext();
    balancerEnvironment = new BalancerEnvironmentImpl(context);

    AccumuloConfiguration aconf = context.getConfiguration();

    log.info("Version {}", Constants.VERSION);
    log.info("Instance {}", context.getInstanceID());
    timeKeeper = new ManagerTime(this, aconf);
    tserverSet = new LiveTServerSet(context, this);
    initializeBalancer();

    this.security = context.getSecurityOperation();

    final long tokenLifetime = aconf.getTimeInMillis(Property.GENERAL_DELEGATION_TOKEN_LIFETIME);

    authenticationTokenKeyManager = null;
    keyDistributor = null;
    if (getConfiguration().getBoolean(Property.INSTANCE_RPC_SASL_ENABLED)) {
      // SASL is enabled, create the key distributor (ZooKeeper) and manager (generates/rolls secret
      // keys)
      log.info("SASL is enabled, creating delegation token key manager and distributor");
      final long tokenUpdateInterval =
          aconf.getTimeInMillis(Property.GENERAL_DELEGATION_TOKEN_UPDATE_INTERVAL);
      keyDistributor = new ZooAuthenticationKeyDistributor(context.getZooSession(),
          context.getZooKeeperRoot() + Constants.ZDELEGATION_TOKEN_KEYS);
      authenticationTokenKeyManager = new AuthenticationTokenKeyManager(context.getSecretManager(),
          keyDistributor, tokenUpdateInterval, tokenLifetime);
      delegationTokensAvailable = true;
    } else {
      log.info("SASL is not enabled, delegation tokens will not be available");
      delegationTokensAvailable = false;
    }
    this.timeToCacheRecoveryWalExistence =
        aconf.getTimeInMillis(Property.MANAGER_RECOVERY_WAL_EXISTENCE_CACHE_TIME);
  }

  public TServerConnection getConnection(TServerInstance server) {
    return tserverSet.getConnection(server);
  }

  public MergeInfo getMergeInfo(TableId tableId) {
    ServerContext context = getContext();
    synchronized (mergeLock) {
      try {
        String path = context.getZooKeeperRoot() + Constants.ZTABLES + "/" + tableId + "/merge";
        if (!context.getZooSession().asReaderWriter().exists(path)) {
          return new MergeInfo();
        }
        byte[] data = context.getZooSession().asReaderWriter().getData(path);
        DataInputBuffer in = new DataInputBuffer();
        in.reset(data, data.length);
        MergeInfo info = new MergeInfo();
        info.readFields(in);
        return info;
      } catch (KeeperException.NoNodeException ex) {
        log.info("Error reading merge state, it probably just finished");
        return new MergeInfo();
      } catch (Exception ex) {
        log.warn("Unexpected error reading merge state", ex);
        return new MergeInfo();
      }
    }
  }

  public void setMergeState(MergeInfo info, MergeState state)
      throws KeeperException, InterruptedException {
    ServerContext context = getContext();
    synchronized (mergeLock) {
      String path = context.getZooKeeperRoot() + Constants.ZTABLES + "/"
          + info.getExtent().tableId() + "/merge";
      info.setState(state);
      if (state.equals(MergeState.NONE)) {
        context.getZooSession().asReaderWriter().recursiveDelete(path, NodeMissingPolicy.SKIP);
      } else {
        DataOutputBuffer out = new DataOutputBuffer();
        try {
          info.write(out);
        } catch (IOException ex) {
          throw new AssertionError("Unlikely", ex);
        }
        context.getZooSession().asReaderWriter().putPersistentData(path, out.getData(),
            state.equals(MergeState.STARTED) ? ZooUtil.NodeExistsPolicy.FAIL
                : ZooUtil.NodeExistsPolicy.OVERWRITE);
      }
      mergeLock.notifyAll();
    }
    nextEvent.event("Merge state of %s set to %s", info.getExtent(), state);
  }

  public void clearMergeState(TableId tableId) throws KeeperException, InterruptedException {
    synchronized (mergeLock) {
      String path = getContext().getZooKeeperRoot() + Constants.ZTABLES + "/" + tableId + "/merge";
      getContext().getZooSession().asReaderWriter().recursiveDelete(path, NodeMissingPolicy.SKIP);
      mergeLock.notifyAll();
    }
    nextEvent.event("Merge state of %s cleared", tableId);
  }

  void setManagerGoalState(ManagerGoalState state) {
    try {
      getContext().getZooSession().asReaderWriter().putPersistentData(
          getContext().getZooKeeperRoot() + Constants.ZMANAGER_GOAL_STATE,
          state.name().getBytes(UTF_8), NodeExistsPolicy.OVERWRITE);
    } catch (Exception ex) {
      log.error("Unable to set manager goal state in zookeeper");
    }
  }

  ManagerGoalState getManagerGoalState() {
    while (true) {
      try {
        byte[] data = getContext().getZooSession().asReaderWriter()
            .getData(getContext().getZooKeeperRoot() + Constants.ZMANAGER_GOAL_STATE);
        return ManagerGoalState.valueOf(new String(data, UTF_8));
      } catch (Exception e) {
        log.error("Problem getting real goal state from zookeeper: ", e);
        sleepUninterruptibly(1, SECONDS);
      }
    }
  }

  public boolean hasCycled(long time) {
    for (TabletGroupWatcher watcher : watchers) {
      if (watcher.stats.lastScanFinished() < time) {
        return false;
      }
    }

    return true;
  }

  public void clearMigrations(TableId tableId) {
    synchronized (migrations) {
      migrations.keySet().removeIf(extent -> extent.tableId().equals(tableId));
    }
  }

  public MetricsProducer getBalancerMetrics() {
    return balancerMetrics;
  }

  enum TabletGoalState {
    HOSTED(TUnloadTabletGoal.UNKNOWN),
    UNASSIGNED(TUnloadTabletGoal.UNASSIGNED),
    DELETED(TUnloadTabletGoal.DELETED),
    SUSPENDED(TUnloadTabletGoal.SUSPENDED);

    private final TUnloadTabletGoal unloadGoal;

    TabletGoalState(TUnloadTabletGoal unloadGoal) {
      this.unloadGoal = unloadGoal;
    }

    /** The purpose of unloading this tablet. */
    public TUnloadTabletGoal howUnload() {
      return unloadGoal;
    }
  }

  TabletGoalState getSystemGoalState(TabletLocationState tls) {
    switch (getManagerState()) {
      case NORMAL:
        return TabletGoalState.HOSTED;
      case HAVE_LOCK: // fall-through intended
      case INITIAL: // fall-through intended
      case SAFE_MODE:
        if (tls.extent.isMeta()) {
          return TabletGoalState.HOSTED;
        }
        return TabletGoalState.UNASSIGNED;
      case UNLOAD_METADATA_TABLETS:
        if (tls.extent.isRootTablet()) {
          return TabletGoalState.HOSTED;
        }
        return TabletGoalState.UNASSIGNED;
      case UNLOAD_ROOT_TABLET:
      case STOP:
        return TabletGoalState.UNASSIGNED;
      default:
        throw new IllegalStateException("Unknown Manager State");
    }
  }

  TabletGoalState getTableGoalState(KeyExtent extent) {
    TableState tableState = getContext().getTableManager().getTableState(extent.tableId());
    if (tableState == null) {
      return TabletGoalState.DELETED;
    }
    switch (tableState) {
      case DELETING:
        return TabletGoalState.DELETED;
      case OFFLINE:
      case NEW:
        return TabletGoalState.UNASSIGNED;
      default:
        return TabletGoalState.HOSTED;
    }
  }

  TabletGoalState getGoalState(TabletLocationState tls, MergeInfo mergeInfo) {
    KeyExtent extent = tls.extent;
    // Shutting down?
    TabletGoalState state = getSystemGoalState(tls);
    if (state == TabletGoalState.HOSTED) {
      if (!upgradeCoordinator.getStatus().isParentLevelUpgraded(extent)) {
        // The place where this tablet stores its metadata was not upgraded, so do not assign this
        // tablet yet.
        return TabletGoalState.UNASSIGNED;
      }

      if (tls.current != null && serversToShutdown.contains(tls.current.getServerInstance())) {
        return TabletGoalState.SUSPENDED;
      }
      // Handle merge transitions
      if (mergeInfo.getExtent() != null) {

        final boolean overlaps = mergeInfo.overlaps(extent);

        if (overlaps) {
          log.debug("mergeInfo overlaps: {} true", extent);
          switch (mergeInfo.getState()) {
            case NONE:
            case COMPLETE:
              break;
            case STARTED:
              return TabletGoalState.HOSTED;
            case WAITING_FOR_OFFLINE:
              // If we have walogs we need to be HOSTED to recover
              if (!tls.walogs.isEmpty()) {
                return TabletGoalState.HOSTED;
              } else {
                return TabletGoalState.UNASSIGNED;
              }
            case MERGING:
            case MERGED:
              return TabletGoalState.UNASSIGNED;
          }
        } else {
          log.trace("mergeInfo overlaps: {} false", extent);
        }
      }

      // taking table offline?
      state = getTableGoalState(extent);
      if (state == TabletGoalState.HOSTED) {
        // Maybe this tablet needs to be migrated
        TServerInstance dest = migrations.get(extent);
        if (dest != null && tls.current != null && !dest.equals(tls.current.getServerInstance())) {
          return TabletGoalState.UNASSIGNED;
        }
      }
    }
    return state;
  }

  private class MigrationCleanupThread implements Runnable {

    @Override
    public void run() {
      while (stillManager()) {
        if (!migrations.isEmpty()) {
          try {
            cleanupOfflineMigrations();
            cleanupNonexistentMigrations(getContext());
          } catch (Exception ex) {
            log.error("Error cleaning up migrations", ex);
          }
        }
        sleepUninterruptibly(CLEANUP_INTERVAL_MINUTES, MINUTES);
      }
    }

    /**
     * If a migrating tablet splits, and the tablet dies before sending the manager a message, the
     * migration will refer to a non-existing tablet, so it can never complete. Periodically scan
     * the metadata table and remove any migrating tablets that no longer exist.
     */
    private void cleanupNonexistentMigrations(final ClientContext clientContext) {

      Map<DataLevel,Set<KeyExtent>> notSeen;

      synchronized (migrations) {
        notSeen = partitionMigrations(migrations.keySet());
      }

      // for each level find the set of migrating tablets that do not exists in metadata store
      for (DataLevel dataLevel : DataLevel.values()) {
        var notSeenForLevel = notSeen.getOrDefault(dataLevel, Set.of());
        if (notSeenForLevel.isEmpty() || dataLevel == DataLevel.ROOT) {
          // No need to scan this level if there are no migrations. The root tablet is always
          // expected to exists, so no need to read its metadata.
          continue;
        }

        try (var tablets = clientContext.getAmple().readTablets().forLevel(dataLevel)
            .fetch(TabletMetadata.ColumnType.PREV_ROW).build()) {
          // A goal of this code is to avoid reading all extents in the metadata table into memory
          // when finding extents that exists in the migrating set and not in the metadata table.
          tablets.forEach(tabletMeta -> notSeenForLevel.remove(tabletMeta.getExtent()));
        }

        // remove any tablets that previously existed in migrations for this level but were not seen
        // in the metadata table for the level
        migrations.keySet().removeAll(notSeenForLevel);
      }
    }

    /**
     * If migrating a tablet for a table that is offline, the migration can never succeed because no
     * tablet server will load the tablet. check for offline tables and remove their migrations.
     */
    private void cleanupOfflineMigrations() {
      ServerContext context = getContext();
      TableManager manager = context.getTableManager();
      for (TableId tableId : context.getTableIdToNameMap().keySet()) {
        TableState state = manager.getTableState(tableId);
        if (state == TableState.OFFLINE) {
          clearMigrations(tableId);
        }
      }
    }
  }

  private class ScanServerZKCleaner implements Runnable {

    @Override
    public void run() {

      final ZooReaderWriter zrw = getContext().getZooSession().asReaderWriter();
      final String sserverZNodePath = getContext().getZooKeeperRoot() + Constants.ZSSERVERS;

      while (stillManager()) {
        try {
          for (String sserverClientAddress : zrw.getChildren(sserverZNodePath)) {

            final String sServerZPath = sserverZNodePath + "/" + sserverClientAddress;
            final var zLockPath = ServiceLock.path(sServerZPath);
            ZcStat stat = new ZcStat();
            Optional<ServiceLockData> lockData =
                ServiceLock.getLockData(getContext().getZooCache(), zLockPath, stat);

            if (lockData.isEmpty()) {
              try {
                log.debug("Deleting empty ScanServer ZK node {}", sServerZPath);
                zrw.delete(sServerZPath);
              } catch (KeeperException.NotEmptyException e) {
                log.debug(
                    "Failed to delete ScanServer ZK node {} its not empty, likely an expected race condition.",
                    sServerZPath);
              }
            }
          }
        } catch (KeeperException e) {
          log.error("Exception trying to delete empty scan server ZNodes, will retry", e);
        } catch (InterruptedException e) {
          Thread.interrupted();
          log.error("Interrupted trying to delete empty scan server ZNodes, will retry", e);
        } finally {
          // sleep for 5 mins
          sleepUninterruptibly(CLEANUP_INTERVAL_MINUTES, MINUTES);
        }
      }
    }

  }

  /**
   * balanceTablets() balances tables by DataLevel. Return the current set of migrations partitioned
   * by DataLevel
   */
  private static Map<DataLevel,Set<KeyExtent>>
      partitionMigrations(final Set<KeyExtent> migrations) {
    final Map<DataLevel,Set<KeyExtent>> partitionedMigrations = new EnumMap<>(DataLevel.class);
    // populate to prevent NPE
    for (DataLevel dl : DataLevel.values()) {
      partitionedMigrations.put(dl, new HashSet<>());
    }
    migrations.forEach(ke -> {
      partitionedMigrations.get(DataLevel.of(ke.tableId())).add(ke);
    });
    return partitionedMigrations;
  }

  private class StatusThread implements Runnable {

    private boolean goodStats() {
      int start;
      switch (getManagerState()) {
        case UNLOAD_METADATA_TABLETS:
          start = 1;
          break;
        case UNLOAD_ROOT_TABLET:
          start = 2;
          break;
        default:
          start = 0;
      }
      for (int i = start; i < watchers.size(); i++) {
        TabletGroupWatcher watcher = watchers.get(i);
        if (watcher.stats.getLastManagerState() != getManagerState()) {
          log.debug("{}: {} != {}", watcher.getName(), watcher.stats.getLastManagerState(),
              getManagerState());
          return false;
        }
      }
      return true;
    }

    @Override
    public void run() {
      EventCoordinator.Listener eventListener = nextEvent.getListener();
      while (stillManager()) {
        long wait;
        try {
          switch (getManagerGoalState()) {
            case NORMAL:
              setManagerState(ManagerState.NORMAL);
              break;
            case SAFE_MODE:
              if (getManagerState() == ManagerState.NORMAL
                  || getManagerState() == ManagerState.HAVE_LOCK) {
                setManagerState(ManagerState.SAFE_MODE);
              }
              break;
            case CLEAN_STOP:
              switch (getManagerState()) {
                case NORMAL:
                  setManagerState(ManagerState.SAFE_MODE);
                  break;
                case SAFE_MODE: {
                  int count = nonMetaDataTabletsAssignedOrHosted();
                  log.debug(
                      String.format("There are %d non-metadata tablets assigned or hosted", count));
                  if (count == 0 && goodStats()) {
                    setManagerState(ManagerState.UNLOAD_METADATA_TABLETS);
                  }
                }
                  break;
                case UNLOAD_METADATA_TABLETS: {
                  int count = assignedOrHosted(AccumuloTable.METADATA.tableId());
                  log.debug(
                      String.format("There are %d metadata tablets assigned or hosted", count));
                  if (count == 0 && goodStats()) {
                    setManagerState(ManagerState.UNLOAD_ROOT_TABLET);
                  }
                }
                  break;
                case UNLOAD_ROOT_TABLET:
                  int count = assignedOrHosted(AccumuloTable.METADATA.tableId());
                  if (count > 0 && goodStats()) {
                    log.debug(String.format("%d metadata tablets online", count));
                    setManagerState(ManagerState.UNLOAD_ROOT_TABLET);
                  }
                  int root_count = assignedOrHosted(AccumuloTable.ROOT.tableId());
                  if (root_count > 0 && goodStats()) {
                    log.debug("The root tablet is still assigned or hosted");
                  }
                  if (count + root_count == 0 && goodStats()) {
                    Set<TServerInstance> currentServers = tserverSet.getCurrentServers();
                    log.debug("stopping {} tablet servers", currentServers.size());
                    for (TServerInstance server : currentServers) {
                      try {
                        serversToShutdown.add(server);
                        tserverSet.getConnection(server).fastHalt(managerLock);
                      } catch (TException e) {
                        // its probably down, and we don't care
                      } finally {
                        tserverSet.remove(server);
                      }
                    }
                    if (currentServers.isEmpty()) {
                      setManagerState(ManagerState.STOP);
                    }
                  }
                  break;
                default:
                  break;
              }
          }
        } catch (Exception t) {
          log.error("Error occurred reading / switching manager goal state. Will"
              + " continue with attempt to update status", t);
        }

        Span span = TraceUtil.startSpan(this.getClass(), "run::updateStatus");
        try (Scope scope = span.makeCurrent()) {
          wait = updateStatus();
          eventListener.waitForEvents(wait);
        } catch (Exception t) {
          TraceUtil.setException(span, t, false);
          log.error("Error balancing tablets, will wait for {} (seconds) and then retry ",
              WAIT_BETWEEN_ERRORS / ONE_SECOND, t);
          sleepUninterruptibly(WAIT_BETWEEN_ERRORS, MILLISECONDS);
        } finally {
          span.end();
        }
      }
    }

    private long updateStatus() {
      Set<TServerInstance> currentServers = tserverSet.getCurrentServers();
      tserverStatus = gatherTableInformation(currentServers);
      checkForHeldServer(tserverStatus);

      if (!badServers.isEmpty()) {
        log.debug("not balancing because the balance information is out-of-date {}",
            badServers.keySet());
      } else if (getManagerGoalState() == ManagerGoalState.CLEAN_STOP) {
        log.debug("not balancing because the manager is attempting to stop cleanly");
      } else if (!serversToShutdown.isEmpty()) {
        log.debug("not balancing while shutting down servers {}", serversToShutdown);
      } else {
        for (TabletGroupWatcher tgw : watchers) {
          if (!tgw.isSameTserversAsLastScan(currentServers)) {
            log.debug("not balancing just yet, as collection of live tservers is in flux");
            return DEFAULT_WAIT_FOR_WATCHER;
          }
        }
        return balanceTablets();
      }
      return DEFAULT_WAIT_FOR_WATCHER;
    }

    private void checkForHeldServer(SortedMap<TServerInstance,TabletServerStatus> tserverStatus) {
      TServerInstance instance = null;
      int crazyHoldTime = 0;
      int someHoldTime = 0;
      final long maxWait = getConfiguration().getTimeInMillis(Property.TSERV_HOLD_TIME_SUICIDE);
      for (Entry<TServerInstance,TabletServerStatus> entry : tserverStatus.entrySet()) {
        if (entry.getValue().getHoldTime() > 0) {
          someHoldTime++;
          if (entry.getValue().getHoldTime() > maxWait) {
            instance = entry.getKey();
            crazyHoldTime++;
          }
        }
      }
      if (crazyHoldTime == 1 && someHoldTime == 1 && tserverStatus.size() > 1) {
        log.warn("Tablet server {} exceeded maximum hold time: attempting to kill it", instance);
        try {
          TServerConnection connection = tserverSet.getConnection(instance);
          if (connection != null) {
            connection.fastHalt(managerLock);
          }
        } catch (TException e) {
          log.error("{}", e.getMessage(), e);
        }
        badServers.putIfAbsent(instance, new AtomicInteger(1));
      }
    }

    /**
     * Given the current tserverStatus map and a DataLevel, return a view of the tserverStatus map
     * that only contains entries for tables in the DataLevel
     */
    private SortedMap<TServerInstance,TabletServerStatus> createTServerStatusView(
        final DataLevel dl, final SortedMap<TServerInstance,TabletServerStatus> status) {
      final SortedMap<TServerInstance,TabletServerStatus> tserverStatusForLevel = new TreeMap<>();
      status.forEach((tsi, tss) -> {
        final TabletServerStatus copy = tss.deepCopy();
        final Map<String,TableInfo> oldTableMap = copy.getTableMap();
        final Map<String,TableInfo> newTableMap =
            new HashMap<>(dl == DataLevel.USER ? oldTableMap.size() : 1);
        if (dl == DataLevel.ROOT) {
<<<<<<< HEAD
          if (oldTableMap.containsKey(AccumuloTable.ROOT.tableName())) {
            newTableMap.put(AccumuloTable.ROOT.tableName(),
                oldTableMap.get(AccumuloTable.ROOT.tableName()));
          }
        } else if (dl == DataLevel.METADATA) {
          if (oldTableMap.containsKey(AccumuloTable.METADATA.tableName())) {
            newTableMap.put(AccumuloTable.METADATA.tableName(),
                oldTableMap.get(AccumuloTable.METADATA.tableName()));
          }
        } else if (dl == DataLevel.USER) {
          if (!oldTableMap.containsKey(AccumuloTable.METADATA.tableName())
              && !oldTableMap.containsKey(AccumuloTable.ROOT.tableName())) {
            newTableMap.putAll(oldTableMap);
          } else {
            oldTableMap.forEach((table, info) -> {
              if (!table.equals(AccumuloTable.ROOT.tableName())
                  && !table.equals(AccumuloTable.METADATA.tableName())) {
=======
          if (oldTableMap.containsKey(RootTable.ID.canonical())) {
            newTableMap.put(RootTable.ID.canonical(), oldTableMap.get(RootTable.ID.canonical()));
          }
        } else if (dl == DataLevel.METADATA) {
          if (oldTableMap.containsKey(MetadataTable.ID.canonical())) {
            newTableMap.put(MetadataTable.ID.canonical(),
                oldTableMap.get(MetadataTable.ID.canonical()));
          }
        } else if (dl == DataLevel.USER) {
          if (!oldTableMap.containsKey(MetadataTable.ID.canonical())
              && !oldTableMap.containsKey(RootTable.ID.canonical())) {
            newTableMap.putAll(oldTableMap);
          } else {
            oldTableMap.forEach((table, info) -> {
              if (!table.equals(RootTable.ID.canonical())
                  && !table.equals(MetadataTable.ID.canonical())) {
>>>>>>> bd9e6763
                newTableMap.put(table, info);
              }
            });
          }
        } else {
          throw new IllegalArgumentException("Unhandled DataLevel value: " + dl);
        }
        copy.setTableMap(newTableMap);
        tserverStatusForLevel.put(tsi, copy);
      });
      return tserverStatusForLevel;
    }

    private Map<String,TableId> getTablesForLevel(DataLevel dataLevel) {
      switch (dataLevel) {
        case ROOT:
          return Map.of(RootTable.NAME, RootTable.ID);
        case METADATA:
          return Map.of(MetadataTable.NAME, MetadataTable.ID);
        case USER: {
          Map<String,TableId> userTables = new HashMap<>(getContext().getTableNameToIdMap());
          userTables.remove(RootTable.NAME);
          userTables.remove(MetadataTable.NAME);
          return Collections.unmodifiableMap(userTables);
        }
        default:
          throw new IllegalArgumentException("Unknown data level " + dataLevel);
      }
    }

    private long balanceTablets() {

      final int tabletsNotHosted = notHosted();
      BalanceParamsImpl params = null;
      long wait = 0;
      long totalMigrationsOut = 0;
      final Map<DataLevel,Set<KeyExtent>> partitionedMigrations =
          partitionMigrations(migrationsSnapshot());
      int levelsCompleted = 0;

      for (DataLevel dl : DataLevel.values()) {
        if (dl == DataLevel.USER && tabletsNotHosted > 0) {
          log.debug("not balancing user tablets because there are {} unhosted tablets",
              tabletsNotHosted);
          continue;
        }

        if ((dl == DataLevel.METADATA || dl == DataLevel.USER)
            && !partitionedMigrations.get(DataLevel.ROOT).isEmpty()) {
          log.debug("Not balancing {} because {} has migrations", dl, DataLevel.ROOT);
          continue;
        }

        if (dl == DataLevel.USER && !partitionedMigrations.get(DataLevel.METADATA).isEmpty()) {
          log.debug("Not balancing {} because {} has migrations", dl, DataLevel.METADATA);
          continue;
        }

        // Create a view of the tserver status such that it only contains the tables
        // for this level in the tableMap.
        SortedMap<TServerInstance,TabletServerStatus> tserverStatusForLevel =
            createTServerStatusView(dl, tserverStatus);
        // Construct the Thrift variant of the map above for the BalancerParams
        final SortedMap<TabletServerId,TServerStatus> tserverStatusForBalancerLevel =
            new TreeMap<>();
        tserverStatusForLevel.forEach((tsi, status) -> tserverStatusForBalancerLevel
            .put(new TabletServerIdImpl(tsi), TServerStatusImpl.fromThrift(status)));

        log.debug("Balancing for tables at level {}", dl);

        SortedMap<TabletServerId,TServerStatus> statusForBalancerLevel =
            tserverStatusForBalancerLevel;
        params = BalanceParamsImpl.fromThrift(statusForBalancerLevel, tserverStatusForLevel,
            partitionedMigrations.get(dl), dl, getTablesForLevel(dl));
        wait = Math.max(tabletBalancer.balance(params), wait);
        long migrationsOutForLevel = 0;
        for (TabletMigration m : checkMigrationSanity(statusForBalancerLevel.keySet(),
            params.migrationsOut(), dl)) {
          final KeyExtent ke = KeyExtent.fromTabletId(m.getTablet());
          if (partitionedMigrations.get(dl).contains(ke)) {
            log.warn("balancer requested migration more than once, skipping {}", m);
            continue;
          }
          migrationsOutForLevel++;
          migrations.put(ke, TabletServerIdImpl.toThrift(m.getNewTabletServer()));
          log.debug("migration {}", m);
        }

        totalMigrationsOut += migrationsOutForLevel;

        // increment this at end of loop to signal complete run w/o any continue
        levelsCompleted++;
      }
      balancerMetrics.assignMigratingCount(migrations::size);

      if (totalMigrationsOut == 0 && levelsCompleted == DataLevel.values().length) {
        synchronized (balancedNotifier) {
          balancedNotifier.notifyAll();
        }
      } else if (totalMigrationsOut > 0) {
        nextEvent.event("Migrating %d more tablets, %d total", totalMigrationsOut,
            migrations.size());
      }
      return wait;
    }

    private List<TabletMigration> checkMigrationSanity(Set<TabletServerId> current,
        List<TabletMigration> migrations, DataLevel level) {
      return migrations.stream().filter(m -> {
        boolean includeMigration = false;
        if (m.getTablet() == null) {
          log.error("Balancer gave back a null tablet {}", m);
        } else if (DataLevel.of(m.getTablet().getTable()) != level) {
          log.warn(
              "Balancer wants to move a tablet ({}) outside of the current processing level ({}), "
                  + "ignoring and should be processed at the correct level ({})",
              m.getTablet(), level, DataLevel.of(m.getTablet().getTable()));
        } else if (m.getNewTabletServer() == null) {
          log.error("Balancer did not set the destination {}", m);
        } else if (m.getOldTabletServer() == null) {
          log.error("Balancer did not set the source {}", m);
        } else if (!current.contains(m.getOldTabletServer())) {
          log.warn("Balancer wants to move a tablet from a server that is not current: {}", m);
        } else if (!current.contains(m.getNewTabletServer())) {
          log.warn("Balancer wants to move a tablet to a server that is not current: {}", m);
        } else {
          includeMigration = true;
        }
        return includeMigration;
      }).collect(Collectors.toList());
    }

  }

  private SortedMap<TServerInstance,TabletServerStatus>
      gatherTableInformation(Set<TServerInstance> currentServers) {
    final long rpcTimeout = getConfiguration().getTimeInMillis(Property.GENERAL_RPC_TIMEOUT);
    int threads = getConfiguration().getCount(Property.MANAGER_STATUS_THREAD_POOL_SIZE);
    long start = System.currentTimeMillis();
    final SortedMap<TServerInstance,TabletServerStatus> result = new ConcurrentSkipListMap<>();
    final RateLimiter shutdownServerRateLimiter = RateLimiter.create(MAX_SHUTDOWNS_PER_SEC);
    final ArrayList<Future<?>> tasks = new ArrayList<>();
    for (TServerInstance serverInstance : currentServers) {
      final TServerInstance server = serverInstance;
      if (threads == 0) {
        // Since an unbounded thread pool is being used, rate limit how fast task are added to the
        // executor. This prevents the threads from growing large unless there are lots of
        // unresponsive tservers.
        sleepUninterruptibly(Math.max(1, rpcTimeout / 120_000), MILLISECONDS);
      }
      tasks.add(tableInformationStatusPool.submit(() -> {
        try {
          Thread t = Thread.currentThread();
          String oldName = t.getName();
          try {
            String message = "Getting status from " + server;
            t.setName(message);
            long startForServer = System.currentTimeMillis();
            log.trace(message);
            TServerConnection connection1 = tserverSet.getConnection(server);
            if (connection1 == null) {
              throw new IOException("No connection to " + server);
            }
            TabletServerStatus status = connection1.getTableMap(false);
            result.put(server, status);

            long duration = System.currentTimeMillis() - startForServer;
            log.trace("Got status from {} in {} ms", server, duration);

          } finally {
            t.setName(oldName);
          }
        } catch (Exception ex) {
          log.error("unable to get tablet server status {} {}", server, ex.toString());
          log.debug("unable to get tablet server status {}", server, ex);
          // Attempt to shutdown server only if able to acquire. If unable, this tablet server
          // will be removed from the badServers set below and status will be reattempted again
          // MAX_BAD_STATUS_COUNT times
          if (badServers.computeIfAbsent(server, k -> new AtomicInteger(0)).incrementAndGet()
              > MAX_BAD_STATUS_COUNT) {
            if (shutdownServerRateLimiter.tryAcquire()) {
              log.warn("attempting to stop {}", server);
              try {
                TServerConnection connection2 = tserverSet.getConnection(server);
                if (connection2 != null) {
                  connection2.halt(managerLock);
                }
              } catch (TTransportException e1) {
                // ignore: it's probably down
              } catch (Exception e2) {
                log.info("error talking to troublesome tablet server", e2);
              }
            } else {
              log.warn("Unable to shutdown {} as over the shutdown limit of {} per minute", server,
                  MAX_SHUTDOWNS_PER_SEC * 60);
            }
            badServers.remove(server);
          }
        }
      }));
    }
    // wait at least 10 seconds
    final Duration timeToWait =
        Comparators.max(Duration.ofSeconds(10), Duration.ofMillis(rpcTimeout / 3));
    final Timer startTime = Timer.startNew();
    // Wait for all tasks to complete
    while (!tasks.isEmpty()) {
      boolean cancel = (startTime.hasElapsed(timeToWait));
      Iterator<Future<?>> iter = tasks.iterator();
      while (iter.hasNext()) {
        Future<?> f = iter.next();
        if (f.isDone()) {
          iter.remove();
        } else if (cancel) {
          f.cancel(true);
        }
      }
      Uninterruptibles.sleepUninterruptibly(1, MILLISECONDS);
    }

    // Threads may still modify map after shutdownNow is called, so create an immutable snapshot.
    SortedMap<TServerInstance,TabletServerStatus> info = ImmutableSortedMap.copyOf(result);

    synchronized (badServers) {
      badServers.keySet().retainAll(currentServers);
      badServers.keySet().removeAll(info.keySet());
    }
    log.debug(String.format("Finished gathering information from %d of %d servers in %.2f seconds",
        info.size(), currentServers.size(), (System.currentTimeMillis() - start) / 1000.));

    return info;
  }

  @Override
  public void run() {
    final ServerContext context = getContext();
    final String zroot = context.getZooKeeperRoot();

    // ACCUMULO-4424 Put up the Thrift servers before getting the lock as a sign of process health
    // when a hot-standby
    //
    // Start the Manager's Fate Service
    fateServiceHandler = new FateServiceHandler(this);
    managerClientHandler = new ManagerClientServiceHandler(this);
    // Start the Manager's Client service
    // Ensure that calls before the manager gets the lock fail
    ManagerClientService.Iface haProxy =
        HighlyAvailableServiceWrapper.service(managerClientHandler, this);

    ServerAddress sa;
    var processor =
        ThriftProcessorTypes.getManagerTProcessor(this, fateServiceHandler, haProxy, getContext());

    try {
      sa = TServerUtils.startServer(context, getHostname(), Property.MANAGER_CLIENTPORT, processor,
          "Manager", "Manager Client Service Handler", null, Property.MANAGER_MINTHREADS,
          Property.MANAGER_MINTHREADS_TIMEOUT, Property.MANAGER_THREADCHECK);
    } catch (UnknownHostException e) {
      throw new IllegalStateException("Unable to start server on host " + getHostname(), e);
    }
    clientService = sa.server;
    log.info("Started Manager client service at {}", sa.address);

    // block until we can obtain the ZK lock for the manager
    ServiceLockData sld = null;
    try {
      sld = getManagerLock(ServiceLock.path(zroot + Constants.ZMANAGER_LOCK));
    } catch (KeeperException | InterruptedException e) {
      throw new IllegalStateException("Exception getting manager lock", e);
    }

    MetricsInfo metricsInfo = getContext().getMetricsInfo();

    var producers = ManagerMetrics.getProducers(getConfiguration(), this);
    producers.add(balancerMetrics);
    metricsInfo.addMetricsProducers(producers.toArray(new MetricsProducer[0]));
    metricsInfo.init(MetricsInfo.serviceTags(getContext().getInstanceName(), getApplicationName(),
        sa.getAddress(), ""));

    recoveryManager = new RecoveryManager(this, timeToCacheRecoveryWalExistence);

    context.getTableManager().addObserver(this);

    tableInformationStatusPool = ThreadPools.getServerThreadPools()
        .createExecutorService(getConfiguration(), Property.MANAGER_STATUS_THREAD_POOL_SIZE, false);

    Thread statusThread = Threads.createThread("Status Thread", new StatusThread());
    statusThread.start();

    Threads.createThread("Migration Cleanup Thread", new MigrationCleanupThread()).start();

    tserverSet.startListeningForTabletServerChanges();

    Threads.createThread("ScanServer Cleanup Thread", new ScanServerZKCleaner()).start();

    try {
      blockForTservers();
    } catch (InterruptedException ex) {
      Thread.currentThread().interrupt();
    }

    ZooReaderWriter zReaderWriter = context.getZooSession().asReaderWriter();

    try {
      zReaderWriter.getChildren(zroot + Constants.ZRECOVERY, new Watcher() {
        @Override
        public void process(WatchedEvent event) {
          nextEvent.event("Noticed recovery changes %s", event.getType());
          try {
            // watcher only fires once, add it back
            zReaderWriter.getChildren(zroot + Constants.ZRECOVERY, this);
          } catch (Exception e) {
            log.error("Failed to add log recovery watcher back", e);
          }
        }
      });
    } catch (KeeperException | InterruptedException e) {
      throw new IllegalStateException("Unable to read " + zroot + Constants.ZRECOVERY, e);
    }

    watchers.add(new TabletGroupWatcher(this,
        TabletStateStore.getStoreForLevel(DataLevel.USER, context, this), null) {
      @Override
      boolean canSuspendTablets() {
        // Always allow user data tablets to enter suspended state.
        return true;
      }
    });

    watchers.add(new TabletGroupWatcher(this,
        TabletStateStore.getStoreForLevel(DataLevel.METADATA, context, this), watchers.get(0)) {
      @Override
      boolean canSuspendTablets() {
        // Allow metadata tablets to enter suspended state only if so configured. Generally
        // we'll want metadata tablets to
        // be immediately reassigned, even if there's a global table.suspension.duration
        // setting.
        return getConfiguration().getBoolean(Property.MANAGER_METADATA_SUSPENDABLE);
      }
    });

    watchers.add(new TabletGroupWatcher(this,
        TabletStateStore.getStoreForLevel(DataLevel.ROOT, context), watchers.get(1)) {
      @Override
      boolean canSuspendTablets() {
        // Never allow root tablet to enter suspended state.
        return false;
      }
    });
    for (TabletGroupWatcher watcher : watchers) {
      watcher.start();
    }

    // Once we are sure the upgrade is complete, we can safely allow fate use.
    try {
      // wait for metadata upgrade running in background to complete
      if (upgradeMetadataFuture != null) {
        upgradeMetadataFuture.get();
      }
    } catch (ExecutionException | InterruptedException e) {
      throw new IllegalStateException("Metadata upgrade failed", e);
    }

    // Everything should be fully upgraded by this point, but check before starting fate
    if (isUpgrading()) {
      throw new IllegalStateException("Upgrade coordinator is unexpectedly not complete");
    }
    try {
      final AgeOffStore<Manager> store =
          new AgeOffStore<>(
              new org.apache.accumulo.core.fate.ZooStore<>(
                  context.getZooKeeperRoot() + Constants.ZFATE, context.getZooSession()),
              HOURS.toMillis(8), System::currentTimeMillis);

      Fate<Manager> f = initializeFateInstance(store, getConfiguration());
      fateRef.set(f);
      fateReadyLatch.countDown();

      ThreadPools.watchCriticalScheduledTask(context.getScheduledExecutor()
          .scheduleWithFixedDelay(store::ageOff, 63000, 63000, MILLISECONDS));
    } catch (KeeperException | InterruptedException e) {
      throw new IllegalStateException("Exception setting up FaTE cleanup thread", e);
    }

    ThreadPools.watchCriticalScheduledTask(context.getScheduledExecutor()
        .scheduleWithFixedDelay(() -> ScanServerMetadataEntries.clean(context), 10, 10, MINUTES));

    // Make sure that we have a secret key (either a new one or an old one from ZK) before we start
    // the manager client service.
    Thread authenticationTokenKeyManagerThread = null;
    if (authenticationTokenKeyManager != null && keyDistributor != null) {
      log.info("Starting delegation-token key manager");
      try {
        keyDistributor.initialize();
      } catch (KeeperException | InterruptedException e) {
        throw new IllegalStateException("Exception setting up delegation-token key manager", e);
      }
      authenticationTokenKeyManagerThread =
          Threads.createThread("Delegation Token Key Manager", authenticationTokenKeyManager);
      authenticationTokenKeyManagerThread.start();
      boolean logged = false;
      while (!authenticationTokenKeyManager.isInitialized()) {
        // Print out a status message when we start waiting for the key manager to get initialized
        if (!logged) {
          log.info("Waiting for AuthenticationTokenKeyManager to be initialized");
          logged = true;
        }
        sleepUninterruptibly(200, MILLISECONDS);
      }
      // And log when we are initialized
      log.info("AuthenticationTokenSecretManager is initialized");
    }

    String address = sa.address.toString();
    sld = new ServiceLockData(sld.getServerUUID(ThriftService.MANAGER), address,
        ThriftService.MANAGER);
    log.info("Setting manager lock data to {}", sld.toString());
    try {
      managerLock.replaceLockData(sld);
    } catch (KeeperException | InterruptedException e) {
      throw new IllegalStateException("Exception updating manager lock", e);
    }

    while (!clientService.isServing()) {
      sleepUninterruptibly(100, MILLISECONDS);
    }

    // The manager is fully initialized. Clients are allowed to connect now.
    managerInitialized.set(true);

    while (!isShutdownRequested() && clientService.isServing()) {
      if (Thread.currentThread().isInterrupted()) {
        LOG.info("Server process thread has been interrupted, shutting down");
        break;
      }
      try {
        Thread.sleep(500);
      } catch (InterruptedException e) {
        log.info("Interrupt Exception received, shutting down");
        gracefulShutdown(context.rpcCreds());
      }
    }

    LOG.debug("Stopping Thrift Servers");
    sa.server.stop();

    log.debug("Shutting down fate.");
    fate().shutdown();

    final long deadline = System.currentTimeMillis() + MAX_CLEANUP_WAIT_TIME;
    try {
      statusThread.join(remaining(deadline));
    } catch (InterruptedException e) {
      throw new IllegalStateException("Exception stopping status thread", e);
    }

    tableInformationStatusPool.shutdownNow();

    // Signal that we want it to stop, and wait for it to do so.
    if (authenticationTokenKeyManager != null) {
      authenticationTokenKeyManager.gracefulStop();
      try {
        if (null != authenticationTokenKeyManagerThread) {
          authenticationTokenKeyManagerThread.join(remaining(deadline));
        }
      } catch (InterruptedException e) {
        throw new IllegalStateException("Exception waiting on delegation-token key manager", e);
      }
    }

    // quit, even if the tablet servers somehow jam up and the watchers
    // don't stop
    for (TabletGroupWatcher watcher : watchers) {
      try {
        watcher.join(remaining(deadline));
      } catch (InterruptedException e) {
        throw new IllegalStateException("Exception waiting on watcher", e);
      }
    }
    getShutdownComplete().set(true);
    log.info("stop requested. exiting ... ");
    try {
      managerLock.unlock();
    } catch (Exception e) {
      log.warn("Failed to release Manager lock", e);
    }
  }

  protected Fate<Manager> initializeFateInstance(TStore<Manager> store,
      AccumuloConfiguration conf) {
    return new Fate<>(this, store, TraceRepo::toLogString, conf);
  }

  /**
   * Allows property configuration to block manager start-up waiting for a minimum number of
   * tservers to register in zookeeper. It also accepts a maximum time to wait - if the time
   * expires, the start-up will continue with any tservers available. This check is only performed
   * at manager initialization, when the manager acquires the lock. The following properties are
   * used to control the behaviour:
   * <ul>
   * <li>MANAGER_STARTUP_TSERVER_AVAIL_MIN_COUNT - when set to 0 or less, no blocking occurs
   * (default behaviour) otherwise will block until the number of tservers are available.</li>
   * <li>MANAGER_STARTUP_TSERVER_AVAIL_MAX_WAIT - time to wait in milliseconds. When set to 0 or
   * less, will block indefinitely.</li>
   * </ul>
   *
   * @throws InterruptedException if interrupted while blocking, propagated for caller to handle.
   */
  private void blockForTservers() throws InterruptedException {
    long waitStart = System.nanoTime();

    long minTserverCount =
        getConfiguration().getCount(Property.MANAGER_STARTUP_TSERVER_AVAIL_MIN_COUNT);

    if (minTserverCount <= 0) {
      log.info("tserver availability check disabled, continuing with-{} servers. To enable, set {}",
          tserverSet.size(), Property.MANAGER_STARTUP_TSERVER_AVAIL_MIN_COUNT.getKey());
      return;
    }
    long userWait = MILLISECONDS.toSeconds(
        getConfiguration().getTimeInMillis(Property.MANAGER_STARTUP_TSERVER_AVAIL_MAX_WAIT));

    // Setting retry values for defined wait timeouts
    long retries = 10;
    // Set these to the same value so the max possible wait time always matches the provided maxWait
    long initialWait = userWait / retries;
    long maxWaitPeriod = initialWait;
    long waitIncrement = 0;

    if (userWait <= 0) {
      log.info("tserver availability check set to block indefinitely, To change, set {} > 0.",
          Property.MANAGER_STARTUP_TSERVER_AVAIL_MAX_WAIT.getKey());
      userWait = Long.MAX_VALUE;

      // If indefinitely blocking, change retry values to support incremental backoff and logging.
      retries = userWait;
      initialWait = 1;
      maxWaitPeriod = 30;
      waitIncrement = 5;
    }

    Retry tserverRetry = Retry.builder().maxRetries(retries)
        .retryAfter(Duration.ofSeconds(initialWait)).incrementBy(Duration.ofSeconds(waitIncrement))
        .maxWait(Duration.ofSeconds(maxWaitPeriod)).backOffFactor(1)
        .logInterval(Duration.ofSeconds(30)).createRetry();

    log.info("Checking for tserver availability - need to reach {} servers. Have {}",
        minTserverCount, tserverSet.size());

    boolean needTservers = tserverSet.size() < minTserverCount;

    while (needTservers && tserverRetry.canRetry()) {

      tserverRetry.waitForNextAttempt(log, "block until minimum tservers reached");

      needTservers = tserverSet.size() < minTserverCount;

      // suppress last message once threshold reached.
      if (needTservers) {
        tserverRetry.logRetry(log, String.format(
            "Blocking for tserver availability - need to reach %s servers. Have %s Time spent blocking %s seconds.",
            minTserverCount, tserverSet.size(),
            NANOSECONDS.toSeconds(System.nanoTime() - waitStart)));
      }
      tserverRetry.useRetry();
    }

    if (tserverSet.size() < minTserverCount) {
      log.warn(
          "tserver availability check time expired - continuing. Requested {}, have {} tservers on line. "
              + " Time waiting {} sec",
          tserverSet.size(), minTserverCount, NANOSECONDS.toSeconds(System.nanoTime() - waitStart));

    } else {
      log.info(
          "tserver availability check completed. Requested {}, have {} tservers on line. "
              + " Time waiting {} sec",
          tserverSet.size(), minTserverCount, NANOSECONDS.toSeconds(System.nanoTime() - waitStart));
    }
  }

  private long remaining(long deadline) {
    return Math.max(1, deadline - System.currentTimeMillis());
  }

  public ServiceLock getManagerLock() {
    return managerLock;
  }

  private ServiceLockData getManagerLock(final ServiceLockPath zManagerLoc)
      throws KeeperException, InterruptedException {
    var zooKeeper = getContext().getZooSession();
    log.info("trying to get manager lock");

    final String managerClientAddress =
        getHostname() + ":" + getConfiguration().getPort(Property.MANAGER_CLIENTPORT)[0];

    UUID zooLockUUID = UUID.randomUUID();
    ServiceLockData sld =
        new ServiceLockData(zooLockUUID, managerClientAddress, ThriftService.MANAGER);

    managerLock = new ServiceLock(zooKeeper, zManagerLoc, zooLockUUID);
    HAServiceLockWatcher managerLockWatcher =
        new HAServiceLockWatcher("manager", () -> getShutdownComplete().get());

    while (true) {

      managerLock.lock(managerLockWatcher, sld);

      managerLockWatcher.waitForChange();

      if (managerLockWatcher.isLockAcquired()) {
        startServiceLockVerificationThread();
        break;
      }

      if (!managerLockWatcher.isFailedToAcquireLock()) {
        throw new IllegalStateException("manager lock in unknown state");
      }

      managerLock.tryToCancelAsyncLockOrUnlock();

      sleepUninterruptibly(TIME_TO_WAIT_BETWEEN_LOCK_CHECKS, MILLISECONDS);
    }

    setManagerState(ManagerState.HAVE_LOCK);
    return sld;
  }

  @Override
  public void update(LiveTServerSet current, Set<TServerInstance> deleted,
      Set<TServerInstance> added) {
    // if we have deleted or added tservers, then adjust our dead server list
    if (!deleted.isEmpty() || !added.isEmpty()) {
      DeadServerList obit = new DeadServerList(getContext());
      if (!added.isEmpty()) {
        log.info("New servers: {}", added);
        for (TServerInstance up : added) {
          obit.delete(up.getHostPort());
        }
      }
      for (TServerInstance dead : deleted) {
        String cause = "unexpected failure";
        if (serversToShutdown.contains(dead)) {
          cause = "clean shutdown"; // maybe an incorrect assumption
        }
        if (!getManagerGoalState().equals(ManagerGoalState.CLEAN_STOP)) {
          obit.post(dead.getHostPort(), cause);
        }
      }

      Set<TServerInstance> unexpected = new HashSet<>(deleted);
      unexpected.removeAll(this.serversToShutdown);
      if (!unexpected.isEmpty()
          && (stillManager() && !getManagerGoalState().equals(ManagerGoalState.CLEAN_STOP))) {
        log.warn("Lost servers {}", unexpected);
      }
      serversToShutdown.removeAll(deleted);
      badServers.keySet().removeAll(deleted);
      // clear out any bad server with the same host/port as a new server
      synchronized (badServers) {
        cleanListByHostAndPort(badServers.keySet(), deleted, added);
      }
      synchronized (serversToShutdown) {
        cleanListByHostAndPort(serversToShutdown, deleted, added);
      }

      synchronized (migrations) {
        Iterator<Entry<KeyExtent,TServerInstance>> iter = migrations.entrySet().iterator();
        while (iter.hasNext()) {
          Entry<KeyExtent,TServerInstance> entry = iter.next();
          if (deleted.contains(entry.getValue())) {
            log.info("Canceling migration of {} to {}", entry.getKey(), entry.getValue());
            iter.remove();
          }
        }
      }
      nextEvent.event("There are now %d tablet servers", current.size());
    }

    // clear out any servers that are no longer current
    // this is needed when we are using a fate operation to shutdown a tserver as it
    // will continue to add the server to the serversToShutdown (ACCUMULO-4410)
    serversToShutdown.retainAll(current.getCurrentServers());
  }

  private static void cleanListByHostAndPort(Collection<TServerInstance> badServers,
      Set<TServerInstance> deleted, Set<TServerInstance> added) {
    Iterator<TServerInstance> badIter = badServers.iterator();
    while (badIter.hasNext()) {
      TServerInstance bad = badIter.next();
      for (TServerInstance add : added) {
        if (bad.getHostPort().equals(add.getHostPort())) {
          badIter.remove();
          break;
        }
      }
      for (TServerInstance del : deleted) {
        if (bad.getHostPort().equals(del.getHostPort())) {
          badIter.remove();
          break;
        }
      }
    }
  }

  @Override
  public void stateChanged(TableId tableId, TableState state) {
    nextEvent.event("Table state in zookeeper changed for %s to %s", tableId, state);
    if (state == TableState.OFFLINE) {
      clearMigrations(tableId);
    }
  }

  @Override
  public void initialize() {}

  @Override
  public void sessionExpired() {}

  @Override
  public Set<TableId> onlineTables() {
    Set<TableId> result = new HashSet<>();
    if (getManagerState() != ManagerState.NORMAL) {
      if (getManagerState() != ManagerState.UNLOAD_METADATA_TABLETS) {
        result.add(AccumuloTable.METADATA.tableId());
      }
      if (getManagerState() != ManagerState.UNLOAD_ROOT_TABLET) {
        result.add(AccumuloTable.ROOT.tableId());
      }
      return result;
    }
    ServerContext context = getContext();
    TableManager manager = context.getTableManager();

    for (TableId tableId : context.getTableIdToNameMap().keySet()) {
      TableState state = manager.getTableState(tableId);
      if (state == TableState.ONLINE) {
        result.add(tableId);
      }
    }
    return result;
  }

  @Override
  public Set<TServerInstance> onlineTabletServers() {
    return tserverSet.getCurrentServers();
  }

  @Override
  public Collection<MergeInfo> merges() {
    List<MergeInfo> result = new ArrayList<>();
    for (TableId tableId : getContext().getTableIdToNameMap().keySet()) {
      result.add(getMergeInfo(tableId));
    }
    return result;
  }

  // recovers state from the persistent transaction to shutdown a server
  public void shutdownTServer(TServerInstance server) {
    nextEvent.event("Tablet Server shutdown requested for %s", server);
    serversToShutdown.add(server);
  }

  public EventCoordinator getEventCoordinator() {
    return nextEvent;
  }

  public VolumeManager getVolumeManager() {
    return getContext().getVolumeManager();
  }

  public void assignedTablet(KeyExtent extent) {
    if (extent.isMeta() && getManagerState() == ManagerState.UNLOAD_ROOT_TABLET) {
      setManagerState(ManagerState.UNLOAD_METADATA_TABLETS);
    }
    // probably too late, but try anyhow
    if (extent.isRootTablet() && getManagerState() == ManagerState.STOP) {
      setManagerState(ManagerState.UNLOAD_ROOT_TABLET);
    }
  }

  @SuppressFBWarnings(value = "UW_UNCOND_WAIT", justification = "TODO needs triage")
  public void waitForBalance() {
    synchronized (balancedNotifier) {
      long eventCounter;
      do {
        eventCounter = nextEvent.waitForEvents(0, 0);
        try {
          balancedNotifier.wait();
        } catch (InterruptedException e) {
          log.debug(e.toString(), e);
        }
      } while (displayUnassigned() > 0 || !migrations.isEmpty()
          || eventCounter != nextEvent.waitForEvents(0, 0));
    }
  }

  public ManagerMonitorInfo getManagerMonitorInfo() {
    final ManagerMonitorInfo result = new ManagerMonitorInfo();

    result.tServerInfo = new ArrayList<>();
    result.tableMap = new HashMap<>();
    for (Entry<TServerInstance,TabletServerStatus> serverEntry : tserverStatus.entrySet()) {
      final TabletServerStatus status = serverEntry.getValue();
      result.tServerInfo.add(status);
      for (Entry<String,TableInfo> entry : status.tableMap.entrySet()) {
        TableInfoUtil.add(result.tableMap.computeIfAbsent(entry.getKey(), k -> new TableInfo()),
            entry.getValue());
      }
    }
    result.badTServers = new HashMap<>();
    synchronized (badServers) {
      for (TServerInstance bad : badServers.keySet()) {
        result.badTServers.put(bad.getHostPort(), TabletServerState.UNRESPONSIVE.getId());
      }
    }
    result.state = getManagerState();
    result.goalState = getManagerGoalState();
    result.unassignedTablets = displayUnassigned();
    result.serversShuttingDown = new HashSet<>();
    synchronized (serversToShutdown) {
      for (TServerInstance server : serversToShutdown) {
        result.serversShuttingDown.add(server.getHostPort());
      }
    }
    DeadServerList obit = new DeadServerList(getContext());
    result.deadTabletServers = obit.getList();
    result.bulkImports = bulkImportStatus.getBulkLoadStatus();
    return result;
  }

  /**
   * Can delegation tokens be generated for users
   */
  public boolean delegationTokensAvailable() {
    return delegationTokensAvailable;
  }

  @Override
  public Set<KeyExtent> migrationsSnapshot() {
    Set<KeyExtent> migrationKeys;
    synchronized (migrations) {
      migrationKeys = new HashSet<>(migrations.keySet());
    }
    return Collections.unmodifiableSet(migrationKeys);
  }

  @Override
  public Set<TServerInstance> shutdownServers() {
    synchronized (serversToShutdown) {
      return new HashSet<>(serversToShutdown);
    }
  }

  public void updateBulkImportStatus(String directory, BulkImportState state) {
    bulkImportStatus.updateBulkImportStatus(Collections.singletonList(directory), state);
  }

  public void removeBulkImportStatus(String directory) {
    bulkImportStatus.removeBulkImportStatus(Collections.singletonList(directory));
  }

  /**
   * Return how long there has been a manager overseeing this cluster. This is an approximately
   * monotonic clock, which will be approximately consistent between different managers or different
   * runs of the same manager. SteadyTime supports both nanoseconds and milliseconds.
   */
  public SteadyTime getSteadyTime() {
    return timeKeeper.getTime();
  }

  @Override
  public boolean isActiveService() {
    return managerInitialized.get();
  }

  @Override
  public boolean isUpgrading() {
    return upgradeCoordinator.getStatus() != UpgradeCoordinator.UpgradeStatus.COMPLETE;
  }

  void initializeBalancer() {
    var localTabletBalancer = Property.createInstanceFromPropertyName(getConfiguration(),
        Property.MANAGER_TABLET_BALANCER, TabletBalancer.class, new TableLoadBalancer());
    localTabletBalancer.init(balancerEnvironment);
    tabletBalancer = localTabletBalancer;
  }

  Class<?> getBalancerClass() {
    return tabletBalancer.getClass();
  }

  void getAssignments(SortedMap<TServerInstance,TabletServerStatus> currentStatus,
      Map<KeyExtent,UnassignedTablet> unassigned, Map<KeyExtent,TServerInstance> assignedOut) {
    AssignmentParamsImpl params = AssignmentParamsImpl.fromThrift(currentStatus,
        unassigned.entrySet().stream().collect(HashMap::new,
            (m, e) -> m.put(e.getKey(), e.getValue().getServerInstance()), Map::putAll),
        assignedOut);
    tabletBalancer.getAssignments(params);
  }

  @Override
  public ServiceLock getLock() {
    return managerLock;
  }

}<|MERGE_RESOLUTION|>--- conflicted
+++ resolved
@@ -987,42 +987,23 @@
         final Map<String,TableInfo> newTableMap =
             new HashMap<>(dl == DataLevel.USER ? oldTableMap.size() : 1);
         if (dl == DataLevel.ROOT) {
-<<<<<<< HEAD
-          if (oldTableMap.containsKey(AccumuloTable.ROOT.tableName())) {
-            newTableMap.put(AccumuloTable.ROOT.tableName(),
-                oldTableMap.get(AccumuloTable.ROOT.tableName()));
+          if (oldTableMap.containsKey(AccumuloTable.ROOT.tableId().canonical())) {
+            newTableMap.put(AccumuloTable.ROOT.tableId().canonical(),
+                oldTableMap.get(AccumuloTable.ROOT.tableId().canonical()));
           }
         } else if (dl == DataLevel.METADATA) {
-          if (oldTableMap.containsKey(AccumuloTable.METADATA.tableName())) {
-            newTableMap.put(AccumuloTable.METADATA.tableName(),
-                oldTableMap.get(AccumuloTable.METADATA.tableName()));
+          if (oldTableMap.containsKey(AccumuloTable.METADATA.tableId().canonical())) {
+            newTableMap.put(AccumuloTable.METADATA.tableId().canonical(),
+                oldTableMap.get(AccumuloTable.METADATA.tableId().canonical()));
           }
         } else if (dl == DataLevel.USER) {
-          if (!oldTableMap.containsKey(AccumuloTable.METADATA.tableName())
-              && !oldTableMap.containsKey(AccumuloTable.ROOT.tableName())) {
+          if (!oldTableMap.containsKey(AccumuloTable.METADATA.tableId().canonical())
+              && !oldTableMap.containsKey(AccumuloTable.ROOT.tableId().canonical())) {
             newTableMap.putAll(oldTableMap);
           } else {
             oldTableMap.forEach((table, info) -> {
-              if (!table.equals(AccumuloTable.ROOT.tableName())
-                  && !table.equals(AccumuloTable.METADATA.tableName())) {
-=======
-          if (oldTableMap.containsKey(RootTable.ID.canonical())) {
-            newTableMap.put(RootTable.ID.canonical(), oldTableMap.get(RootTable.ID.canonical()));
-          }
-        } else if (dl == DataLevel.METADATA) {
-          if (oldTableMap.containsKey(MetadataTable.ID.canonical())) {
-            newTableMap.put(MetadataTable.ID.canonical(),
-                oldTableMap.get(MetadataTable.ID.canonical()));
-          }
-        } else if (dl == DataLevel.USER) {
-          if (!oldTableMap.containsKey(MetadataTable.ID.canonical())
-              && !oldTableMap.containsKey(RootTable.ID.canonical())) {
-            newTableMap.putAll(oldTableMap);
-          } else {
-            oldTableMap.forEach((table, info) -> {
-              if (!table.equals(RootTable.ID.canonical())
-                  && !table.equals(MetadataTable.ID.canonical())) {
->>>>>>> bd9e6763
+              if (!table.equals(AccumuloTable.ROOT.tableId().canonical())
+                  && !table.equals(AccumuloTable.METADATA.tableId().canonical())) {
                 newTableMap.put(table, info);
               }
             });
@@ -1039,13 +1020,16 @@
     private Map<String,TableId> getTablesForLevel(DataLevel dataLevel) {
       switch (dataLevel) {
         case ROOT:
-          return Map.of(RootTable.NAME, RootTable.ID);
+          return Map.of(AccumuloTable.ROOT.tableName(), AccumuloTable.ROOT.tableId());
         case METADATA:
-          return Map.of(MetadataTable.NAME, MetadataTable.ID);
+          return Map.of(AccumuloTable.METADATA.tableName(), AccumuloTable.METADATA.tableId());
         case USER: {
           Map<String,TableId> userTables = new HashMap<>(getContext().getTableNameToIdMap());
-          userTables.remove(RootTable.NAME);
-          userTables.remove(MetadataTable.NAME);
+          for (var accumuloTable : AccumuloTable.values()) {
+            if (DataLevel.of(accumuloTable.tableId()) != DataLevel.USER) {
+              userTables.remove(accumuloTable.tableName());
+            }
+          }
           return Collections.unmodifiableMap(userTables);
         }
         default:
