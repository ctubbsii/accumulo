/*
 * Licensed to the Apache Software Foundation (ASF) under one or more
 * contributor license agreements.  See the NOTICE file distributed with
 * this work for additional information regarding copyright ownership.
 * The ASF licenses this file to You under the Apache License, Version 2.0
 * (the "License"); you may not use this file except in compliance with
 * the License.  You may obtain a copy of the License at
 *
 *     http://www.apache.org/licenses/LICENSE-2.0
 *
 * Unless required by applicable law or agreed to in writing, software
 * distributed under the License is distributed on an "AS IS" BASIS,
 * WITHOUT WARRANTIES OR CONDITIONS OF ANY KIND, either express or implied.
 * See the License for the specific language governing permissions and
 * limitations under the License.
 */
package org.apache.accumulo.tserver;

import java.util.Collections;
import java.util.Map;

import org.apache.accumulo.core.conf.ConfigurationCopy;
import org.apache.accumulo.core.data.Key;
import org.apache.accumulo.core.data.TableId;
import org.apache.accumulo.core.volume.Volume;
import org.apache.accumulo.core.volume.VolumeImpl;
import org.apache.accumulo.server.fs.VolumeChooserEnvironment;
import org.apache.accumulo.server.fs.VolumeManagerImpl;
import org.apache.hadoop.conf.Configuration;
import org.apache.hadoop.fs.ContentSummary;
import org.apache.hadoop.fs.FSDataInputStream;
import org.apache.hadoop.fs.FSDataOutputStream;
import org.apache.hadoop.fs.FileStatus;
import org.apache.hadoop.fs.FileSystem;
import org.apache.hadoop.fs.Path;
import org.apache.hadoop.hdfs.DistributedFileSystem;
import org.junit.Test;

import com.google.common.collect.ImmutableMap;

public class TabletServerSyncCheckTest {
  private static final String DFS_SUPPORT_APPEND = "dfs.support.append";

  @Test(expected = RuntimeException.class)
  public void testFailureOnExplicitAppendFalseConf() {
    Configuration conf = new Configuration();
    conf.set(DFS_SUPPORT_APPEND, "false");

    FileSystem fs = new TestFileSystem(conf);
<<<<<<< HEAD
    TestVolumeManagerImpl vm = new TestVolumeManagerImpl(
        ImmutableMap.of("foo", new VolumeImpl(fs, "/")));
=======
    TestVolumeManagerImpl vm =
        new TestVolumeManagerImpl(ImmutableMap.<String,Volume>of("foo", new VolumeImpl(fs, "/")));
>>>>>>> 0a9837f3

    vm.ensureSyncIsEnabled();
  }

  private class TestFileSystem extends DistributedFileSystem {
    protected final Configuration conf;

    public TestFileSystem(Configuration conf) {
      this.conf = conf;
    }

    @Override
    public Configuration getConf() {
      return conf;
    }

  }

  private class TestVolumeManagerImpl extends VolumeManagerImpl {

    public TestVolumeManagerImpl(Map<String,Volume> volumes) {
      super(volumes, volumes.values().iterator().next(),
<<<<<<< HEAD
          new ConfigurationCopy(Collections.emptyMap()), new Configuration());
=======
          new ConfigurationCopy(Collections.<String,String>emptyMap()));
>>>>>>> 0a9837f3
    }

    @Override
    protected void ensureSyncIsEnabled() {
      super.ensureSyncIsEnabled();
    }

    @Override
    public void close() {

    }

    @Override
    public FSDataOutputStream create(Path dest) {
      return null;
    }

    @Override
    public FSDataOutputStream create(Path path, boolean b) {
      return null;
    }

    @Override
    public FSDataOutputStream create(Path path, boolean b, int int1, short int2, long long1) {
      return null;
    }

    @Override
    public boolean createNewFile(Path writable) {
      return false;
    }

    @Override
    public FSDataOutputStream createSyncable(Path logPath, int buffersize, short replication,
        long blockSize) {
      return null;
    }

    @Override
    public boolean delete(Path path) {
      return false;
    }

    @Override
    public boolean deleteRecursively(Path path) {
      return false;
    }

    @Override
    public boolean exists(Path path) {
      return false;
    }

    @Override
    public FileStatus getFileStatus(Path path) {
      return null;
    }

    @Override
    public Volume getVolumeByPath(Path path) {
      return null;
    }

    @Override
    public Path matchingFileSystem(Path source, String[] options) {
      return null;
    }

    @Override
    public FileStatus[] listStatus(Path path) {
      return null;
    }

    @Override
    public boolean mkdirs(Path directory) {
      return false;
    }

    @Override
    public FSDataInputStream open(Path path) {
      return null;
    }

    @Override
    public boolean rename(Path path, Path newPath) {
      return false;
    }

    @Override
    public boolean moveToTrash(Path sourcePath) {
      return false;
    }

    @Override
    public short getDefaultReplication(Path logPath) {
      return 0;
    }

    @Override
    public boolean isReady() {
      return false;
    }

    @Override
    public FileStatus[] globStatus(Path path) {
      return null;
    }

    @Override
    public Path getFullPath(Key key) {
      return null;
    }

    @Override
    public Path getFullPath(TableId tableId, String path) {
      return null;
    }

    @Override
    public Path getFullPath(FileType fileType, String fileName) {
      return null;
    }

    @Override
    public ContentSummary getContentSummary(Path dir) {
      return null;
    }

    @Override
    public String choose(VolumeChooserEnvironment env, String[] options) {
      return null;
    }

  }
}<|MERGE_RESOLUTION|>--- conflicted
+++ resolved
@@ -47,13 +47,8 @@
     conf.set(DFS_SUPPORT_APPEND, "false");
 
     FileSystem fs = new TestFileSystem(conf);
-<<<<<<< HEAD
-    TestVolumeManagerImpl vm = new TestVolumeManagerImpl(
-        ImmutableMap.of("foo", new VolumeImpl(fs, "/")));
-=======
     TestVolumeManagerImpl vm =
-        new TestVolumeManagerImpl(ImmutableMap.<String,Volume>of("foo", new VolumeImpl(fs, "/")));
->>>>>>> 0a9837f3
+        new TestVolumeManagerImpl(ImmutableMap.of("foo", new VolumeImpl(fs, "/")));
 
     vm.ensureSyncIsEnabled();
   }
@@ -76,11 +71,7 @@
 
     public TestVolumeManagerImpl(Map<String,Volume> volumes) {
       super(volumes, volumes.values().iterator().next(),
-<<<<<<< HEAD
           new ConfigurationCopy(Collections.emptyMap()), new Configuration());
-=======
-          new ConfigurationCopy(Collections.<String,String>emptyMap()));
->>>>>>> 0a9837f3
     }
 
     @Override
