#! /usr/bin/env bash
#
# Licensed to the Apache Software Foundation (ASF) under one
# or more contributor license agreements.  See the NOTICE file
# distributed with this work for additional information
# regarding copyright ownership.  The ASF licenses this file
# to you under the Apache License, Version 2.0 (the
# "License"); you may not use this file except in compliance
# with the License.  You may obtain a copy of the License at
#
#   https://www.apache.org/licenses/LICENSE-2.0
#
# Unless required by applicable law or agreed to in writing,
# software distributed under the License is distributed on an
# "AS IS" BASIS, WITHOUT WARRANTIES OR CONDITIONS OF ANY
# KIND, either express or implied.  See the License for the
# specific language governing permissions and limitations
# under the License.
#

function print_usage {
  cat <<EOF
Usage: accumulo-service <service> <command>

Services:
  gc                     Accumulo garbage collector
  monitor                Accumulo monitor
  manager                Accumulo manager
<<<<<<< HEAD
=======
  master                 Deprecated. Use 'manager' instead
>>>>>>> 9e146f95
  tserver                Accumulo tserver
  compaction-coordinator Accumulo compaction coordinator (experimental)
  compactor              Accumulo compactor (experimental)
  sserver                Accumulo scan server (experimental)

Commands:
  start                   Starts service(s)
  stop [--all | [<name>]] Stops service(s)
  kill [--all | [<name>]] Kills service(s)
  list                    List running service(s)

EOF
}

function invalid_args {
  echo -e "Invalid arguments: $1\n"
  print_usage 1>&2
  exit 1
}

function rotate_log() {
  logfile="$1"
  max_retained="5"
  if [[ -f $logfile ]]; then
    while [[ $max_retained -gt 1 ]]; do
      prev=$((max_retained - 1))
      [ -f "$logfile.$prev" ] && mv -f "$logfile.$prev" "$logfile.$max_retained"
      max_retained=$prev
    done
    mv -f "$logfile" "$logfile.$max_retained"
  fi
}

function get_group() {
  # Find the group parameter if any
  local group="default"
  local group_param=""
  local param
  for param in "$@"; do
    if [[ -n $group_param ]]; then
      # grab the group if the previous arg was the group param
      group="$param"
      break
    elif [[ $param == '-q' || $param == '-g' ]]; then
      # found the group parameter, the next arg is the group
      group_param=$param
    fi
  done
  echo "$group"
}

function start_service() {
  local service_type=$1
  local service_name=$2
  shift 2

  local build_service_name="false"
  if [[ -n $service_name ]]; then
    # if service_name is supplied, then we are only starting one instance
    servers_per_host=1
  else
    build_service_name="true"
    servers_per_host=${ACCUMULO_CLUSTER_ARG:-1}
  fi

  for ((process_num = 1; process_num <= servers_per_host; process_num++)); do
    if [[ ${build_service_name} == "true" ]]; then
      service_name="${service_type}_${group}_${process_num}"
    fi
    # The ACCUMULO_SERVICE_INSTANCE variable is used in
    # accumulo-env.sh to set parameters on the command
    # line.
    export ACCUMULO_SERVICE_INSTANCE="${service_name}"

    local pid_file="${ACCUMULO_PID_DIR}/accumulo-${service_name}.pid"
    if [[ -f $pid_file ]]; then
      pid=$(cat "$pid_file")
      if kill -0 "$pid" 2>/dev/null; then
        echo "$HOST : ${service_name} already running (${pid})"
        continue
      fi
    fi
    echo "Starting $service_name on $HOST"

    if [[ ${service_type} == "manager" ]]; then
      "${bin}/accumulo" org.apache.accumulo.manager.state.SetGoalState NORMAL
    fi
    outfile="${ACCUMULO_LOG_DIR}/${service_name}_${HOST}.out"
    errfile="${ACCUMULO_LOG_DIR}/${service_name}_${HOST}.err"
    rotate_log "$outfile"
    rotate_log "$errfile"

    nohup "${bin}/accumulo" "$service_type" "$@" >"$outfile" 2>"$errfile" </dev/null &
    echo "$!" >"${pid_file}"

  done

  # Check the max open files limit and selectively warn
  max_files_open=$(ulimit -n)
  if [[ -n $max_files_open ]]; then
    max_files_recommended=32768
    if ((max_files_open < max_files_recommended)); then
      echo "WARN : Max open files on $HOST is $max_files_open, recommend $max_files_recommended" >&2
    fi
  fi
}

function control_process() {
  local kill_code=$1
  local service_name=$2
  local pid_file=$3
  if [[ -f $pid_file ]]; then
    echo "Stopping $service_name on $HOST"
    kill -s "$kill_code" "$(cat "$pid_file")" 2>/dev/null
    rm -f "${pid_file}" 2>/dev/null
  fi
}

function find_processes() {
  local service_type=$1
  local file
  for file in "$ACCUMULO_PID_DIR"/*; do
    if file=$(expr "$file" : '^.*/accumulo-\('"$service_type"'.*\)[.]pid$'); then
      RUNNING_PROCESSES+=("$file")
    fi
  done
}

function stop_service() {
  local service_type=$1
  local service_name=$2
  local all_flag=$3
  if $all_flag; then
    find_processes "$service_type"
    for process in "${RUNNING_PROCESSES[@]}"; do
      local pid_file="${ACCUMULO_PID_DIR}/accumulo-${process}.pid"
      control_process "TERM" "$process" "$pid_file"
    done
  elif [[ -n $ACCUMULO_CLUSTER_ARG ]]; then

    servers_per_host=${ACCUMULO_CLUSTER_ARG:-1}
    group=$(get_group "$@")

    for ((process_num = 1; process_num <= servers_per_host; process_num++)); do
      service_name="${service_type}_${group}_${process_num}"
      echo "Stopping service process: $service_name"
      local pid_file="${ACCUMULO_PID_DIR}/accumulo-${service_name}.pid"
      control_process "TERM" "$service_name" "$pid_file"
    done

  else
    echo "Stopping service process: $service_name"
    local pid_file="${ACCUMULO_PID_DIR}/accumulo-${service_name}.pid"
    control_process "TERM" "$service_name" "$pid_file"
  fi
}

function kill_service() {
  local service_type=$1
  local service_name=$2
  local all_flag=$3
  if $all_flag; then
    find_processes "$service_type"
    for process in "${RUNNING_PROCESSES[@]}"; do
      local pid_file="${ACCUMULO_PID_DIR}/accumulo-${process}.pid"
      control_process "KILL" "$process" "$pid_file"
    done
  elif [[ -n $ACCUMULO_CLUSTER_ARG ]]; then

    servers_per_host=${ACCUMULO_CLUSTER_ARG:-1}
    group=$(get_group "$@")

    for ((process_num = 1; process_num <= servers_per_host; process_num++)); do
      service_name="${service_type}_${group}_${process_num}"
      echo "Stopping service process: $service_name"
      local pid_file="${ACCUMULO_PID_DIR}/accumulo-${service_name}.pid"
      control_process "KILL" "$service_name" "$pid_file"
    done

  else
    local pid_file="${ACCUMULO_PID_DIR}/accumulo-${service_name}.pid"
    control_process "KILL" "$service_name" "$pid_file"
  fi
}

function list_processes() {
  local service_type=$1
  find_processes "$service_type"
  echo "Currently running ${service_type} processes:"
  for process in "${RUNNING_PROCESSES[@]}"; do
    echo "$process"
  done
}

function main() {
  if [[ -z $1 ]]; then
    invalid_args "<service> cannot be empty"
  fi

  # Create a global array for process tracking
  declare -a RUNNING_PROCESSES

  # Resolve base directory
  SOURCE="${BASH_SOURCE[0]}"
  while [ -h "${SOURCE}" ]; do
    bin="$(cd -P "$(dirname "${SOURCE}")" && pwd)"
    SOURCE="$(readlink "${SOURCE}")"
    [[ ${SOURCE} != /* ]] && SOURCE="${bin}/${SOURCE}"
  done
  # Set up variables needed by accumulo-env.sh
  bin="$(cd -P "$(dirname "${SOURCE}")" && pwd)"
  export bin
  basedir=$(cd -P "${bin}"/.. && pwd)
  export basedir
  export conf="${ACCUMULO_CONF_DIR:-${basedir}/conf}"
  export lib="${basedir}/lib"

  group=$(get_group "$@")
  export ACCUMULO_RESOURCE_GROUP="$group"

  if [[ -f "${conf}/accumulo-env.sh" ]]; then
    #shellcheck source=../conf/accumulo-env.sh
    source "${conf}/accumulo-env.sh"
  fi
  ACCUMULO_LOG_DIR="${ACCUMULO_LOG_DIR:-${basedir}/logs}"
  ACCUMULO_PID_DIR="${ACCUMULO_PID_DIR:-${basedir}/run}"

  mkdir -p "$ACCUMULO_LOG_DIR" 2>/dev/null
  mkdir -p "$ACCUMULO_PID_DIR" 2>/dev/null

  HOST="$(hostname)"
  if [[ -z $HOST ]]; then
    HOST=$(ip addr | grep 'state UP' -A2 | tail -n1 | awk '{print $2}' | cut -f1 -d'/')
  fi

  local service_type="$1"
  local command_name="$2"
  shift 2
  local service_name=""
  local all_flag=false

  # Check and see if accumulo-cluster is calling this script
  if [[ -z $ACCUMULO_CLUSTER_ARG ]]; then
    # The rest of the arguments are from a user
    if [[ $1 == "--all" ]]; then
      all_flag=true
    else
      # A named service has been specified
      if [[ $1 != "-o" ]]; then
        service_name="$1"
      fi
    fi
  fi

  case "$service_type" in
    gc | manager | monitor | tserver | compaction-coordinator | compactor | sserver)
      if [[ -z $command_name ]]; then
        invalid_args "<command> cannot be empty"
      fi
      case "$command_name" in
        start)
          start_service "$service_type" "$service_name" "$@"
          ;;
        stop)
          stop_service "$service_type" "$service_name" $all_flag "$@"
          ;;
        kill)
          kill_service "$service_type" "$service_name" $all_flag "$@"
          ;;
        list)
          list_processes "$service_type"
          ;;
        *)
          invalid_args "'$command_name' is an invalid <command>"
          ;;
      esac
      ;;
    *)
      invalid_args "'$service_type' is an invalid <service>"
      ;;
  esac
}

main "$@"<|MERGE_RESOLUTION|>--- conflicted
+++ resolved
@@ -26,10 +26,6 @@
   gc                     Accumulo garbage collector
   monitor                Accumulo monitor
   manager                Accumulo manager
-<<<<<<< HEAD
-=======
-  master                 Deprecated. Use 'manager' instead
->>>>>>> 9e146f95
   tserver                Accumulo tserver
   compaction-coordinator Accumulo compaction coordinator (experimental)
   compactor              Accumulo compactor (experimental)
@@ -66,16 +62,10 @@
 function get_group() {
   # Find the group parameter if any
   local group="default"
-  local group_param=""
   local param
   for param in "$@"; do
-    if [[ -n $group_param ]]; then
-      # grab the group if the previous arg was the group param
-      group="$param"
-      break
-    elif [[ $param == '-q' || $param == '-g' ]]; then
-      # found the group parameter, the next arg is the group
-      group_param=$param
+    if [[ $param =~ ^[a-z]*[.]group=(.*)$ ]]; then
+      group="${BASH_REMATCH[1]}"
     fi
   done
   echo "$group"
