/*
 * Licensed to the Apache Software Foundation (ASF) under one
 * or more contributor license agreements.  See the NOTICE file
 * distributed with this work for additional information
 * regarding copyright ownership.  The ASF licenses this file
 * to you under the Apache License, Version 2.0 (the
 * "License"); you may not use this file except in compliance
 * with the License.  You may obtain a copy of the License at
 *
 *   https://www.apache.org/licenses/LICENSE-2.0
 *
 * Unless required by applicable law or agreed to in writing,
 * software distributed under the License is distributed on an
 * "AS IS" BASIS, WITHOUT WARRANTIES OR CONDITIONS OF ANY
 * KIND, either express or implied.  See the License for the
 * specific language governing permissions and limitations
 * under the License.
 */
package org.apache.accumulo.test.functional;

import static java.nio.charset.StandardCharsets.UTF_8;
import static org.apache.accumulo.core.metadata.schema.TabletMetadata.ColumnType.FILES;
import static org.apache.accumulo.core.metadata.schema.TabletMetadata.ColumnType.LOADED;
import static org.apache.accumulo.core.metadata.schema.TabletMetadata.ColumnType.PREV_ROW;
import static org.junit.jupiter.api.Assertions.assertEquals;
import static org.junit.jupiter.api.Assertions.assertFalse;
import static org.junit.jupiter.api.Assertions.assertNull;
import static org.junit.jupiter.api.Assertions.assertThrows;
import static org.junit.jupiter.api.Assertions.assertTrue;

import java.io.FileNotFoundException;
import java.io.IOException;
import java.math.BigInteger;
import java.net.URI;
import java.nio.file.Files;
import java.nio.file.Paths;
import java.security.MessageDigest;
import java.security.NoSuchAlgorithmException;
import java.time.Duration;
import java.util.ArrayList;
import java.util.Arrays;
import java.util.Collections;
import java.util.HashMap;
import java.util.HashSet;
import java.util.Iterator;
import java.util.List;
import java.util.Map;
import java.util.Map.Entry;
import java.util.Set;
import java.util.SortedSet;
import java.util.TreeSet;
import java.util.concurrent.Callable;
import java.util.concurrent.ExecutionException;
import java.util.concurrent.ExecutorService;
import java.util.concurrent.Executors;
import java.util.concurrent.Future;
import java.util.function.Function;
import java.util.stream.Collectors;
import java.util.stream.IntStream;

import org.apache.accumulo.core.client.Accumulo;
import org.apache.accumulo.core.client.AccumuloClient;
import org.apache.accumulo.core.client.AccumuloException;
import org.apache.accumulo.core.client.AccumuloSecurityException;
import org.apache.accumulo.core.client.MutationsRejectedException;
import org.apache.accumulo.core.client.Scanner;
import org.apache.accumulo.core.client.ScannerBase;
import org.apache.accumulo.core.client.TableNotFoundException;
import org.apache.accumulo.core.client.admin.CompactionConfig;
import org.apache.accumulo.core.client.admin.NewTableConfiguration;
import org.apache.accumulo.core.client.admin.TabletAvailability;
import org.apache.accumulo.core.client.admin.TabletInformation;
import org.apache.accumulo.core.client.admin.TimeType;
import org.apache.accumulo.core.clientImpl.ClientContext;
import org.apache.accumulo.core.clientImpl.thrift.ThriftTableOperationException;
import org.apache.accumulo.core.conf.AccumuloConfiguration;
import org.apache.accumulo.core.conf.Property;
import org.apache.accumulo.core.data.Key;
import org.apache.accumulo.core.data.LoadPlan;
import org.apache.accumulo.core.data.LoadPlan.RangeType;
import org.apache.accumulo.core.data.Mutation;
import org.apache.accumulo.core.data.Range;
import org.apache.accumulo.core.data.TableId;
import org.apache.accumulo.core.data.Value;
import org.apache.accumulo.core.data.constraints.Constraint;
import org.apache.accumulo.core.dataImpl.KeyExtent;
import org.apache.accumulo.core.file.FileOperations;
import org.apache.accumulo.core.file.FileSKVWriter;
import org.apache.accumulo.core.file.rfile.RFile;
import org.apache.accumulo.core.metadata.AccumuloTable;
import org.apache.accumulo.core.metadata.StoredTabletFile;
import org.apache.accumulo.core.metadata.UnreferencedTabletFile;
import org.apache.accumulo.core.metadata.schema.MetadataSchema;
import org.apache.accumulo.core.metadata.schema.MetadataTime;
import org.apache.accumulo.core.metadata.schema.TabletMetadata;
import org.apache.accumulo.core.metadata.schema.TabletsMetadata;
import org.apache.accumulo.core.security.Authorizations;
import org.apache.accumulo.core.security.TablePermission;
import org.apache.accumulo.core.spi.crypto.NoCryptoServiceFactory;
import org.apache.accumulo.core.util.UtilWaitThread;
import org.apache.accumulo.harness.MiniClusterConfigurationCallback;
import org.apache.accumulo.harness.SharedMiniClusterBase;
import org.apache.accumulo.minicluster.MemoryUnit;
import org.apache.accumulo.minicluster.ServerType;
import org.apache.accumulo.miniclusterImpl.MiniAccumuloConfigImpl;
import org.apache.accumulo.server.ServerContext;
import org.apache.accumulo.server.constraints.MetadataConstraints;
import org.apache.accumulo.server.constraints.SystemEnvironment;
import org.apache.accumulo.test.util.Wait;
import org.apache.commons.io.IOUtils;
import org.apache.hadoop.conf.Configuration;
import org.apache.hadoop.fs.FSDataOutputStream;
import org.apache.hadoop.fs.FileSystem;
import org.apache.hadoop.fs.Path;
import org.apache.hadoop.fs.RawLocalFileSystem;
import org.apache.hadoop.fs.permission.FsPermission;
import org.apache.hadoop.io.Text;
import org.easymock.EasyMock;
import org.junit.jupiter.api.AfterAll;
import org.junit.jupiter.api.BeforeAll;
import org.junit.jupiter.api.BeforeEach;
import org.junit.jupiter.api.Test;

import com.google.common.collect.MoreCollectors;
import com.google.common.util.concurrent.MoreExecutors;

import edu.umd.cs.findbugs.annotations.SuppressFBWarnings;

public class BulkNewIT extends SharedMiniClusterBase {

  @Override
  protected Duration defaultTimeout() {
    return Duration.ofMinutes(4);
  }

  @BeforeAll
  public static void setup() throws Exception {
    SharedMiniClusterBase.startMiniClusterWithConfig(new Callback());
  }

  @AfterAll
  public static void teardown() {
    SharedMiniClusterBase.stopMiniCluster();
  }

  private static class Callback implements MiniClusterConfigurationCallback {
    @Override
    public void configureMiniCluster(MiniAccumuloConfigImpl cfg, Configuration conf) {
      cfg.setMemory(ServerType.TABLET_SERVER, 512, MemoryUnit.MEGABYTE);

      // use raw local file system
      conf.set("fs.file.impl", RawLocalFileSystem.class.getName());
    }
  }

  private String tableName;
  private AccumuloConfiguration aconf;
  private FileSystem fs;
  private String rootPath;

  @BeforeEach
  public void setupBulkTest() throws Exception {
    try (AccumuloClient c = Accumulo.newClient().from(getClientProps()).build()) {
      tableName = getUniqueNames(1)[0];
      c.tableOperations().create(tableName);
      aconf = getCluster().getServerContext().getConfiguration();
      fs = getCluster().getFileSystem();
      rootPath = getCluster().getTemporaryPath().toString();
    }
  }

  private String getDir(String testName) throws Exception {
    String dir = rootPath + testName + getUniqueNames(1)[0];
    fs.delete(new Path(dir), true);
    return dir;
  }

  private void testSingleTabletSingleFile(AccumuloClient c, boolean offline, boolean setTime)
      throws Exception {
    testSingleTabletSingleFile(c, offline, setTime, () -> {
      return null;
    });
  }

  private void testSingleTabletSingleFile(AccumuloClient c, boolean offline, boolean setTime,
      Callable<Void> preLoadAction) throws Exception {
    addSplits(c, tableName, "0333");

    if (offline) {
      c.tableOperations().offline(tableName);
    }

    String dir = getDir("/testSingleTabletSingleFileNoSplits-");

    String h1 = writeData(fs, dir + "/f1.", aconf, 0, 332);

    preLoadAction.call();
    c.tableOperations().importDirectory(dir).to(tableName).tableTime(setTime).load();
    // running again with ignoreEmptyDir set to true will not throw an exception
    c.tableOperations().importDirectory(dir).to(tableName).tableTime(setTime).ignoreEmptyDir(true)
        .load();
    // but if run with with ignoreEmptyDir value set to false, an IllegalArgument exception will
    // be thrown
    try {
      c.tableOperations().importDirectory(dir).to(tableName).tableTime(setTime)
          .ignoreEmptyDir(false).load();
    } catch (IllegalArgumentException ex) {
      // expected the exception
    }
    // or if not supplied at all, the IllegalArgument exception will be thrown as well
    try {
      c.tableOperations().importDirectory(dir).to(tableName).tableTime(setTime).load();
    } catch (IllegalArgumentException ex) {
      // expected the exception
    }

    if (offline) {
      c.tableOperations().online(tableName);
    }

    verifyData(c, tableName, 0, 332, setTime);
    verifyMetadata(c, tableName, Map.of("0333", Set.of(h1), "null", Set.of()));
  }

  @Test
  public void testSingleTabletSingleFile() throws Exception {
    try (AccumuloClient client = Accumulo.newClient().from(getClientProps()).build()) {
      testSingleTabletSingleFile(client, false, false);
    }
  }

  @Test
  public void testSetTime() throws Exception {
    try (var client = (ClientContext) Accumulo.newClient().from(getClientProps()).build()) {
      tableName = "testSetTime_table1";
      NewTableConfiguration newTableConf = new NewTableConfiguration();
      // set logical time type so we can set time on bulk import
      newTableConf.setTimeType(TimeType.LOGICAL);
      client.tableOperations().create(tableName, newTableConf);

      var tablet =
          client.getAmple().readTablet(new KeyExtent(client.getTableId(tableName), null, null));
      assertEquals(new MetadataTime(0, TimeType.LOGICAL), tablet.getTime());

      var extent = new KeyExtent(client.getTableId(tableName), new Text("0333"), null);

      testSingleTabletSingleFile(client, false, true, () -> {
        // Want to test with and without a location, assuming the tablet does not have a location
        // now. Need to validate that assumption.
        assertNull(client.getAmple().readTablet(extent).getLocation());
        return null;
      });

      assertEquals(new MetadataTime(1, TimeType.LOGICAL),
          client.getAmple().readTablet(extent).getTime());

      int added = 0;
      try (var writer = client.createBatchWriter(tableName);
          var scanner = client.createScanner(tableName)) {
        for (var entry : scanner) {
          Mutation m = new Mutation(entry.getKey().getRow());
          m.at().family(entry.getKey().getColumnFamily())
              .qualifier(entry.getKey().getColumnFamily())
              .visibility(entry.getKey().getColumnVisibility())
              .put(Integer.parseInt(entry.getValue().toString()) * 10 + "");
          writer.addMutation(m);
          added++;
        }
      }

      // Writes to a tablet should not change time unless it flushes, so time in metadata table
      // should be the same
      assertEquals(new MetadataTime(1, TimeType.LOGICAL),
          client.getAmple().readTablet(extent).getTime());

      // verify data written by batch writer overwrote bulk imported data
      try (var scanner = client.createScanner(tableName)) {
        assertEquals(2,
            scanner.stream().mapToLong(e -> e.getKey().getTimestamp()).min().orElse(-1));
        assertEquals(2 + added - 1,
            scanner.stream().mapToLong(e -> e.getKey().getTimestamp()).max().orElse(-1));
        scanner.forEach((k, v) -> {
          assertEquals(Integer.parseInt(k.getRow().toString()) * 10,
              Integer.parseInt(v.toString()));
        });
      }

      String dir = getDir("/testSetTime-");
      writeData(fs, dir + "/f1.", aconf, 0, 332);

      // For this import tablet should be hosted so the bulk import operation will have to
      // coordinate getting time with the hosted tablet. The time should reflect the batch writes
      // just done.
      client.tableOperations().importDirectory(dir).to(tableName).tableTime(true).load();

      // verify bulk imported data overwrote batch written data
      try (var scanner = client.createScanner(tableName)) {
        assertEquals(2 + added,
            scanner.stream().mapToLong(e -> e.getKey().getTimestamp()).min().orElse(-1));
        assertEquals(2 + added,
            scanner.stream().mapToLong(e -> e.getKey().getTimestamp()).max().orElse(-1));
        scanner.forEach((k, v) -> {
          assertEquals(Integer.parseInt(k.getRow().toString()), Integer.parseInt(v.toString()));
        });
      }

      // the bulk import should update the time in the metadata table
      assertEquals(new MetadataTime(2 + added, TimeType.LOGICAL),
          client.getAmple().readTablet(extent).getTime());

      client.tableOperations().flush(tableName, null, null, true);

      // the flush should not change the time in the metadata table
      assertEquals(new MetadataTime(2 + added, TimeType.LOGICAL),
          client.getAmple().readTablet(extent).getTime());

      try (var scanner = client.createScanner("accumulo.metadata")) {
        scanner.forEach((k, v) -> System.out.println(k + " " + v));
      }

    }
  }

  @Test
  public void testSingleTabletSingleFileOffline() throws Exception {
    try (AccumuloClient client = Accumulo.newClient().from(getClientProps()).build()) {
      testSingleTabletSingleFile(client, true, false);
    }
  }

  @Test
  public void testMaxTablets() throws Exception {
    try (AccumuloClient client = Accumulo.newClient().from(getClientProps()).build()) {
      tableName = "testMaxTablets_table1";
      NewTableConfiguration newTableConf = new NewTableConfiguration();
      // set logical time type so we can set time on bulk import
      var props = Map.of(Property.TABLE_BULK_MAX_TABLETS.getKey(), "2");
      newTableConf.setProperties(props);
      client.tableOperations().create(tableName, newTableConf);

      // test max tablets hit while inspecting bulk files
      var thrown = assertThrows(RuntimeException.class, () -> testBulkFileMax(false));
      var c = thrown.getCause();
      assertTrue(c instanceof ExecutionException, "Wrong exception: " + c);
      assertTrue(c.getCause() instanceof IllegalArgumentException,
          "Wrong exception: " + c.getCause());
      var msg = c.getCause().getMessage();
      assertTrue(msg.contains("bad-file.rf"), "Bad File not in exception: " + msg);

      // test max tablets hit using load plan on the server side
      c = assertThrows(AccumuloException.class, () -> testBulkFileMax(true));
      msg = c.getMessage();
      assertTrue(msg.contains("bad-file.rf"), "Bad File not in exception: " + msg);
    }
  }

  @Test
  public void testPause() throws Exception {
    try (AccumuloClient client = Accumulo.newClient().from(getClientProps()).build()) {
      tableName = "testPause_table1";
      NewTableConfiguration newTableConf = new NewTableConfiguration();
      var props =
          Map.of(Property.TABLE_FILE_PAUSE.getKey(), "5", Property.TABLE_MAJC_RATIO.getKey(), "20");
      newTableConf.setProperties(props);
      client.tableOperations().create(tableName, newTableConf);

      addSplits(client, tableName, "0060 0120");
      String dir = getDir("/testPause1-");

      for (int i = 0; i < 18; i++) {
        writeData(fs, dir + "/f" + i + ".", aconf, i * 10, (i + 1) * 10 - 1);
      }

      client.tableOperations().importDirectory(dir).to(tableName).tableTime(true).load();
      verifyData(client, tableName, 0, 179, false);

      String dir2 = getDir("/testPause2-");

      for (int i = 0; i < 18; i++) {
        writeData(fs, dir2 + "/f" + i + ".", aconf, i * 10, (i + 1) * 10 - 1, 1000);
      }

      // Start a second bulk import in background thread because it is expected this bulk import
      // will hang because tablets are over the pause file limit.
      ExecutorService executor = Executors.newFixedThreadPool(1);
      var future = executor.submit(() -> {
        client.tableOperations().importDirectory(dir2).to(tableName).tableTime(true).load();
        return null;
      });

      // sleep a bit to give the bulk import a chance to run
      UtilWaitThread.sleep(3000);
      // bulk import should not have gone through it should be pausing because the tablet have too
      // many files
      assertFalse(future.isDone());
      verifyData(client, tableName, 0, 179, false);

      // Before the bulk import runs no tablets should have loaded flags set
      assertEquals(Map.of("0060", 0, "0120", 0, "null", 0), countLoaded(client, tableName));
      // compacting the first tablet should allow the import on that tablet to proceed
      client.tableOperations().compact(tableName,
          new CompactionConfig().setWait(true).setEndRow(new Text("0060")));
      // Wait for the first tablets data to be updated by bulk import.
      Wait.waitFor(
          () -> Map.of("0060", 7, "0120", 0, "null", 0).equals(countLoaded(client, tableName)));

      // The bulk imports on the other tablets should not have gone through, verify their data was
      // not updated. Spot check a few rows in the other two tablets. The first tablet may or may
      // not be updated on the tablet server at this point, so can not look at its data.
      assertEquals(61L, readRowValue(client, tableName, 61));
      assertEquals(100L, readRowValue(client, tableName, 100));
      assertEquals(140L, readRowValue(client, tableName, 140));

      // compact the entire table, should allow all bulk imports to go through
      client.tableOperations().compact(tableName, new CompactionConfig().setWait(true));
      // wait for bulk import to complete
      future.get();
      // verify the values were updated by the bulk import that was paused
      verifyData(client, tableName, 0, 179, 1000, false);
      assertEquals(Map.of("0060", 0, "0120", 0, "null", 0), countLoaded(client, tableName));
    }
  }

  @Test
  public void testMaxTabletsPerFile() throws Exception {
    try (AccumuloClient client = Accumulo.newClient().from(getClientProps()).build()) {
      tableName = "testMaxTabletsPerFile_table1";
      NewTableConfiguration newTableConf = new NewTableConfiguration();
      var props = Map.of(Property.TABLE_BULK_MAX_TABLET_FILES.getKey(), "5");
      newTableConf.setProperties(props);
      client.tableOperations().create(tableName, newTableConf);

      var tableId = ((ClientContext) client).getTableId(tableName);

      String dir = getDir("/testBulkFileMFP-");

      for (int i = 4; i < 8; i++) {
        writeData(fs, dir + "/f" + i + ".", aconf, i * 10, (i + 1) * 10 - 1);
      }

      // should be able to bulk import 4 files w/o issue
      client.tableOperations().importDirectory(dir).to(tableName).load();

      verifyData(client, tableName, 40, 79, false);

      var dir2 = getDir("/testBulkFileMFP2-");
      for (int i = 12; i < 18; i++) {
        writeData(fs, dir2 + "/f" + i + ".", aconf, i * 10, (i + 1) * 10 - 1);
      }

      var exception = assertThrows(AccumuloException.class,
          () -> client.tableOperations().importDirectory(dir2).to(tableName).load());
      var msg = ((ThriftTableOperationException) exception.getCause()).getDescription();
      // message should contain the limit of 5 and the number of files attempted to import 6
      assertTrue(msg.contains(" 5"), msg);
      assertTrue(msg.contains(" 6"), msg);
      // error should include range information
      assertTrue(msg.contains(tableId + "<<"), msg);
      assertTrue(msg.contains(" " + Property.TABLE_BULK_MAX_TABLET_FILES.getKey()), msg);

      // ensure no data was added to table
      verifyData(client, tableName, 40, 79, false);

      // tested a table w/ single tablet, now test a table w/ three tablets and try importing into
      // the first, middle, and last tablet
      addSplits(client, tableName, "0100 0200");

      // try the first tablet
      var dir3 = getDir("/testBulkFileMFP3-");
      for (int i = 0; i < 7; i++) {
        writeData(fs, dir3 + "/f" + i + ".", aconf, i * 10, (i + 1) * 10 - 1);
      }
      // add single file for the last tablet, this does not exceed the limit however it should not
      // go through
      writeData(fs, dir3 + "/f_last.", aconf, 300, 400);
      exception = assertThrows(AccumuloException.class,
          () -> client.tableOperations().importDirectory(dir3).to(tableName).load());
      // verify no files were moved by the failed bulk import
      assertEquals(8, Arrays.stream(
          getCluster().getFileSystem().listStatus(new Path(dir3), f -> f.getName().endsWith(".rf")))
          .count());
      msg = ((ThriftTableOperationException) exception.getCause()).getDescription();
      // message should contain the limit of 5 and the number of files attempted to import 7
      assertTrue(msg.contains(" 5"), msg);
      assertTrue(msg.contains(" 7"), msg);
      assertTrue(msg.contains(tableId + ";0100<"), msg);
      assertTrue(msg.contains(" " + Property.TABLE_BULK_MAX_TABLET_FILES.getKey()), msg);
      verifyData(client, tableName, 40, 79, false);

      // try the middle tablet
      var dir4 = getDir("/testBulkFileMFP4-");
      for (int i = 11; i < 17; i++) {
        writeData(fs, dir4 + "/f" + i + ".", aconf, i * 10, (i + 1) * 10 - 1);
      }
      // add single file for the last tablet, this does not exceed the limit however it should not
      // go through
      writeData(fs, dir4 + "/f_last.", aconf, 300, 400);
      exception = assertThrows(AccumuloException.class,
          () -> client.tableOperations().importDirectory(dir4).to(tableName).load());
      // verify no files were moved by the failed bulk import
      assertEquals(7, Arrays.stream(
          getCluster().getFileSystem().listStatus(new Path(dir4), f -> f.getName().endsWith(".rf")))
          .count());
      msg = ((ThriftTableOperationException) exception.getCause()).getDescription();
      // message should contain the limit of 5 and the number of files attempted to import 6
      assertTrue(msg.contains(" 5"), msg);
      assertTrue(msg.contains(" 6"), msg);
      assertTrue(msg.contains(tableId + ";0200;0100"), msg);
      assertTrue(msg.contains(" " + Property.TABLE_BULK_MAX_TABLET_FILES.getKey()), msg);
      verifyData(client, tableName, 40, 79, false);

      // try the last tablet
      var dir5 = getDir("/testBulkFileMFP5-");
      for (int i = 21; i < 28; i++) {
        writeData(fs, dir5 + "/f" + i + ".", aconf, i * 10, (i + 1) * 10 - 1);
      }
      // add single file for the first tablet, this does not exceed the limit however it should not
      // go through
      writeData(fs, dir5 + "/f_last.", aconf, 0, 10);
      exception = assertThrows(AccumuloException.class,
          () -> client.tableOperations().importDirectory(dir5).to(tableName).load());
      // verify no files were moved by the failed bulk import
      assertEquals(8, Arrays.stream(
          getCluster().getFileSystem().listStatus(new Path(dir5), f -> f.getName().endsWith(".rf")))
          .count());
      msg = ((ThriftTableOperationException) exception.getCause()).getDescription();
      // message should contain the limit of 5 and the number of files attempted to import 7
      assertTrue(msg.contains(" 5"), msg);
      assertTrue(msg.contains(" 7"), msg);
      assertTrue(msg.contains(tableId + "<;0200"), msg);
      assertTrue(msg.contains(" " + Property.TABLE_BULK_MAX_TABLET_FILES.getKey()), msg);
      verifyData(client, tableName, 40, 79, false);

      // test an import that has more files than the limit, but not in a single tablet so it should
      // work
      var dir6 = getDir("/testBulkFileMFP6-");
      for (int i = 8; i < 14; i++) {
        writeData(fs, dir6 + "/f" + i + ".", aconf, i * 10, (i + 1) * 10 - 1);
      }
      client.tableOperations().importDirectory(dir6).to(tableName).load();
      // verify the bulk import moved the files
      assertEquals(0, Arrays.stream(
          getCluster().getFileSystem().listStatus(new Path(dir6), f -> f.getName().endsWith(".rf")))
          .count());
      verifyData(client, tableName, 40, 139, false);
    }
  }

  private void testSingleTabletSingleFileNoSplits(AccumuloClient c, boolean offline)
      throws Exception {
    if (offline) {
      c.tableOperations().offline(tableName);
    }

    String dir = getDir("/testSingleTabletSingleFileNoSplits-");

    String h1 = writeData(fs, dir + "/f1.", aconf, 0, 333);

    c.tableOperations().importDirectory(dir).to(tableName).load();

    if (offline) {
      c.tableOperations().online(tableName);
    }

    verifyData(c, tableName, 0, 333, false);
    verifyMetadata(c, tableName, Map.of("null", Set.of(h1)));
  }

  @Test
  public void testSingleTabletSingleFileNoSplits() throws Exception {
    try (AccumuloClient client = Accumulo.newClient().from(getClientProps()).build()) {
      testSingleTabletSingleFileNoSplits(client, false);
    }
  }

  @Test
  public void testSingleTabletSingleFileNoSplitsOffline() throws Exception {
    try (AccumuloClient client = Accumulo.newClient().from(getClientProps()).build()) {
      testSingleTabletSingleFileNoSplits(client, true);
    }
  }

  @Test
  public void testBadPermissions() throws Exception {
    try (AccumuloClient c = Accumulo.newClient().from(getClientProps()).build()) {
      addSplits(c, tableName, "0333");

      String dir = getDir("/testBadPermissions-");

      writeData(fs, dir + "/f1.", aconf, 0, 333);

      Path rFilePath = new Path(dir, "f1." + RFile.EXTENSION);
      FsPermission originalPerms = fs.getFileStatus(rFilePath).getPermission();
      fs.setPermission(rFilePath, FsPermission.valueOf("----------"));
      try {
        final var importMappingOptions = c.tableOperations().importDirectory(dir).to(tableName);
        var e = assertThrows(Exception.class, importMappingOptions::load);
        Throwable cause = e.getCause();
        assertTrue(cause instanceof FileNotFoundException
            || cause.getCause() instanceof FileNotFoundException);
      } finally {
        fs.setPermission(rFilePath, originalPerms);
      }

      originalPerms = fs.getFileStatus(new Path(dir)).getPermission();
      fs.setPermission(new Path(dir), FsPermission.valueOf("dr--r--r--"));
      try {
        final var importMappingOptions = c.tableOperations().importDirectory(dir).to(tableName);
        var ae = assertThrows(AccumuloException.class, importMappingOptions::load);
        assertTrue(ae.getCause() instanceof FileNotFoundException);
      } finally {
        fs.setPermission(new Path(dir), originalPerms);
      }
    }
  }

  private void testBulkFile(boolean offline, boolean usePlan) throws Exception {
    try (AccumuloClient c = Accumulo.newClient().from(getClientProps()).build()) {
      addSplits(c, tableName, "0333 0666 0999 1333 1666");

      if (offline) {
        c.tableOperations().offline(tableName);
      }

      String dir = getDir("/testBulkFile-");

      Map<String,Set<String>> hashes = new HashMap<>();
      for (String endRow : Arrays.asList("0333 0666 0999 1333 1666 null".split(" "))) {
        hashes.put(endRow, new HashSet<>());
      }

      // Add a junk file, should be ignored
      FSDataOutputStream out = fs.create(new Path(dir, "junk"));
      out.writeChars("ABCDEFG\n");
      out.close();

      // 1 Tablet 0333-null
      String h1 = writeData(fs, dir + "/f1.", aconf, 0, 333);
      hashes.get("0333").add(h1);

      // 2 Tablets 0666-0334, 0999-0667
      String h2 = writeData(fs, dir + "/f2.", aconf, 334, 999);
      hashes.get("0666").add(h2);
      hashes.get("0999").add(h2);

      // 2 Tablets 1333-1000, 1666-1334
      String h3 = writeData(fs, dir + "/f3.", aconf, 1000, 1499);
      hashes.get("1333").add(h3);
      hashes.get("1666").add(h3);

      // 2 Tablets 1666-1334, >1666
      String h4 = writeData(fs, dir + "/f4.", aconf, 1500, 1999);
      hashes.get("1666").add(h4);
      hashes.get("null").add(h4);

      if (usePlan) {
        LoadPlan loadPlan = LoadPlan.builder().loadFileTo("f1.rf", RangeType.TABLE, null, row(333))
            .loadFileTo("f2.rf", RangeType.TABLE, row(333), row(999))
            .loadFileTo("f3.rf", RangeType.FILE, row(1000), row(1499))
            .loadFileTo("f4.rf", RangeType.FILE, row(1500), row(1999)).build();
        c.tableOperations().importDirectory(dir).to(tableName).plan(loadPlan).load();
      } else {
        c.tableOperations().importDirectory(dir).to(tableName).load();
      }

      if (offline) {
        c.tableOperations().online(tableName);
      }

      verifyData(c, tableName, 0, 1999, false);
      verifyMetadata(c, tableName, hashes);
    }
  }

  private void testBulkFileMax(boolean usePlan) throws Exception {
    try (AccumuloClient c = Accumulo.newClient().from(getClientProps()).build()) {
      addSplits(c, tableName, "0333 0666 0999 1333 1666");

      String dir = getDir("/testBulkFileMax-");

      Map<String,Set<String>> hashes = new HashMap<>();
      for (String endRow : Arrays.asList("0333 0666 0999 1333 1666 null".split(" "))) {
        hashes.put(endRow, new HashSet<>());
      }

      // Add a junk file, should be ignored
      FSDataOutputStream out = fs.create(new Path(dir, "junk"));
      out.writeChars("ABCDEFG\n");
      out.close();

      // 1 Tablet 0333-null
      String h1 = writeData(fs, dir + "/f1.", aconf, 0, 333);
      hashes.get("0333").add(h1);

      // 3 Tablets 0666-0334, 0999-0667, 1333-1000
      String h2 = writeData(fs, dir + "/bad-file.", aconf, 334, 1333);
      hashes.get("0666").add(h2);
      hashes.get("0999").add(h2);
      hashes.get("1333").add(h2);

      // 1 Tablet 1666-1334
      String h3 = writeData(fs, dir + "/f3.", aconf, 1334, 1499);
      hashes.get("1666").add(h3);

      // 2 Tablets 1666-1334, >1666
      String h4 = writeData(fs, dir + "/f4.", aconf, 1500, 1999);
      hashes.get("1666").add(h4);
      hashes.get("null").add(h4);

      if (usePlan) {
        LoadPlan loadPlan = LoadPlan.builder().loadFileTo("f1.rf", RangeType.TABLE, null, row(333))
            .loadFileTo("bad-file.rf", RangeType.TABLE, row(333), row(1333))
            .loadFileTo("f3.rf", RangeType.FILE, row(1334), row(1499))
            .loadFileTo("f4.rf", RangeType.FILE, row(1500), row(1999)).build();
        c.tableOperations().importDirectory(dir).to(tableName).plan(loadPlan).load();
      } else {
        c.tableOperations().importDirectory(dir).to(tableName).load();
      }

      verifyData(c, tableName, 0, 1999, false);
      verifyMetadata(c, tableName, hashes);
    }
  }

  @Test
  public void testBulkFile() throws Exception {
    testBulkFile(false, false);
  }

  @Test
  public void testBulkFileOffline() throws Exception {
    testBulkFile(true, false);
  }

  @Test
  public void testLoadPlan() throws Exception {
    testBulkFile(false, true);
  }

  @Test
  public void testLoadPlanOffline() throws Exception {
    testBulkFile(true, true);
  }

  @Test
  public void testBadLoadPlans() throws Exception {
    try (AccumuloClient c = Accumulo.newClient().from(getClientProps()).build()) {
      addSplits(c, tableName, "0333 0666 0999 1333 1666");

      String dir = getDir("/testBulkFile-");

      writeData(fs, dir + "/f1.", aconf, 0, 333);
      writeData(fs, dir + "/f2.", aconf, 0, 666);

      final var importMappingOptions = c.tableOperations().importDirectory(dir).to(tableName);

      // Create a plan with more files than exists in dir
      LoadPlan loadPlan = LoadPlan.builder().loadFileTo("f1.rf", RangeType.TABLE, null, row(333))
          .loadFileTo("f2.rf", RangeType.TABLE, null, row(666))
          .loadFileTo("f3.rf", RangeType.TABLE, null, row(666)).build();
      final var tooManyFiles = importMappingOptions.plan(loadPlan);
      assertThrows(IllegalArgumentException.class, tooManyFiles::load);

      // Create a plan with fewer files than exists in dir
      loadPlan = LoadPlan.builder().loadFileTo("f1.rf", RangeType.TABLE, null, row(333)).build();
      final var tooFewFiles = importMappingOptions.plan(loadPlan);
      assertThrows(IllegalArgumentException.class, tooFewFiles::load);

      // Create a plan with tablet boundary that does not exist
      loadPlan = LoadPlan.builder().loadFileTo("f1.rf", RangeType.TABLE, null, row(555))
          .loadFileTo("f2.rf", RangeType.TABLE, null, row(555)).build();
      final var nonExistentBoundary = importMappingOptions.plan(loadPlan);
      assertThrows(AccumuloException.class, nonExistentBoundary::load);
    }
  }

  @Test
  public void testComputeLoadPlan() throws Exception {

    try (AccumuloClient c = Accumulo.newClient().from(getClientProps()).build()) {
      addSplits(c, tableName, "0333 0666 0999 1333 1666");

      String dir = getDir("/testBulkFile-");

      Map<String,Set<String>> hashes = new HashMap<>();
      String h1 = writeData(fs, dir + "/f1.", aconf, 0, 333);
      hashes.put("0333", new HashSet<>(List.of(h1)));
      String h2 = writeData(fs, dir + "/f2.", aconf, 0, 666);
      hashes.get("0333").add(h2);
      hashes.put("0666", new HashSet<>(List.of(h2)));
      String h3 = writeData(fs, dir + "/f3.", aconf, 334, 700);
      hashes.get("0666").add(h3);
      hashes.put("0999", new HashSet<>(List.of(h3)));
      hashes.put("1333", Set.of());
      hashes.put("1666", Set.of());
      hashes.put("null", Set.of());

      SortedSet<Text> splits = new TreeSet<>(c.tableOperations().listSplits(tableName));

      for (String filename : List.of("f1.rf", "f2.rf", "f3.rf")) {
        // The body of this loop simulates what each reducer would do
        Path path = new Path(dir + "/" + filename);

        // compute the load plan for the rfile
        URI file = path.toUri();
        String lpJson = LoadPlan.compute(file, LoadPlan.SplitResolver.from(splits)).toJson();

        // save the load plan to a file
        Path lpPath = new Path(path.getParent(), path.getName().replace(".rf", ".lp"));
        try (var output = getCluster().getFileSystem().create(lpPath, false)) {
          IOUtils.write(lpJson, output, UTF_8);
        }
      }

      // This simulates the code that would run after the map reduce job and bulk import the files
      var builder = LoadPlan.builder();
      for (var status : getCluster().getFileSystem().listStatus(new Path(dir),
          p -> p.getName().endsWith(".lp"))) {
        try (var input = getCluster().getFileSystem().open(status.getPath())) {
          String lpJson = IOUtils.toString(input, UTF_8);
          builder.addPlan(LoadPlan.fromJson(lpJson));
        }
      }

      LoadPlan lpAll = builder.build();

      c.tableOperations().importDirectory(dir).to(tableName).plan(lpAll).load();

      verifyData(c, tableName, 0, 700, false);
      verifyMetadata(c, tableName, hashes);
    }
  }

  @Test
  public void testEmptyDir() throws Exception {
    try (AccumuloClient c = Accumulo.newClient().from(getClientProps()).build()) {
      String dir = getDir("/testBulkFile-");
      FileSystem fs = getCluster().getFileSystem();
      fs.mkdirs(new Path(dir));
      assertThrows(IllegalArgumentException.class,
          () -> c.tableOperations().importDirectory(dir).to(tableName).load());
    }
  }

  // Test that the ignore option does not throw an exception if the import directory contains
  // no files.
  @Test
  public void testEmptyDirWithIgnoreOption() throws Exception {
    try (AccumuloClient c = Accumulo.newClient().from(getClientProps()).build()) {
      String dir = getDir("/testBulkFile-");
      FileSystem fs = getCluster().getFileSystem();
      fs.mkdirs(new Path(dir));
      c.tableOperations().importDirectory(dir).to(tableName).ignoreEmptyDir(true).load();
    }
  }

  /*
   * This test imports a file where the first row of the file is equal to the last row of the first
   * tablet. There was a bug where this scenario would cause bulk import to hang forever.
   */
  @Test
  public void testEndOfFirstTablet() throws Exception {
    try (AccumuloClient c = Accumulo.newClient().from(getClientProps()).build()) {
      String dir = getDir("/testBulkFile-");
      FileSystem fs = getCluster().getFileSystem();
      fs.mkdirs(new Path(dir));

      addSplits(c, tableName, "0333");

      var h1 = writeData(fs, dir + "/f1.", aconf, 333, 333);

      c.tableOperations().importDirectory(dir).to(tableName).load();

      verifyData(c, tableName, 333, 333, false);

      Map<String,Set<String>> hashes = new HashMap<>();
      hashes.put("0333", Set.of(h1));
      hashes.put("null", Set.of());
      verifyMetadata(c, tableName, hashes);
    }
  }

  @Test
  public void testManyFiles() throws Exception {
    try (AccumuloClient c = Accumulo.newClient().from(getClientProps()).build()) {
      String dir = getDir("/testBulkFile-");
      FileSystem fs = getCluster().getFileSystem();
      fs.mkdirs(new Path(dir));

      addSplits(c, tableName, "5000");

      for (int i = 0; i < 100; i++) {
        writeData(fs, dir + "/f" + i + ".", aconf, i * 100, (i + 1) * 100 - 1);
      }

      c.tableOperations().importDirectory(dir).to(tableName).load();

      verifyData(c, tableName, 0, 100 * 100 - 1, false);

      c.tableOperations().compact(tableName, new CompactionConfig().setWait(true));

      verifyData(c, tableName, 0, 100 * 100 - 1, false);
    }
  }

  @Test
  public void testConcurrentCompactions() throws Exception {
    // run test with bulk imports happening in parallel
    testConcurrentCompactions(true);
    // run the test with bulk imports happening serially
    testConcurrentCompactions(false);
  }

  private void testConcurrentCompactions(boolean parallelBulkImports) throws Exception {
    // Tests compactions running concurrently with bulk import to ensure that data is not bulk
    // imported twice. Doing a large number of bulk imports should naturally cause compactions to
    // happen. This test ensures that compactions running concurrently with bulk import does not
    // cause duplicate imports of a files. For example if a files is imported into a tablet and then
    // compacted away then the file should not be imported again by the FATE operation doing the
    // bulk import. The test is structured in such a way that duplicate imports would be detected.

    try (AccumuloClient c = Accumulo.newClient().from(getClientProps()).build()) {
      c.tableOperations().delete(tableName);
      // Create table without versioning iterator. This done to detect the same file being imported
      // more than once.
      c.tableOperations().create(tableName, new NewTableConfiguration().withoutDefaultIterators());

      addSplits(c, tableName, "0999 1999 2999 3999 4999 5999 6999 7999 8999");

      String dir = getDir("/testBulkFile-");

      final int N = 100;

      ExecutorService executor;
      if (parallelBulkImports) {
        executor = Executors.newFixedThreadPool(16);
      } else {
        // execute the bulk imports in the current thread which will cause them to run serially
        executor = MoreExecutors.newDirectExecutorService();
      }

      // Do N bulk imports of the exact same data.
      var futures = IntStream.range(0, N).mapToObj(i -> executor.submit(() -> {
        try {
          String iterationDir = dir + "/iteration" + i;
          // Create 10 files for the bulk import.
          for (int f = 0; f < 10; f++) {
            writeData(fs, iterationDir + "/f" + f + ".", aconf, f * 1000, (f + 1) * 1000 - 1);
          }
          c.tableOperations().importDirectory(iterationDir).to(tableName).tableTime(true).load();
          getCluster().getFileSystem().delete(new Path(iterationDir), true);
        } catch (Exception e) {
          throw new IllegalStateException(e);
        }
      })).collect(Collectors.toList());

      // wait for all bulk imports and check for errors in background threads
      for (var future : futures) {
        future.get();
      }

      executor.shutdown();

      try (var scanner = c.createScanner(tableName)) {
        // Count the number of times each row is seen.
        Map<String,Long> rowCounts = scanner.stream().map(e -> e.getKey().getRowData().toString())
            .collect(Collectors.groupingBy(Function.identity(), Collectors.counting()));
        var expectedRows = IntStream.range(0, 10000).mapToObj(i -> String.format("%04d", i))
            .collect(Collectors.toSet());
        assertEquals(expectedRows, rowCounts.keySet());
        // Each row should be duplicated once for each bulk import. If a file were imported twice,
        // then would see a higher count.
        assertTrue(rowCounts.values().stream().allMatch(l -> l == N));
      }

      // Its expected that compactions ran while the bulk imports were running. If no compactions
      // ran, then each tablet would have N files. Verify each tablet has less than N files.
      try (var scanner = c.createScanner("accumulo.metadata")) {
        scanner.setRange(MetadataSchema.TabletsSection
            .getRange(getCluster().getServerContext().getTableId(tableName)));
        scanner.fetchColumnFamily(MetadataSchema.TabletsSection.DataFileColumnFamily.NAME);
        // Get the count of files for each tablet.
        Map<String,Long> rowCounts = scanner.stream().map(e -> e.getKey().getRowData().toString())
            .collect(Collectors.groupingBy(Function.identity(), Collectors.counting()));
        assertTrue(rowCounts.values().stream().allMatch(l -> l < N));
        // expect to see 10 tablets
        assertEquals(10, rowCounts.size());
      }
    }
  }

  @Test
  public void testExceptionInMetadataUpdate() throws Exception {
    try (AccumuloClient c = Accumulo.newClient().from(getClientProps()).build()) {

      // after setting this up, bulk imports should fail
      setupBulkConstraint(getPrincipal(), c);

      String dir = getDir("/testExceptionInMetadataUpdate-");

      writeData(fs, dir + "/f1.", aconf, 0, 333);

      // operation should fail with the constraint on the table
      assertThrows(AccumuloException.class,
          () -> c.tableOperations().importDirectory(dir).to(tableName).load());

      removeBulkConstraint(getPrincipal(), c);

      // should succeed after removing the constraint
      String h1 = writeData(fs, dir + "/f1.", aconf, 0, 333);
      c.tableOperations().importDirectory(dir).to(tableName).load();

      // verifty the data was bulk imported
      verifyData(c, tableName, 0, 333, false);
      verifyMetadata(c, tableName, Map.of("null", Set.of(h1)));
    }
  }

<<<<<<< HEAD
  /*
   * Test bulk importing to tablets with different availability settings. For hosted tablets bulk
   * import should refresh them.
   */
  @Test
  public void testAvailability() throws Exception {
    try (AccumuloClient c = Accumulo.newClient().from(getClientProps()).build()) {
      String dir = getDir("/testBulkFile-");
      FileSystem fs = getCluster().getFileSystem();
      fs.mkdirs(new Path(dir));

      addSplits(c, tableName, "0100 0200 0300 0400 0500");

      c.tableOperations().setTabletAvailability(tableName, new Range("0100", false, "0200", true),
          TabletAvailability.HOSTED);
      c.tableOperations().setTabletAvailability(tableName, new Range("0300", false, "0400", true),
          TabletAvailability.HOSTED);
      c.tableOperations().setTabletAvailability(tableName, new Range("0400", false, null, true),
          TabletAvailability.UNHOSTED);

      // verify tablet availabilities are as expected
      var expectedAvailabilites =
          Map.of("0100", TabletAvailability.ONDEMAND, "0200", TabletAvailability.HOSTED, "0300",
              TabletAvailability.ONDEMAND, "0400", TabletAvailability.HOSTED, "0500",
              TabletAvailability.UNHOSTED, "NULL", TabletAvailability.UNHOSTED);
      assertEquals(expectedAvailabilites, getTabletAvailabilities(c, tableName));

      var expectedHosting = expectedAvailabilites.entrySet().stream()
          .collect(Collectors.toMap(Entry::getKey, e -> e.getValue() == TabletAvailability.HOSTED));

      // Wait for the tablets w/ a TabletAvailability of HOSTED to have a location. Waiting for this
      // ensures when the bulk import runs that some tablets will be hosted and others will not.
      Wait.waitFor(() -> getLocationStatus(c, tableName).equals(expectedHosting));

      // create files that straddle tables w/ different Availability settings
      writeData(fs, dir + "/f1.", aconf, 0, 150);
      writeData(fs, dir + "/f2.", aconf, 151, 250);
      writeData(fs, dir + "/f3.", aconf, 251, 350);
      writeData(fs, dir + "/f4.", aconf, 351, 450);
      writeData(fs, dir + "/f5.", aconf, 451, 550);

      c.tableOperations().importDirectory(dir).to(tableName).load();

      // Verify bulk import operation did not change anything w.r.t. tablet hosting, should not
      // cause ondemand tablets to be hosted.
      assertEquals(expectedAvailabilites, getTabletAvailabilities(c, tableName));
      assertEquals(expectedHosting, getLocationStatus(c, tableName));

      // after import data should be visible
      try (var scanner = c.createScanner(tableName)) {
        var expected = IntStream.range(0, 401).mapToObj(i -> String.format("%04d", i))
            .collect(Collectors.toSet());
        // scan up to the unhosted tablet
        scanner.setRange(new Range("0000", true, "0400", true));
        var seen = scanner.stream().map(e -> e.getKey().getRowData().toString())
            .collect(Collectors.toSet());
        assertEquals(expected, seen);
      }

      try (var scanner = c.createScanner(tableName)) {
        var expected = IntStream.range(0, 551).mapToObj(i -> String.format("%04d", i))
            .collect(Collectors.toSet());
        // with eventual scan should see data imported into unhosted tablets
        scanner.setConsistencyLevel(ScannerBase.ConsistencyLevel.EVENTUAL);
        var seen = scanner.stream().map(e -> e.getKey().getRowData().toString())
            .collect(Collectors.toSet());
        assertEquals(expected, seen);
      }
    }
  }

  @Test
  public void testManyTabletAndFiles() throws Exception {
    try (AccumuloClient c = Accumulo.newClient().from(getClientProps()).build()) {
      String dir = getDir("/testBulkFile-");
      FileSystem fs = getCluster().getFileSystem();
      fs.mkdirs(new Path(dir));

      TreeSet<Text> splits = IntStream.range(1, 9000).mapToObj(BulkNewIT::row).map(Text::new)
          .collect(Collectors.toCollection(TreeSet::new));
      c.tableOperations().addSplits(tableName, splits);

      var executor = Executors.newFixedThreadPool(16);
      var futures = new ArrayList<Future<?>>();

      var loadPlanBuilder = LoadPlan.builder();
      var rowsExpected = new HashSet<>();
      var imports = IntStream.range(2, 8999).boxed().collect(Collectors.toList());
      // The order in which imports are added to the load plan should not matter so test that.
      Collections.shuffle(imports);
      for (var data : imports) {
        String filename = "f" + data + ".";
        loadPlanBuilder.loadFileTo(filename + RFile.EXTENSION, RangeType.TABLE, row(data - 1),
            row(data));
        var future = executor.submit(() -> {
          writeData(fs, dir + "/" + filename, aconf, data, data);
          return null;
        });
        futures.add(future);
        rowsExpected.add(row(data));
      }

      for (var future : futures) {
        future.get();
      }

      executor.shutdown();

      var loadPlan = loadPlanBuilder.build();

      c.tableOperations().importDirectory(dir).to(tableName).plan(loadPlan).load();

      // using a batch scanner can read from lots of tablets w/ less RPCs
      try (var scanner = c.createBatchScanner(tableName)) {
        // use a scan server so that tablets do not need to be hosted
        scanner.setConsistencyLevel(ScannerBase.ConsistencyLevel.EVENTUAL);
        scanner.setRanges(List.of(new Range()));
        var rowsSeen = scanner.stream().map(e -> e.getKey().getRowData().toString())
            .collect(Collectors.toSet());
        assertEquals(rowsExpected, rowsSeen);
      }
    }
  }

  /**
   * @return Map w/ keys that are end rows of tablets and the value is a true when the tablet has a
   *         current location.
   */
  private static Map<String,Boolean> getLocationStatus(AccumuloClient c, String tableName)
      throws Exception {
    ClientContext ctx = (ClientContext) c;
    var tableId = ctx.getTableId(tableName);
    try (var tablets = ctx.getAmple().readTablets().forTable(tableId).build()) {
      return tablets.stream().collect(Collectors.toMap(tm -> {
        var er = tm.getExtent().endRow();
        return er == null ? "NULL" : er.toString();
      }, tm -> {
        var loc = tm.getLocation();
        return loc != null && loc.getType() == TabletMetadata.LocationType.CURRENT;
      }));
    }
  }

  /**
   * @return Map w/ keys that are end rows of tablets and the value is the tablets availability.
   */
  private static Map<String,TabletAvailability> getTabletAvailabilities(AccumuloClient c,
      String tableName) throws TableNotFoundException {
    try (var tabletsInfo = c.tableOperations().getTabletInformation(tableName, new Range())) {
      return tabletsInfo.collect(Collectors.toMap(ti -> {
        var er = ti.getTabletId().getEndRow();
        return er == null ? "NULL" : er.toString();
      }, TabletInformation::getTabletAvailability));
    }
=======
  @Test
  public void testManyTablets() throws Exception {

    try (AccumuloClient c = Accumulo.newClient().from(getClientProps()).build()) {
      String dir = getDir("/testManyTablets-");
      writeData(fs, dir + "/f1.", aconf, 0, 199);
      writeData(fs, dir + "/f2.", aconf, 200, 399);
      writeData(fs, dir + "/f3.", aconf, 400, 599);
      writeData(fs, dir + "/f4.", aconf, 600, 799);
      writeData(fs, dir + "/f5.", aconf, 800, 999);

      var splits = IntStream.range(1, 1000).mapToObj(BulkNewIT::row).map(Text::new)
          .collect(Collectors.toCollection(TreeSet::new));

      // faster to create a table w/ lots of splits
      c.tableOperations().delete(tableName);
      c.tableOperations().create(tableName, new NewTableConfiguration().withSplits(splits));

      var lpBuilder = LoadPlan.builder();
      lpBuilder.loadFileTo("f1.rf", RangeType.TABLE, null, row(1));
      IntStream.range(2, 200)
          .forEach(i -> lpBuilder.loadFileTo("f1.rf", RangeType.TABLE, row(i - 1), row(i)));
      IntStream.range(200, 400)
          .forEach(i -> lpBuilder.loadFileTo("f2.rf", RangeType.TABLE, row(i - 1), row(i)));
      IntStream.range(400, 600)
          .forEach(i -> lpBuilder.loadFileTo("f3.rf", RangeType.TABLE, row(i - 1), row(i)));
      IntStream.range(600, 800)
          .forEach(i -> lpBuilder.loadFileTo("f4.rf", RangeType.TABLE, row(i - 1), row(i)));
      IntStream.range(800, 1000)
          .forEach(i -> lpBuilder.loadFileTo("f5.rf", RangeType.TABLE, row(i - 1), row(i)));

      var loadPlan = lpBuilder.build();

      c.tableOperations().importDirectory(dir).to(tableName).plan(loadPlan).load();

      verifyData(c, tableName, 0, 999, false);

    }

>>>>>>> df8c5cb5
  }

  private void addSplits(AccumuloClient client, String tableName, String splitString)
      throws Exception {
    SortedSet<Text> splits = new TreeSet<>();
    for (String split : splitString.split(" ")) {
      splits.add(new Text(split));
    }
    client.tableOperations().addSplits(tableName, splits);
  }

  private long readRowValue(AccumuloClient client, String table, int row) throws Exception {
    try (var scanner = client.createScanner(table)) {
      scanner.setRange(new Range(row(row)));
      var value = scanner.stream().map(Entry::getValue).map(Value::toString)
          .collect(MoreCollectors.onlyElement());
      return Long.parseLong(value);
    }
  }

  private Map<String,Integer> countLoaded(AccumuloClient client, String table) throws Exception {
    var ctx = ((ClientContext) client);
    var tableId = ctx.getTableId(table);

    try (var tabletsMetadata = ctx.getAmple().readTablets().forTable(tableId).build()) {
      Map<String,Integer> counts = new HashMap<>();
      for (var tabletMetadata : tabletsMetadata) {
        String endRow =
            tabletMetadata.getEndRow() == null ? "null" : tabletMetadata.getEndRow().toString();
        counts.put(endRow, tabletMetadata.getLoaded().size());
      }
      return counts;
    }
  }

  private static void verifyData(AccumuloClient client, String table, int start, int end,
      int valueOffset, boolean setTime) throws Exception {
    try (Scanner scanner = client.createScanner(table, Authorizations.EMPTY)) {

      Iterator<Entry<Key,Value>> iter = scanner.iterator();

      for (int i = start; i <= end; i++) {
        if (!iter.hasNext()) {
          throw new Exception("row " + i + " not found");
        }

        Entry<Key,Value> entry = iter.next();

        String row = String.format("%04d", i);

        if (!entry.getKey().getRow().equals(new Text(row))) {
          throw new Exception("unexpected row " + entry.getKey() + " " + i);
        }

        if (Integer.parseInt(entry.getValue().toString()) != valueOffset + i) {
          throw new Exception("unexpected value " + entry + " " + i);
        }

        if (setTime) {
          assertEquals(1L, entry.getKey().getTimestamp());
        }
      }

      if (iter.hasNext()) {
        throw new Exception("found more than expected " + iter.next());
      }
    }
  }

  private void verifyData(AccumuloClient client, String table, int start, int end, boolean setTime)
      throws Exception {
    verifyData(client, table, start, end, 0, setTime);
  }

  public static void verifyMetadata(AccumuloClient client, String tableName,
      Map<String,Set<String>> expectedHashes) {

    Set<String> endRowsSeen = new HashSet<>();

    String id = client.tableOperations().tableIdMap().get(tableName);
    try (TabletsMetadata tablets = TabletsMetadata.builder(client).forTable(TableId.of(id))
        .fetch(FILES, LOADED, PREV_ROW).build()) {
      for (TabletMetadata tablet : tablets) {
        assertTrue(tablet.getLoaded().isEmpty());

        Set<String> fileHashes = tablet.getFiles().stream().map(f -> hash(f.getMetadataPath()))
            .collect(Collectors.toSet());

        String endRow = tablet.getEndRow() == null ? "null" : tablet.getEndRow().toString();

        assertEquals(expectedHashes.get(endRow), fileHashes, "endRow " + endRow);

        endRowsSeen.add(endRow);
      }

      assertEquals(expectedHashes.keySet(), endRowsSeen);
    }
  }

  @SuppressFBWarnings(value = {"PATH_TRAVERSAL_IN", "WEAK_MESSAGE_DIGEST_SHA1"},
      justification = "path provided by test; sha-1 is okay for test")
  public static String hash(String filename) {
    try {
      byte[] data = Files.readAllBytes(Paths.get(filename.replaceFirst("^file:", "")));
      byte[] hash = MessageDigest.getInstance("SHA1").digest(data);
      return new BigInteger(1, hash).toString(16);
    } catch (IOException | NoSuchAlgorithmException e) {
      throw new RuntimeException(e);
    }
  }

  public static String row(int r) {
    return String.format("%04d", r);
  }

  public static String writeData(FileSystem fs, String file, AccumuloConfiguration aconf, int s,
      int e, int valueOffset) throws Exception {
    String filename = file + RFile.EXTENSION;
    try (FileSKVWriter writer = FileOperations.getInstance().newWriterBuilder()
        .forFile(UnreferencedTabletFile.of(fs, new Path(filename)), fs, fs.getConf(),
            NoCryptoServiceFactory.NONE)
        .withTableConfiguration(aconf).build()) {
      writer.startDefaultLocalityGroup();
      for (int i = s; i <= e; i++) {
        writer.append(new Key(new Text(row(i))), new Value(Integer.toString(valueOffset + i)));
      }
    }

    return hash(filename);
  }

  private String writeData(FileSystem fs, String file, AccumuloConfiguration aconf, int s, int e)
      throws Exception {
    return writeData(fs, file, aconf, s, e, 0);
  }

  /**
   * This constraint is used to simulate an error in the metadata write for a bulk import.
   */
  public static class NoBulkConstratint implements Constraint {

    public static final String CANARY_VALUE = "a!p@a#c$h%e^&*()";
    public static final short CANARY_CODE = 31234;

    @Override
    public String getViolationDescription(short violationCode) {
      if (violationCode == 1) {
        return "Bulk import files are not allowed in this test";
      } else if (violationCode == CANARY_CODE) {
        return "Check used to see if constraint is active";
      }

      return null;
    }

    @Override
    public List<Short> check(Environment env, Mutation mutation) {
      for (var colUpdate : mutation.getUpdates()) {
        var fam = new Text(colUpdate.getColumnFamily());
        if (fam.equals(MetadataSchema.TabletsSection.DataFileColumnFamily.NAME)) {
          var stf = new StoredTabletFile(new String(colUpdate.getColumnQualifier(), UTF_8));
          if (stf.getFileName().startsWith("I")) {
            return List.of((short) 1);
          }
        }

        if (new String(colUpdate.getValue(), UTF_8).equals(CANARY_VALUE)) {
          return List.of(CANARY_CODE);
        }

      }

      return null;
    }
  }

  static void setupBulkConstraint(String principal, AccumuloClient c)
      throws AccumuloException, AccumuloSecurityException, TableNotFoundException {
    // add a constraint to the metadata table that disallows bulk import files to be added
    c.securityOperations().grantTablePermission(principal, AccumuloTable.METADATA.tableName(),
        TablePermission.WRITE);
    c.securityOperations().grantTablePermission(principal, AccumuloTable.METADATA.tableName(),
        TablePermission.ALTER_TABLE);

    c.tableOperations().addConstraint(AccumuloTable.METADATA.tableName(),
        NoBulkConstratint.class.getName());

    var metaConstraints = new MetadataConstraints();
    SystemEnvironment env = EasyMock.createMock(SystemEnvironment.class);
    ServerContext context = EasyMock.createMock(ServerContext.class);
    EasyMock.expect(env.getServerContext()).andReturn(context);
    EasyMock.replay(env);

    // wait for the constraint to be active on the metadata table
    Wait.waitFor(() -> {
      try (var bw = c.createBatchWriter(AccumuloTable.METADATA.tableName())) {
        Mutation m = new Mutation("~garbage");
        m.put("", "", NoBulkConstratint.CANARY_VALUE);
        // This test assume the metadata constraint check will not flag this mutation, the following
        // validates this assumption.
        assertTrue(metaConstraints.check(env, m).isEmpty());
        bw.addMutation(m);
        return false;
      } catch (MutationsRejectedException e) {
        return e.getConstraintViolationSummaries().stream()
            .anyMatch(cvs -> cvs.violationCode == NoBulkConstratint.CANARY_CODE);
      }
    });

    // delete the junk added to the metadata table
    try (var bw = c.createBatchWriter(AccumuloTable.METADATA.tableName())) {
      Mutation m = new Mutation("~garbage");
      m.putDelete("", "");
      bw.addMutation(m);
    }
  }

  static void removeBulkConstraint(String principal, AccumuloClient c)
      throws AccumuloException, TableNotFoundException, AccumuloSecurityException {
    int constraintNum = c.tableOperations().listConstraints(AccumuloTable.METADATA.tableName())
        .get(NoBulkConstratint.class.getName());
    c.tableOperations().removeConstraint(AccumuloTable.METADATA.tableName(), constraintNum);
    c.securityOperations().revokeTablePermission(principal, AccumuloTable.METADATA.tableName(),
        TablePermission.WRITE);
    c.securityOperations().revokeTablePermission(principal, AccumuloTable.METADATA.tableName(),
        TablePermission.ALTER_TABLE);
  }
}<|MERGE_RESOLUTION|>--- conflicted
+++ resolved
@@ -1016,7 +1016,6 @@
     }
   }
 
-<<<<<<< HEAD
   /*
    * Test bulk importing to tablets with different availability settings. For hosted tablets bulk
    * import should refresh them.
@@ -1171,7 +1170,8 @@
         return er == null ? "NULL" : er.toString();
       }, TabletInformation::getTabletAvailability));
     }
-=======
+  }
+
   @Test
   public void testManyTablets() throws Exception {
 
@@ -1188,7 +1188,9 @@
 
       // faster to create a table w/ lots of splits
       c.tableOperations().delete(tableName);
-      c.tableOperations().create(tableName, new NewTableConfiguration().withSplits(splits));
+      var props = Map.of(Property.TABLE_BULK_MAX_TABLETS.getKey(), "500");
+      c.tableOperations().create(tableName, new NewTableConfiguration().withSplits(splits)
+          .withInitialTabletAvailability(TabletAvailability.HOSTED).setProperties(props));
 
       var lpBuilder = LoadPlan.builder();
       lpBuilder.loadFileTo("f1.rf", RangeType.TABLE, null, row(1));
@@ -1211,7 +1213,6 @@
 
     }
 
->>>>>>> df8c5cb5
   }
 
   private void addSplits(AccumuloClient client, String tableName, String splitString)
