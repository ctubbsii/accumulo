--- conflicted
+++ resolved
@@ -272,16 +272,7 @@
   protected void announceExistence(HostAndPort clientAddress)
       throws KeeperException, InterruptedException {
 
-<<<<<<< HEAD
-    ZooReaderWriter zoo = getContext().getZooReaderWriter();
-=======
-    String hostPort = ExternalCompactionUtil.getHostPortString(clientAddress);
-
     ZooReaderWriter zoo = getContext().getZooSession().asReaderWriter();
-    String compactorQueuePath =
-        getContext().getZooKeeperRoot() + Constants.ZCOMPACTORS + "/" + this.queueName;
-    String zPath = compactorQueuePath + "/" + hostPort;
->>>>>>> be22deed
 
     final ServiceLockPath path =
         getContext().getServerPaths().createCompactorPath(getResourceGroup(), clientAddress);
@@ -291,30 +282,15 @@
         path.toString().substring(0, path.toString().lastIndexOf("/" + path.getServer()));
     LOG.debug("Creating compactor resource group path in zookeeper: {}", compactorGroupPath);
     try {
-<<<<<<< HEAD
       zoo.mkdirs(compactorGroupPath);
       zoo.putPersistentData(path.toString(), new byte[] {}, NodeExistsPolicy.SKIP);
-    } catch (KeeperException e) {
-      if (e.code() == KeeperException.Code.NOAUTH) {
-        LOG.error("Failed to write to ZooKeeper. Ensure that"
-            + " accumulo.properties, specifically instance.secret, is consistent.");
-      }
-      throw e;
-    }
-
-    compactorLock =
-        new ServiceLock(getContext().getZooReaderWriter().getZooKeeper(), path, compactorId);
-=======
-      zoo.mkdirs(compactorQueuePath);
-      zoo.putPersistentData(zPath, new byte[] {}, NodeExistsPolicy.SKIP);
     } catch (KeeperException.NoAuthException e) {
       LOG.error("Failed to write to ZooKeeper. Ensure that"
           + " accumulo.properties, specifically instance.secret, is consistent.");
-    }
-
-    compactorLock =
-        new ServiceLock(getContext().getZooSession(), ServiceLock.path(zPath), compactorId);
->>>>>>> be22deed
+      throw e;
+    }
+
+    compactorLock = new ServiceLock(getContext().getZooSession(), path, compactorId);
     LockWatcher lw = new ServiceLockWatcher("compactor", () -> false,
         (name) -> getContext().getLowMemoryDetector().logGCInfo(getConfiguration()));
 
