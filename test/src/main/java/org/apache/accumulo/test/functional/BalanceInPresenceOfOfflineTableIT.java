--- conflicted
+++ resolved
@@ -71,12 +71,8 @@
   public void configureMiniCluster(MiniAccumuloConfigImpl cfg, Configuration hadoopCoreSite) {
     Map<String,String> siteConfig = cfg.getSiteConfig();
     siteConfig.put(Property.TSERV_MAXMEM.getKey(), "10K");
-<<<<<<< HEAD
-=======
-    siteConfig.put(Property.TSERV_MAJC_DELAY.getKey(), "50ms");
     siteConfig.put(Property.GENERAL_MICROMETER_ENABLED.getKey(), "true");
     siteConfig.put("general.custom.metrics.opts.logging.step", "0.5s");
->>>>>>> 2cab1465
     cfg.setSiteConfig(siteConfig);
     // ensure we have two tservers
     if (cfg.getClusterServerConfiguration().getTabletServerConfiguration()
