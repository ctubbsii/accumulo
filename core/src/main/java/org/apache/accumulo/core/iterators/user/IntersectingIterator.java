--- conflicted
+++ resolved
@@ -110,13 +110,8 @@
       this.term = term;
       this.notFlag = notFlag;
       // The desired column families for this source is the term itself
-<<<<<<< HEAD
-      this.seekColfams = Collections
-          .singletonList(new ArrayByteSequence(term.getBytes(), 0, term.getLength()));
-=======
-      this.seekColfams = Collections.<
-          ByteSequence>singletonList(new ArrayByteSequence(term.getBytes(), 0, term.getLength()));
->>>>>>> 0a9837f3
+      this.seekColfams =
+          Collections.singletonList(new ArrayByteSequence(term.getBytes(), 0, term.getLength()));
     }
 
     public String getTermString() {
