/*
 * Licensed to the Apache Software Foundation (ASF) under one
 * or more contributor license agreements.  See the NOTICE file
 * distributed with this work for additional information
 * regarding copyright ownership.  The ASF licenses this file
 * to you under the Apache License, Version 2.0 (the
 * "License"); you may not use this file except in compliance
 * with the License.  You may obtain a copy of the License at
 *
 *   https://www.apache.org/licenses/LICENSE-2.0
 *
 * Unless required by applicable law or agreed to in writing,
 * software distributed under the License is distributed on an
 * "AS IS" BASIS, WITHOUT WARRANTIES OR CONDITIONS OF ANY
 * KIND, either express or implied.  See the License for the
 * specific language governing permissions and limitations
 * under the License.
 */
package org.apache.accumulo.tserver;

import static com.google.common.util.concurrent.Uninterruptibles.sleepUninterruptibly;
import static org.apache.accumulo.core.util.LazySingletons.RANDOM;
import static org.apache.accumulo.core.util.threads.ThreadPools.watchCriticalFixedDelay;
import static org.apache.accumulo.core.util.threads.ThreadPools.watchCriticalScheduledTask;
import static org.apache.accumulo.core.util.threads.ThreadPools.watchNonCriticalScheduledTask;

import java.io.IOException;
import java.io.UncheckedIOException;
import java.lang.management.ManagementFactory;
import java.lang.reflect.InvocationTargetException;
import java.net.UnknownHostException;
import java.time.Duration;
import java.util.ArrayList;
import java.util.Arrays;
import java.util.Collection;
import java.util.Collections;
import java.util.EnumSet;
import java.util.HashMap;
import java.util.HashSet;
import java.util.Iterator;
import java.util.LinkedHashSet;
import java.util.List;
import java.util.Map;
import java.util.Map.Entry;
import java.util.Optional;
import java.util.Set;
import java.util.SortedMap;
import java.util.SortedSet;
import java.util.TreeMap;
import java.util.TreeSet;
import java.util.UUID;
import java.util.concurrent.BlockingDeque;
import java.util.concurrent.ConcurrentHashMap;
import java.util.concurrent.LinkedBlockingDeque;
import java.util.concurrent.ScheduledFuture;
import java.util.concurrent.ThreadPoolExecutor;
import java.util.concurrent.TimeUnit;
import java.util.concurrent.atomic.AtomicInteger;
import java.util.concurrent.atomic.AtomicLong;
import java.util.concurrent.locks.ReentrantLock;
import java.util.function.Consumer;
import java.util.function.Function;
import java.util.stream.Collectors;

import org.apache.accumulo.core.Constants;
import org.apache.accumulo.core.classloader.ClassLoaderUtil;
import org.apache.accumulo.core.cli.ConfigOpts;
import org.apache.accumulo.core.client.Durability;
import org.apache.accumulo.core.client.admin.servers.ServerId;
import org.apache.accumulo.core.client.admin.servers.ServerId.Type;
import org.apache.accumulo.core.clientImpl.DurabilityImpl;
import org.apache.accumulo.core.conf.AccumuloConfiguration;
import org.apache.accumulo.core.conf.Property;
import org.apache.accumulo.core.conf.SiteConfiguration;
import org.apache.accumulo.core.data.InstanceId;
import org.apache.accumulo.core.data.TableId;
import org.apache.accumulo.core.dataImpl.KeyExtent;
import org.apache.accumulo.core.fate.zookeeper.ZooReaderWriter;
import org.apache.accumulo.core.fate.zookeeper.ZooUtil;
import org.apache.accumulo.core.fate.zookeeper.ZooUtil.NodeExistsPolicy;
import org.apache.accumulo.core.file.blockfile.cache.impl.BlockCacheConfiguration;
import org.apache.accumulo.core.lock.ServiceLock;
import org.apache.accumulo.core.lock.ServiceLock.LockWatcher;
import org.apache.accumulo.core.lock.ServiceLockData;
import org.apache.accumulo.core.lock.ServiceLockData.ServiceDescriptor;
import org.apache.accumulo.core.lock.ServiceLockData.ServiceDescriptors;
import org.apache.accumulo.core.lock.ServiceLockData.ThriftService;
import org.apache.accumulo.core.lock.ServiceLockPaths.ServiceLockPath;
import org.apache.accumulo.core.lock.ServiceLockSupport;
import org.apache.accumulo.core.lock.ServiceLockSupport.ServiceLockWatcher;
import org.apache.accumulo.core.manager.thrift.Compacting;
import org.apache.accumulo.core.manager.thrift.ManagerClientService;
import org.apache.accumulo.core.manager.thrift.TableInfo;
import org.apache.accumulo.core.manager.thrift.TabletServerStatus;
import org.apache.accumulo.core.metadata.SystemTables;
import org.apache.accumulo.core.metadata.TServerInstance;
<<<<<<< HEAD
import org.apache.accumulo.core.metadata.schema.Ample;
import org.apache.accumulo.core.metadata.schema.Ample.DataLevel;
import org.apache.accumulo.core.metadata.schema.TabletMetadata;
=======
import org.apache.accumulo.core.metadata.schema.TabletsMetadata;
>>>>>>> 27bbe6a1
import org.apache.accumulo.core.metrics.MetricsInfo;
import org.apache.accumulo.core.rpc.ThriftUtil;
import org.apache.accumulo.core.rpc.clients.ThriftClientTypes;
import org.apache.accumulo.core.spi.fs.VolumeChooserEnvironment;
import org.apache.accumulo.core.spi.ondemand.OnDemandTabletUnloader;
import org.apache.accumulo.core.spi.ondemand.OnDemandTabletUnloader.UnloaderParams;
import org.apache.accumulo.core.tablet.thrift.TUnloadTabletGoal;
import org.apache.accumulo.core.tabletserver.UnloaderParamsImpl;
import org.apache.accumulo.core.tabletserver.log.LogEntry;
import org.apache.accumulo.core.trace.TraceUtil;
import org.apache.accumulo.core.util.ComparablePair;
import org.apache.accumulo.core.util.Halt;
import org.apache.accumulo.core.util.MapCounter;
import org.apache.accumulo.core.util.Pair;
import org.apache.accumulo.core.util.Retry;
import org.apache.accumulo.core.util.Retry.RetryFactory;
import org.apache.accumulo.core.util.UtilWaitThread;
<<<<<<< HEAD
import org.apache.accumulo.core.util.threads.ThreadPoolNames;
=======
import org.apache.accumulo.core.util.threads.ThreadPools;
>>>>>>> 27bbe6a1
import org.apache.accumulo.core.util.threads.Threads;
import org.apache.accumulo.core.util.time.SteadyTime;
import org.apache.accumulo.server.AbstractServer;
import org.apache.accumulo.server.ServerContext;
import org.apache.accumulo.server.ServiceEnvironmentImpl;
import org.apache.accumulo.server.TabletLevel;
import org.apache.accumulo.server.client.ClientServiceHandler;
import org.apache.accumulo.server.compaction.CompactionWatcher;
import org.apache.accumulo.server.compaction.PausedCompactionMetrics;
import org.apache.accumulo.server.conf.TableConfiguration;
import org.apache.accumulo.server.fs.VolumeChooserEnvironmentImpl;
import org.apache.accumulo.server.fs.VolumeManager;
import org.apache.accumulo.server.log.WalStateManager;
import org.apache.accumulo.server.log.WalStateManager.WalMarkerException;
import org.apache.accumulo.server.rpc.TServerUtils;
import org.apache.accumulo.server.rpc.ThriftProcessorTypes;
import org.apache.accumulo.server.security.SecurityUtil;
import org.apache.accumulo.server.security.delegation.ZooAuthenticationKeyWatcher;
import org.apache.accumulo.server.util.time.RelativeTime;
import org.apache.accumulo.tserver.log.DfsLogger;
import org.apache.accumulo.tserver.log.LogSorter;
import org.apache.accumulo.tserver.log.MutationReceiver;
import org.apache.accumulo.tserver.log.TabletServerLogger;
import org.apache.accumulo.tserver.managermessage.ManagerMessage;
import org.apache.accumulo.tserver.metrics.TabletServerMetrics;
import org.apache.accumulo.tserver.metrics.TabletServerMinCMetrics;
import org.apache.accumulo.tserver.metrics.TabletServerScanMetrics;
import org.apache.accumulo.tserver.metrics.TabletServerUpdateMetrics;
import org.apache.accumulo.tserver.scan.ScanRunState;
import org.apache.accumulo.tserver.session.Session;
import org.apache.accumulo.tserver.session.SessionManager;
import org.apache.accumulo.tserver.tablet.CommitSession;
import org.apache.accumulo.tserver.tablet.Tablet;
import org.apache.commons.collections4.map.LRUMap;
import org.apache.hadoop.fs.Path;
import org.apache.thrift.TException;
import org.apache.thrift.TProcessor;
import org.apache.thrift.TServiceClient;
import org.apache.zookeeper.KeeperException;
import org.slf4j.Logger;
import org.slf4j.LoggerFactory;

import com.google.common.annotations.VisibleForTesting;
import com.google.common.net.HostAndPort;

public class TabletServer extends AbstractServer implements TabletHostingServer {

  private static final Logger log = LoggerFactory.getLogger(TabletServer.class);
  private static final long TIME_BETWEEN_LOCATOR_CACHE_CLEARS = TimeUnit.HOURS.toMillis(1);

  final TabletServerLogger logger;

  private TabletServerMetrics metrics;
  TabletServerUpdateMetrics updateMetrics;
  TabletServerScanMetrics scanMetrics;
  TabletServerMinCMetrics mincMetrics;
  PausedCompactionMetrics pausedMetrics;
  BlockCacheMetrics blockCacheMetrics;

  @Override
  public TabletServerScanMetrics getScanMetrics() {
    return scanMetrics;
  }

  public TabletServerMinCMetrics getMinCMetrics() {
    return mincMetrics;
  }

  @Override
  public PausedCompactionMetrics getPausedCompactionMetrics() {
    return pausedMetrics;
  }

  private final LogSorter logSorter;
  final TabletStatsKeeper statsKeeper;
  private final AtomicInteger logIdGenerator = new AtomicInteger();

  private final AtomicLong flushCounter = new AtomicLong(0);
  private final AtomicLong syncCounter = new AtomicLong(0);

  final OnlineTablets onlineTablets = new OnlineTablets();
  final SortedSet<KeyExtent> unopenedTablets = Collections.synchronizedSortedSet(new TreeSet<>());
  final SortedSet<KeyExtent> openingTablets = Collections.synchronizedSortedSet(new TreeSet<>());
  final Map<KeyExtent,Long> recentlyUnloadedCache = Collections.synchronizedMap(new LRUMap<>(1000));

  final TabletServerResourceManager resourceManager;

  private final BlockingDeque<ManagerMessage> managerMessages = new LinkedBlockingDeque<>();

  private ServiceLock tabletServerLock;

  private volatile ZooUtil.LockID lockID;
  private volatile long lockSessionId = -1;

  public static final AtomicLong seekCount = new AtomicLong(0);

  private final AtomicLong totalMinorCompactions = new AtomicLong(0);
  private final AtomicInteger onDemandUnloadedLowMemory = new AtomicInteger(0);

  private final ZooAuthenticationKeyWatcher authKeyWatcher;
  private final WalStateManager walMarker;
  private final ServerContext context;

  public static void main(String[] args) throws Exception {
    try (TabletServer tserver = new TabletServer(new ConfigOpts(), ServerContext::new, args)) {
      tserver.runServer();
    }
  }

  protected TabletServer(ConfigOpts opts,
      Function<SiteConfiguration,ServerContext> serverContextFactory, String[] args) {
    super(ServerId.Type.TABLET_SERVER, opts, serverContextFactory, args);
    context = super.getContext();
    final AccumuloConfiguration aconf = getConfiguration();
    log.info("Version " + Constants.VERSION);
    log.info("Instance " + getInstanceID());
    this.sessionManager = new SessionManager(context);
    this.logSorter = new LogSorter(this);
    this.statsKeeper = new TabletStatsKeeper();
    final int numBusyTabletsToLog = aconf.getCount(Property.TSERV_LOG_BUSY_TABLETS_COUNT);
    final long logBusyTabletsDelay =
        aconf.getTimeInMillis(Property.TSERV_LOG_BUSY_TABLETS_INTERVAL);

    // check early whether the WAL directory supports sync. issue warning if
    // it doesn't
    checkWalCanSync(context);

    // This thread will calculate and log out the busiest tablets based on ingest count and
    // query count every #{logBusiestTabletsDelay}
    if (numBusyTabletsToLog > 0) {
      ScheduledFuture<?> future = context.getScheduledExecutor()
          .scheduleWithFixedDelay(Threads.createNamedRunnable("BusyTabletLogger", new Runnable() {
            private final BusiestTracker ingestTracker =
                BusiestTracker.newBusiestIngestTracker(numBusyTabletsToLog);
            private final BusiestTracker queryTracker =
                BusiestTracker.newBusiestQueryTracker(numBusyTabletsToLog);

            @Override
            public void run() {
              Collection<Tablet> tablets = onlineTablets.snapshot().values();
              logBusyTablets(ingestTracker.computeBusiest(tablets), "ingest count");
              logBusyTablets(queryTracker.computeBusiest(tablets), "query count");
            }

            private void logBusyTablets(List<ComparablePair<Long,KeyExtent>> busyTablets,
                String label) {

              int i = 1;
              for (Pair<Long,KeyExtent> pair : busyTablets) {
                log.debug("{} busiest tablet by {}: {} -- extent: {} ", i, label.toLowerCase(),
                    pair.getFirst(), pair.getSecond());
                i++;
              }
            }
          }), logBusyTabletsDelay, logBusyTabletsDelay, TimeUnit.MILLISECONDS);
      watchNonCriticalScheduledTask(future);
    }

    ScheduledFuture<?> future = context.getScheduledExecutor()
        .scheduleWithFixedDelay(Threads.createNamedRunnable("TabletRateUpdater", () -> {
          long now = System.currentTimeMillis();
          for (Tablet tablet : getOnlineTablets().values()) {
            try {
              tablet.updateRates(now);
            } catch (Exception ex) {
              log.error("Error updating rates for {}", tablet.getExtent(), ex);
            }
          }
        }), 5, 5, TimeUnit.SECONDS);
    watchNonCriticalScheduledTask(future);

    ScheduledFuture<?> cleanupTask =
        context.getScheduledExecutor().scheduleWithFixedDelay(Threads.createNamedRunnable(
            "ScanRefCleanupTask", () -> getOnlineTablets().values().forEach(tablet -> {
              try {
                tablet.removeBatchedScanRefs();
              } catch (Exception e) {
                log.error("Error cleaning up stale scan references for tablet {}",
                    tablet.getExtent(), e);
              }
            })), 5, 5, TimeUnit.MINUTES);
    watchNonCriticalScheduledTask(cleanupTask);

    final long walMaxSize = aconf.getAsBytes(Property.TSERV_WAL_MAX_SIZE);
    final long walMaxAge = aconf.getTimeInMillis(Property.TSERV_WAL_MAX_AGE);
    final long minBlockSize =
        context.getHadoopConf().getLong("dfs.namenode.fs-limits.min-block-size", 0);
    if (minBlockSize != 0 && minBlockSize > walMaxSize) {
      throw new RuntimeException("Unable to start TabletServer. Logger is set to use blocksize "
          + walMaxSize + " but hdfs minimum block size is " + minBlockSize
          + ". Either increase the " + Property.TSERV_WAL_MAX_SIZE
          + " or decrease dfs.namenode.fs-limits.min-block-size in hdfs-site.xml.");
    }

    final long toleratedWalCreationFailures =
        aconf.getCount(Property.TSERV_WAL_TOLERATED_CREATION_FAILURES);
    final long walFailureRetryIncrement =
        aconf.getTimeInMillis(Property.TSERV_WAL_TOLERATED_WAIT_INCREMENT);
    final long walFailureRetryMax =
        aconf.getTimeInMillis(Property.TSERV_WAL_TOLERATED_MAXIMUM_WAIT_DURATION);
    final RetryFactory walCreationRetryFactory =
        Retry.builder().maxRetries(toleratedWalCreationFailures)
            .retryAfter(Duration.ofMillis(walFailureRetryIncrement))
            .incrementBy(Duration.ofMillis(walFailureRetryIncrement))
            .maxWait(Duration.ofMillis(walFailureRetryMax)).backOffFactor(1.5)
            .logInterval(Duration.ofMinutes(3)).createFactory();
    // Tolerate infinite failures for the write, however backing off the same as for creation
    // failures.
    final RetryFactory walWritingRetryFactory =
        Retry.builder().infiniteRetries().retryAfter(Duration.ofMillis(walFailureRetryIncrement))
            .incrementBy(Duration.ofMillis(walFailureRetryIncrement))
            .maxWait(Duration.ofMillis(walFailureRetryMax)).backOffFactor(1.5)
            .logInterval(Duration.ofMinutes(3)).createFactory();

    logger = new TabletServerLogger(this, walMaxSize, syncCounter, flushCounter,
        walCreationRetryFactory, walWritingRetryFactory, walMaxAge);
    this.resourceManager = new TabletServerResourceManager(context, this);

    watchCriticalScheduledTask(context.getScheduledExecutor().scheduleWithFixedDelay(
        () -> context.clearTabletLocationCache(), jitter(), jitter(), TimeUnit.MILLISECONDS));
    walMarker = new WalStateManager(context);

    if (aconf.getBoolean(Property.INSTANCE_RPC_SASL_ENABLED)) {
      log.info("SASL is enabled, creating ZooKeeper watcher for AuthenticationKeys");
      // Watcher to notice new AuthenticationKeys which enable delegation tokens
      authKeyWatcher = new ZooAuthenticationKeyWatcher(context.getSecretManager(),
          context.getZooSession(), Constants.ZDELEGATION_TOKEN_KEYS);
    } else {
      authKeyWatcher = null;
    }
    config();
  }

  @Override
  protected String getResourceGroupPropertyValue(SiteConfiguration conf) {
    return conf.get(Property.TSERV_GROUP_NAME);
  }

  public InstanceId getInstanceID() {
    return getContext().getInstanceID();
  }

  public String getVersion() {
    return Constants.VERSION;
  }

  private static long jitter() {
    // add a random 10% wait
    return (long) ((1. + (RANDOM.get().nextDouble() / 10))
        * TabletServer.TIME_BETWEEN_LOCATOR_CACHE_CLEARS);
  }

  final SessionManager sessionManager;

  private final AtomicLong totalQueuedMutationSize = new AtomicLong(0);
  private final ReentrantLock recoveryLock = new ReentrantLock(true);
  private ClientServiceHandler clientHandler;
  private TabletClientHandler thriftClientHandler;
  private ThriftScanClientHandler scanClientHandler;

  ZooUtil.LockID getLockID() {
    return lockID;
  }

  void requestStop() {
    log.info("Stop requested.");
    gracefulShutdown(getContext().rpcCreds());
  }

  public long updateTotalQueuedMutationSize(long additionalMutationSize) {
    var newTotal = totalQueuedMutationSize.addAndGet(additionalMutationSize);
    if (log.isTraceEnabled()) {
      log.trace("totalQueuedMutationSize is now {} after adding {}", newTotal,
          additionalMutationSize);
    }
    return newTotal;
  }

  @Override
  public Session getSession(long sessionId) {
    return sessionManager.getSession(sessionId);
  }

  // add a message for the main thread to send back to the manager
  public void enqueueManagerMessage(ManagerMessage m) {
    managerMessages.addLast(m);
  }

  private static final AutoCloseable NOOP_CLOSEABLE = () -> {};

  AutoCloseable acquireRecoveryMemory(TabletMetadata tabletMetadata) {
    if (tabletMetadata.getExtent().isMeta() || !needsRecovery(tabletMetadata)) {
      return NOOP_CLOSEABLE;
    } else {
      recoveryLock.lock();
      return recoveryLock::unlock;
    }
  }

  private void startServer(String address, TProcessor processor) throws UnknownHostException {
    updateThriftServer(() -> {
      return TServerUtils.createThriftServer(getContext(), address, Property.TSERV_CLIENTPORT,
          processor, this.getClass().getSimpleName(), Property.TSERV_PORTSEARCH,
          Property.TSERV_MINTHREADS, Property.TSERV_MINTHREADS_TIMEOUT, Property.TSERV_THREADCHECK);
    }, true);
  }

  private HostAndPort getManagerAddress() {
    try {
      Set<ServerId> managers = getContext().instanceOperations().getServers(ServerId.Type.MANAGER);
      if (managers == null || managers.isEmpty()) {
        return null;
      }
      return HostAndPort.fromString(managers.iterator().next().toHostPortString());
    } catch (Exception e) {
      log.warn("Failed to obtain manager host " + e);
    }

    return null;
  }

  // Connect to the manager for posting asynchronous results
  private ManagerClientService.Client managerConnection(HostAndPort address) {
    try {
      if (address == null) {
        return null;
      }
      // log.info("Listener API to manager has been opened");
      return ThriftUtil.getClient(ThriftClientTypes.MANAGER, address, getContext());
    } catch (Exception e) {
      log.warn("Issue with managerConnection (" + address + ") " + e, e);
    }
    return null;
  }

  protected ClientServiceHandler newClientHandler() {
    return new ClientServiceHandler(context);
  }

  // exists to be overridden in tests
  protected TabletClientHandler newTabletClientHandler(WriteTracker writeTracker) {
    return new TabletClientHandler(this, writeTracker);
  }

  protected ThriftScanClientHandler newThriftScanClientHandler(WriteTracker writeTracker) {
    return new ThriftScanClientHandler(this, writeTracker);
  }

  private void returnManagerConnection(ManagerClientService.Client client) {
    ThriftUtil.returnClient(client, context);
  }

  private void startTabletClientService() throws UnknownHostException {
    // start listening for client connection last
    WriteTracker writeTracker = new WriteTracker();
    clientHandler = newClientHandler();
    thriftClientHandler = newTabletClientHandler(writeTracker);
    scanClientHandler = newThriftScanClientHandler(writeTracker);

    TProcessor processor =
        ThriftProcessorTypes.getTabletServerTProcessor(this, clientHandler, thriftClientHandler,
            scanClientHandler, thriftClientHandler, thriftClientHandler, getContext());
    startServer(getBindAddress(), processor);
  }

  @Override
  public ServiceLock getLock() {
    return tabletServerLock;
  }

  private void announceExistence() {
    final ZooReaderWriter zoo = getContext().getZooSession().asReaderWriter();
    try {

      final ServiceLockPath zLockPath = context.getServerPaths()
          .createTabletServerPath(getResourceGroup(), getAdvertiseAddress());
      ServiceLockSupport.createNonHaServiceLockPath(Type.TABLET_SERVER, zoo, zLockPath);
      UUID tabletServerUUID = UUID.randomUUID();
      tabletServerLock = new ServiceLock(getContext().getZooSession(), zLockPath, tabletServerUUID);

      LockWatcher lw = new ServiceLockWatcher(Type.TABLET_SERVER, () -> getShutdownComplete().get(),
          (type) -> context.getLowMemoryDetector().logGCInfo(getConfiguration()));

      for (int i = 0; i < 120 / 5; i++) {
        zoo.putPersistentData(zLockPath.toString(), new byte[0], NodeExistsPolicy.SKIP);

        ServiceDescriptors descriptors = new ServiceDescriptors();
        for (ThriftService svc : new ThriftService[] {ThriftService.CLIENT,
            ThriftService.TABLET_INGEST, ThriftService.TABLET_MANAGEMENT, ThriftService.TABLET_SCAN,
            ThriftService.TSERV}) {
          descriptors.addService(new ServiceDescriptor(tabletServerUUID, svc,
              getAdvertiseAddress().toString(), this.getResourceGroup()));
        }

        if (tabletServerLock.tryLock(lw, new ServiceLockData(descriptors))) {
          lockID = tabletServerLock.getLockID();
          lockSessionId = tabletServerLock.getSessionId();
          log.debug("Obtained tablet server lock {} {}", tabletServerLock.getLockPath(),
              getTabletSession());
          startServiceLockVerificationThread();
          return;
        }
        log.info("Waiting for tablet server lock");
        sleepUninterruptibly(5, TimeUnit.SECONDS);
      }
      String msg = "Too many retries, exiting.";
      log.info(msg);
      throw new RuntimeException(msg);
    } catch (Exception e) {
      log.info("Could not obtain tablet server lock, exiting.", e);
      throw new RuntimeException(e);
    }
  }

  // main loop listens for client requests
  @Override
  public void run() {
    SecurityUtil.serverLogin(getConfiguration());

    if (authKeyWatcher != null) {
      log.info("Seeding ZooKeeper watcher for authentication keys");
      try {
        authKeyWatcher.updateAuthKeys();
      } catch (KeeperException | InterruptedException e) {
        // TODO Does there need to be a better check? What are the error conditions that we'd fall
        // out here? AUTH_FAILURE?
        // If we get the error, do we just put it on a timer and retry the exists(String, Watcher)
        // call?
        log.error("Failed to perform initial check for authentication tokens in"
            + " ZooKeeper. Delegation token authentication will be unavailable.", e);
      }
    }
    try {
      startTabletClientService();
    } catch (UnknownHostException e1) {
      throw new RuntimeException("Failed to start the tablet client service", e1);
    }

    MetricsInfo metricsInfo = context.getMetricsInfo();

    metrics = new TabletServerMetrics(this);
    updateMetrics = new TabletServerUpdateMetrics();
    scanMetrics = new TabletServerScanMetrics(this.resourceManager::getOpenFiles);
    sessionManager.setZombieCountConsumer(scanMetrics::setZombieScanThreads);
    mincMetrics = new TabletServerMinCMetrics();
    pausedMetrics = new PausedCompactionMetrics();
    blockCacheMetrics = new BlockCacheMetrics(this.resourceManager.getIndexCache(),
        this.resourceManager.getDataCache(), this.resourceManager.getSummaryCache());

    metricsInfo.addMetricsProducers(this, metrics, updateMetrics, scanMetrics, mincMetrics,
        pausedMetrics, blockCacheMetrics);
    metricsInfo.init(MetricsInfo.serviceTags(context.getInstanceName(), getApplicationName(),
        getAdvertiseAddress(), getResourceGroup()));

    announceExistence();
    getContext().setServiceLock(tabletServerLock);

    try {
      walMarker.initWalMarker(getTabletSession());
    } catch (Exception e) {
      log.error("Unable to create WAL marker node in zookeeper", e);
      throw new RuntimeException(e);
    }

    int threadPoolSize =
        getContext().getConfiguration().getCount(Property.TSERV_WAL_SORT_MAX_CONCURRENT);
    if (threadPoolSize > 0) {
      try {
        // Attempt to process all existing log sorting work and start a background
        // thread to look for log sorting work in the future
        logSorter.startWatchingForRecoveryLogs(threadPoolSize);
      } catch (Exception ex) {
        log.error("Error starting LogSorter");
        throw new RuntimeException(ex);
      }
    } else {
      log.info(
          "Log sorting for tablet recovery is disabled, TSERV_WAL_SORT_MAX_CONCURRENT is less than 1.");
    }

    final AccumuloConfiguration aconf = getConfiguration();

    final long onDemandUnloaderInterval =
        aconf.getTimeInMillis(Property.TSERV_ONDEMAND_UNLOADER_INTERVAL);
    watchCriticalFixedDelay(aconf, onDemandUnloaderInterval, () -> {
      evaluateOnDemandTabletsForUnload();
    });

    HostAndPort managerHost;
    final String advertiseAddressString = getAdvertiseAddress().toString();
    while (!isShutdownRequested()) {
      if (Thread.currentThread().isInterrupted()) {
        log.info("Server process thread has been interrupted, shutting down");
        break;
      }

      updateIdleStatus(getOnlineTablets().isEmpty());

      // send all of the pending messages
      try {
        ManagerMessage mm = null;
        ManagerClientService.Client iface = null;

        try {
          // wait until a message is ready to send, or a server stop
          // was requested
          while (mm == null && !isShutdownRequested() && !Thread.currentThread().isInterrupted()) {
            mm = managerMessages.poll(1, TimeUnit.SECONDS);
            updateIdleStatus(getOnlineTablets().isEmpty());
          }

          // have a message to send to the manager, so grab a
          // connection
          managerHost = getManagerAddress();
          iface = managerConnection(managerHost);
          TServiceClient client = iface;

          // if while loop does not execute at all and mm != null,
          // then finally block should place mm back on queue
          while (!Thread.currentThread().isInterrupted() && !isShutdownRequested() && mm != null
              && client != null && client.getOutputProtocol() != null
              && client.getOutputProtocol().getTransport() != null
              && client.getOutputProtocol().getTransport().isOpen()) {
            try {
              mm.send(getContext().rpcCreds(), advertiseAddressString, iface);
              mm = null;
            } catch (TException ex) {
              log.warn("Error sending message: queuing message again");
              managerMessages.putFirst(mm);
              mm = null;
              throw ex;
            }

            // if any messages are immediately available grab em and
            // send them
            mm = managerMessages.poll();
            updateIdleStatus(getOnlineTablets().isEmpty());
          }

        } finally {

          if (mm != null) {
            managerMessages.putFirst(mm);
          }
          returnManagerConnection(iface);

          sleepUninterruptibly(1, TimeUnit.SECONDS);
        }
      } catch (InterruptedException e) {
        log.info("Interrupt Exception received, shutting down");
        gracefulShutdown(getContext().rpcCreds());
      } catch (Exception e) {
        // may have lost connection with manager
        // loop back to the beginning and wait for a new one
        // this way we survive manager failures
        log.error("{}: TServerInfo: Exception. Manager down?", advertiseAddressString, e);
      }
    }

    ManagerClientService.Client iface = managerConnection(getManagerAddress());
    try {
<<<<<<< HEAD
      iface.tabletServerStopping(TraceUtil.traceInfo(), getContext().rpcCreds(),
          advertiseAddressString);
    } catch (TException e) {
=======
      // Ask the manager to unload our tablets and stop loading new tablets
      if (iface == null) {
        Halt.halt(-1, "Error informing Manager that we are shutting down, exiting!");
      } else {
        iface.tabletServerStopping(TraceUtil.traceInfo(), getContext().rpcCreds(),
            getTabletSession().getHostPortSession());
      }

      boolean managerDown = false;
      while (!getOnlineTablets().isEmpty()) {
        log.info("Shutdown requested, waiting for manager to unload {} tablets",
            getOnlineTablets().size());

        managerDown = sendManagerMessages(managerDown, iface);

        UtilWaitThread.sleep(1000);
      }

      sendManagerMessages(managerDown, iface);

    } catch (TException | RuntimeException e) {
>>>>>>> 27bbe6a1
      Halt.halt(-1, "Error informing Manager that we are shutting down, exiting!", e);
    } finally {
      returnManagerConnection(iface);
    }

<<<<<<< HEAD
    // Best-effort attempt at unloading tablets.
    log.debug("Unloading tablets");
    final List<Future<?>> futures = new ArrayList<>();
    final ThreadPoolExecutor tpe = getContext().threadPools()
        .getPoolBuilder(ThreadPoolNames.TSERVER_SHUTDOWN_UNLOAD_TABLET_POOL).numCoreThreads(8)
        .numMaxThreads(16).build();

    iface = managerConnection(getManagerAddress());
    boolean managerDown = false;

    try {
      for (DataLevel level : new DataLevel[] {DataLevel.USER, DataLevel.METADATA, DataLevel.ROOT}) {
        getOnlineTablets().keySet().forEach(ke -> {
          if (DataLevel.of(ke.tableId()) == level) {
            futures.add(tpe.submit(new UnloadTabletHandler(this, ke, TUnloadTabletGoal.UNASSIGNED,
                SteadyTime.from(System.currentTimeMillis(), TimeUnit.MILLISECONDS))));
          }
        });
        while (!futures.isEmpty()) {
          Iterator<Future<?>> unloads = futures.iterator();
          while (unloads.hasNext()) {
            Future<?> f = unloads.next();
            if (f.isDone()) {
              if (!managerDown) {
                ManagerMessage mm = managerMessages.poll();
                try {
                  mm.send(getContext().rpcCreds(), advertiseAddressString, iface);
                } catch (TException e) {
                  managerDown = true;
                  log.debug("Error sending message to Manager during tablet unloading, msg: {}",
                      e.getMessage());
                }
              }
              unloads.remove();
            }
          }
          log.debug("Waiting on {} {} tablets to close.", futures.size(), level);
          UtilWaitThread.sleep(1000);
        }
        log.debug("All {} tablets unloaded", level);
      }
    } finally {
      if (!managerDown) {
        try {
          ManagerMessage mm = managerMessages.poll();
          do {
            if (mm != null) {
              mm.send(getContext().rpcCreds(), advertiseAddressString, iface);
            }
            mm = managerMessages.poll();
          } while (mm != null);
        } catch (TException e) {
          log.debug("Error sending message to Manager during tablet unloading, msg: {}",
              e.getMessage());
        }
      }
      returnManagerConnection(iface);
      tpe.shutdown();
=======
    log.debug("Stopping Replication Server");
    if (this.replServer != null) {
      this.replServer.stop();
>>>>>>> 27bbe6a1
    }

    log.debug("Stopping Thrift Servers");
    if (getThriftServer() != null) {
      getThriftServer().stop();
    }

    try {
      log.debug("Closing filesystems");
      getVolumeManager().close();
    } catch (IOException e) {
      log.warn("Failed to close filesystem : {}", e.getMessage(), e);
    }

    context.getLowMemoryDetector().logGCInfo(getConfiguration());
    super.close();
    getShutdownComplete().set(true);
    log.info("TServerInfo: stop requested. exiting ... ");
    try {
      tabletServerLock.unlock();
    } catch (Exception e) {
      log.warn("Failed to release tablet server lock", e);
    }
  }

<<<<<<< HEAD
=======
  private boolean sendManagerMessages(boolean managerDown, ManagerClientService.Client iface) {
    ManagerMessage mm = managerMessages.poll();
    while (mm != null && !managerDown) {
      try {
        mm.send(getContext().rpcCreds(), getClientAddressString(), iface);
        mm = managerMessages.poll();
      } catch (TException e) {
        managerDown = true;
        LOG.debug("Error sending message to Manager during tablet unloading, msg: {}",
            e.getMessage());
      }
    }
    return managerDown;
  }

  @SuppressWarnings("deprecation")
  private void setupReplication(AccumuloConfiguration aconf) {
    // Start the thrift service listening for incoming replication requests
    try {
      startReplicationService();
    } catch (UnknownHostException e) {
      throw new RuntimeException("Failed to start replication service", e);
    }

    // Start the pool to handle outgoing replications
    final ThreadPoolExecutor replicationThreadPool = ThreadPools.getServerThreadPools()
        .createExecutorService(getConfiguration(), Property.REPLICATION_WORKER_THREADS);
    replWorker.setExecutor(replicationThreadPool);
    replWorker.run();

    // Check the configuration value for the size of the pool and, if changed, resize the pool
    Runnable replicationWorkThreadPoolResizer = () -> {
      ThreadPools.resizePool(replicationThreadPool, aconf, Property.REPLICATION_WORKER_THREADS);
    };
    ScheduledFuture<?> future = context.getScheduledExecutor()
        .scheduleWithFixedDelay(replicationWorkThreadPoolResizer, 10, 30, TimeUnit.SECONDS);
    watchNonCriticalScheduledTask(future);
  }

  public String getClientAddressString() {
    if (clientAddress == null) {
      return null;
    }
    return clientAddress.getHost() + ":" + clientAddress.getPort();
  }

>>>>>>> 27bbe6a1
  public TServerInstance getTabletSession() {
    if (getAdvertiseAddress() == null) {
      return null;
    }
    if (lockSessionId == -1) {
      return null;
    }

    try {
      return new TServerInstance(getAdvertiseAddress().toString(), lockSessionId);
    } catch (Exception ex) {
      log.warn("Unable to read session from tablet server lock" + ex);
      return null;
    }
  }

  private static void checkWalCanSync(ServerContext context) {
    VolumeChooserEnvironment chooserEnv =
        new VolumeChooserEnvironmentImpl(VolumeChooserEnvironment.Scope.LOGGER, context);
    Set<String> prefixes;
    var options = context.getBaseUris();
    try {
      prefixes = context.getVolumeManager().choosable(chooserEnv, options);
    } catch (RuntimeException e) {
      log.warn("Unable to determine if WAL directories ({}) support sync or flush. "
          + "Data loss may occur.", Arrays.asList(options), e);
      return;
    }

    boolean warned = false;
    for (String prefix : prefixes) {
      String logPath = prefix + Path.SEPARATOR + Constants.WAL_DIR;
      if (!context.getVolumeManager().canSyncAndFlush(new Path(logPath))) {
        // sleep a few seconds in case this is at cluster start...give monitor
        // time to start so the warning will be more visible
        if (!warned) {
          UtilWaitThread.sleep(5000);
          warned = true;
        }
        log.warn("WAL directory ({}) implementation does not support sync or flush."
            + " Data loss may occur.", logPath);
      }
    }
  }

  private void config() {
    log.info("Tablet server starting on {}", getBindAddress());
    CompactionWatcher.startWatching(context);
  }

  public TabletServerStatus getStats(Map<TableId,MapCounter<ScanRunState>> scanCounts) {
    long start = System.currentTimeMillis();
    TabletServerStatus result = new TabletServerStatus();

    final Map<String,TableInfo> tables = new HashMap<>();

    getOnlineTablets().forEach((ke, tablet) -> {
      String tableId = ke.tableId().canonical();
      TableInfo table = tables.get(tableId);
      if (table == null) {
        table = new TableInfo();
        table.minors = new Compacting();
        tables.put(tableId, table);
      }
      long recs = tablet.getNumEntries();
      table.tablets++;
      table.onlineTablets++;
      table.recs += recs;
      table.queryRate += tablet.queryRate();
      table.queryByteRate += tablet.queryByteRate();
      table.ingestRate += tablet.ingestRate();
      table.ingestByteRate += tablet.ingestByteRate();
      table.scanRate += tablet.scanRate();
      long recsInMemory = tablet.getNumEntriesInMemory();
      table.recsInMemory += recsInMemory;
      if (tablet.isMinorCompactionRunning()) {
        table.minors.running++;
      }
      if (tablet.isMinorCompactionQueued()) {
        table.minors.queued++;
      }
    });

    scanCounts.forEach((tableId, mapCounter) -> {
      TableInfo table = tables.get(tableId.canonical());
      if (table == null) {
        table = new TableInfo();
        tables.put(tableId.canonical(), table);
      }

      if (table.scans == null) {
        table.scans = new Compacting();
      }

      table.scans.queued += mapCounter.getInt(ScanRunState.QUEUED);
      table.scans.running += mapCounter.getInt(ScanRunState.RUNNING);
    });

    ArrayList<KeyExtent> offlineTabletsCopy = new ArrayList<>();
    synchronized (this.unopenedTablets) {
      synchronized (this.openingTablets) {
        offlineTabletsCopy.addAll(this.unopenedTablets);
        offlineTabletsCopy.addAll(this.openingTablets);
      }
    }

    for (KeyExtent extent : offlineTabletsCopy) {
      String tableId = extent.tableId().canonical();
      TableInfo table = tables.get(tableId);
      if (table == null) {
        table = new TableInfo();
        tables.put(tableId, table);
      }
      table.tablets++;
    }

    result.lastContact = RelativeTime.currentTimeMillis();
    result.tableMap = tables;
    result.osLoad = ManagementFactory.getOperatingSystemMXBean().getSystemLoadAverage();
    result.name = String.valueOf(getAdvertiseAddress());
    result.holdTime = resourceManager.holdTime();
    result.lookups = seekCount.get();
    result.indexCacheHits = resourceManager.getIndexCache().getStats().hitCount();
    result.indexCacheRequest = resourceManager.getIndexCache().getStats().requestCount();
    result.dataCacheHits = resourceManager.getDataCache().getStats().hitCount();
    result.dataCacheRequest = resourceManager.getDataCache().getStats().requestCount();
    result.logSorts = logSorter.getLogSorts();
    result.flushs = flushCounter.get();
    result.syncs = syncCounter.get();
    result.version = getVersion();
    result.responseTime = System.currentTimeMillis() - start;
    return result;
  }

  private Durability getMincEventDurability(KeyExtent extent) {
    TableConfiguration conf;
    if (extent.isMeta()) {
      conf = getContext().getTableConfiguration(SystemTables.ROOT.tableId());
    } else {
      conf = getContext().getTableConfiguration(SystemTables.METADATA.tableId());
    }
    return DurabilityImpl.fromString(conf.get(Property.TABLE_DURABILITY));
  }

  public void minorCompactionFinished(CommitSession tablet, long walogSeq) throws IOException {
    Durability durability = getMincEventDurability(tablet.getExtent());
    totalMinorCompactions.incrementAndGet();
    logger.minorCompactionFinished(tablet, walogSeq, durability);
    markUnusedWALs();
  }

  public void minorCompactionStarted(CommitSession tablet, long lastUpdateSequence,
      String newDataFileLocation) throws IOException {
    Durability durability = getMincEventDurability(tablet.getExtent());
    logger.minorCompactionStarted(tablet, lastUpdateSequence, newDataFileLocation, durability);
  }

  public boolean needsRecovery(TabletMetadata tabletMetadata) {

    var logEntries = tabletMetadata.getLogs();

    if (logEntries.isEmpty()) {
      return false;
    }

    try {
      return logger.needsRecovery(getContext(), tabletMetadata.getExtent(), logEntries);
    } catch (IOException e) {
      throw new UncheckedIOException(e);
    }
  }

  public void recover(VolumeManager fs, KeyExtent extent, Collection<LogEntry> logEntries,
      Set<String> tabletFiles, MutationReceiver mutationReceiver) throws IOException {
    logger.recover(getContext(), extent, logEntries, tabletFiles, mutationReceiver);
  }

  public int createLogId() {
    int logId = logIdGenerator.incrementAndGet();
    if (logId < 0) {
      throw new IllegalStateException("Log Id rolled");
    }
    return logId;
  }

  @Override
  public TableConfiguration getTableConfiguration(KeyExtent extent) {
    return getContext().getTableConfiguration(extent.tableId());
  }

  public SortedMap<KeyExtent,Tablet> getOnlineTablets() {
    return onlineTablets.snapshot();
  }

  @Override
  public Tablet getOnlineTablet(KeyExtent extent) {
    Tablet t = onlineTablets.snapshot().get(extent);
    if (t != null) {
      t.setLastAccessTime();
    }
    return t;
  }

  @Override
  public SessionManager getSessionManager() {
    return sessionManager;
  }

  @Override
  public TabletServerResourceManager getResourceManager() {
    return resourceManager;
  }

  public VolumeManager getVolumeManager() {
    return getContext().getVolumeManager();
  }

  public int getOpeningCount() {
    return openingTablets.size();
  }

  public int getUnopenedCount() {
    return unopenedTablets.size();
  }

  public long getTotalMinorCompactions() {
    return totalMinorCompactions.get();
  }

  public double getHoldTimeMillis() {
    return resourceManager.holdTime();
  }

  // avoid unnecessary redundant markings to meta
  final ConcurrentHashMap<DfsLogger,EnumSet<TabletLevel>> metadataTableLogs =
      new ConcurrentHashMap<>();

  // This is a set of WALs that are closed but may still be referenced by tablets. A LinkedHashSet
  // is used because its very import to know the order in which WALs were closed when deciding if a
  // WAL is eligible for removal. Maintaining the order that logs were used in is currently a simple
  // task because there is only one active log at a time.
  final LinkedHashSet<DfsLogger> closedLogs = new LinkedHashSet<>();

  /**
   * For a closed WAL to be eligible for removal it must be unreferenced AND all closed WALs older
   * than it must be unreferenced. This method finds WALs that meet those conditions. See Github
   * issue #537.
   */
  @VisibleForTesting
  static Set<DfsLogger> findOldestUnreferencedWals(List<DfsLogger> closedLogs,
      Consumer<Set<DfsLogger>> referencedRemover) {
    LinkedHashSet<DfsLogger> unreferenced = new LinkedHashSet<>(closedLogs);

    referencedRemover.accept(unreferenced);

    Iterator<DfsLogger> closedIter = closedLogs.iterator();
    Iterator<DfsLogger> unrefIter = unreferenced.iterator();

    Set<DfsLogger> eligible = new HashSet<>();

    while (closedIter.hasNext() && unrefIter.hasNext()) {
      DfsLogger closed = closedIter.next();
      DfsLogger unref = unrefIter.next();

      if (closed.equals(unref)) {
        eligible.add(unref);
      } else {
        break;
      }
    }

    return eligible;
  }

  private void markUnusedWALs() {

    List<DfsLogger> closedCopy;

    synchronized (closedLogs) {
      closedCopy = List.copyOf(closedLogs);
    }

    Consumer<Set<DfsLogger>> refRemover = candidates -> {
      for (Tablet tablet : getOnlineTablets().values()) {
        tablet.removeInUseLogs(candidates);
        if (candidates.isEmpty()) {
          break;
        }
      }
    };

    Set<DfsLogger> eligible = findOldestUnreferencedWals(closedCopy, refRemover);

    try {
      TServerInstance session = this.getTabletSession();
      for (DfsLogger candidate : eligible) {
        log.info("Marking " + candidate.getPath() + " as unreferenced");
        walMarker.walUnreferenced(session, candidate.getPath());
      }
      synchronized (closedLogs) {
        closedLogs.removeAll(eligible);
      }
    } catch (WalMarkerException ex) {
      log.info(ex.toString(), ex);
    }
  }

  public void addNewLogMarker(DfsLogger copy) throws WalMarkerException {
    log.info("Writing log marker for " + copy.getPath());
    walMarker.addNewWalMarker(getTabletSession(), copy.getPath());
  }

  public void walogClosed(DfsLogger currentLog) throws WalMarkerException {
    metadataTableLogs.remove(currentLog);

    if (currentLog.getWrites() > 0) {
      int clSize;
      synchronized (closedLogs) {
        closedLogs.add(currentLog);
        clSize = closedLogs.size();
      }
      log.info("Marking " + currentLog.getPath() + " as closed. Total closed logs " + clSize);
      walMarker.closeWal(getTabletSession(), currentLog.getPath());

      // whenever a new log is added to the set of closed logs, go through all of the tablets and
      // see if any need to minor compact
      List<DfsLogger> closedCopy;
      synchronized (closedLogs) {
        closedCopy = List.copyOf(closedLogs);
      }

      int maxLogs = getConfiguration().getCount(Property.TSERV_WAL_MAX_REFERENCED);
      if (closedCopy.size() >= maxLogs) {
        for (Entry<KeyExtent,Tablet> entry : getOnlineTablets().entrySet()) {
          Tablet tablet = entry.getValue();
          tablet.checkIfMinorCompactionNeededForLogs(closedCopy, maxLogs);
        }
      }
    } else {
      log.info(
          "Marking " + currentLog.getPath() + " as unreferenced (skipping closed writes == 0)");
      walMarker.walUnreferenced(getTabletSession(), currentLog.getPath());
    }
  }

  @Override
  public BlockCacheConfiguration getBlockCacheConfiguration(AccumuloConfiguration acuConf) {
    return BlockCacheConfiguration.forTabletServer(acuConf);
  }

  public int getOnDemandOnlineUnloadedForLowMemory() {
    return onDemandUnloadedLowMemory.get();
  }

  private boolean isTabletInUse(KeyExtent extent) {
    // Don't call getOnlineTablet as that will update the last access time
    final Tablet t = onlineTablets.snapshot().get(extent);
    if (t == null) {
      return false;
    }
    return t.isInUse();
  }

  public void evaluateOnDemandTabletsForUnload() {

    final SortedMap<KeyExtent,Tablet> online = getOnlineTablets();

    // Sort the extents so that we can process them by table.
    final SortedMap<KeyExtent,Long> sortedOnDemandExtents = new TreeMap<>();
    // We only want to operate on OnDemand Tablets
    online.entrySet().forEach((e) -> {
      if (e.getValue().isOnDemand()) {
        sortedOnDemandExtents.put(e.getKey(), e.getValue().getLastAccessTime());
      }
    });

    if (sortedOnDemandExtents.isEmpty()) {
      return;
    }

    log.debug("Evaluating online on-demand tablets: {}", sortedOnDemandExtents);

    // If the TabletServer is running low on memory, don't call the SPI
    // plugin to evaluate which on-demand tablets to unload, just get the
    // on-demand tablet with the oldest access time and unload it.
    if (getContext().getLowMemoryDetector().isRunningLowOnMemory()) {
      final SortedMap<Long,KeyExtent> timeSortedOnDemandExtents = new TreeMap<>();
      long currTime = System.nanoTime();
      sortedOnDemandExtents.forEach((k, v) -> timeSortedOnDemandExtents.put(v - currTime, k));
      Long oldestAccessTime = timeSortedOnDemandExtents.lastKey();
      KeyExtent oldestKeyExtent = timeSortedOnDemandExtents.get(oldestAccessTime);
      log.warn("Unloading on-demand tablet: {} for table: {} due to low memory", oldestKeyExtent,
          oldestKeyExtent.tableId());
      removeHostingRequests(List.of(oldestKeyExtent));
      onDemandUnloadedLowMemory.addAndGet(1);
      return;
    }

    // The access times are updated when getOnlineTablet is called by other methods,
    // but may not necessarily capture whether or not the Tablet is currently being used.
    // For example, getOnlineTablet is called from startScan but not from continueScan.
    // Instead of instrumenting all of the locations where the tablet is touched we
    // can use the Tablet metrics.
    final Set<KeyExtent> onDemandTabletsInUse = new HashSet<>();
    for (KeyExtent extent : sortedOnDemandExtents.keySet()) {
      if (isTabletInUse(extent)) {
        onDemandTabletsInUse.add(extent);
      }
    }
    if (!onDemandTabletsInUse.isEmpty()) {
      log.debug("Removing onDemandAccessTimes for tablets as tablets are in use: {}",
          onDemandTabletsInUse);
      onDemandTabletsInUse.forEach(sortedOnDemandExtents::remove);
      if (sortedOnDemandExtents.isEmpty()) {
        return;
      }
    }

    Set<TableId> tableIds = sortedOnDemandExtents.keySet().stream().map((k) -> {
      return k.tableId();
    }).distinct().collect(Collectors.toSet());
    log.debug("Tables that have online on-demand tablets: {}", tableIds);
    final Map<TableId,OnDemandTabletUnloader> unloaders = new HashMap<>();
    tableIds.forEach(tid -> {
      TableConfiguration tconf = getContext().getTableConfiguration(tid);
      String tableContext = ClassLoaderUtil.tableContext(tconf);
      String unloaderClassName = tconf.get(Property.TABLE_ONDEMAND_UNLOADER);
      try {
        Class<? extends OnDemandTabletUnloader> clazz = ClassLoaderUtil.loadClass(tableContext,
            unloaderClassName, OnDemandTabletUnloader.class);
        unloaders.put(tid, clazz.getConstructor().newInstance());
      } catch (ClassNotFoundException | InstantiationException | IllegalAccessException
          | IllegalArgumentException | InvocationTargetException | NoSuchMethodException
          | SecurityException e) {
        log.error(
            "Error constructing OnDemandTabletUnloader implementation, not unloading on-demand tablets",
            e);
        return;
      }
    });

    tableIds.forEach(tid -> {
      Map<KeyExtent,
          Long> subset = sortedOnDemandExtents.entrySet().stream()
              .filter((e) -> e.getKey().tableId().equals(tid))
              .collect(Collectors.toMap(e -> e.getKey(), e -> e.getValue()));
      Set<KeyExtent> onDemandTabletsToUnload = new HashSet<>();
      log.debug("Evaluating on-demand tablets for unload for table {}, extents {}", tid,
          subset.keySet());
      UnloaderParams params = new UnloaderParamsImpl(tid, new ServiceEnvironmentImpl(context),
          subset, onDemandTabletsToUnload);
      unloaders.get(tid).evaluate(params);
      removeHostingRequests(onDemandTabletsToUnload);
    });
  }

  private void removeHostingRequests(Collection<KeyExtent> extents) {
    var myLocation = TabletMetadata.Location.current(getTabletSession());

    try (var tabletsMutator = getContext().getAmple().conditionallyMutateTablets()) {
      extents.forEach(ke -> {
        log.debug("Unloading on-demand tablet: {}", ke);
        tabletsMutator.mutateTablet(ke).requireLocation(myLocation).deleteHostingRequested()
            .submit(tm -> !tm.getHostingRequested());
      });

      tabletsMutator.process().forEach((extent, result) -> {
        if (result.getStatus() != Ample.ConditionalResult.Status.ACCEPTED) {
          var loc = Optional.ofNullable(result.readMetadata()).map(TabletMetadata::getLocation)
              .orElse(null);
          log.debug("Failed to clear hosting request marker for {} location in metadata:{}", extent,
              loc);
        }
      });
    }
  }
}<|MERGE_RESOLUTION|>--- conflicted
+++ resolved
@@ -53,7 +53,6 @@
 import java.util.concurrent.ConcurrentHashMap;
 import java.util.concurrent.LinkedBlockingDeque;
 import java.util.concurrent.ScheduledFuture;
-import java.util.concurrent.ThreadPoolExecutor;
 import java.util.concurrent.TimeUnit;
 import java.util.concurrent.atomic.AtomicInteger;
 import java.util.concurrent.atomic.AtomicLong;
@@ -94,20 +93,14 @@
 import org.apache.accumulo.core.manager.thrift.TabletServerStatus;
 import org.apache.accumulo.core.metadata.SystemTables;
 import org.apache.accumulo.core.metadata.TServerInstance;
-<<<<<<< HEAD
 import org.apache.accumulo.core.metadata.schema.Ample;
-import org.apache.accumulo.core.metadata.schema.Ample.DataLevel;
 import org.apache.accumulo.core.metadata.schema.TabletMetadata;
-=======
-import org.apache.accumulo.core.metadata.schema.TabletsMetadata;
->>>>>>> 27bbe6a1
 import org.apache.accumulo.core.metrics.MetricsInfo;
 import org.apache.accumulo.core.rpc.ThriftUtil;
 import org.apache.accumulo.core.rpc.clients.ThriftClientTypes;
 import org.apache.accumulo.core.spi.fs.VolumeChooserEnvironment;
 import org.apache.accumulo.core.spi.ondemand.OnDemandTabletUnloader;
 import org.apache.accumulo.core.spi.ondemand.OnDemandTabletUnloader.UnloaderParams;
-import org.apache.accumulo.core.tablet.thrift.TUnloadTabletGoal;
 import org.apache.accumulo.core.tabletserver.UnloaderParamsImpl;
 import org.apache.accumulo.core.tabletserver.log.LogEntry;
 import org.apache.accumulo.core.trace.TraceUtil;
@@ -118,13 +111,7 @@
 import org.apache.accumulo.core.util.Retry;
 import org.apache.accumulo.core.util.Retry.RetryFactory;
 import org.apache.accumulo.core.util.UtilWaitThread;
-<<<<<<< HEAD
-import org.apache.accumulo.core.util.threads.ThreadPoolNames;
-=======
-import org.apache.accumulo.core.util.threads.ThreadPools;
->>>>>>> 27bbe6a1
 import org.apache.accumulo.core.util.threads.Threads;
-import org.apache.accumulo.core.util.time.SteadyTime;
 import org.apache.accumulo.server.AbstractServer;
 import org.apache.accumulo.server.ServerContext;
 import org.apache.accumulo.server.ServiceEnvironmentImpl;
@@ -684,11 +671,6 @@
 
     ManagerClientService.Client iface = managerConnection(getManagerAddress());
     try {
-<<<<<<< HEAD
-      iface.tabletServerStopping(TraceUtil.traceInfo(), getContext().rpcCreds(),
-          advertiseAddressString);
-    } catch (TException e) {
-=======
       // Ask the manager to unload our tablets and stop loading new tablets
       if (iface == null) {
         Halt.halt(-1, "Error informing Manager that we are shutting down, exiting!");
@@ -702,84 +684,17 @@
         log.info("Shutdown requested, waiting for manager to unload {} tablets",
             getOnlineTablets().size());
 
-        managerDown = sendManagerMessages(managerDown, iface);
+        managerDown = sendManagerMessages(managerDown, iface, advertiseAddressString);
 
         UtilWaitThread.sleep(1000);
       }
 
-      sendManagerMessages(managerDown, iface);
+      sendManagerMessages(managerDown, iface, advertiseAddressString);
 
     } catch (TException | RuntimeException e) {
->>>>>>> 27bbe6a1
       Halt.halt(-1, "Error informing Manager that we are shutting down, exiting!", e);
     } finally {
       returnManagerConnection(iface);
-    }
-
-<<<<<<< HEAD
-    // Best-effort attempt at unloading tablets.
-    log.debug("Unloading tablets");
-    final List<Future<?>> futures = new ArrayList<>();
-    final ThreadPoolExecutor tpe = getContext().threadPools()
-        .getPoolBuilder(ThreadPoolNames.TSERVER_SHUTDOWN_UNLOAD_TABLET_POOL).numCoreThreads(8)
-        .numMaxThreads(16).build();
-
-    iface = managerConnection(getManagerAddress());
-    boolean managerDown = false;
-
-    try {
-      for (DataLevel level : new DataLevel[] {DataLevel.USER, DataLevel.METADATA, DataLevel.ROOT}) {
-        getOnlineTablets().keySet().forEach(ke -> {
-          if (DataLevel.of(ke.tableId()) == level) {
-            futures.add(tpe.submit(new UnloadTabletHandler(this, ke, TUnloadTabletGoal.UNASSIGNED,
-                SteadyTime.from(System.currentTimeMillis(), TimeUnit.MILLISECONDS))));
-          }
-        });
-        while (!futures.isEmpty()) {
-          Iterator<Future<?>> unloads = futures.iterator();
-          while (unloads.hasNext()) {
-            Future<?> f = unloads.next();
-            if (f.isDone()) {
-              if (!managerDown) {
-                ManagerMessage mm = managerMessages.poll();
-                try {
-                  mm.send(getContext().rpcCreds(), advertiseAddressString, iface);
-                } catch (TException e) {
-                  managerDown = true;
-                  log.debug("Error sending message to Manager during tablet unloading, msg: {}",
-                      e.getMessage());
-                }
-              }
-              unloads.remove();
-            }
-          }
-          log.debug("Waiting on {} {} tablets to close.", futures.size(), level);
-          UtilWaitThread.sleep(1000);
-        }
-        log.debug("All {} tablets unloaded", level);
-      }
-    } finally {
-      if (!managerDown) {
-        try {
-          ManagerMessage mm = managerMessages.poll();
-          do {
-            if (mm != null) {
-              mm.send(getContext().rpcCreds(), advertiseAddressString, iface);
-            }
-            mm = managerMessages.poll();
-          } while (mm != null);
-        } catch (TException e) {
-          log.debug("Error sending message to Manager during tablet unloading, msg: {}",
-              e.getMessage());
-        }
-      }
-      returnManagerConnection(iface);
-      tpe.shutdown();
-=======
-    log.debug("Stopping Replication Server");
-    if (this.replServer != null) {
-      this.replServer.stop();
->>>>>>> 27bbe6a1
     }
 
     log.debug("Stopping Thrift Servers");
@@ -805,55 +720,22 @@
     }
   }
 
-<<<<<<< HEAD
-=======
-  private boolean sendManagerMessages(boolean managerDown, ManagerClientService.Client iface) {
+  private boolean sendManagerMessages(boolean managerDown, ManagerClientService.Client iface,
+      String advertiseAddressString) {
     ManagerMessage mm = managerMessages.poll();
     while (mm != null && !managerDown) {
       try {
-        mm.send(getContext().rpcCreds(), getClientAddressString(), iface);
+        mm.send(getContext().rpcCreds(), advertiseAddressString, iface);
         mm = managerMessages.poll();
       } catch (TException e) {
         managerDown = true;
-        LOG.debug("Error sending message to Manager during tablet unloading, msg: {}",
+        log.debug("Error sending message to Manager during tablet unloading, msg: {}",
             e.getMessage());
       }
     }
     return managerDown;
   }
 
-  @SuppressWarnings("deprecation")
-  private void setupReplication(AccumuloConfiguration aconf) {
-    // Start the thrift service listening for incoming replication requests
-    try {
-      startReplicationService();
-    } catch (UnknownHostException e) {
-      throw new RuntimeException("Failed to start replication service", e);
-    }
-
-    // Start the pool to handle outgoing replications
-    final ThreadPoolExecutor replicationThreadPool = ThreadPools.getServerThreadPools()
-        .createExecutorService(getConfiguration(), Property.REPLICATION_WORKER_THREADS);
-    replWorker.setExecutor(replicationThreadPool);
-    replWorker.run();
-
-    // Check the configuration value for the size of the pool and, if changed, resize the pool
-    Runnable replicationWorkThreadPoolResizer = () -> {
-      ThreadPools.resizePool(replicationThreadPool, aconf, Property.REPLICATION_WORKER_THREADS);
-    };
-    ScheduledFuture<?> future = context.getScheduledExecutor()
-        .scheduleWithFixedDelay(replicationWorkThreadPoolResizer, 10, 30, TimeUnit.SECONDS);
-    watchNonCriticalScheduledTask(future);
-  }
-
-  public String getClientAddressString() {
-    if (clientAddress == null) {
-      return null;
-    }
-    return clientAddress.getHost() + ":" + clientAddress.getPort();
-  }
-
->>>>>>> 27bbe6a1
   public TServerInstance getTabletSession() {
     if (getAdvertiseAddress() == null) {
       return null;
