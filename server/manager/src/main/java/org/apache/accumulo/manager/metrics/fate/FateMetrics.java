--- conflicted
+++ resolved
@@ -126,8 +126,7 @@
 
   @Override
   public void registerMetrics(final MeterRegistry registry) {
-<<<<<<< HEAD
-    registry.gauge(METRICS_FATE_TOTAL_IN_PROGRESS, totalCurrentOpsGauge);
+    registry.gauge(METRICS_FATE_OPS, totalCurrentOpsGauge);
     registry.gauge(METRICS_FATE_OPS_ACTIVITY, totalOpsGauge);
     registry.gauge(METRICS_FATE_ERRORS, List.of(Tag.of("type", "zk.connection")), fateErrorsGauge);
     registry.gauge(METRICS_FATE_TX,
@@ -150,33 +149,6 @@
     registry.gauge(METRICS_FATE_TX,
         List.of(Tag.of("state", ReadOnlyFateStore.TStatus.UNKNOWN.name().toLowerCase())),
         unknownTxGauge);
-=======
-    totalCurrentOpsGauge = registry.gauge(METRICS_FATE_OPS, new AtomicLong(0));
-    totalOpsGauge = registry.gauge(METRICS_FATE_OPS_ACTIVITY, new AtomicLong(0));
-    fateErrorsGauge = registry.gauge(METRICS_FATE_ERRORS, List.of(Tag.of("type", "zk.connection")),
-        new AtomicLong(0));
-    newTxGauge = registry.gauge(METRICS_FATE_TX,
-        List.of(Tag.of("state", ReadOnlyTStore.TStatus.NEW.name().toLowerCase())),
-        new AtomicLong(0));
-    submittedTxGauge = registry.gauge(METRICS_FATE_TX,
-        List.of(Tag.of("state", ReadOnlyTStore.TStatus.SUBMITTED.name().toLowerCase())),
-        new AtomicLong(0));
-    inProgressTxGauge = registry.gauge(METRICS_FATE_TX,
-        List.of(Tag.of("state", ReadOnlyTStore.TStatus.IN_PROGRESS.name().toLowerCase())),
-        new AtomicLong(0));
-    failedInProgressTxGauge = registry.gauge(METRICS_FATE_TX,
-        List.of(Tag.of("state", ReadOnlyTStore.TStatus.FAILED_IN_PROGRESS.name().toLowerCase())),
-        new AtomicLong(0));
-    failedTxGauge = registry.gauge(METRICS_FATE_TX,
-        List.of(Tag.of("state", ReadOnlyTStore.TStatus.FAILED.name().toLowerCase())),
-        new AtomicLong(0));
-    successfulTxGauge = registry.gauge(METRICS_FATE_TX,
-        List.of(Tag.of("state", ReadOnlyTStore.TStatus.SUCCESSFUL.name().toLowerCase())),
-        new AtomicLong(0));
-    unknownTxGauge = registry.gauge(METRICS_FATE_TX,
-        List.of(Tag.of("state", ReadOnlyTStore.TStatus.UNKNOWN.name().toLowerCase())),
-        new AtomicLong(0));
->>>>>>> 8c485e36
 
     update();
 
