--- conflicted
+++ resolved
@@ -1923,7 +1923,6 @@
         .incrementBy(100, MILLISECONDS).maxWait(2, SECONDS).backOffFactor(1.5)
         .logInterval(3, MINUTES).createRetry();
 
-<<<<<<< HEAD
     final ArrayList<KeyExtent> locationLess = new ArrayList<>();
     final Map<String,Map<KeyExtent,List<Range>>> binnedRanges = new HashMap<>();
     final AtomicBoolean foundOnDemandTabletInRange = new AtomicBoolean(false);
@@ -1971,7 +1970,7 @@
               String.format("locating tablets in table %s(%s) for %d ranges", tableName, tableId,
                   rangeList.size()));
         } catch (InterruptedException e) {
-          throw new RuntimeException(e);
+          throw new IllegalStateException(e);
         }
 
         locationLess.clear();
@@ -1979,18 +1978,6 @@
         foundOnDemandTabletInRange.set(false);
         locator.invalidateCache();
         failed = locator.findTablets(context, rangeList, rangeConsumer, LocationNeed.NOT_REQUIRED);
-=======
-    while (!locator.binRanges(context, rangeList, binnedRanges).isEmpty()) {
-      context.requireTableExists(tableId, tableName);
-      context.requireNotOffline(tableId, tableName);
-      binnedRanges.clear();
-      try {
-        retry.waitForNextAttempt(log,
-            String.format("locating tablets in table %s(%s) for %d ranges", tableName, tableId,
-                rangeList.size()));
-      } catch (InterruptedException e) {
-        throw new IllegalStateException(e);
->>>>>>> b90d4790
       }
 
     } catch (InvalidTabletHostingRequestException e) {
