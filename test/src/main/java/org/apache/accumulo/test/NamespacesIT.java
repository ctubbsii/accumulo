/*
 * Licensed to the Apache Software Foundation (ASF) under one or more
 * contributor license agreements.  See the NOTICE file distributed with
 * this work for additional information regarding copyright ownership.
 * The ASF licenses this file to You under the Apache License, Version 2.0
 * (the "License"); you may not use this file except in compliance with
 * the License.  You may obtain a copy of the License at
 *
 *     http://www.apache.org/licenses/LICENSE-2.0
 *
 * Unless required by applicable law or agreed to in writing, software
 * distributed under the License is distributed on an "AS IS" BASIS,
 * WITHOUT WARRANTIES OR CONDITIONS OF ANY KIND, either express or implied.
 * See the License for the specific language governing permissions and
 * limitations under the License.
 */
package org.apache.accumulo.test;

import static java.nio.charset.StandardCharsets.UTF_8;
import static org.apache.accumulo.fate.util.UtilWaitThread.sleepUninterruptibly;
import static org.junit.Assert.assertEquals;
import static org.junit.Assert.assertFalse;
import static org.junit.Assert.assertNotNull;
import static org.junit.Assert.assertNull;
import static org.junit.Assert.assertTrue;
import static org.junit.Assert.fail;

import java.io.IOException;
import java.util.Arrays;
import java.util.Collections;
import java.util.EnumSet;
import java.util.Iterator;
import java.util.Map;
import java.util.Map.Entry;
import java.util.SortedSet;
import java.util.TreeSet;
import java.util.concurrent.TimeUnit;

import org.apache.accumulo.cluster.ClusterUser;
import org.apache.accumulo.core.client.AccumuloException;
import org.apache.accumulo.core.client.AccumuloSecurityException;
import org.apache.accumulo.core.client.BatchWriter;
import org.apache.accumulo.core.client.BatchWriterConfig;
import org.apache.accumulo.core.client.Connector;
import org.apache.accumulo.core.client.IteratorSetting;
import org.apache.accumulo.core.client.MutationsRejectedException;
import org.apache.accumulo.core.client.NamespaceExistsException;
import org.apache.accumulo.core.client.NamespaceNotEmptyException;
import org.apache.accumulo.core.client.NamespaceNotFoundException;
import org.apache.accumulo.core.client.Scanner;
import org.apache.accumulo.core.client.TableExistsException;
import org.apache.accumulo.core.client.TableNotFoundException;
import org.apache.accumulo.core.client.admin.NamespaceOperations;
import org.apache.accumulo.core.client.admin.NewTableConfiguration;
import org.apache.accumulo.core.client.admin.TableOperations;
import org.apache.accumulo.core.client.impl.Namespace;
import org.apache.accumulo.core.client.impl.Tables;
import org.apache.accumulo.core.client.impl.thrift.TableOperation;
import org.apache.accumulo.core.client.impl.thrift.TableOperationExceptionType;
import org.apache.accumulo.core.client.impl.thrift.ThriftTableOperationException;
import org.apache.accumulo.core.client.security.SecurityErrorCode;
import org.apache.accumulo.core.client.security.tokens.PasswordToken;
import org.apache.accumulo.core.conf.Property;
import org.apache.accumulo.core.data.Key;
import org.apache.accumulo.core.data.Mutation;
import org.apache.accumulo.core.data.Range;
import org.apache.accumulo.core.data.Value;
import org.apache.accumulo.core.iterators.Filter;
import org.apache.accumulo.core.iterators.IteratorUtil.IteratorScope;
import org.apache.accumulo.core.iterators.SortedKeyValueIterator;
import org.apache.accumulo.core.iterators.user.VersioningIterator;
import org.apache.accumulo.core.metadata.MetadataTable;
import org.apache.accumulo.core.metadata.RootTable;
import org.apache.accumulo.core.security.Authorizations;
import org.apache.accumulo.core.security.NamespacePermission;
import org.apache.accumulo.core.security.SystemPermission;
import org.apache.accumulo.core.security.TablePermission;
import org.apache.accumulo.harness.AccumuloClusterHarness;
import org.apache.accumulo.test.categories.MiniClusterOnlyTests;
import org.apache.accumulo.test.constraints.NumericValueConstraint;
import org.apache.hadoop.io.Text;
import org.junit.After;
import org.junit.Assume;
import org.junit.Before;
import org.junit.Test;
import org.junit.experimental.categories.Category;

// Testing default namespace configuration with inheritance requires altering the system state and restoring it back to normal
// Punt on this for now and just let it use a minicluster.
@Category(MiniClusterOnlyTests.class)
public class NamespacesIT extends AccumuloClusterHarness {

  private Connector c;
  private String namespace;

  @Override
  public int defaultTimeoutSeconds() {
    return 60;
  }

  @Before
  public void setupConnectorAndNamespace() throws Exception {
    Assume.assumeTrue(ClusterType.MINI == getClusterType());

    // prepare a unique namespace and get a new root connector for each test
    c = getConnector();
    namespace = "ns_" + getUniqueNames(1)[0];
  }

  @After
  public void swingMjölnir() throws Exception {
    if (null == c) {
      return;
    }
    // clean up any added tables, namespaces, and users, after each test
    for (String t : c.tableOperations().list())
      if (!Tables.qualify(t).getFirst().equals(Namespace.ACCUMULO))
        c.tableOperations().delete(t);
    assertEquals(3, c.tableOperations().list().size());
    for (String n : c.namespaceOperations().list())
      if (!n.equals(Namespace.ACCUMULO) && !n.equals(Namespace.DEFAULT))
        c.namespaceOperations().delete(n);
    assertEquals(2, c.namespaceOperations().list().size());
    for (String u : c.securityOperations().listLocalUsers())
      if (!getAdminPrincipal().equals(u))
        c.securityOperations().dropLocalUser(u);
    assertEquals(1, c.securityOperations().listLocalUsers().size());
  }

  @Test
  public void checkReservedNamespaces() throws Exception {
    assertEquals(c.namespaceOperations().defaultNamespace(), Namespace.DEFAULT);
    assertEquals(c.namespaceOperations().systemNamespace(), Namespace.ACCUMULO);
  }

  @Test
  public void checkBuiltInNamespaces() throws Exception {
    assertTrue(c.namespaceOperations().exists(Namespace.DEFAULT));
    assertTrue(c.namespaceOperations().exists(Namespace.ACCUMULO));
  }

  @Test
  public void createTableInDefaultNamespace() throws Exception {
    String tableName = "1";
    c.tableOperations().create(tableName);
    assertTrue(c.tableOperations().exists(tableName));
  }

  @Test(expected = AccumuloException.class)
  public void createTableInAccumuloNamespace() throws Exception {
    String tableName = Namespace.ACCUMULO + ".1";
    assertFalse(c.tableOperations().exists(tableName));
    c.tableOperations().create(tableName); // should fail
  }

  @Test(expected = AccumuloSecurityException.class)
  public void deleteDefaultNamespace() throws Exception {
    c.namespaceOperations().delete(Namespace.DEFAULT); // should fail
  }

  @Test(expected = AccumuloSecurityException.class)
  public void deleteAccumuloNamespace() throws Exception {
    c.namespaceOperations().delete(Namespace.ACCUMULO); // should fail
  }

  @Test
  public void createTableInMissingNamespace() throws Exception {
    String t = namespace + ".1";
    assertFalse(c.namespaceOperations().exists(namespace));
    assertFalse(c.tableOperations().exists(t));
    try {
      c.tableOperations().create(t);
      fail();
    } catch (AccumuloException e) {
      assertEquals(NamespaceNotFoundException.class.getName(), e.getCause().getClass().getName());
      assertFalse(c.namespaceOperations().exists(namespace));
      assertFalse(c.tableOperations().exists(t));
    }
  }

  @Test
  public void createAndDeleteNamespace() throws Exception {
    String t1 = namespace + ".1";
    String t2 = namespace + ".2";
    assertFalse(c.namespaceOperations().exists(namespace));
    assertFalse(c.tableOperations().exists(t1));
    assertFalse(c.tableOperations().exists(t2));
    try {
      c.namespaceOperations().delete(namespace);
    } catch (NamespaceNotFoundException e) {}
    try {
      c.tableOperations().delete(t1);
    } catch (TableNotFoundException e) {
      assertEquals(NamespaceNotFoundException.class.getName(), e.getCause().getClass().getName());
    }
    c.namespaceOperations().create(namespace);
    assertTrue(c.namespaceOperations().exists(namespace));
    assertFalse(c.tableOperations().exists(t1));
    assertFalse(c.tableOperations().exists(t2));
    c.tableOperations().create(t1);
    assertTrue(c.namespaceOperations().exists(namespace));
    assertTrue(c.tableOperations().exists(t1));
    assertFalse(c.tableOperations().exists(t2));
    c.tableOperations().create(t2);
    assertTrue(c.namespaceOperations().exists(namespace));
    assertTrue(c.tableOperations().exists(t1));
    assertTrue(c.tableOperations().exists(t2));
    c.tableOperations().delete(t1);
    assertTrue(c.namespaceOperations().exists(namespace));
    assertFalse(c.tableOperations().exists(t1));
    assertTrue(c.tableOperations().exists(t2));
    c.tableOperations().delete(t2);
    assertTrue(c.namespaceOperations().exists(namespace));
    assertFalse(c.tableOperations().exists(t1));
    assertFalse(c.tableOperations().exists(t2));
    c.namespaceOperations().delete(namespace);
    assertFalse(c.namespaceOperations().exists(namespace));
    assertFalse(c.tableOperations().exists(t1));
    assertFalse(c.tableOperations().exists(t2));
  }

  @Test(expected = NamespaceNotEmptyException.class)
  public void deleteNonEmptyNamespace() throws Exception {
    String tableName1 = namespace + ".1";
    assertFalse(c.namespaceOperations().exists(namespace));
    assertFalse(c.tableOperations().exists(tableName1));
    c.namespaceOperations().create(namespace);
    c.tableOperations().create(tableName1);
    assertTrue(c.namespaceOperations().exists(namespace));
    assertTrue(c.tableOperations().exists(tableName1));
    c.namespaceOperations().delete(namespace); // should fail
  }

  @Test
  public void verifyPropertyInheritance() throws Exception {
    String t0 = "0";
    String t1 = namespace + ".1";
    String t2 = namespace + ".2";

    String k = Property.TABLE_SCAN_MAXMEM.getKey();
    String v = "42K";

    assertFalse(c.namespaceOperations().exists(namespace));
    assertFalse(c.tableOperations().exists(t1));
    assertFalse(c.tableOperations().exists(t2));
    c.namespaceOperations().create(namespace);
    c.tableOperations().create(t1);
    c.tableOperations().create(t0);
    assertTrue(c.namespaceOperations().exists(namespace));
    assertTrue(c.tableOperations().exists(t1));
    assertTrue(c.tableOperations().exists(t0));

    // verify no property
    assertFalse(checkNamespaceHasProp(namespace, k, v));
    assertFalse(checkTableHasProp(t1, k, v));
    assertFalse(checkNamespaceHasProp(Namespace.DEFAULT, k, v));
    assertFalse(checkTableHasProp(t0, k, v));

    // set property and verify
    c.namespaceOperations().setProperty(namespace, k, v);
    assertTrue(checkNamespaceHasProp(namespace, k, v));
    assertTrue(checkTableHasProp(t1, k, v));
    assertFalse(checkNamespaceHasProp(Namespace.DEFAULT, k, v));
    assertFalse(checkTableHasProp(t0, k, v));

    // add a new table to namespace and verify
    assertFalse(c.tableOperations().exists(t2));
    c.tableOperations().create(t2);
    assertTrue(c.tableOperations().exists(t2));
    assertTrue(checkNamespaceHasProp(namespace, k, v));
    assertTrue(checkTableHasProp(t1, k, v));
    assertTrue(checkTableHasProp(t2, k, v));
    assertFalse(checkNamespaceHasProp(Namespace.DEFAULT, k, v));
    assertFalse(checkTableHasProp(t0, k, v));

    // remove property and verify
    c.namespaceOperations().removeProperty(namespace, k);
    assertFalse(checkNamespaceHasProp(namespace, k, v));
    assertFalse(checkTableHasProp(t1, k, v));
    assertFalse(checkTableHasProp(t2, k, v));
    assertFalse(checkNamespaceHasProp(Namespace.DEFAULT, k, v));
    assertFalse(checkTableHasProp(t0, k, v));

    // set property on default namespace and verify
    c.namespaceOperations().setProperty(Namespace.DEFAULT, k, v);
    assertFalse(checkNamespaceHasProp(namespace, k, v));
    assertFalse(checkTableHasProp(t1, k, v));
    assertFalse(checkTableHasProp(t2, k, v));
    assertTrue(checkNamespaceHasProp(Namespace.DEFAULT, k, v));
    assertTrue(checkTableHasProp(t0, k, v));

    // test that table properties override namespace properties
    String k2 = Property.TABLE_FILE_MAX.getKey();
    String v2 = "42";
    String table_v2 = "13";

    // set new property on some
    c.namespaceOperations().setProperty(namespace, k2, v2);
    c.tableOperations().setProperty(t2, k2, table_v2);
    assertTrue(checkNamespaceHasProp(namespace, k2, v2));
    assertTrue(checkTableHasProp(t1, k2, v2));
    assertTrue(checkTableHasProp(t2, k2, table_v2));

    c.tableOperations().delete(t1);
    c.tableOperations().delete(t2);
    c.tableOperations().delete(t0);
    c.namespaceOperations().delete(namespace);
  }

  @Test
  public void verifyIteratorInheritance() throws Exception {
    String t1 = namespace + ".1";
    c.namespaceOperations().create(namespace);
    c.tableOperations().create(t1);
    String iterName = namespace + "_iter";

    BatchWriter bw = c.createBatchWriter(t1, new BatchWriterConfig());
    Mutation m = new Mutation("r");
    m.put("a", "b", new Value("abcde".getBytes()));
    bw.addMutation(m);
    bw.flush();
    bw.close();

    IteratorSetting setting = new IteratorSetting(250, iterName, SimpleFilter.class.getName());

    // verify can see inserted entry
<<<<<<< HEAD
    try (Scanner s = c.createScanner(t1, Authorizations.EMPTY)) {
      assertTrue(s.iterator().hasNext());
      assertFalse(c.namespaceOperations().listIterators(namespace).containsKey(iterName));
      assertFalse(c.tableOperations().listIterators(t1).containsKey(iterName));

      // verify entry is filtered out (also, verify conflict checking API)
      c.namespaceOperations().checkIteratorConflicts(namespace, setting, EnumSet.allOf(IteratorScope.class));
      c.namespaceOperations().attachIterator(namespace, setting);
      sleepUninterruptibly(2, TimeUnit.SECONDS);
      try {
        c.namespaceOperations().checkIteratorConflicts(namespace, setting, EnumSet.allOf(IteratorScope.class));
        fail();
      } catch (AccumuloException e) {
        assertEquals(IllegalArgumentException.class.getName(), e.getCause().getClass().getName());
      }
      IteratorSetting setting2 = c.namespaceOperations().getIteratorSetting(namespace, setting.getName(), IteratorScope.scan);
      assertEquals(setting, setting2);
      assertTrue(c.namespaceOperations().listIterators(namespace).containsKey(iterName));
      assertTrue(c.tableOperations().listIterators(t1).containsKey(iterName));
    }

    try (Scanner s = c.createScanner(t1, Authorizations.EMPTY)) {
      assertFalse(s.iterator().hasNext());

      // verify can see inserted entry again
      c.namespaceOperations().removeIterator(namespace, setting.getName(), EnumSet.allOf(IteratorScope.class));
      sleepUninterruptibly(2, TimeUnit.SECONDS);
      assertFalse(c.namespaceOperations().listIterators(namespace).containsKey(iterName));
      assertFalse(c.tableOperations().listIterators(t1).containsKey(iterName));
    }

    try (Scanner s = c.createScanner(t1, Authorizations.EMPTY)) {
      assertTrue(s.iterator().hasNext());
    }
=======
    Scanner s = c.createScanner(t1, Authorizations.EMPTY);
    assertTrue(s.iterator().hasNext());
    assertFalse(c.namespaceOperations().listIterators(namespace).containsKey(iterName));
    assertFalse(c.tableOperations().listIterators(t1).containsKey(iterName));

    // verify entry is filtered out (also, verify conflict checking API)
    c.namespaceOperations().checkIteratorConflicts(namespace, setting,
        EnumSet.allOf(IteratorScope.class));
    c.namespaceOperations().attachIterator(namespace, setting);
    sleepUninterruptibly(2, TimeUnit.SECONDS);
    try {
      c.namespaceOperations().checkIteratorConflicts(namespace, setting,
          EnumSet.allOf(IteratorScope.class));
      fail();
    } catch (AccumuloException e) {
      assertEquals(IllegalArgumentException.class.getName(), e.getCause().getClass().getName());
    }
    IteratorSetting setting2 = c.namespaceOperations().getIteratorSetting(namespace,
        setting.getName(), IteratorScope.scan);
    assertEquals(setting, setting2);
    assertTrue(c.namespaceOperations().listIterators(namespace).containsKey(iterName));
    assertTrue(c.tableOperations().listIterators(t1).containsKey(iterName));
    s = c.createScanner(t1, Authorizations.EMPTY);
    assertFalse(s.iterator().hasNext());

    // verify can see inserted entry again
    c.namespaceOperations().removeIterator(namespace, setting.getName(),
        EnumSet.allOf(IteratorScope.class));
    sleepUninterruptibly(2, TimeUnit.SECONDS);
    assertFalse(c.namespaceOperations().listIterators(namespace).containsKey(iterName));
    assertFalse(c.tableOperations().listIterators(t1).containsKey(iterName));
    s = c.createScanner(t1, Authorizations.EMPTY);
    assertTrue(s.iterator().hasNext());
>>>>>>> f4f43feb
  }

  @Test
  public void cloneTable() throws Exception {
    String namespace2 = namespace + "_clone";
    String t1 = namespace + ".1";
    String t2 = namespace + ".2";
    String t3 = namespace2 + ".2";
    String k1 = Property.TABLE_FILE_MAX.getKey();
    String k2 = Property.TABLE_FILE_REPLICATION.getKey();
    String k1v1 = "55";
    String k1v2 = "66";
    String k2v1 = "5";
    String k2v2 = "6";

    c.namespaceOperations().create(namespace);
    c.tableOperations().create(t1);
    assertTrue(c.tableOperations().exists(t1));
    assertFalse(c.namespaceOperations().exists(namespace2));
    assertFalse(c.tableOperations().exists(t2));
    assertFalse(c.tableOperations().exists(t3));

    try {
      // try to clone before namespace exists
      c.tableOperations().clone(t1, t3, false, null, null); // should fail
      fail();
    } catch (AccumuloException e) {
      assertEquals(NamespaceNotFoundException.class.getName(), e.getCause().getClass().getName());
    }

    // try to clone before when target tables exist
    c.namespaceOperations().create(namespace2);
    c.tableOperations().create(t2);
    c.tableOperations().create(t3);
    for (String t : Arrays.asList(t2, t3)) {
      try {
        c.tableOperations().clone(t1, t, false, null, null); // should fail
        fail();
      } catch (TableExistsException e) {
        c.tableOperations().delete(t);
      }
    }

    assertTrue(c.tableOperations().exists(t1));
    assertTrue(c.namespaceOperations().exists(namespace2));
    assertFalse(c.tableOperations().exists(t2));
    assertFalse(c.tableOperations().exists(t3));

    // set property with different values in two namespaces and a separate property with different
    // values on the table and both namespaces
    assertFalse(checkNamespaceHasProp(namespace, k1, k1v1));
    assertFalse(checkNamespaceHasProp(namespace2, k1, k1v2));
    assertFalse(checkTableHasProp(t1, k1, k1v1));
    assertFalse(checkTableHasProp(t1, k1, k1v2));
    assertFalse(checkNamespaceHasProp(namespace, k2, k2v1));
    assertFalse(checkNamespaceHasProp(namespace2, k2, k2v1));
    assertFalse(checkTableHasProp(t1, k2, k2v1));
    assertFalse(checkTableHasProp(t1, k2, k2v2));
    c.namespaceOperations().setProperty(namespace, k1, k1v1);
    c.namespaceOperations().setProperty(namespace2, k1, k1v2);
    c.namespaceOperations().setProperty(namespace, k2, k2v1);
    c.namespaceOperations().setProperty(namespace2, k2, k2v1);
    c.tableOperations().setProperty(t1, k2, k2v2);
    assertTrue(checkNamespaceHasProp(namespace, k1, k1v1));
    assertTrue(checkNamespaceHasProp(namespace2, k1, k1v2));
    assertTrue(checkTableHasProp(t1, k1, k1v1));
    assertFalse(checkTableHasProp(t1, k1, k1v2));
    assertTrue(checkNamespaceHasProp(namespace, k2, k2v1));
    assertTrue(checkNamespaceHasProp(namespace2, k2, k2v1));
    assertFalse(checkTableHasProp(t1, k2, k2v1));
    assertTrue(checkTableHasProp(t1, k2, k2v2));

    // clone twice, once in same namespace, once in another
    for (String t : Arrays.asList(t2, t3))
      c.tableOperations().clone(t1, t, false, null, null);

    assertTrue(c.namespaceOperations().exists(namespace2));
    assertTrue(c.tableOperations().exists(t1));
    assertTrue(c.tableOperations().exists(t2));
    assertTrue(c.tableOperations().exists(t3));

    // verify the properties got transferred
    assertTrue(checkTableHasProp(t1, k1, k1v1));
    assertTrue(checkTableHasProp(t2, k1, k1v1));
    assertTrue(checkTableHasProp(t3, k1, k1v2));
    assertTrue(checkTableHasProp(t1, k2, k2v2));
    assertTrue(checkTableHasProp(t2, k2, k2v2));
    assertTrue(checkTableHasProp(t3, k2, k2v2));
  }

  @Test
  public void renameNamespaceWithTable() throws Exception {
    String namespace2 = namespace + "_renamed";
    String t1 = namespace + ".t";
    String t2 = namespace2 + ".t";

    c.namespaceOperations().create(namespace);
    c.tableOperations().create(t1);
    assertTrue(c.namespaceOperations().exists(namespace));
    assertTrue(c.tableOperations().exists(t1));
    assertFalse(c.namespaceOperations().exists(namespace2));
    assertFalse(c.tableOperations().exists(t2));

    String namespaceId = c.namespaceOperations().namespaceIdMap().get(namespace);
    String tableId = c.tableOperations().tableIdMap().get(t1);

    c.namespaceOperations().rename(namespace, namespace2);
    assertFalse(c.namespaceOperations().exists(namespace));
    assertFalse(c.tableOperations().exists(t1));
    assertTrue(c.namespaceOperations().exists(namespace2));
    assertTrue(c.tableOperations().exists(t2));

    // verify id's didn't change
    String namespaceId2 = c.namespaceOperations().namespaceIdMap().get(namespace2);
    String tableId2 = c.tableOperations().tableIdMap().get(t2);

    assertEquals(namespaceId, namespaceId2);
    assertEquals(tableId, tableId2);
  }

  @Test
  public void verifyConstraintInheritance() throws Exception {
    String t1 = namespace + ".1";
    c.namespaceOperations().create(namespace);
    c.tableOperations().create(t1, new NewTableConfiguration().withoutDefaultIterators());
    String constraintClassName = NumericValueConstraint.class.getName();

    assertFalse(
        c.namespaceOperations().listConstraints(namespace).containsKey(constraintClassName));
    assertFalse(c.tableOperations().listConstraints(t1).containsKey(constraintClassName));

    c.namespaceOperations().addConstraint(namespace, constraintClassName);
    boolean passed = false;
    for (int i = 0; i < 5; i++) {
      if (!c.namespaceOperations().listConstraints(namespace).containsKey(constraintClassName)) {
        Thread.sleep(500);
        continue;
      }
      if (!c.tableOperations().listConstraints(t1).containsKey(constraintClassName)) {
        Thread.sleep(500);
        continue;
      }
      passed = true;
      break;
    }
    assertTrue("Failed to observe newly-added constraint", passed);

    passed = false;
    Integer namespaceNum = null;
    for (int i = 0; i < 5; i++) {
      namespaceNum = c.namespaceOperations().listConstraints(namespace).get(constraintClassName);
      if (null == namespaceNum) {
        Thread.sleep(500);
        continue;
      }
      Integer tableNum = c.tableOperations().listConstraints(t1).get(constraintClassName);
      if (null == tableNum) {
        Thread.sleep(500);
        continue;
      }
      assertEquals(namespaceNum, tableNum);
      passed = true;
    }
    assertTrue("Failed to observe constraint in both table and namespace", passed);

    Mutation m1 = new Mutation("r1");
    Mutation m2 = new Mutation("r2");
    Mutation m3 = new Mutation("r3");
    m1.put("a", "b", new Value("abcde".getBytes(UTF_8)));
    m2.put("e", "f", new Value("123".getBytes(UTF_8)));
    m3.put("c", "d", new Value("zyxwv".getBytes(UTF_8)));

    passed = false;
    for (int i = 0; i < 5; i++) {
      BatchWriter bw = c.createBatchWriter(t1, new BatchWriterConfig());
      bw.addMutations(Arrays.asList(m1, m2, m3));
      try {
        bw.close();
        Thread.sleep(500);
      } catch (MutationsRejectedException e) {
        passed = true;
        assertEquals(1, e.getConstraintViolationSummaries().size());
        assertEquals(2, e.getConstraintViolationSummaries().get(0).getNumberOfViolatingMutations());
        break;
      }
    }

    assertTrue("Failed to see mutations rejected after constraint was added", passed);

    assertNotNull("Namespace constraint ID should not be null", namespaceNum);
    c.namespaceOperations().removeConstraint(namespace, namespaceNum);
    passed = false;
    for (int i = 0; i < 5; i++) {
      if (c.namespaceOperations().listConstraints(namespace).containsKey(constraintClassName)) {
        Thread.sleep(500);
        continue;
      }
      if (c.tableOperations().listConstraints(t1).containsKey(constraintClassName)) {
        Thread.sleep(500);
        continue;
      }
      passed = true;
    }
    assertTrue("Failed to verify that constraint was removed from namespace and table", passed);

    passed = false;
    for (int i = 0; i < 5; i++) {
      BatchWriter bw = c.createBatchWriter(t1, new BatchWriterConfig());
      try {
        bw.addMutations(Arrays.asList(m1, m2, m3));
        bw.close();
      } catch (MutationsRejectedException e) {
        Thread.sleep(500);
        continue;
      }
      passed = true;
    }
    assertTrue("Failed to add mutations that should be allowed", passed);
  }

  @Test
  public void renameTable() throws Exception {
    String namespace2 = namespace + "_renamed";
    String t1 = namespace + ".1";
    String t2 = namespace2 + ".2";
    String t3 = namespace + ".3";
    String t4 = namespace + ".4";
    String t5 = "5";

    c.namespaceOperations().create(namespace);
    c.namespaceOperations().create(namespace2);

    assertTrue(c.namespaceOperations().exists(namespace));
    assertTrue(c.namespaceOperations().exists(namespace2));
    assertFalse(c.tableOperations().exists(t1));
    assertFalse(c.tableOperations().exists(t2));
    assertFalse(c.tableOperations().exists(t3));
    assertFalse(c.tableOperations().exists(t4));
    assertFalse(c.tableOperations().exists(t5));

    c.tableOperations().create(t1);

    try {
      c.tableOperations().rename(t1, t2);
      fail();
    } catch (AccumuloException e) {
      // this is expected, because we don't allow renames across namespaces
      assertEquals(ThriftTableOperationException.class.getName(),
          e.getCause().getClass().getName());
      assertEquals(TableOperation.RENAME, ((ThriftTableOperationException) e.getCause()).getOp());
      assertEquals(TableOperationExceptionType.INVALID_NAME,
          ((ThriftTableOperationException) e.getCause()).getType());
    }

    try {
      c.tableOperations().rename(t1, t5);
      fail();
    } catch (AccumuloException e) {
      // this is expected, because we don't allow renames across namespaces
      assertEquals(ThriftTableOperationException.class.getName(),
          e.getCause().getClass().getName());
      assertEquals(TableOperation.RENAME, ((ThriftTableOperationException) e.getCause()).getOp());
      assertEquals(TableOperationExceptionType.INVALID_NAME,
          ((ThriftTableOperationException) e.getCause()).getType());
    }

    assertTrue(c.tableOperations().exists(t1));
    assertFalse(c.tableOperations().exists(t2));
    assertFalse(c.tableOperations().exists(t3));
    assertFalse(c.tableOperations().exists(t4));
    assertFalse(c.tableOperations().exists(t5));

    // fully qualified rename
    c.tableOperations().rename(t1, t3);
    assertFalse(c.tableOperations().exists(t1));
    assertFalse(c.tableOperations().exists(t2));
    assertTrue(c.tableOperations().exists(t3));
    assertFalse(c.tableOperations().exists(t4));
    assertFalse(c.tableOperations().exists(t5));
  }

  private void loginAs(ClusterUser user) throws IOException {
    user.getToken();
  }

  /**
   * Tests new Namespace permissions as well as modifications to Table permissions because of
   * namespaces. Checks each permission to first make sure the user doesn't have permission to
   * perform the action, then root grants them the permission and we check to make sure they could
   * perform the action.
   */
  @Test
  public void testPermissions() throws Exception {
    ClusterUser user1 = getUser(0), user2 = getUser(1), root = getAdminUser();
    String u1 = user1.getPrincipal();
    String u2 = user2.getPrincipal();
    PasswordToken pass = (null != user1.getPassword() ? new PasswordToken(user1.getPassword())
        : null);

    String n1 = namespace;
    String t1 = n1 + ".1";
    String t2 = n1 + ".2";
    String t3 = n1 + ".3";

    String n2 = namespace + "_2";

    loginAs(root);
    c.namespaceOperations().create(n1);
    c.tableOperations().create(t1);

    c.securityOperations().createLocalUser(u1, pass);

    loginAs(user1);
    Connector user1Con = c.getInstance().getConnector(u1, user1.getToken());

    try {
      user1Con.tableOperations().create(t2);
      fail();
    } catch (AccumuloSecurityException e) {
      expectPermissionDenied(e);
    }

    loginAs(root);
    c.securityOperations().grantNamespacePermission(u1, n1, NamespacePermission.CREATE_TABLE);
    loginAs(user1);
    user1Con.tableOperations().create(t2);
    loginAs(root);
    assertTrue(c.tableOperations().list().contains(t2));
    c.securityOperations().revokeNamespacePermission(u1, n1, NamespacePermission.CREATE_TABLE);

    loginAs(user1);
    try {
      user1Con.tableOperations().delete(t1);
      fail();
    } catch (AccumuloSecurityException e) {
      expectPermissionDenied(e);
    }

    loginAs(root);
    c.securityOperations().grantNamespacePermission(u1, n1, NamespacePermission.DROP_TABLE);
    loginAs(user1);
    user1Con.tableOperations().delete(t1);
    loginAs(root);
    assertTrue(!c.tableOperations().list().contains(t1));
    c.securityOperations().revokeNamespacePermission(u1, n1, NamespacePermission.DROP_TABLE);

    c.tableOperations().create(t3);
    BatchWriter bw = c.createBatchWriter(t3, null);
    Mutation m = new Mutation("row");
    m.put("cf", "cq", "value");
    bw.addMutation(m);
    bw.close();

    loginAs(user1);
    Iterator<Entry<Key,Value>> i = user1Con.createScanner(t3, new Authorizations()).iterator();
    try {
      i.next();
      fail();
    } catch (RuntimeException e) {
      assertEquals(AccumuloSecurityException.class.getName(), e.getCause().getClass().getName());
      expectPermissionDenied((AccumuloSecurityException) e.getCause());
    }

    loginAs(user1);
    m = new Mutation(u1);
    m.put("cf", "cq", "turtles");
    bw = user1Con.createBatchWriter(t3, null);
    try {
      bw.addMutation(m);
      bw.close();
      fail();
    } catch (MutationsRejectedException e) {
      assertEquals(1, e.getSecurityErrorCodes().size());
      assertEquals(1, e.getSecurityErrorCodes().entrySet().iterator().next().getValue().size());
      switch (e.getSecurityErrorCodes().entrySet().iterator().next().getValue().iterator().next()) {
        case PERMISSION_DENIED:
          break;
        default:
          fail();
      }
    }

    loginAs(root);
    c.securityOperations().grantNamespacePermission(u1, n1, NamespacePermission.READ);
    loginAs(user1);
    i = user1Con.createScanner(t3, new Authorizations()).iterator();
    assertTrue(i.hasNext());
    loginAs(root);
    c.securityOperations().revokeNamespacePermission(u1, n1, NamespacePermission.READ);
    c.securityOperations().grantNamespacePermission(u1, n1, NamespacePermission.WRITE);

    loginAs(user1);
    m = new Mutation(u1);
    m.put("cf", "cq", "turtles");
    bw = user1Con.createBatchWriter(t3, null);
    bw.addMutation(m);
    bw.close();
    loginAs(root);
    c.securityOperations().revokeNamespacePermission(u1, n1, NamespacePermission.WRITE);

    loginAs(user1);
    try {
      user1Con.tableOperations().setProperty(t3, Property.TABLE_FILE_MAX.getKey(), "42");
      fail();
    } catch (AccumuloSecurityException e) {
      expectPermissionDenied(e);
    }

    loginAs(root);
    c.securityOperations().grantNamespacePermission(u1, n1, NamespacePermission.ALTER_TABLE);
    loginAs(user1);
    user1Con.tableOperations().setProperty(t3, Property.TABLE_FILE_MAX.getKey(), "42");
    user1Con.tableOperations().removeProperty(t3, Property.TABLE_FILE_MAX.getKey());
    loginAs(root);
    c.securityOperations().revokeNamespacePermission(u1, n1, NamespacePermission.ALTER_TABLE);

    loginAs(user1);
    try {
      user1Con.namespaceOperations().setProperty(n1, Property.TABLE_FILE_MAX.getKey(), "55");
      fail();
    } catch (AccumuloSecurityException e) {
      expectPermissionDenied(e);
    }

    loginAs(root);
    c.securityOperations().grantNamespacePermission(u1, n1, NamespacePermission.ALTER_NAMESPACE);
    loginAs(user1);
    user1Con.namespaceOperations().setProperty(n1, Property.TABLE_FILE_MAX.getKey(), "42");
    user1Con.namespaceOperations().removeProperty(n1, Property.TABLE_FILE_MAX.getKey());
    loginAs(root);
    c.securityOperations().revokeNamespacePermission(u1, n1, NamespacePermission.ALTER_NAMESPACE);

    loginAs(root);
    c.securityOperations().createLocalUser(u2,
        (root.getPassword() == null ? null : new PasswordToken(user2.getPassword())));
    loginAs(user1);
    try {
      user1Con.securityOperations().grantNamespacePermission(u2, n1,
          NamespacePermission.ALTER_NAMESPACE);
      fail();
    } catch (AccumuloSecurityException e) {
      expectPermissionDenied(e);
    }

    loginAs(root);
    c.securityOperations().grantNamespacePermission(u1, n1, NamespacePermission.GRANT);
    loginAs(user1);
    user1Con.securityOperations().grantNamespacePermission(u2, n1,
        NamespacePermission.ALTER_NAMESPACE);
    user1Con.securityOperations().revokeNamespacePermission(u2, n1,
        NamespacePermission.ALTER_NAMESPACE);
    loginAs(root);
    c.securityOperations().revokeNamespacePermission(u1, n1, NamespacePermission.GRANT);

    loginAs(user1);
    try {
      user1Con.namespaceOperations().create(n2);
      fail();
    } catch (AccumuloSecurityException e) {
      expectPermissionDenied(e);
    }

    loginAs(root);
    c.securityOperations().grantSystemPermission(u1, SystemPermission.CREATE_NAMESPACE);
    loginAs(user1);
    user1Con.namespaceOperations().create(n2);
    loginAs(root);
    c.securityOperations().revokeSystemPermission(u1, SystemPermission.CREATE_NAMESPACE);

    c.securityOperations().revokeNamespacePermission(u1, n2, NamespacePermission.DROP_NAMESPACE);
    loginAs(user1);
    try {
      user1Con.namespaceOperations().delete(n2);
      fail();
    } catch (AccumuloSecurityException e) {
      expectPermissionDenied(e);
    }

    loginAs(root);
    c.securityOperations().grantSystemPermission(u1, SystemPermission.DROP_NAMESPACE);
    loginAs(user1);
    user1Con.namespaceOperations().delete(n2);
    loginAs(root);
    c.securityOperations().revokeSystemPermission(u1, SystemPermission.DROP_NAMESPACE);

    loginAs(user1);
    try {
      user1Con.namespaceOperations().setProperty(n1, Property.TABLE_FILE_MAX.getKey(), "33");
      fail();
    } catch (AccumuloSecurityException e) {
      expectPermissionDenied(e);
    }

    loginAs(root);
    c.securityOperations().grantSystemPermission(u1, SystemPermission.ALTER_NAMESPACE);
    loginAs(user1);
    user1Con.namespaceOperations().setProperty(n1, Property.TABLE_FILE_MAX.getKey(), "33");
    user1Con.namespaceOperations().removeProperty(n1, Property.TABLE_FILE_MAX.getKey());
    loginAs(root);
    c.securityOperations().revokeSystemPermission(u1, SystemPermission.ALTER_NAMESPACE);
  }

  @Test
  public void verifySystemPropertyInheritance() throws Exception {
    String t1 = "1";
    String t2 = namespace + "." + t1;
    c.tableOperations().create(t1);
    c.namespaceOperations().create(namespace);
    c.tableOperations().create(t2);

    // verify iterator inheritance
    _verifySystemPropertyInheritance(t1, t2, Property.TABLE_ITERATOR_PREFIX.getKey() + "scan.sum",
        "20," + SimpleFilter.class.getName(), false);

    // verify constraint inheritance
    _verifySystemPropertyInheritance(t1, t2, Property.TABLE_CONSTRAINT_PREFIX.getKey() + "42",
        NumericValueConstraint.class.getName(), false);

    // verify other inheritance
    _verifySystemPropertyInheritance(t1, t2,
        Property.TABLE_LOCALITY_GROUP_PREFIX.getKey() + "dummy", "dummy", true);
  }

  private void _verifySystemPropertyInheritance(String defaultNamespaceTable, String namespaceTable,
      String k, String v, boolean systemNamespaceShouldInherit) throws Exception {
    // nobody should have any of these properties yet
    assertFalse(c.instanceOperations().getSystemConfiguration().containsValue(v));
    assertFalse(checkNamespaceHasProp(Namespace.ACCUMULO, k, v));
    assertFalse(checkTableHasProp(RootTable.NAME, k, v));
    assertFalse(checkTableHasProp(MetadataTable.NAME, k, v));
    assertFalse(checkNamespaceHasProp(Namespace.DEFAULT, k, v));
    assertFalse(checkTableHasProp(defaultNamespaceTable, k, v));
    assertFalse(checkNamespaceHasProp(namespace, k, v));
    assertFalse(checkTableHasProp(namespaceTable, k, v));

    // set the filter, verify that accumulo namespace is the only one unaffected
    c.instanceOperations().setProperty(k, v);
    // doesn't take effect immediately, needs time to propagate to tserver's ZooKeeper cache
    sleepUninterruptibly(250, TimeUnit.MILLISECONDS);
    assertTrue(c.instanceOperations().getSystemConfiguration().containsValue(v));
<<<<<<< HEAD
    assertEquals(systemNamespaceShouldInherit, checkNamespaceHasProp(Namespace.ACCUMULO, k, v));
=======
    assertEquals(systemNamespaceShouldInherit,
        checkNamespaceHasProp(Namespaces.ACCUMULO_NAMESPACE, k, v));
>>>>>>> f4f43feb
    assertEquals(systemNamespaceShouldInherit, checkTableHasProp(RootTable.NAME, k, v));
    assertEquals(systemNamespaceShouldInherit, checkTableHasProp(MetadataTable.NAME, k, v));
    assertTrue(checkNamespaceHasProp(Namespace.DEFAULT, k, v));
    assertTrue(checkTableHasProp(defaultNamespaceTable, k, v));
    assertTrue(checkNamespaceHasProp(namespace, k, v));
    assertTrue(checkTableHasProp(namespaceTable, k, v));

    // verify it is no longer inherited
    c.instanceOperations().removeProperty(k);
    // doesn't take effect immediately, needs time to propagate to tserver's ZooKeeper cache
    sleepUninterruptibly(250, TimeUnit.MILLISECONDS);
    assertFalse(c.instanceOperations().getSystemConfiguration().containsValue(v));
    assertFalse(checkNamespaceHasProp(Namespace.ACCUMULO, k, v));
    assertFalse(checkTableHasProp(RootTable.NAME, k, v));
    assertFalse(checkTableHasProp(MetadataTable.NAME, k, v));
    assertFalse(checkNamespaceHasProp(Namespace.DEFAULT, k, v));
    assertFalse(checkTableHasProp(defaultNamespaceTable, k, v));
    assertFalse(checkNamespaceHasProp(namespace, k, v));
    assertFalse(checkTableHasProp(namespaceTable, k, v));
  }

  @Test
  public void listNamespaces() throws Exception {
    SortedSet<String> namespaces = c.namespaceOperations().list();
    Map<String,String> map = c.namespaceOperations().namespaceIdMap();
    assertEquals(2, namespaces.size());
    assertEquals(2, map.size());
    assertTrue(namespaces.contains(Namespace.ACCUMULO));
    assertTrue(namespaces.contains(Namespace.DEFAULT));
    assertFalse(namespaces.contains(namespace));
    assertEquals(Namespace.ID.ACCUMULO.canonicalID(), map.get(Namespace.ACCUMULO));
    assertEquals(Namespace.ID.DEFAULT.canonicalID(), map.get(Namespace.DEFAULT));
    assertNull(map.get(namespace));

    c.namespaceOperations().create(namespace);
    namespaces = c.namespaceOperations().list();
    map = c.namespaceOperations().namespaceIdMap();
    assertEquals(3, namespaces.size());
    assertEquals(3, map.size());
    assertTrue(namespaces.contains(Namespace.ACCUMULO));
    assertTrue(namespaces.contains(Namespace.DEFAULT));
    assertTrue(namespaces.contains(namespace));
    assertEquals(Namespace.ID.ACCUMULO.canonicalID(), map.get(Namespace.ACCUMULO));
    assertEquals(Namespace.ID.DEFAULT.canonicalID(), map.get(Namespace.DEFAULT));
    assertNotNull(map.get(namespace));

    c.namespaceOperations().delete(namespace);
    namespaces = c.namespaceOperations().list();
    map = c.namespaceOperations().namespaceIdMap();
    assertEquals(2, namespaces.size());
    assertEquals(2, map.size());
    assertTrue(namespaces.contains(Namespace.ACCUMULO));
    assertTrue(namespaces.contains(Namespace.DEFAULT));
    assertFalse(namespaces.contains(namespace));
    assertEquals(Namespace.ID.ACCUMULO.canonicalID(), map.get(Namespace.ACCUMULO));
    assertEquals(Namespace.ID.DEFAULT.canonicalID(), map.get(Namespace.DEFAULT));
    assertNull(map.get(namespace));
  }

  @Test
  public void loadClass() throws Exception {
<<<<<<< HEAD
    assertTrue(c.namespaceOperations().testClassLoad(Namespace.DEFAULT, VersioningIterator.class.getName(), SortedKeyValueIterator.class.getName()));
    assertFalse(c.namespaceOperations().testClassLoad(Namespace.DEFAULT, "dummy", SortedKeyValueIterator.class.getName()));
=======
    assertTrue(c.namespaceOperations().testClassLoad(Namespaces.DEFAULT_NAMESPACE,
        VersioningIterator.class.getName(), SortedKeyValueIterator.class.getName()));
    assertFalse(c.namespaceOperations().testClassLoad(Namespaces.DEFAULT_NAMESPACE, "dummy",
        SortedKeyValueIterator.class.getName()));
>>>>>>> f4f43feb
    try {
      c.namespaceOperations().testClassLoad(namespace, "dummy", "dummy");
      fail();
    } catch (NamespaceNotFoundException e) {
      // expected, ignore
    }
  }

  @Test
  public void testModifyingPermissions() throws Exception {
    String tableName = namespace + ".modify";
    c.namespaceOperations().create(namespace);
    c.tableOperations().create(tableName);
    assertTrue(
        c.securityOperations().hasTablePermission(c.whoami(), tableName, TablePermission.READ));
    c.securityOperations().revokeTablePermission(c.whoami(), tableName, TablePermission.READ);
    assertFalse(
        c.securityOperations().hasTablePermission(c.whoami(), tableName, TablePermission.READ));
    c.securityOperations().grantTablePermission(c.whoami(), tableName, TablePermission.READ);
    assertTrue(
        c.securityOperations().hasTablePermission(c.whoami(), tableName, TablePermission.READ));
    c.tableOperations().delete(tableName);

    try {
      c.securityOperations().hasTablePermission(c.whoami(), tableName, TablePermission.READ);
      fail();
    } catch (Exception e) {
      if (!(e instanceof AccumuloSecurityException) || !((AccumuloSecurityException) e)
          .getSecurityErrorCode().equals(SecurityErrorCode.TABLE_DOESNT_EXIST))
        throw new Exception("Has permission resulted in " + e.getClass().getName(), e);
    }

    try {
      c.securityOperations().grantTablePermission(c.whoami(), tableName, TablePermission.READ);
      fail();
    } catch (Exception e) {
      if (!(e instanceof AccumuloSecurityException) || !((AccumuloSecurityException) e)
          .getSecurityErrorCode().equals(SecurityErrorCode.TABLE_DOESNT_EXIST))
        throw new Exception("Has permission resulted in " + e.getClass().getName(), e);
    }

    try {
      c.securityOperations().revokeTablePermission(c.whoami(), tableName, TablePermission.READ);
      fail();
    } catch (Exception e) {
      if (!(e instanceof AccumuloSecurityException) || !((AccumuloSecurityException) e)
          .getSecurityErrorCode().equals(SecurityErrorCode.TABLE_DOESNT_EXIST))
        throw new Exception("Has permission resulted in " + e.getClass().getName(), e);
    }

    assertTrue(c.securityOperations().hasNamespacePermission(c.whoami(), namespace,
        NamespacePermission.READ));
    c.securityOperations().revokeNamespacePermission(c.whoami(), namespace,
        NamespacePermission.READ);
    assertFalse(c.securityOperations().hasNamespacePermission(c.whoami(), namespace,
        NamespacePermission.READ));
    c.securityOperations().grantNamespacePermission(c.whoami(), namespace,
        NamespacePermission.READ);
    assertTrue(c.securityOperations().hasNamespacePermission(c.whoami(), namespace,
        NamespacePermission.READ));

    c.namespaceOperations().delete(namespace);

    try {
      c.securityOperations().hasTablePermission(c.whoami(), tableName, TablePermission.READ);
      fail();
    } catch (Exception e) {
      if (!(e instanceof AccumuloSecurityException) || !((AccumuloSecurityException) e)
          .getSecurityErrorCode().equals(SecurityErrorCode.TABLE_DOESNT_EXIST))
        throw new Exception("Has permission resulted in " + e.getClass().getName(), e);
    }

    try {
      c.securityOperations().grantTablePermission(c.whoami(), tableName, TablePermission.READ);
      fail();
    } catch (Exception e) {
      if (!(e instanceof AccumuloSecurityException) || !((AccumuloSecurityException) e)
          .getSecurityErrorCode().equals(SecurityErrorCode.TABLE_DOESNT_EXIST))
        throw new Exception("Has permission resulted in " + e.getClass().getName(), e);
    }

    try {
      c.securityOperations().revokeTablePermission(c.whoami(), tableName, TablePermission.READ);
      fail();
    } catch (Exception e) {
      if (!(e instanceof AccumuloSecurityException) || !((AccumuloSecurityException) e)
          .getSecurityErrorCode().equals(SecurityErrorCode.TABLE_DOESNT_EXIST))
        throw new Exception("Has permission resulted in " + e.getClass().getName(), e);
    }

    try {
      c.securityOperations().hasNamespacePermission(c.whoami(), namespace,
          NamespacePermission.READ);
      fail();
    } catch (Exception e) {
      if (!(e instanceof AccumuloSecurityException) || !((AccumuloSecurityException) e)
          .getSecurityErrorCode().equals(SecurityErrorCode.NAMESPACE_DOESNT_EXIST))
        throw new Exception("Has permission resulted in " + e.getClass().getName(), e);
    }

    try {
      c.securityOperations().grantNamespacePermission(c.whoami(), namespace,
          NamespacePermission.READ);
      fail();
    } catch (Exception e) {
      if (!(e instanceof AccumuloSecurityException) || !((AccumuloSecurityException) e)
          .getSecurityErrorCode().equals(SecurityErrorCode.NAMESPACE_DOESNT_EXIST))
        throw new Exception("Has permission resulted in " + e.getClass().getName(), e);
    }

    try {
      c.securityOperations().revokeNamespacePermission(c.whoami(), namespace,
          NamespacePermission.READ);
      fail();
    } catch (Exception e) {
      if (!(e instanceof AccumuloSecurityException) || !((AccumuloSecurityException) e)
          .getSecurityErrorCode().equals(SecurityErrorCode.NAMESPACE_DOESNT_EXIST))
        throw new Exception("Has permission resulted in " + e.getClass().getName(), e);
    }

  }

  @Test
  public void verifyTableOperationsExceptions() throws Exception {
    String tableName = namespace + ".1";
    IteratorSetting setting = new IteratorSetting(200, VersioningIterator.class);
    Text a = new Text("a");
    Text z = new Text("z");
    TableOperations ops = c.tableOperations();

    // this one doesn't throw an exception, so don't fail; just check that it works
    assertFalse(ops.exists(tableName));

    // table operations that should throw an AccumuloException caused by NamespaceNotFoundException
    int numRun = 0;
    ACCUMULOEXCEPTIONS_NAMESPACENOTFOUND: for (int i = 0;; ++i)
      try {
        switch (i) {
          case 0:
            ops.create(tableName);
            fail();
            break;
          case 1:
            ops.create("a");
<<<<<<< HEAD
            ops.clone("a", tableName, true, Collections.emptyMap(), Collections.emptySet());
=======
            ops.clone("a", tableName, true, Collections.<String,String> emptyMap(),
                Collections.<String> emptySet());
>>>>>>> f4f43feb
            fail();
            break;
          case 2:
            ops.importTable(tableName, System.getProperty("user.dir") + "/target");
            fail();
            break;
          default:
            // break out of infinite loop
            assertEquals(3, i); // check test integrity
            assertEquals(3, numRun); // check test integrity
            break ACCUMULOEXCEPTIONS_NAMESPACENOTFOUND;
        }
      } catch (Exception e) {
        numRun++;
        if (!(e instanceof AccumuloException)
            || !(e.getCause() instanceof NamespaceNotFoundException))
          throw new Exception("Case " + i + " resulted in " + e.getClass().getName(), e);
      }

    // table operations that should throw an AccumuloException caused by a TableNotFoundException
    // caused by a NamespaceNotFoundException
    // these are here because we didn't declare TableNotFoundException in the API :(
    numRun = 0;
    ACCUMULOEXCEPTIONS_TABLENOTFOUND: for (int i = 0;; ++i)
      try {
        switch (i) {
          case 0:
            ops.removeConstraint(tableName, 0);
            fail();
            break;
          case 1:
            ops.removeProperty(tableName, "a");
            fail();
            break;
          case 2:
            ops.setProperty(tableName, "a", "b");
            fail();
            break;
          default:
            // break out of infinite loop
            assertEquals(3, i); // check test integrity
            assertEquals(3, numRun); // check test integrity
            break ACCUMULOEXCEPTIONS_TABLENOTFOUND;
        }
      } catch (Exception e) {
        numRun++;
        if (!(e instanceof AccumuloException) || !(e.getCause() instanceof TableNotFoundException)
            || !(e.getCause().getCause() instanceof NamespaceNotFoundException))
          throw new Exception("Case " + i + " resulted in " + e.getClass().getName(), e);
      }

    // table operations that should throw a TableNotFoundException caused by
    // NamespaceNotFoundException
    numRun = 0;
    TABLENOTFOUNDEXCEPTIONS: for (int i = 0;; ++i)
      try {
        switch (i) {
          case 0:
            ops.addConstraint(tableName, NumericValueConstraint.class.getName());
            fail();
            break;
          case 1:
            ops.addSplits(tableName, new TreeSet<>());
            fail();
            break;
          case 2:
            ops.attachIterator(tableName, setting);
            fail();
            break;
          case 3:
            ops.cancelCompaction(tableName);
            fail();
            break;
          case 4:
            ops.checkIteratorConflicts(tableName, setting, EnumSet.allOf(IteratorScope.class));
            fail();
            break;
          case 5:
            ops.clearLocatorCache(tableName);
            fail();
            break;
          case 6:
<<<<<<< HEAD
            ops.clone(tableName, "2", true, Collections.emptyMap(), Collections.emptySet());
=======
            ops.clone(tableName, "2", true, Collections.<String,String> emptyMap(),
                Collections.<String> emptySet());
>>>>>>> f4f43feb
            fail();
            break;
          case 7:
            ops.compact(tableName, a, z, true, true);
            fail();
            break;
          case 8:
            ops.delete(tableName);
            fail();
            break;
          case 9:
            ops.deleteRows(tableName, a, z);
            fail();
            break;
          case 10:
            ops.splitRangeByTablets(tableName, new Range(), 10);
            fail();
            break;
          case 11:
            ops.exportTable(tableName, namespace + "_dir");
            fail();
            break;
          case 12:
            ops.flush(tableName, a, z, true);
            fail();
            break;
          case 13:
            ops.getDiskUsage(Collections.singleton(tableName));
            fail();
            break;
          case 14:
            ops.getIteratorSetting(tableName, "a", IteratorScope.scan);
            fail();
            break;
          case 15:
            ops.getLocalityGroups(tableName);
            fail();
            break;
          case 16:
            ops.getMaxRow(tableName, Authorizations.EMPTY, a, true, z, true);
            fail();
            break;
          case 17:
            ops.getProperties(tableName);
            fail();
            break;
          case 18:
            ops.importDirectory(tableName, "", "", false);
            fail();
            break;
          case 19:
            ops.testClassLoad(tableName, VersioningIterator.class.getName(),
                SortedKeyValueIterator.class.getName());
            fail();
            break;
          case 20:
            ops.listConstraints(tableName);
            fail();
            break;
          case 21:
            ops.listIterators(tableName);
            fail();
            break;
          case 22:
            ops.listSplits(tableName);
            fail();
            break;
          case 23:
            ops.merge(tableName, a, z);
            fail();
            break;
          case 24:
            ops.offline(tableName, true);
            fail();
            break;
          case 25:
            ops.online(tableName, true);
            fail();
            break;
          case 26:
            ops.removeIterator(tableName, "a", EnumSet.of(IteratorScope.scan));
            fail();
            break;
          case 27:
            ops.rename(tableName, tableName + "2");
            fail();
            break;
          case 28:
            ops.setLocalityGroups(tableName, Collections.emptyMap());
            fail();
            break;
          default:
            // break out of infinite loop
            assertEquals(29, i); // check test integrity
            assertEquals(29, numRun); // check test integrity
            break TABLENOTFOUNDEXCEPTIONS;
        }
      } catch (Exception e) {
        numRun++;
        if (!(e instanceof TableNotFoundException)
            || !(e.getCause() instanceof NamespaceNotFoundException))
          throw new Exception("Case " + i + " resulted in " + e.getClass().getName(), e);
      }
  }

  @Test
  public void verifyNamespaceOperationsExceptions() throws Exception {
    IteratorSetting setting = new IteratorSetting(200, VersioningIterator.class);
    NamespaceOperations ops = c.namespaceOperations();

    // this one doesn't throw an exception, so don't fail; just check that it works
    assertFalse(ops.exists(namespace));

    // namespace operations that should throw a NamespaceNotFoundException
    int numRun = 0;
    NAMESPACENOTFOUND: for (int i = 0;; ++i)
      try {
        switch (i) {
          case 0:
            ops.addConstraint(namespace, NumericValueConstraint.class.getName());
            fail();
            break;
          case 1:
            ops.attachIterator(namespace, setting);
            fail();
            break;
          case 2:
            ops.checkIteratorConflicts(namespace, setting, EnumSet.of(IteratorScope.scan));
            fail();
            break;
          case 3:
            ops.delete(namespace);
            fail();
            break;
          case 4:
            ops.getIteratorSetting(namespace, "thing", IteratorScope.scan);
            fail();
            break;
          case 5:
            ops.getProperties(namespace);
            fail();
            break;
          case 6:
            ops.listConstraints(namespace);
            fail();
            break;
          case 7:
            ops.listIterators(namespace);
            fail();
            break;
          case 8:
            ops.removeConstraint(namespace, 1);
            fail();
            break;
          case 9:
            ops.removeIterator(namespace, "thing", EnumSet.allOf(IteratorScope.class));
            fail();
            break;
          case 10:
            ops.removeProperty(namespace, "a");
            fail();
            break;
          case 11:
            ops.rename(namespace, namespace + "2");
            fail();
            break;
          case 12:
            ops.setProperty(namespace, "k", "v");
            fail();
            break;
          case 13:
            ops.testClassLoad(namespace, VersioningIterator.class.getName(),
                SortedKeyValueIterator.class.getName());
            fail();
            break;
          default:
            // break out of infinite loop
            assertEquals(14, i); // check test integrity
            assertEquals(14, numRun); // check test integrity
            break NAMESPACENOTFOUND;
        }
      } catch (Exception e) {
        numRun++;
        if (!(e instanceof NamespaceNotFoundException))
          throw new Exception("Case " + i + " resulted in " + e.getClass().getName(), e);
      }

    // namespace operations that should throw a NamespaceExistsException
    numRun = 0;
    NAMESPACEEXISTS: for (int i = 0;; ++i)
      try {
        switch (i) {
          case 0:
            ops.create(namespace + "0");
            ops.create(namespace + "0"); // should fail here
            fail();
            break;
          case 1:
            ops.create(namespace + i + "_1");
            ops.create(namespace + i + "_2");
            ops.rename(namespace + i + "_1", namespace + i + "_2"); // should fail here
            fail();
            break;
          case 2:
            ops.create(Namespace.DEFAULT);
            fail();
            break;
          case 3:
            ops.create(Namespace.ACCUMULO);
            fail();
            break;
          case 4:
            ops.create(namespace + i + "_1");
            ops.rename(namespace + i + "_1", Namespace.DEFAULT); // should fail here
            fail();
            break;
          case 5:
            ops.create(namespace + i + "_1");
            ops.rename(namespace + i + "_1", Namespace.ACCUMULO); // should fail here
            fail();
            break;
          default:
            // break out of infinite loop
            assertEquals(6, i); // check test integrity
            assertEquals(6, numRun); // check test integrity
            break NAMESPACEEXISTS;
        }
      } catch (Exception e) {
        numRun++;
        if (!(e instanceof NamespaceExistsException))
          throw new Exception("Case " + i + " resulted in " + e.getClass().getName(), e);
      }
  }

  private boolean checkTableHasProp(String t, String propKey, String propVal) {
    return checkHasProperty(t, propKey, propVal, true);
  }

  private boolean checkNamespaceHasProp(String n, String propKey, String propVal) {
    return checkHasProperty(n, propKey, propVal, false);
  }

  private boolean checkHasProperty(String name, String propKey, String propVal,
      boolean nameIsTable) {
    try {
      Iterable<Entry<String,String>> iterable = nameIsTable
          ? c.tableOperations().getProperties(name)
          : c.namespaceOperations().getProperties(name);
      for (Entry<String,String> e : iterable)
        if (propKey.equals(e.getKey()))
          return propVal.equals(e.getValue());
      return false;
    } catch (Exception e) {
      fail();
      return false;
    }
  }

  public static class SimpleFilter extends Filter {
    @Override
    public boolean accept(Key k, Value v) {
      if (k.getColumnFamily().toString().equals("a"))
        return false;
      return true;
    }
  }

  private void expectPermissionDenied(AccumuloSecurityException sec) {
    assertEquals(sec.getSecurityErrorCode().getClass(), SecurityErrorCode.class);
    switch (sec.getSecurityErrorCode()) {
      case PERMISSION_DENIED:
        break;
      default:
        fail();
    }
  }

}<|MERGE_RESOLUTION|>--- conflicted
+++ resolved
@@ -324,23 +324,25 @@
     IteratorSetting setting = new IteratorSetting(250, iterName, SimpleFilter.class.getName());
 
     // verify can see inserted entry
-<<<<<<< HEAD
     try (Scanner s = c.createScanner(t1, Authorizations.EMPTY)) {
       assertTrue(s.iterator().hasNext());
       assertFalse(c.namespaceOperations().listIterators(namespace).containsKey(iterName));
       assertFalse(c.tableOperations().listIterators(t1).containsKey(iterName));
 
       // verify entry is filtered out (also, verify conflict checking API)
-      c.namespaceOperations().checkIteratorConflicts(namespace, setting, EnumSet.allOf(IteratorScope.class));
+      c.namespaceOperations().checkIteratorConflicts(namespace, setting,
+          EnumSet.allOf(IteratorScope.class));
       c.namespaceOperations().attachIterator(namespace, setting);
       sleepUninterruptibly(2, TimeUnit.SECONDS);
       try {
-        c.namespaceOperations().checkIteratorConflicts(namespace, setting, EnumSet.allOf(IteratorScope.class));
+        c.namespaceOperations().checkIteratorConflicts(namespace, setting,
+            EnumSet.allOf(IteratorScope.class));
         fail();
       } catch (AccumuloException e) {
         assertEquals(IllegalArgumentException.class.getName(), e.getCause().getClass().getName());
       }
-      IteratorSetting setting2 = c.namespaceOperations().getIteratorSetting(namespace, setting.getName(), IteratorScope.scan);
+      IteratorSetting setting2 = c.namespaceOperations().getIteratorSetting(namespace,
+          setting.getName(), IteratorScope.scan);
       assertEquals(setting, setting2);
       assertTrue(c.namespaceOperations().listIterators(namespace).containsKey(iterName));
       assertTrue(c.tableOperations().listIterators(t1).containsKey(iterName));
@@ -350,7 +352,8 @@
       assertFalse(s.iterator().hasNext());
 
       // verify can see inserted entry again
-      c.namespaceOperations().removeIterator(namespace, setting.getName(), EnumSet.allOf(IteratorScope.class));
+      c.namespaceOperations().removeIterator(namespace, setting.getName(),
+          EnumSet.allOf(IteratorScope.class));
       sleepUninterruptibly(2, TimeUnit.SECONDS);
       assertFalse(c.namespaceOperations().listIterators(namespace).containsKey(iterName));
       assertFalse(c.tableOperations().listIterators(t1).containsKey(iterName));
@@ -359,41 +362,6 @@
     try (Scanner s = c.createScanner(t1, Authorizations.EMPTY)) {
       assertTrue(s.iterator().hasNext());
     }
-=======
-    Scanner s = c.createScanner(t1, Authorizations.EMPTY);
-    assertTrue(s.iterator().hasNext());
-    assertFalse(c.namespaceOperations().listIterators(namespace).containsKey(iterName));
-    assertFalse(c.tableOperations().listIterators(t1).containsKey(iterName));
-
-    // verify entry is filtered out (also, verify conflict checking API)
-    c.namespaceOperations().checkIteratorConflicts(namespace, setting,
-        EnumSet.allOf(IteratorScope.class));
-    c.namespaceOperations().attachIterator(namespace, setting);
-    sleepUninterruptibly(2, TimeUnit.SECONDS);
-    try {
-      c.namespaceOperations().checkIteratorConflicts(namespace, setting,
-          EnumSet.allOf(IteratorScope.class));
-      fail();
-    } catch (AccumuloException e) {
-      assertEquals(IllegalArgumentException.class.getName(), e.getCause().getClass().getName());
-    }
-    IteratorSetting setting2 = c.namespaceOperations().getIteratorSetting(namespace,
-        setting.getName(), IteratorScope.scan);
-    assertEquals(setting, setting2);
-    assertTrue(c.namespaceOperations().listIterators(namespace).containsKey(iterName));
-    assertTrue(c.tableOperations().listIterators(t1).containsKey(iterName));
-    s = c.createScanner(t1, Authorizations.EMPTY);
-    assertFalse(s.iterator().hasNext());
-
-    // verify can see inserted entry again
-    c.namespaceOperations().removeIterator(namespace, setting.getName(),
-        EnumSet.allOf(IteratorScope.class));
-    sleepUninterruptibly(2, TimeUnit.SECONDS);
-    assertFalse(c.namespaceOperations().listIterators(namespace).containsKey(iterName));
-    assertFalse(c.tableOperations().listIterators(t1).containsKey(iterName));
-    s = c.createScanner(t1, Authorizations.EMPTY);
-    assertTrue(s.iterator().hasNext());
->>>>>>> f4f43feb
   }
 
   @Test
@@ -934,12 +902,7 @@
     // doesn't take effect immediately, needs time to propagate to tserver's ZooKeeper cache
     sleepUninterruptibly(250, TimeUnit.MILLISECONDS);
     assertTrue(c.instanceOperations().getSystemConfiguration().containsValue(v));
-<<<<<<< HEAD
     assertEquals(systemNamespaceShouldInherit, checkNamespaceHasProp(Namespace.ACCUMULO, k, v));
-=======
-    assertEquals(systemNamespaceShouldInherit,
-        checkNamespaceHasProp(Namespaces.ACCUMULO_NAMESPACE, k, v));
->>>>>>> f4f43feb
     assertEquals(systemNamespaceShouldInherit, checkTableHasProp(RootTable.NAME, k, v));
     assertEquals(systemNamespaceShouldInherit, checkTableHasProp(MetadataTable.NAME, k, v));
     assertTrue(checkNamespaceHasProp(Namespace.DEFAULT, k, v));
@@ -1001,15 +964,10 @@
 
   @Test
   public void loadClass() throws Exception {
-<<<<<<< HEAD
-    assertTrue(c.namespaceOperations().testClassLoad(Namespace.DEFAULT, VersioningIterator.class.getName(), SortedKeyValueIterator.class.getName()));
-    assertFalse(c.namespaceOperations().testClassLoad(Namespace.DEFAULT, "dummy", SortedKeyValueIterator.class.getName()));
-=======
-    assertTrue(c.namespaceOperations().testClassLoad(Namespaces.DEFAULT_NAMESPACE,
+    assertTrue(c.namespaceOperations().testClassLoad(Namespace.DEFAULT,
         VersioningIterator.class.getName(), SortedKeyValueIterator.class.getName()));
-    assertFalse(c.namespaceOperations().testClassLoad(Namespaces.DEFAULT_NAMESPACE, "dummy",
+    assertFalse(c.namespaceOperations().testClassLoad(Namespace.DEFAULT, "dummy",
         SortedKeyValueIterator.class.getName()));
->>>>>>> f4f43feb
     try {
       c.namespaceOperations().testClassLoad(namespace, "dummy", "dummy");
       fail();
@@ -1154,12 +1112,7 @@
             break;
           case 1:
             ops.create("a");
-<<<<<<< HEAD
             ops.clone("a", tableName, true, Collections.emptyMap(), Collections.emptySet());
-=======
-            ops.clone("a", tableName, true, Collections.<String,String> emptyMap(),
-                Collections.<String> emptySet());
->>>>>>> f4f43feb
             fail();
             break;
           case 2:
@@ -1242,12 +1195,7 @@
             fail();
             break;
           case 6:
-<<<<<<< HEAD
             ops.clone(tableName, "2", true, Collections.emptyMap(), Collections.emptySet());
-=======
-            ops.clone(tableName, "2", true, Collections.<String,String> emptyMap(),
-                Collections.<String> emptySet());
->>>>>>> f4f43feb
             fail();
             break;
           case 7:
