--- conflicted
+++ resolved
@@ -709,8 +709,7 @@
   }
 
   private HostAndPort startStatsService() throws UnknownHostException {
-<<<<<<< HEAD
-    Iface rpcProxy = RpcWrapper.service(this);
+    Iface rpcProxy = RpcWrapper.service(this, new Processor<Iface>(this).getProcessMapView());
     final Processor<Iface> processor;
     if (ThriftServerType.SASL == getThriftServerType()) {
       Iface tcProxy = TCredentialsUpdatingWrapper.service(rpcProxy, getClass(), getConfiguration());
@@ -720,11 +719,6 @@
     }
     int port = getConfiguration().getPort(Property.GC_PORT);
     long maxMessageSize = getConfiguration().getMemoryInBytes(Property.GENERAL_MAX_MESSAGE_SIZE);
-=======
-    Processor<Iface> processor = new Processor<Iface>(RpcWrapper.service(this, new Processor<Iface>(this).getProcessMapView()));
-    int port = config.getPort(Property.GC_PORT);
-    long maxMessageSize = config.getMemoryInBytes(Property.GENERAL_MAX_MESSAGE_SIZE);
->>>>>>> 44b17c63
     HostAndPort result = HostAndPort.fromParts(opts.getAddress(), port);
     log.debug("Starting garbage collector listening on " + result);
     try {
