--- conflicted
+++ resolved
@@ -510,13 +510,8 @@
         continue;
       }
       ArrayList<TabletMigration> newMigrations = new ArrayList<>();
-<<<<<<< HEAD
       getBalancerForTable(tableId).balance(new BalanceParamsImpl(currentView,
-          params.currentResourceGroups(), migrations, newMigrations));
-=======
-      getBalancerForTable(tableId).balance(
-          new BalanceParamsImpl(currentView, migrations, newMigrations, DataLevel.of(tableId)));
->>>>>>> 31876556
+          params.currentResourceGroups(), migrations, newMigrations, DataLevel.of(tableId)));
 
       if (newMigrations.isEmpty()) {
         tableToTimeSinceNoMigrations.remove(tableId);
