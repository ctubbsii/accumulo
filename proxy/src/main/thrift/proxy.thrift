/*
* Licensed to the Apache Software Foundation (ASF) under one or more
* contributor license agreements.  See the NOTICE file distributed with
* this work for additional information regarding copyright ownership.
* The ASF licenses this file to You under the Apache License, Version 2.0
* (the "License"); you may not use this file except in compliance with
* the License.  You may obtain a copy of the License at
*
*     http://www.apache.org/licenses/LICENSE-2.0
*
* Unless required by applicable law or agreed to in writing, software
* distributed under the License is distributed on an "AS IS" BASIS,
* WITHOUT WARRANTIES OR CONDITIONS OF ANY KIND, either express or implied.
* See the License for the specific language governing permissions and
* limitations under the License.
*/
namespace cpp accumulo
namespace java org.apache.accumulo.proxy.thrift

struct Key {
  1:binary row;
  2:binary colFamily;
  3:binary colQualifier;
  4:binary colVisibility;
  5:optional i64 timestamp
}

enum PartialKey {
  ROW,
  ROW_COLFAM,
  ROW_COLFAM_COLQUAL,
  ROW_COLFAM_COLQUAL_COLVIS,
  ROW_COLFAM_COLQUAL_COLVIS_TIME,
  ROW_COLFAM_COLQUAL_COLVIS_TIME_DEL
}

struct ColumnUpdate {
  1:binary colFamily,
  2:binary colQualifier,
  3:optional binary colVisibility,
  4:optional i64 timestamp,
  5:optional binary value,
  6:optional bool deleteCell
}

struct DiskUsage {
  1:list<string> tables,
  2:i64 usage
}

struct KeyValue {
  1:Key key,
  2:binary value
}

struct ScanResult {
  1:list<KeyValue> results,
  2:bool more
}

struct Range {
  1:Key start,
  2:bool startInclusive
  3:Key stop,
  4:bool stopInclusive
}

struct ScanColumn {
  1:binary colFamily,
  2:optional binary colQualifier
}

struct IteratorSetting {
  1: i32 priority,
  2: string name,
  3: string iteratorClass,
  4: map<string,string> properties
}

struct ScanOptions {
  1:optional set<binary> authorizations;
  2:optional Range range,
  3:optional list<ScanColumn> columns;
  4:optional list<IteratorSetting> iterators;
  5:optional i32 bufferSize;
} 

struct BatchScanOptions {
  1:optional set<binary> authorizations;
  2:optional list<Range> ranges;
  3:optional list<ScanColumn> columns;
  4:optional list<IteratorSetting> iterators;
  5:optional i32 threads;
} 

struct KeyValueAndPeek {
  1:KeyValue keyValue,
  2:bool hasNext
}

enum TablePermission {
  READ = 2,
  WRITE = 3,
  BULK_IMPORT = 4,
  ALTER_TABLE = 5,
  GRANT = 6,
  DROP_TABLE = 7,
}

enum SystemPermission {
  GRANT = 0,
  CREATE_TABLE = 1,
  DROP_TABLE = 2,
  ALTER_TABLE = 3,
  CREATE_USER = 4,
  DROP_USER = 5,
  ALTER_USER = 6,
  SYSTEM = 7,
}

enum ScanType {
    SINGLE,
    BATCH
}

enum ScanState {
    IDLE,
    RUNNING,
    QUEUED
}

struct KeyExtent {
  1:string tableId,
  2:binary endRow,
  3:binary prevEndRow
}

struct Column {
  1:binary colFamily;
  2:binary colQualifier;
  3:binary colVisibility;
}

struct ActiveScan {
  1:string client
  2:string user
  3:string table
  4:i64 age
  5:i64 idleTime
  6:ScanType type
  7:ScanState state
  8:KeyExtent extent
  9:list<Column> columns
  10:list<IteratorSetting> iterators
  11:list<binary> authorizations
}

enum CompactionType {
   MINOR,
   MERGE,
   MAJOR,
   FULL
}

enum CompactionReason {
   USER,
   SYSTEM,
   CHOP,
   IDLE,
   CLOSE
}

struct ActiveCompaction {
  1:KeyExtent extent
  2:i64 age
  3:list<string> inputFiles
  4:string outputFile
  5:CompactionType type
  6:CompactionReason reason
  7:string localityGroup
  8:i64 entriesRead
  9:i64 entriesWritten
  10:list<IteratorSetting> iterators;
}

struct WriterOptions {
 1:i64 maxMemory
 2:i64 latencyMs
 3:i64 timeoutMs
 4:i32 threads
}

enum IteratorScope {
  MINC,
  MAJC,
  SCAN
}

enum TimeType {
  LOGICAL,
  MILLIS
}

exception UnknownScanner {
  1:string msg
}

exception UnknownWriter {
  1:string msg
}

exception NoMoreEntriesException {
  1:string msg
}

exception AccumuloException {
  1:string msg
}

exception AccumuloSecurityException {
  1:string msg
}

exception TableNotFoundException {
  1:string msg
}

exception TableExistsException {
  1:string msg
}

exception MutationsRejectedException {
  1:string msg
}

service AccumuloProxy
{
  // get an authentication token
  binary login(1:string principal, 2:map<string, string> loginProperties)                              throws (1:AccumuloSecurityException ouch2);

  // table operations
  i32 addConstraint (1:binary login, 2:string tableName, 3:string constraintClassName)                 throws (1:AccumuloException ouch1, 2:AccumuloSecurityException ouch2, 3:TableNotFoundException ouch3);
  void addSplits (1:binary login, 2:string tableName, 3:set<binary> splits)                            throws (1:AccumuloException ouch1, 2:AccumuloSecurityException ouch2, 3:TableNotFoundException ouch3);
  void attachIterator (1:binary login, 2:string tableName, 3:IteratorSetting setting, 
                       4:set<IteratorScope> scopes) 
                                                                                                       throws (1:AccumuloSecurityException ouch1, 2:AccumuloException ouch2, 3:TableNotFoundException ouch3);
  void checkIteratorConflicts (1:binary login, 2:string tableName, 3:IteratorSetting setting, 
                               4:set<IteratorScope> scopes) 
                                                                                                       throws (1:AccumuloSecurityException ouch1, 2:AccumuloException ouch2, 3:TableNotFoundException ouch3);
  void clearLocatorCache (1:binary login, 2:string tableName)                                          throws (1:TableNotFoundException ouch1);
  void cloneTable (1:binary login, 2:string tableName, 3:string newTableName, 4:bool flush, 
                   5:map<string,string> propertiesToSet, 6:set<string> propertiesToExclude) 
                                                                                                       throws (1:AccumuloException ouch1, 2:AccumuloSecurityException ouch2, 3:TableNotFoundException ouch3, 4:TableExistsException ouch4);
  void compactTable (1:binary login, 2:string tableName, 3:binary startRow, 4:binary endRow, 
		     5:list<IteratorSetting> iterators, 6:bool flush, 7:bool wait)                             throws (1:AccumuloSecurityException ouch1, 2:TableNotFoundException ouch2, 3:AccumuloException ouch3);
  void cancelCompaction(1:binary login, 2:string tableName)                                            throws (1:AccumuloSecurityException ouch1, 2:TableNotFoundException ouch2, 3:AccumuloException ouch3);
                                                                                                            
  void createTable (1:binary login, 2:string tableName, 3:bool versioningIter, 4:TimeType type)        throws (1:AccumuloException ouch1, 2:AccumuloSecurityException ouch2, 3:TableExistsException ouch3);
  void deleteTable (1:binary login, 2:string tableName)                                                throws (1:AccumuloException ouch1, 2:AccumuloSecurityException ouch2, 3:TableNotFoundException ouch3);
  void deleteRows (1:binary login, 2:string tableName, 3:binary startRow, 4:binary endRow)             throws (1:AccumuloException ouch1, 2:AccumuloSecurityException ouch2, 3:TableNotFoundException ouch3);
  void exportTable (1:binary login, 2:string tableName, 3:string exportDir)                            throws (1:AccumuloException ouch1, 2:AccumuloSecurityException ouch2, 3:TableNotFoundException ouch3);
  void flushTable (1:binary login, 2:string tableName, 3:binary startRow, 4:binary endRow, 
                   5:bool wait)
                                                                                                       throws (1:AccumuloException ouch1, 2:AccumuloSecurityException ouch2, 3:TableNotFoundException ouch3);
  map<string,set<string>> getLocalityGroups (1:binary login, 2:string tableName)                       throws (1:AccumuloException ouch1, 2:AccumuloSecurityException ouch2, 3:TableNotFoundException ouch3);
  IteratorSetting getIteratorSetting (1:binary login, 2:string tableName, 
                                      3:string iteratorName, 4:IteratorScope scope) 
                                                                                                       throws (1:AccumuloException ouch1, 2:AccumuloSecurityException ouch2, 3:TableNotFoundException ouch3);
  binary getMaxRow (1:binary login, 2:string tableName, 3:set<binary> auths, 4:binary startRow, 
                    5:bool startInclusive, 6:binary endRow, 7:bool endInclusive) 
                                                                                                       throws (1:AccumuloException ouch1, 2:AccumuloSecurityException ouch2, 3:TableNotFoundException ouch3);
  map<string,string> getTableProperties (1:binary login, 2:string tableName)                           throws (1:AccumuloException ouch1, 2:AccumuloSecurityException ouch2, 3:TableNotFoundException ouch3);
  void importDirectory (1:binary login, 2:string tableName, 3:string importDir, 
                        4:string failureDir, 5:bool setTime) 
                                                                                                       throws (1:TableNotFoundException ouch1, 2:AccumuloException ouch3, 3:AccumuloSecurityException ouch4);
  void importTable (1:binary login, 2:string tableName, 3:string importDir)                            throws (1:TableExistsException ouch1, 2:AccumuloException ouch2, 3:AccumuloSecurityException ouch3);
  list<binary> listSplits (1:binary login, 2:string tableName, 3:i32 maxSplits)                        throws (1:AccumuloException ouch1, 2:AccumuloSecurityException ouch2, 3:TableNotFoundException ouch3);
  set<string> listTables (1:binary login);
  map<string,set<IteratorScope>> listIterators (1:binary login, 2:string tableName)                    throws (1:AccumuloException ouch1, 2:AccumuloSecurityException ouch2, 3:TableNotFoundException ouch3);
  map<string,i32> listConstraints (1:binary login, 2:string tableName)                                 throws (1:AccumuloException ouch1, 2:AccumuloSecurityException ouch2, 3:TableNotFoundException ouch3);
  void mergeTablets (1:binary login, 2:string tableName, 3:binary startRow, 4:binary endRow)           throws (1:AccumuloException ouch1, 2:AccumuloSecurityException ouch2, 3:TableNotFoundException ouch3);
  void offlineTable (1:binary login, 2:string tableName)                                               throws (1:AccumuloException ouch1, 2:AccumuloSecurityException ouch2, 3:TableNotFoundException ouch3);
  void onlineTable (1:binary login, 2:string tableName)                                                throws (1:AccumuloException ouch1, 2:AccumuloSecurityException ouch2, 3:TableNotFoundException ouch3);
  void removeConstraint (1:binary login, 2:string tableName, 3:i32 constraint)                         throws (1:AccumuloException ouch1, 2:AccumuloSecurityException ouch2, 3:TableNotFoundException ouch3);
  void removeIterator (1:binary login, 2:string tableName, 3:string iterName, 
                       4:set<IteratorScope> scopes)
                                                                                                       throws (1:AccumuloException ouch1, 2:AccumuloSecurityException ouch2, 3:TableNotFoundException ouch3);
  void removeTableProperty (1:binary login, 2:string tableName, 3:string property)                     throws (1:AccumuloException ouch1, 2:AccumuloSecurityException ouch2, 3:TableNotFoundException ouch3);
  void renameTable (1:binary login, 2:string oldTableName, 3:string newTableName)                      throws (1:AccumuloException ouch1, 2:AccumuloSecurityException ouch2, 3:TableNotFoundException ouch3, 4:TableExistsException ouch4);
  void setLocalityGroups (1:binary login, 2:string tableName, 3:map<string,set<string>> groups)        throws (1:AccumuloException ouch1, 2:AccumuloSecurityException ouch2, 3:TableNotFoundException ouch3);
  void setTableProperty (1:binary login, 2:string tableName, 3:string property, 4:string value)        throws (1:AccumuloException ouch1, 2:AccumuloSecurityException ouch2, 3:TableNotFoundException ouch3);
  set<Range> splitRangeByTablets (1:binary login, 2:string tableName, 3:Range range, 4:i32 maxSplits)  throws (1:AccumuloException ouch1, 2:AccumuloSecurityException ouch2, 3:TableNotFoundException ouch3);
  bool tableExists (1:binary login, 2:string tableName);
  map<string,string> tableIdMap (1:binary login);
<<<<<<< HEAD
  list<DiskUsage> getDiskUsage(1:binary login, 2:set<string> tables)                                     throws (1:AccumuloException ouch1, 2:AccumuloSecurityException ouch2, 3:TableNotFoundException ouch3);
=======
  bool testTableClassLoad (1:binary login, 2:string tableName, 3:string className                     
                           , 4:string asTypeName)                                                      throws (1:AccumuloException ouch1, 2:AccumuloSecurityException ouch2, 3:TableNotFoundException ouch3);
>>>>>>> 9bdf54af

  // instance operations
  void pingTabletServer(1:binary login, 2:string tserver)                                            throws (1:AccumuloException ouch1, 2:AccumuloSecurityException ouch2);
  list<ActiveScan> getActiveScans (1:binary login, 2:string tserver)                                 throws (1:AccumuloException ouch1, 2:AccumuloSecurityException ouch2);
  list<ActiveCompaction> getActiveCompactions(1:binary login, 2:string tserver)                      throws (1:AccumuloException ouch1, 2:AccumuloSecurityException ouch2);
  map<string,string> getSiteConfiguration (1:binary login)                                           throws (1:AccumuloException ouch1, 2:AccumuloSecurityException ouch2);
  map<string,string> getSystemConfiguration (1:binary login)                                         throws (1:AccumuloException ouch1, 2:AccumuloSecurityException ouch2);
  list<string> getTabletServers (1:binary login);
  void removeProperty (1:binary login, 2:string property)                                            throws (1:AccumuloException ouch1, 2:AccumuloSecurityException ouch2);
  void setProperty (1:binary login, 2:string property, 3:string value)                               throws (1:AccumuloException ouch1, 2:AccumuloSecurityException ouch2);
  bool testClassLoad (1:binary login, 2:string className, 3:string asTypeName)                       throws (1:AccumuloException ouch1, 2:AccumuloSecurityException ouch2);

  // security operations
  bool authenticateUser (1:binary login, 2:string user, 3:map<string, string> properties)            throws (1:AccumuloException ouch1, 2:AccumuloSecurityException ouch2);
  void changeUserAuthorizations (1:binary login, 2:string user, 3:set<binary> authorizations)        throws (1:AccumuloException ouch1, 2:AccumuloSecurityException ouch2);
  void changeLocalUserPassword (1:binary login, 2:string user, 3:binary password)                    throws (1:AccumuloException ouch1, 2:AccumuloSecurityException ouch2);
  void createLocalUser (1:binary login, 2:string user, 3:binary password)                            throws (1:AccumuloException ouch1, 2:AccumuloSecurityException ouch2);
  void dropLocalUser (1:binary login, 2:string user)                                                 throws (1:AccumuloException ouch1, 2:AccumuloSecurityException ouch2);
  list<binary> getUserAuthorizations (1:binary login, 2:string user)                                 throws (1:AccumuloException ouch1, 2:AccumuloSecurityException ouch2);
  void grantSystemPermission (1:binary login, 2:string user, 3:SystemPermission perm)                throws (1:AccumuloException ouch1, 2:AccumuloSecurityException ouch2);
  void grantTablePermission (1:binary login, 2:string user, 3:string table, 4:TablePermission perm)  throws (1:AccumuloException ouch1, 2:AccumuloSecurityException ouch2, 3:TableNotFoundException ouch3);
  bool hasSystemPermission (1:binary login, 2:string user, 3:SystemPermission perm)                  throws (1:AccumuloException ouch1, 2:AccumuloSecurityException ouch2);
  bool hasTablePermission (1:binary login, 2:string user, 3:string table, 4:TablePermission perm)    throws (1:AccumuloException ouch1, 2:AccumuloSecurityException ouch2, 3:TableNotFoundException ouch3);
  set<string> listLocalUsers (1:binary login)                                                        throws (1:AccumuloException ouch1, 2:AccumuloSecurityException ouch2, 3:TableNotFoundException ouch3);
  void revokeSystemPermission (1:binary login, 2:string user, 3:SystemPermission perm)               throws (1:AccumuloException ouch1, 2:AccumuloSecurityException ouch2);
  void revokeTablePermission (1:binary login, 2:string user, 3:string table, 4:TablePermission perm) throws (1:AccumuloException ouch1, 2:AccumuloSecurityException ouch2, 3:TableNotFoundException ouch3);

  // scanning
  string createBatchScanner(1:binary login, 2:string tableName, 3:BatchScanOptions options)          throws (1:AccumuloException ouch1, 2:AccumuloSecurityException ouch2, 3:TableNotFoundException ouch3);
  string createScanner(1:binary login, 2:string tableName, 3:ScanOptions options)                    throws (1:AccumuloException ouch1, 2:AccumuloSecurityException ouch2, 3:TableNotFoundException ouch3);

  // use the scanner
  bool hasNext(1:string scanner)                        throws(1:UnknownScanner ouch1);
  KeyValueAndPeek nextEntry(1:string scanner)           throws(1:NoMoreEntriesException ouch1, 2:UnknownScanner ouch2, 3:AccumuloSecurityException ouch3);
  ScanResult nextK(1:string scanner, 2:i32 k)           throws(1:NoMoreEntriesException ouch1, 2:UnknownScanner ouch2, 3:AccumuloSecurityException ouch3);
  void closeScanner(1:string scanner)                   throws(1:UnknownScanner ouch1);

  // writing
  void updateAndFlush(1:binary login, 2:string tableName, 3:map<binary, list<ColumnUpdate>> cells) throws(1:AccumuloException outch1, 2:AccumuloSecurityException ouch2, 3:TableNotFoundException ouch3, 4:MutationsRejectedException ouch4);
  string createWriter(1:binary login, 2:string tableName, 3:WriterOptions opts)                    throws(1:AccumuloException outch1, 2:AccumuloSecurityException ouch2, 3:TableNotFoundException ouch3);

  // use the writer
  oneway void update(1:string writer, 2:map<binary, list<ColumnUpdate>> cells);
  void flush(1:string writer)                                                                      throws (1:UnknownWriter ouch1, 2:MutationsRejectedException ouch2);
  void closeWriter(1:string writer)                                                                throws (1:UnknownWriter ouch1, 2:MutationsRejectedException ouch2);

  // utilities
  Range getRowRange(1:binary row);
  Key getFollowing(1:Key key, 2:PartialKey part);
}<|MERGE_RESOLUTION|>--- conflicted
+++ resolved
@@ -262,6 +262,7 @@
   void flushTable (1:binary login, 2:string tableName, 3:binary startRow, 4:binary endRow, 
                    5:bool wait)
                                                                                                        throws (1:AccumuloException ouch1, 2:AccumuloSecurityException ouch2, 3:TableNotFoundException ouch3);
+  list<DiskUsage> getDiskUsage(1:binary login, 2:set<string> tables)                                   throws (1:AccumuloException ouch1, 2:AccumuloSecurityException ouch2, 3:TableNotFoundException ouch3);
   map<string,set<string>> getLocalityGroups (1:binary login, 2:string tableName)                       throws (1:AccumuloException ouch1, 2:AccumuloSecurityException ouch2, 3:TableNotFoundException ouch3);
   IteratorSetting getIteratorSetting (1:binary login, 2:string tableName, 
                                       3:string iteratorName, 4:IteratorScope scope) 
@@ -292,12 +293,8 @@
   set<Range> splitRangeByTablets (1:binary login, 2:string tableName, 3:Range range, 4:i32 maxSplits)  throws (1:AccumuloException ouch1, 2:AccumuloSecurityException ouch2, 3:TableNotFoundException ouch3);
   bool tableExists (1:binary login, 2:string tableName);
   map<string,string> tableIdMap (1:binary login);
-<<<<<<< HEAD
-  list<DiskUsage> getDiskUsage(1:binary login, 2:set<string> tables)                                     throws (1:AccumuloException ouch1, 2:AccumuloSecurityException ouch2, 3:TableNotFoundException ouch3);
-=======
   bool testTableClassLoad (1:binary login, 2:string tableName, 3:string className                     
                            , 4:string asTypeName)                                                      throws (1:AccumuloException ouch1, 2:AccumuloSecurityException ouch2, 3:TableNotFoundException ouch3);
->>>>>>> 9bdf54af
 
   // instance operations
   void pingTabletServer(1:binary login, 2:string tserver)                                            throws (1:AccumuloException ouch1, 2:AccumuloSecurityException ouch2);
