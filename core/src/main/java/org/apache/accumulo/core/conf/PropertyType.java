--- conflicted
+++ resolved
@@ -159,7 +159,6 @@
   FILENAME_EXT("file name extension", in(true, RFile.EXTENSION),
       "One of the currently supported filename extensions for storing table data files. "
           + "Currently, only " + RFile.EXTENSION + " is supported."),
-<<<<<<< HEAD
   VOLUMES("volumes", new ValidVolumes(), "See instance.volumes documentation"),
   FATE_USER_CONFIG(ValidUserFateConfig.NAME, new ValidUserFateConfig(),
       "An arbitrary string that: 1. Represents a valid, parsable generic json object. "
@@ -176,12 +175,9 @@
           + "5. no fate operations are repeated."),
   FATE_THREADPOOL_SIZE("(deprecated) Manager FATE thread pool size", new FateThreadPoolSize(),
       "No format check. Allows any value to be set but will warn the user that the"
-          + " property is no longer used.");
-=======
-
+          + " property is no longer used."),
   EC("erasurecode", in(false, "enable", "disable", "inherit"),
       "One of 'enable','disable','inherit'.");
->>>>>>> 2e31448a
 
   private final String shortname;
   private final String format;
