/*
 * Licensed to the Apache Software Foundation (ASF) under one
 * or more contributor license agreements.  See the NOTICE file
 * distributed with this work for additional information
 * regarding copyright ownership.  The ASF licenses this file
 * to you under the Apache License, Version 2.0 (the
 * "License"); you may not use this file except in compliance
 * with the License.  You may obtain a copy of the License at
 *
 *   https://www.apache.org/licenses/LICENSE-2.0
 *
 * Unless required by applicable law or agreed to in writing,
 * software distributed under the License is distributed on an
 * "AS IS" BASIS, WITHOUT WARRANTIES OR CONDITIONS OF ANY
 * KIND, either express or implied.  See the License for the
 * specific language governing permissions and limitations
 * under the License.
 */
package org.apache.accumulo.core.metadata.schema;

import static org.apache.accumulo.core.metadata.schema.MetadataSchema.TabletsSection.ServerColumnFamily.DIRECTORY_QUAL;
import static org.apache.accumulo.core.metadata.schema.MetadataSchema.TabletsSection.ServerColumnFamily.FLUSH_NONCE_QUAL;
import static org.apache.accumulo.core.metadata.schema.MetadataSchema.TabletsSection.ServerColumnFamily.FLUSH_QUAL;
import static org.apache.accumulo.core.metadata.schema.MetadataSchema.TabletsSection.ServerColumnFamily.OPID_QUAL;
import static org.apache.accumulo.core.metadata.schema.MetadataSchema.TabletsSection.ServerColumnFamily.SELECTED_QUAL;
import static org.apache.accumulo.core.metadata.schema.MetadataSchema.TabletsSection.ServerColumnFamily.TIME_QUAL;
import static org.apache.accumulo.core.metadata.schema.MetadataSchema.TabletsSection.TabletColumnFamily.AVAILABILITY_QUAL;
import static org.apache.accumulo.core.metadata.schema.MetadataSchema.TabletsSection.TabletColumnFamily.PREV_ROW_QUAL;
import static org.apache.accumulo.core.metadata.schema.MetadataSchema.TabletsSection.TabletColumnFamily.REQUESTED_QUAL;

import java.util.Collection;
import java.util.EnumSet;
import java.util.HashSet;
import java.util.Iterator;
import java.util.List;
import java.util.Map;
import java.util.Map.Entry;
import java.util.Objects;
import java.util.Optional;
import java.util.OptionalLong;
import java.util.Set;
import java.util.SortedMap;

import org.apache.accumulo.core.Constants;
import org.apache.accumulo.core.client.admin.TabletAvailability;
import org.apache.accumulo.core.clientImpl.ClientContext;
import org.apache.accumulo.core.clientImpl.TabletAvailabilityUtil;
import org.apache.accumulo.core.data.ByteSequence;
import org.apache.accumulo.core.data.Key;
import org.apache.accumulo.core.data.TableId;
import org.apache.accumulo.core.data.Value;
import org.apache.accumulo.core.dataImpl.KeyExtent;
import org.apache.accumulo.core.fate.FateId;
import org.apache.accumulo.core.fate.zookeeper.ZooCache;
import org.apache.accumulo.core.lock.ServiceLock;
import org.apache.accumulo.core.lock.ServiceLockData;
import org.apache.accumulo.core.metadata.AccumuloTable;
import org.apache.accumulo.core.metadata.StoredTabletFile;
import org.apache.accumulo.core.metadata.SuspendingTServer;
import org.apache.accumulo.core.metadata.TServerInstance;
import org.apache.accumulo.core.metadata.schema.MetadataSchema.TabletsSection.BulkFileColumnFamily;
import org.apache.accumulo.core.metadata.schema.MetadataSchema.TabletsSection.ClonedColumnFamily;
import org.apache.accumulo.core.metadata.schema.MetadataSchema.TabletsSection.CompactedColumnFamily;
import org.apache.accumulo.core.metadata.schema.MetadataSchema.TabletsSection.CurrentLocationColumnFamily;
import org.apache.accumulo.core.metadata.schema.MetadataSchema.TabletsSection.DataFileColumnFamily;
import org.apache.accumulo.core.metadata.schema.MetadataSchema.TabletsSection.ExternalCompactionColumnFamily;
import org.apache.accumulo.core.metadata.schema.MetadataSchema.TabletsSection.FutureLocationColumnFamily;
import org.apache.accumulo.core.metadata.schema.MetadataSchema.TabletsSection.LastLocationColumnFamily;
import org.apache.accumulo.core.metadata.schema.MetadataSchema.TabletsSection.LogColumnFamily;
import org.apache.accumulo.core.metadata.schema.MetadataSchema.TabletsSection.MergedColumnFamily;
import org.apache.accumulo.core.metadata.schema.MetadataSchema.TabletsSection.ScanFileColumnFamily;
import org.apache.accumulo.core.metadata.schema.MetadataSchema.TabletsSection.ServerColumnFamily;
import org.apache.accumulo.core.metadata.schema.MetadataSchema.TabletsSection.SplitColumnFamily;
import org.apache.accumulo.core.metadata.schema.MetadataSchema.TabletsSection.SuspendLocationColumn;
import org.apache.accumulo.core.metadata.schema.MetadataSchema.TabletsSection.TabletColumnFamily;
import org.apache.accumulo.core.metadata.schema.MetadataSchema.TabletsSection.UserCompactionRequestedColumnFamily;
import org.apache.accumulo.core.tabletserver.log.LogEntry;
import org.apache.commons.lang3.builder.ToStringBuilder;
import org.apache.commons.lang3.builder.ToStringStyle;
import org.apache.hadoop.io.Text;
import org.slf4j.Logger;
import org.slf4j.LoggerFactory;

import com.google.common.annotations.VisibleForTesting;
import com.google.common.base.Preconditions;
import com.google.common.base.Supplier;
import com.google.common.base.Suppliers;
import com.google.common.collect.ImmutableList;
import com.google.common.collect.ImmutableMap;
import com.google.common.collect.ImmutableSet;
import com.google.common.collect.ImmutableSortedMap;
import com.google.common.collect.ImmutableSortedMap.Builder;
import com.google.common.net.HostAndPort;

public class TabletMetadata {

  private static final Logger log = LoggerFactory.getLogger(TabletMetadata.class);

<<<<<<< HEAD
  private TableId tableId;
  private Text prevEndRow;
  private boolean sawPrevEndRow = false;
  private Text endRow;
  private Location location;
  private Map<StoredTabletFile,DataFileValue> files;
  private List<StoredTabletFile> scans;
  private Map<StoredTabletFile,FateId> loadedFiles;
  private SelectedFiles selectedFiles;
  private EnumSet<ColumnType> fetchedCols;
  private KeyExtent extent;
  private Location last;
  private SuspendingTServer suspend;
  private String dirName;
  private MetadataTime time;
  private String cloned;
  private SortedMap<Key,Value> keyValues;
  private OptionalLong flush = OptionalLong.empty();
  private OptionalLong flushNonce = OptionalLong.empty();
  private List<LogEntry> logs;
  private Map<ExternalCompactionId,CompactionMetadata> extCompactions;
  private boolean merged;
  private TabletAvailability availability = TabletAvailability.ONDEMAND;
  private boolean onDemandHostingRequested = false;
  private TabletOperationId operationId;
  private boolean futureAndCurrentLocationSet = false;
  private Set<FateId> compacted;
  private Set<FateId> userCompactionsRequested;
  private UnSplittableMetadata unSplittableMetadata;
  private Supplier<Long> fileSize;

  public static TabletMetadataBuilder builder(KeyExtent extent) {
    return new TabletMetadataBuilder(extent);
=======
  private final TableId tableId;
  private final Text prevEndRow;
  private final boolean sawPrevEndRow;
  private final Text oldPrevEndRow;
  private final boolean sawOldPrevEndRow;
  private final Text endRow;
  private final Location location;
  private final Map<StoredTabletFile,DataFileValue> files;
  private final List<StoredTabletFile> scans;
  private final Map<StoredTabletFile,Long> loadedFiles;
  private final EnumSet<ColumnType> fetchedCols;
  private final Supplier<KeyExtent> extent;
  private final Location last;
  private final SuspendingTServer suspend;
  private final String dirName;
  private final MetadataTime time;
  private final String cloned;
  private final SortedMap<Key,Value> keyValues;
  private final OptionalLong flush;
  private final List<LogEntry> logs;
  private final OptionalLong compact;
  private final Double splitRatio;
  private final Map<ExternalCompactionId,ExternalCompactionMetadata> extCompactions;
  private final boolean merged;

  private TabletMetadata(Builder tmBuilder) {
    this.tableId = tmBuilder.tableId;
    this.prevEndRow = tmBuilder.prevEndRow;
    this.sawPrevEndRow = tmBuilder.sawPrevEndRow;
    this.oldPrevEndRow = tmBuilder.oldPrevEndRow;
    this.sawOldPrevEndRow = tmBuilder.sawOldPrevEndRow;
    this.endRow = tmBuilder.endRow;
    this.location = tmBuilder.location;
    this.files = Objects.requireNonNull(tmBuilder.files.build());
    this.scans = Objects.requireNonNull(tmBuilder.scans.build());
    this.loadedFiles = tmBuilder.loadedFiles.build();
    this.fetchedCols = Objects.requireNonNull(tmBuilder.fetchedCols);
    this.last = tmBuilder.last;
    this.suspend = tmBuilder.suspend;
    this.dirName = tmBuilder.dirName;
    this.time = tmBuilder.time;
    this.cloned = tmBuilder.cloned;
    this.keyValues = Optional.ofNullable(tmBuilder.keyValues).map(ImmutableSortedMap.Builder::build)
        .orElse(null);
    this.flush = tmBuilder.flush;
    this.logs = Objects.requireNonNull(tmBuilder.logs.build());
    this.compact = Objects.requireNonNull(tmBuilder.compact);
    this.splitRatio = tmBuilder.splitRatio;
    this.extCompactions = Objects.requireNonNull(tmBuilder.extCompactions.build());
    this.merged = tmBuilder.merged;
    this.extent =
        Suppliers.memoize(() -> new KeyExtent(getTableId(), getEndRow(), getPrevEndRow()));
>>>>>>> 1ae2b17e
  }

  public enum LocationType {
    CURRENT, FUTURE, LAST
  }

  public enum ColumnType {
    LOCATION,
    PREV_ROW,
    FILES,
    LAST,
    LOADED,
    SCANS,
    DIR,
    TIME,
    CLONED,
    FLUSH_ID,
    FLUSH_NONCE,
    LOGS,
    SUSPEND,
    ECOMP,
    MERGED,
    AVAILABILITY,
    HOSTING_REQUESTED,
    OPID,
    SELECTED,
    COMPACTED,
    USER_COMPACTION_REQUESTED,
    UNSPLITTABLE
  }

  public static class Location {
    private final TServerInstance tServerInstance;
    private final LocationType lt;

    private Location(final String server, final String session, final LocationType lt) {
      this(new TServerInstance(HostAndPort.fromString(server), session), lt);
    }

    private Location(final TServerInstance tServerInstance, final LocationType lt) {
      this.tServerInstance =
          Objects.requireNonNull(tServerInstance, "tServerInstance must not be null");
      this.lt = Objects.requireNonNull(lt, "locationType must not be null");
    }

    public LocationType getType() {
      return lt;
    }

    public TServerInstance getServerInstance() {
      return tServerInstance;
    }

    public String getHostPortSession() {
      return tServerInstance.getHostPortSession();
    }

    public String getHost() {
      return tServerInstance.getHost();
    }

    public String getHostPort() {
      return tServerInstance.getHostPort();
    }

    public HostAndPort getHostAndPort() {
      return tServerInstance.getHostAndPort();
    }

    public String getSession() {
      return tServerInstance.getSession();
    }

    @Override
    public boolean equals(Object o) {
      if (this == o) {
        return true;
      }
      if (o == null || getClass() != o.getClass()) {
        return false;
      }
      Location location = (Location) o;
      return Objects.equals(tServerInstance, location.tServerInstance) && lt == location.lt;
    }

    @Override
    public int hashCode() {
      return Objects.hash(tServerInstance, lt);
    }

    @Override
    public String toString() {
      StringBuilder sb = new StringBuilder(32);
      sb.append("Location [");
      sb.append("server=").append(tServerInstance);
      sb.append(", type=").append(lt);
      sb.append("]");
      return sb.toString();
    }

    public static Location last(TServerInstance instance) {
      return new Location(instance, LocationType.LAST);
    }

    public static Location last(final String server, final String session) {
      return last(new TServerInstance(HostAndPort.fromString(server), session));
    }

    public static Location current(TServerInstance instance) {
      return new Location(instance, LocationType.CURRENT);
    }

    public static Location current(final String server, final String session) {
      return current(new TServerInstance(HostAndPort.fromString(server), session));
    }

    public static Location future(TServerInstance instance) {
      return new Location(instance, LocationType.FUTURE);
    }

    public static Location future(final String server, final String session) {
      return future(new TServerInstance(HostAndPort.fromString(server), session));
    }

  }

  public TableId getTableId() {
    return tableId;
  }

  public KeyExtent getExtent() {
    return extent.get();
  }

  private void ensureFetched(ColumnType col) {
    Preconditions.checkState(fetchedCols.contains(col), "%s was not fetched", col);
  }

  public Text getPrevEndRow() {
    ensureFetched(ColumnType.PREV_ROW);
    if (!sawPrevEndRow) {
      throw new IllegalStateException(
          "No prev endrow seen.  tableId: " + tableId + " endrow: " + endRow);
    }
    return prevEndRow;
  }

  public boolean sawPrevEndRow() {
    ensureFetched(ColumnType.PREV_ROW);
    return sawPrevEndRow;
  }

  public Text getEndRow() {
    return endRow;
  }

  public Location getLocation() {
    ensureFetched(ColumnType.LOCATION);
    return location;
  }

  public boolean hasCurrent() {
    ensureFetched(ColumnType.LOCATION);
    return location != null && location.getType() == LocationType.CURRENT;
  }

  public Map<StoredTabletFile,FateId> getLoaded() {
    ensureFetched(ColumnType.LOADED);
    return loadedFiles;
  }

  public Location getLast() {
    ensureFetched(ColumnType.LAST);
    return last;
  }

  public SuspendingTServer getSuspend() {
    ensureFetched(ColumnType.SUSPEND);
    return suspend;
  }

  public Set<StoredTabletFile> getFiles() {
    ensureFetched(ColumnType.FILES);
    return files.keySet();
  }

  public Map<StoredTabletFile,DataFileValue> getFilesMap() {
    ensureFetched(ColumnType.FILES);
    return files;
  }

  /**
   * @return the sum of the tablets files sizes
   */
  public long getFileSize() {
    ensureFetched(ColumnType.FILES);
    return fileSize.get();
  }

  public SelectedFiles getSelectedFiles() {
    ensureFetched(ColumnType.SELECTED);
    return selectedFiles;
  }

  public Collection<LogEntry> getLogs() {
    ensureFetched(ColumnType.LOGS);
    return logs;
  }

  public List<StoredTabletFile> getScans() {
    ensureFetched(ColumnType.SCANS);
    return scans;
  }

  public String getDirName() {
    ensureFetched(ColumnType.DIR);
    return dirName;
  }

  public MetadataTime getTime() {
    ensureFetched(ColumnType.TIME);
    return time;
  }

  public String getCloned() {
    ensureFetched(ColumnType.CLONED);
    return cloned;
  }

  public OptionalLong getFlushId() {
    ensureFetched(ColumnType.FLUSH_ID);
    return flush;
  }

  public OptionalLong getFlushNonce() {
    ensureFetched(ColumnType.FLUSH_NONCE);
    return flushNonce;
  }

  public boolean hasMerged() {
    ensureFetched(ColumnType.MERGED);
    return merged;
  }

  public Set<FateId> getUserCompactionsRequested() {
    ensureFetched(ColumnType.USER_COMPACTION_REQUESTED);
    return userCompactionsRequested;
  }

  public TabletAvailability getTabletAvailability() {
    if (AccumuloTable.ROOT.tableId().equals(getTableId())
        || AccumuloTable.METADATA.tableId().equals(getTableId())) {
      // Override the availability for the system tables
      return TabletAvailability.HOSTED;
    }
    ensureFetched(ColumnType.AVAILABILITY);
    return availability;
  }

  public boolean getHostingRequested() {
    ensureFetched(ColumnType.HOSTING_REQUESTED);
    return onDemandHostingRequested;
  }

  public UnSplittableMetadata getUnSplittable() {
    ensureFetched(ColumnType.UNSPLITTABLE);
    return unSplittableMetadata;
  }

  @Override
  public String toString() {
    return new ToStringBuilder(this, ToStringStyle.SHORT_PREFIX_STYLE).append("tableId", tableId)
        .append("prevEndRow", prevEndRow).append("sawPrevEndRow", sawPrevEndRow)
        .append("endRow", endRow).append("location", location).append("files", files)
        .append("scans", scans).append("loadedFiles", loadedFiles)
        .append("fetchedCols", fetchedCols).append("extent", extent).append("last", last)
        .append("suspend", suspend).append("dirName", dirName).append("time", time)
        .append("cloned", cloned).append("flush", flush).append("logs", logs)
        .append("extCompactions", extCompactions).append("availability", availability)
        .append("onDemandHostingRequested", onDemandHostingRequested)
        .append("operationId", operationId).append("selectedFiles", selectedFiles)
        .append("futureAndCurrentLocationSet", futureAndCurrentLocationSet)
        .append("userCompactionsRequested", userCompactionsRequested)
        .append("unSplittableMetadata", unSplittableMetadata).toString();
  }

  public SortedMap<Key,Value> getKeyValues() {
    Preconditions.checkState(keyValues != null, "Requested key values when it was not saved");
    return keyValues;
  }

  public Map<ExternalCompactionId,CompactionMetadata> getExternalCompactions() {
    ensureFetched(ColumnType.ECOMP);
    return extCompactions;
  }

  public Set<FateId> getCompacted() {
    ensureFetched(ColumnType.COMPACTED);
    return compacted;
  }

  /**
   * @return the operation id if it exists, null otherwise
   * @see MetadataSchema.TabletsSection.ServerColumnFamily#OPID_COLUMN
   */
  public TabletOperationId getOperationId() {
    ensureFetched(ColumnType.OPID);
    return operationId;
  }

  public boolean isFutureAndCurrentLocationSet() {
    return futureAndCurrentLocationSet;
  }

  @VisibleForTesting
  public static <E extends Entry<Key,Value>> TabletMetadata convertRow(Iterator<E> rowIter,
      EnumSet<ColumnType> fetchedColumns, boolean buildKeyValueMap, boolean suppressLocationError) {
    Objects.requireNonNull(rowIter);

<<<<<<< HEAD
    TabletMetadata te = new TabletMetadata();
    final ImmutableSortedMap.Builder<Key,Value> kvBuilder =
        buildKeyValueMap ? ImmutableSortedMap.naturalOrder() : null;

    final var filesBuilder = ImmutableMap.<StoredTabletFile,DataFileValue>builder();
    final var scansBuilder = ImmutableList.<StoredTabletFile>builder();
    final var logsBuilder = ImmutableList.<LogEntry>builder();
    final var extCompBuilder = ImmutableMap.<ExternalCompactionId,CompactionMetadata>builder();
    final var loadedFilesBuilder = ImmutableMap.<StoredTabletFile,FateId>builder();
    final var compactedBuilder = ImmutableSet.<FateId>builder();
    final var userCompactionsRequestedBuilder = ImmutableSet.<FateId>builder();
=======
    final var tmBuilder = new Builder();
>>>>>>> 1ae2b17e
    ByteSequence row = null;

    while (rowIter.hasNext()) {
      final Entry<Key,Value> kv = rowIter.next();
      final Key key = kv.getKey();
      final String val = kv.getValue().toString();
      final String fam = key.getColumnFamilyData().toString();
      final String qual = key.getColumnQualifierData().toString();

      if (buildKeyValueMap) {
        tmBuilder.keyValue(key, kv.getValue());
      }

      if (row == null) {
        row = key.getRowData();
        KeyExtent ke = KeyExtent.fromMetaRow(key.getRow());
        tmBuilder.endRow(ke.endRow());
        tmBuilder.table(ke.tableId());
      } else if (!row.equals(key.getRowData())) {
        throw new IllegalArgumentException(
            "Input contains more than one row : " + row + " " + key.getRowData());
      }

      switch (fam) {
        case TabletColumnFamily.STR_NAME:
          switch (qual) {
            case PREV_ROW_QUAL:
              tmBuilder.prevEndRow(TabletColumnFamily.decodePrevEndRow(kv.getValue()));
              tmBuilder.sawPrevEndRow(true);
              break;
<<<<<<< HEAD
            case AVAILABILITY_QUAL:
              te.availability = TabletAvailabilityUtil.fromValue(kv.getValue());
              break;
            case REQUESTED_QUAL:
              te.onDemandHostingRequested = true;
=======
            case OLD_PREV_ROW_QUAL:
              tmBuilder.oldPrevEndRow(TabletColumnFamily.decodePrevEndRow(kv.getValue()));
              tmBuilder.sawOldPrevEndRow(true);
              break;
            case SPLIT_RATIO_QUAL:
              tmBuilder.splitRatio(Double.parseDouble(val));
>>>>>>> 1ae2b17e
              break;
            default:
              throw new IllegalStateException("Unexpected TabletColumnFamily qualifier: " + qual);
          }
          break;
        case ServerColumnFamily.STR_NAME:
          switch (qual) {
            case DIRECTORY_QUAL:
              Preconditions.checkArgument(ServerColumnFamily.isValidDirCol(val),
                  "Saw invalid dir name %s %s", key, val);
              tmBuilder.dirName(val);
              break;
            case TIME_QUAL:
              tmBuilder.time(MetadataTime.parse(val));
              break;
            case FLUSH_QUAL:
              tmBuilder.flush(Long.parseLong(val));
              break;
<<<<<<< HEAD
            case FLUSH_NONCE_QUAL:
              te.flushNonce = OptionalLong.of(Long.parseUnsignedLong(val, 16));
              break;
            case OPID_QUAL:
              te.setOperationIdOnce(val);
              break;
            case SELECTED_QUAL:
              te.selectedFiles = SelectedFiles.from(val);
=======
            case COMPACT_QUAL:
              tmBuilder.compact(Long.parseLong(val));
>>>>>>> 1ae2b17e
              break;
          }
          break;
        case DataFileColumnFamily.STR_NAME:
          tmBuilder.file(new StoredTabletFile(qual), new DataFileValue(val));
          break;
        case BulkFileColumnFamily.STR_NAME:
          tmBuilder.loadedFile(new StoredTabletFile(qual),
              BulkFileColumnFamily.getBulkLoadTid(val));
          break;
        case CurrentLocationColumnFamily.STR_NAME:
<<<<<<< HEAD
          te.setLocationOnce(val, qual, LocationType.CURRENT, suppressLocationError);
          break;
        case FutureLocationColumnFamily.STR_NAME:
          te.setLocationOnce(val, qual, LocationType.FUTURE, suppressLocationError);
=======
          tmBuilder.location(val, qual, LocationType.CURRENT);
          break;
        case FutureLocationColumnFamily.STR_NAME:
          tmBuilder.location(val, qual, LocationType.FUTURE);
>>>>>>> 1ae2b17e
          break;
        case LastLocationColumnFamily.STR_NAME:
          tmBuilder.last(Location.last(val, qual));
          break;
        case SuspendLocationColumn.STR_NAME:
          tmBuilder.suspend(SuspendingTServer.fromValue(kv.getValue()));
          break;
        case ScanFileColumnFamily.STR_NAME:
          tmBuilder.scan(new StoredTabletFile(qual));
          break;
        case ClonedColumnFamily.STR_NAME:
          tmBuilder.cloned(val);
          break;
        case LogColumnFamily.STR_NAME:
          tmBuilder.log(LogEntry.fromMetaWalEntry(kv));
          break;
        case ExternalCompactionColumnFamily.STR_NAME:
<<<<<<< HEAD
          extCompBuilder.put(ExternalCompactionId.of(qual), CompactionMetadata.fromJson(val));
=======
          tmBuilder.extCompaction(ExternalCompactionId.of(qual),
              ExternalCompactionMetadata.fromJson(val));
>>>>>>> 1ae2b17e
          break;
        case MergedColumnFamily.STR_NAME:
          tmBuilder.merged(true);
          break;
        case CompactedColumnFamily.STR_NAME:
          compactedBuilder.add(FateId.from(qual));
          break;
        case UserCompactionRequestedColumnFamily.STR_NAME:
          userCompactionsRequestedBuilder.add(FateId.from(qual));
          break;
        case SplitColumnFamily.STR_NAME:
          if (qual.equals(SplitColumnFamily.UNSPLITTABLE_QUAL)) {
            te.unSplittableMetadata = UnSplittableMetadata.toUnSplittable(val);
          } else {
            throw new IllegalStateException("Unexpected SplitColumnFamily qualifier: " + qual);
          }
          break;
        default:
          throw new IllegalStateException("Unexpected family " + fam);

      }
    }

<<<<<<< HEAD
    if (AccumuloTable.ROOT.tableId().equals(te.tableId)
        || AccumuloTable.METADATA.tableId().equals(te.tableId)) {
      // Override the availability for the system tables
      te.availability = TabletAvailability.HOSTED;
    }

    var files = filesBuilder.build();
    te.files = files;
    te.fileSize =
        Suppliers.memoize(() -> files.values().stream().mapToLong(DataFileValue::getSize).sum());
    te.loadedFiles = loadedFilesBuilder.build();
    te.fetchedCols = fetchedColumns;
    te.scans = scansBuilder.build();
    te.logs = logsBuilder.build();
    te.extCompactions = extCompBuilder.build();
    te.compacted = compactedBuilder.build();
    te.userCompactionsRequested = userCompactionsRequestedBuilder.build();
    if (buildKeyValueMap) {
      te.keyValues = kvBuilder.build();
    }
    return te;
  }

  /**
   * Sets a location only once.
   *
   * @param val server to set for Location object
   * @param qual session to set for Location object
   * @param lt location type to use to construct Location object
   * @param suppressError set to true to suppress an exception being thrown, else false
   * @throws IllegalStateException if an operation id or location is already set
   */
  private void setLocationOnce(String val, String qual, LocationType lt, boolean suppressError) {
    if (location != null) {
      if (!suppressError) {
        throw new IllegalStateException("Attempted to set second location for tableId: " + tableId
            + " endrow: " + endRow + " -- " + location + " " + qual + " " + val);
      }
      futureAndCurrentLocationSet = true;
    }
    location = new Location(val, qual, lt);
=======
    return tmBuilder.build(fetchedColumns);
>>>>>>> 1ae2b17e
  }

  /**
   * Sets an operation ID only once.
   *
   * @param val operation id to set
   * @throws IllegalStateException if an operation id or location is already set
   */
  private void setOperationIdOnce(String val) {
    Preconditions.checkState(operationId == null);
    operationId = TabletOperationId.from(val);
  }

  @VisibleForTesting
  static TabletMetadata create(String id, String prevEndRow, String endRow) {
    final var tmBuilder = new Builder();
    tmBuilder.table(TableId.of(id));
    tmBuilder.sawPrevEndRow(true);
    tmBuilder.prevEndRow(prevEndRow == null ? null : new Text(prevEndRow));
    tmBuilder.endRow(endRow == null ? null : new Text(endRow));
    return tmBuilder.build(EnumSet.of(ColumnType.PREV_ROW));
  }

  /**
   * Get the tservers that are live from ZK. Live servers will have a valid ZooLock. This method was
   * pulled from org.apache.accumulo.server.manager.LiveTServerSet
   */
  public static synchronized Set<TServerInstance> getLiveTServers(ClientContext context) {
    final Set<TServerInstance> liveServers = new HashSet<>();

    final String path = context.getZooKeeperRoot() + Constants.ZTSERVERS;

    for (String child : context.getZooCache().getChildren(path)) {
      checkServer(context, path, child).ifPresent(liveServers::add);
    }
    log.trace("Found {} live tservers at ZK path: {}", liveServers.size(), path);

    return liveServers;
  }

  /**
   * Check for tserver ZooLock at the ZK location. Return Optional containing TServerInstance if a
   * valid Zoolock exists.
   */
  private static Optional<TServerInstance> checkServer(ClientContext context, String path,
      String zPath) {
    final var lockPath = ServiceLock.path(path + "/" + zPath);
    ZooCache.ZcStat stat = new ZooCache.ZcStat();
    log.trace("Checking server at ZK path = " + lockPath);
    return ServiceLock.getLockData(context.getZooCache(), lockPath, stat)
        .map(sld -> sld.getAddress(ServiceLockData.ThriftService.TSERV))
        .map(address -> new TServerInstance(address, stat.getEphemeralOwner()));
  }

  static class Builder {
    private TableId tableId;
    private Text prevEndRow;
    private boolean sawPrevEndRow;
    private Text oldPrevEndRow;
    private boolean sawOldPrevEndRow;
    private Text endRow;
    private Location location;
    private final ImmutableMap.Builder<StoredTabletFile,DataFileValue> files =
        ImmutableMap.builder();
    private final ImmutableList.Builder<StoredTabletFile> scans = ImmutableList.builder();
    private final ImmutableMap.Builder<StoredTabletFile,Long> loadedFiles = ImmutableMap.builder();
    private EnumSet<ColumnType> fetchedCols;
    private Location last;
    private SuspendingTServer suspend;
    private String dirName;
    private MetadataTime time;
    private String cloned;
    private ImmutableSortedMap.Builder<Key,Value> keyValues;
    private OptionalLong flush = OptionalLong.empty();
    private final ImmutableList.Builder<LogEntry> logs = ImmutableList.builder();
    private OptionalLong compact = OptionalLong.empty();
    private Double splitRatio = null;
    private final ImmutableMap.Builder<ExternalCompactionId,
        ExternalCompactionMetadata> extCompactions = ImmutableMap.builder();
    private boolean merged;

    void table(TableId tableId) {
      this.tableId = tableId;
    }

    void endRow(Text endRow) {
      this.endRow = endRow;
    }

    void prevEndRow(Text prevEndRow) {
      this.prevEndRow = prevEndRow;
    }

    void sawPrevEndRow(boolean sawPrevEndRow) {
      this.sawPrevEndRow = sawPrevEndRow;
    }

    void oldPrevEndRow(Text oldPrevEndRow) {
      this.oldPrevEndRow = oldPrevEndRow;
    }

    void sawOldPrevEndRow(boolean sawOldPrevEndRow) {
      this.sawOldPrevEndRow = sawOldPrevEndRow;
    }

    void splitRatio(Double splitRatio) {
      this.splitRatio = splitRatio;
    }

    void dirName(String dirName) {
      this.dirName = dirName;
    }

    void time(MetadataTime time) {
      this.time = time;
    }

    void flush(long flush) {
      this.flush = OptionalLong.of(flush);
    }

    void compact(long compact) {
      this.compact = OptionalLong.of(compact);
    }

    void file(StoredTabletFile stf, DataFileValue dfv) {
      this.files.put(stf, dfv);
    }

    void loadedFile(StoredTabletFile stf, Long tid) {
      this.loadedFiles.put(stf, tid);
    }

    void location(String val, String qual, LocationType lt) {
      if (location != null) {
        throw new IllegalStateException("Attempted to set second location for tableId: " + tableId
            + " endrow: " + endRow + " -- " + location + " " + qual + " " + val);
      }
      this.location = new Location(val, qual, lt);
    }

    void last(Location last) {
      this.last = last;
    }

    void suspend(SuspendingTServer suspend) {
      this.suspend = suspend;
    }

    void scan(StoredTabletFile stf) {
      this.scans.add(stf);
    }

    void cloned(String cloned) {
      this.cloned = cloned;
    }

    void log(LogEntry log) {
      this.logs.add(log);
    }

    void extCompaction(ExternalCompactionId id, ExternalCompactionMetadata metadata) {
      this.extCompactions.put(id, metadata);
    }

    void merged(boolean merged) {
      this.merged = merged;
    }

    void keyValue(Key key, Value value) {
      if (this.keyValues == null) {
        this.keyValues = ImmutableSortedMap.naturalOrder();
      }
      this.keyValues.put(key, value);
    }

    TabletMetadata build(EnumSet<ColumnType> fetchedCols) {
      this.fetchedCols = fetchedCols;
      return new TabletMetadata(this);
    }
  }
}<|MERGE_RESOLUTION|>--- conflicted
+++ resolved
@@ -89,58 +89,21 @@
 import com.google.common.collect.ImmutableMap;
 import com.google.common.collect.ImmutableSet;
 import com.google.common.collect.ImmutableSortedMap;
-import com.google.common.collect.ImmutableSortedMap.Builder;
 import com.google.common.net.HostAndPort;
 
 public class TabletMetadata {
 
   private static final Logger log = LoggerFactory.getLogger(TabletMetadata.class);
 
-<<<<<<< HEAD
-  private TableId tableId;
-  private Text prevEndRow;
-  private boolean sawPrevEndRow = false;
-  private Text endRow;
-  private Location location;
-  private Map<StoredTabletFile,DataFileValue> files;
-  private List<StoredTabletFile> scans;
-  private Map<StoredTabletFile,FateId> loadedFiles;
-  private SelectedFiles selectedFiles;
-  private EnumSet<ColumnType> fetchedCols;
-  private KeyExtent extent;
-  private Location last;
-  private SuspendingTServer suspend;
-  private String dirName;
-  private MetadataTime time;
-  private String cloned;
-  private SortedMap<Key,Value> keyValues;
-  private OptionalLong flush = OptionalLong.empty();
-  private OptionalLong flushNonce = OptionalLong.empty();
-  private List<LogEntry> logs;
-  private Map<ExternalCompactionId,CompactionMetadata> extCompactions;
-  private boolean merged;
-  private TabletAvailability availability = TabletAvailability.ONDEMAND;
-  private boolean onDemandHostingRequested = false;
-  private TabletOperationId operationId;
-  private boolean futureAndCurrentLocationSet = false;
-  private Set<FateId> compacted;
-  private Set<FateId> userCompactionsRequested;
-  private UnSplittableMetadata unSplittableMetadata;
-  private Supplier<Long> fileSize;
-
-  public static TabletMetadataBuilder builder(KeyExtent extent) {
-    return new TabletMetadataBuilder(extent);
-=======
   private final TableId tableId;
   private final Text prevEndRow;
   private final boolean sawPrevEndRow;
-  private final Text oldPrevEndRow;
-  private final boolean sawOldPrevEndRow;
   private final Text endRow;
   private final Location location;
   private final Map<StoredTabletFile,DataFileValue> files;
   private final List<StoredTabletFile> scans;
-  private final Map<StoredTabletFile,Long> loadedFiles;
+  private final Map<StoredTabletFile,FateId> loadedFiles;
+  private final SelectedFiles selectedFiles;
   private final EnumSet<ColumnType> fetchedCols;
   private final Supplier<KeyExtent> extent;
   private final Location last;
@@ -150,23 +113,29 @@
   private final String cloned;
   private final SortedMap<Key,Value> keyValues;
   private final OptionalLong flush;
+  private final OptionalLong flushNonce;
   private final List<LogEntry> logs;
-  private final OptionalLong compact;
-  private final Double splitRatio;
-  private final Map<ExternalCompactionId,ExternalCompactionMetadata> extCompactions;
+  private final Map<ExternalCompactionId,CompactionMetadata> extCompactions;
   private final boolean merged;
+  private final TabletAvailability availability;
+  private final boolean onDemandHostingRequested;
+  private final TabletOperationId operationId;
+  private final boolean futureAndCurrentLocationSet;
+  private final Set<FateId> compacted;
+  private final Set<FateId> userCompactionsRequested;
+  private final UnSplittableMetadata unSplittableMetadata;
+  private final Supplier<Long> fileSize;
 
   private TabletMetadata(Builder tmBuilder) {
     this.tableId = tmBuilder.tableId;
     this.prevEndRow = tmBuilder.prevEndRow;
     this.sawPrevEndRow = tmBuilder.sawPrevEndRow;
-    this.oldPrevEndRow = tmBuilder.oldPrevEndRow;
-    this.sawOldPrevEndRow = tmBuilder.sawOldPrevEndRow;
     this.endRow = tmBuilder.endRow;
     this.location = tmBuilder.location;
     this.files = Objects.requireNonNull(tmBuilder.files.build());
     this.scans = Objects.requireNonNull(tmBuilder.scans.build());
     this.loadedFiles = tmBuilder.loadedFiles.build();
+    this.selectedFiles = tmBuilder.selectedFiles;
     this.fetchedCols = Objects.requireNonNull(tmBuilder.fetchedCols);
     this.last = tmBuilder.last;
     this.suspend = tmBuilder.suspend;
@@ -176,14 +145,25 @@
     this.keyValues = Optional.ofNullable(tmBuilder.keyValues).map(ImmutableSortedMap.Builder::build)
         .orElse(null);
     this.flush = tmBuilder.flush;
+    this.flushNonce = tmBuilder.flushNonce;
     this.logs = Objects.requireNonNull(tmBuilder.logs.build());
-    this.compact = Objects.requireNonNull(tmBuilder.compact);
-    this.splitRatio = tmBuilder.splitRatio;
     this.extCompactions = Objects.requireNonNull(tmBuilder.extCompactions.build());
     this.merged = tmBuilder.merged;
+    this.availability = Objects.requireNonNull(tmBuilder.availability);
+    this.onDemandHostingRequested = tmBuilder.onDemandHostingRequested;
+    this.operationId = tmBuilder.operationId;
+    this.futureAndCurrentLocationSet = tmBuilder.futureAndCurrentLocationSet;
+    this.compacted = tmBuilder.compacted.build();
+    this.userCompactionsRequested = tmBuilder.userCompactionsRequested.build();
+    this.unSplittableMetadata = tmBuilder.unSplittableMetadata;
+    this.fileSize =
+        Suppliers.memoize(() -> files.values().stream().mapToLong(DataFileValue::getSize).sum());
     this.extent =
         Suppliers.memoize(() -> new KeyExtent(getTableId(), getEndRow(), getPrevEndRow()));
->>>>>>> 1ae2b17e
+  }
+
+  public static TabletMetadataBuilder builder(KeyExtent extent) {
+    return new TabletMetadataBuilder(extent);
   }
 
   public enum LocationType {
@@ -503,21 +483,8 @@
       EnumSet<ColumnType> fetchedColumns, boolean buildKeyValueMap, boolean suppressLocationError) {
     Objects.requireNonNull(rowIter);
 
-<<<<<<< HEAD
-    TabletMetadata te = new TabletMetadata();
-    final ImmutableSortedMap.Builder<Key,Value> kvBuilder =
-        buildKeyValueMap ? ImmutableSortedMap.naturalOrder() : null;
-
-    final var filesBuilder = ImmutableMap.<StoredTabletFile,DataFileValue>builder();
-    final var scansBuilder = ImmutableList.<StoredTabletFile>builder();
-    final var logsBuilder = ImmutableList.<LogEntry>builder();
-    final var extCompBuilder = ImmutableMap.<ExternalCompactionId,CompactionMetadata>builder();
-    final var loadedFilesBuilder = ImmutableMap.<StoredTabletFile,FateId>builder();
-    final var compactedBuilder = ImmutableSet.<FateId>builder();
-    final var userCompactionsRequestedBuilder = ImmutableSet.<FateId>builder();
-=======
     final var tmBuilder = new Builder();
->>>>>>> 1ae2b17e
+
     ByteSequence row = null;
 
     while (rowIter.hasNext()) {
@@ -548,20 +515,11 @@
               tmBuilder.prevEndRow(TabletColumnFamily.decodePrevEndRow(kv.getValue()));
               tmBuilder.sawPrevEndRow(true);
               break;
-<<<<<<< HEAD
             case AVAILABILITY_QUAL:
-              te.availability = TabletAvailabilityUtil.fromValue(kv.getValue());
+              tmBuilder.availability(TabletAvailabilityUtil.fromValue(kv.getValue()));
               break;
             case REQUESTED_QUAL:
-              te.onDemandHostingRequested = true;
-=======
-            case OLD_PREV_ROW_QUAL:
-              tmBuilder.oldPrevEndRow(TabletColumnFamily.decodePrevEndRow(kv.getValue()));
-              tmBuilder.sawOldPrevEndRow(true);
-              break;
-            case SPLIT_RATIO_QUAL:
-              tmBuilder.splitRatio(Double.parseDouble(val));
->>>>>>> 1ae2b17e
+              tmBuilder.onDemandHostingRequested(true);
               break;
             default:
               throw new IllegalStateException("Unexpected TabletColumnFamily qualifier: " + qual);
@@ -580,19 +538,14 @@
             case FLUSH_QUAL:
               tmBuilder.flush(Long.parseLong(val));
               break;
-<<<<<<< HEAD
             case FLUSH_NONCE_QUAL:
-              te.flushNonce = OptionalLong.of(Long.parseUnsignedLong(val, 16));
+              tmBuilder.flushNonce(Long.parseUnsignedLong(val, 16));
               break;
             case OPID_QUAL:
-              te.setOperationIdOnce(val);
+              tmBuilder.operationId(val);
               break;
             case SELECTED_QUAL:
-              te.selectedFiles = SelectedFiles.from(val);
-=======
-            case COMPACT_QUAL:
-              tmBuilder.compact(Long.parseLong(val));
->>>>>>> 1ae2b17e
+              tmBuilder.selectedFiles(SelectedFiles.from(val));
               break;
           }
           break;
@@ -604,17 +557,10 @@
               BulkFileColumnFamily.getBulkLoadTid(val));
           break;
         case CurrentLocationColumnFamily.STR_NAME:
-<<<<<<< HEAD
-          te.setLocationOnce(val, qual, LocationType.CURRENT, suppressLocationError);
+          tmBuilder.location(val, qual, LocationType.CURRENT, suppressLocationError);
           break;
         case FutureLocationColumnFamily.STR_NAME:
-          te.setLocationOnce(val, qual, LocationType.FUTURE, suppressLocationError);
-=======
-          tmBuilder.location(val, qual, LocationType.CURRENT);
-          break;
-        case FutureLocationColumnFamily.STR_NAME:
-          tmBuilder.location(val, qual, LocationType.FUTURE);
->>>>>>> 1ae2b17e
+          tmBuilder.location(val, qual, LocationType.FUTURE, suppressLocationError);
           break;
         case LastLocationColumnFamily.STR_NAME:
           tmBuilder.last(Location.last(val, qual));
@@ -632,25 +578,20 @@
           tmBuilder.log(LogEntry.fromMetaWalEntry(kv));
           break;
         case ExternalCompactionColumnFamily.STR_NAME:
-<<<<<<< HEAD
-          extCompBuilder.put(ExternalCompactionId.of(qual), CompactionMetadata.fromJson(val));
-=======
-          tmBuilder.extCompaction(ExternalCompactionId.of(qual),
-              ExternalCompactionMetadata.fromJson(val));
->>>>>>> 1ae2b17e
+          tmBuilder.extCompaction(ExternalCompactionId.of(qual), CompactionMetadata.fromJson(val));
           break;
         case MergedColumnFamily.STR_NAME:
           tmBuilder.merged(true);
           break;
         case CompactedColumnFamily.STR_NAME:
-          compactedBuilder.add(FateId.from(qual));
+          tmBuilder.compacted(FateId.from(qual));
           break;
         case UserCompactionRequestedColumnFamily.STR_NAME:
-          userCompactionsRequestedBuilder.add(FateId.from(qual));
+          tmBuilder.userCompactionsRequested(FateId.from(qual));
           break;
         case SplitColumnFamily.STR_NAME:
           if (qual.equals(SplitColumnFamily.UNSPLITTABLE_QUAL)) {
-            te.unSplittableMetadata = UnSplittableMetadata.toUnSplittable(val);
+            tmBuilder.unSplittableMetadata(UnSplittableMetadata.toUnSplittable(val));
           } else {
             throw new IllegalStateException("Unexpected SplitColumnFamily qualifier: " + qual);
           }
@@ -661,62 +602,13 @@
       }
     }
 
-<<<<<<< HEAD
-    if (AccumuloTable.ROOT.tableId().equals(te.tableId)
-        || AccumuloTable.METADATA.tableId().equals(te.tableId)) {
+    if (AccumuloTable.ROOT.tableId().equals(tmBuilder.tableId)
+        || AccumuloTable.METADATA.tableId().equals(tmBuilder.tableId)) {
       // Override the availability for the system tables
-      te.availability = TabletAvailability.HOSTED;
-    }
-
-    var files = filesBuilder.build();
-    te.files = files;
-    te.fileSize =
-        Suppliers.memoize(() -> files.values().stream().mapToLong(DataFileValue::getSize).sum());
-    te.loadedFiles = loadedFilesBuilder.build();
-    te.fetchedCols = fetchedColumns;
-    te.scans = scansBuilder.build();
-    te.logs = logsBuilder.build();
-    te.extCompactions = extCompBuilder.build();
-    te.compacted = compactedBuilder.build();
-    te.userCompactionsRequested = userCompactionsRequestedBuilder.build();
-    if (buildKeyValueMap) {
-      te.keyValues = kvBuilder.build();
-    }
-    return te;
-  }
-
-  /**
-   * Sets a location only once.
-   *
-   * @param val server to set for Location object
-   * @param qual session to set for Location object
-   * @param lt location type to use to construct Location object
-   * @param suppressError set to true to suppress an exception being thrown, else false
-   * @throws IllegalStateException if an operation id or location is already set
-   */
-  private void setLocationOnce(String val, String qual, LocationType lt, boolean suppressError) {
-    if (location != null) {
-      if (!suppressError) {
-        throw new IllegalStateException("Attempted to set second location for tableId: " + tableId
-            + " endrow: " + endRow + " -- " + location + " " + qual + " " + val);
-      }
-      futureAndCurrentLocationSet = true;
-    }
-    location = new Location(val, qual, lt);
-=======
+      tmBuilder.availability(TabletAvailability.HOSTED);
+    }
+
     return tmBuilder.build(fetchedColumns);
->>>>>>> 1ae2b17e
-  }
-
-  /**
-   * Sets an operation ID only once.
-   *
-   * @param val operation id to set
-   * @throws IllegalStateException if an operation id or location is already set
-   */
-  private void setOperationIdOnce(String val) {
-    Preconditions.checkState(operationId == null);
-    operationId = TabletOperationId.from(val);
   }
 
   @VisibleForTesting
@@ -764,14 +656,14 @@
     private TableId tableId;
     private Text prevEndRow;
     private boolean sawPrevEndRow;
-    private Text oldPrevEndRow;
-    private boolean sawOldPrevEndRow;
     private Text endRow;
     private Location location;
     private final ImmutableMap.Builder<StoredTabletFile,DataFileValue> files =
         ImmutableMap.builder();
     private final ImmutableList.Builder<StoredTabletFile> scans = ImmutableList.builder();
-    private final ImmutableMap.Builder<StoredTabletFile,Long> loadedFiles = ImmutableMap.builder();
+    private final ImmutableMap.Builder<StoredTabletFile,FateId> loadedFiles =
+        ImmutableMap.builder();
+    private SelectedFiles selectedFiles;
     private EnumSet<ColumnType> fetchedCols;
     private Location last;
     private SuspendingTServer suspend;
@@ -780,12 +672,19 @@
     private String cloned;
     private ImmutableSortedMap.Builder<Key,Value> keyValues;
     private OptionalLong flush = OptionalLong.empty();
+    private OptionalLong flushNonce = OptionalLong.empty();
     private final ImmutableList.Builder<LogEntry> logs = ImmutableList.builder();
-    private OptionalLong compact = OptionalLong.empty();
-    private Double splitRatio = null;
-    private final ImmutableMap.Builder<ExternalCompactionId,
-        ExternalCompactionMetadata> extCompactions = ImmutableMap.builder();
+    private final ImmutableMap.Builder<ExternalCompactionId,CompactionMetadata> extCompactions =
+        ImmutableMap.builder();
     private boolean merged;
+    private TabletAvailability availability = TabletAvailability.ONDEMAND;
+    private boolean onDemandHostingRequested;
+    private TabletOperationId operationId;
+    private boolean futureAndCurrentLocationSet;
+    private final ImmutableSet.Builder<FateId> compacted = ImmutableSet.builder();
+    private final ImmutableSet.Builder<FateId> userCompactionsRequested = ImmutableSet.builder();
+    private UnSplittableMetadata unSplittableMetadata;
+    // private Supplier<Long> fileSize;
 
     void table(TableId tableId) {
       this.tableId = tableId;
@@ -803,18 +702,6 @@
       this.sawPrevEndRow = sawPrevEndRow;
     }
 
-    void oldPrevEndRow(Text oldPrevEndRow) {
-      this.oldPrevEndRow = oldPrevEndRow;
-    }
-
-    void sawOldPrevEndRow(boolean sawOldPrevEndRow) {
-      this.sawOldPrevEndRow = sawOldPrevEndRow;
-    }
-
-    void splitRatio(Double splitRatio) {
-      this.splitRatio = splitRatio;
-    }
-
     void dirName(String dirName) {
       this.dirName = dirName;
     }
@@ -827,24 +714,31 @@
       this.flush = OptionalLong.of(flush);
     }
 
-    void compact(long compact) {
-      this.compact = OptionalLong.of(compact);
+    void flushNonce(long flushNonce) {
+      this.flushNonce = OptionalLong.of(flushNonce);
     }
 
     void file(StoredTabletFile stf, DataFileValue dfv) {
       this.files.put(stf, dfv);
     }
 
-    void loadedFile(StoredTabletFile stf, Long tid) {
-      this.loadedFiles.put(stf, tid);
-    }
-
-    void location(String val, String qual, LocationType lt) {
+    void loadedFile(StoredTabletFile stf, FateId fateId) {
+      this.loadedFiles.put(stf, fateId);
+    }
+
+    void selectedFiles(SelectedFiles selectedFiles) {
+      this.selectedFiles = selectedFiles;
+    }
+
+    void location(String val, String qual, LocationType lt, boolean suppressError) {
       if (location != null) {
-        throw new IllegalStateException("Attempted to set second location for tableId: " + tableId
-            + " endrow: " + endRow + " -- " + location + " " + qual + " " + val);
+        if (!suppressError) {
+          throw new IllegalStateException("Attempted to set second location for tableId: " + tableId
+              + " endrow: " + endRow + " -- " + location + " " + qual + " " + val);
+        }
+        futureAndCurrentLocationSet = true;
       }
-      this.location = new Location(val, qual, lt);
+      location = new Location(val, qual, lt);
     }
 
     void last(Location last) {
@@ -867,12 +761,37 @@
       this.logs.add(log);
     }
 
-    void extCompaction(ExternalCompactionId id, ExternalCompactionMetadata metadata) {
+    void extCompaction(ExternalCompactionId id, CompactionMetadata metadata) {
       this.extCompactions.put(id, metadata);
     }
 
     void merged(boolean merged) {
       this.merged = merged;
+    }
+
+    void availability(TabletAvailability availability) {
+      this.availability = availability;
+    }
+
+    void onDemandHostingRequested(boolean onDemandHostingRequested) {
+      this.onDemandHostingRequested = onDemandHostingRequested;
+    }
+
+    void operationId(String val) {
+      Preconditions.checkState(operationId == null);
+      operationId = TabletOperationId.from(val);
+    }
+
+    void compacted(FateId compacted) {
+      this.compacted.add(compacted);
+    }
+
+    void userCompactionsRequested(FateId userCompactionRequested) {
+      this.userCompactionsRequested.add(userCompactionRequested);
+    }
+
+    void unSplittableMetadata(UnSplittableMetadata unSplittableMetadata) {
+      this.unSplittableMetadata = unSplittableMetadata;
     }
 
     void keyValue(Key key, Value value) {
