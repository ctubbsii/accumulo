--- conflicted
+++ resolved
@@ -835,11 +835,7 @@
   public void classpath() throws Exception {
     // classpath
     ts.exec("classpath", true,
-<<<<<<< HEAD
-        "Level 2: Java Classloader (loads everything" + " defined by java classpath)", true);
-=======
         "Level 2: Java Classloader (loads everything defined by java classpath)", true);
->>>>>>> fd4d4788
   }
 
   @Test
