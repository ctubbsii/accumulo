--- conflicted
+++ resolved
@@ -57,7 +57,6 @@
       "Describes the cipher suite to use for rfile encryption. The value must be either NullCipher or in the form of algorithm/mode/padding, "
           + "e.g. AES/CBC/NoPadding"),
   @Experimental
-<<<<<<< HEAD
   CRYPTO_WAL_CIPHER_SUITE("crypto.wal.cipher.suite", "", PropertyType.STRING,
       "Describes the cipher suite to use for the write-ahead log. Defaults to 'cyrpto.cipher.suite' "
           + "and will use that value for WAL encryption unless otherwise specified. Valid suite values include: an empty string, NullCipher, or a string the "
@@ -69,15 +68,6 @@
   @Experimental
   CRYPTO_BLOCK_STREAM_SIZE("crypto.block.stream.size", "1K", PropertyType.BYTES,
       "The size of the buffer above the cipher stream. Used for reading files and padding walog entries."),
-=======
-  CRYPTO_CIPHER_ALGORITHM_NAME("crypto.cipher.algorithm.name", "NullCipher", PropertyType.STRING,
-      "States the name of the algorithm used in the corresponding cipher suite. "
-          + "Do not make these different, unless you enjoy mysterious exceptions and bugs."),
-  @Experimental
-  CRYPTO_BLOCK_STREAM_SIZE("crypto.block.stream.size", "1K", PropertyType.MEMORY,
-      "The size of the buffer above the cipher stream."
-          + " Used for reading files and padding walog entries."),
->>>>>>> b8c19f83
   @Experimental
   CRYPTO_CIPHER_KEY_LENGTH("crypto.cipher.key.length", "128", PropertyType.STRING,
       "Specifies the key length *in bits* to use for the symmetric key, "
@@ -125,16 +115,9 @@
   // SSL properties local to each node (see also instance.ssl.enabled which must be consistent
   // across all nodes in an instance)
   RPC_PREFIX("rpc.", null, PropertyType.PREFIX,
-<<<<<<< HEAD
       "Properties in this category related to the configuration of SSL keys for RPC. See also instance.ssl.enabled"),
   RPC_SSL_KEYSTORE_PATH("rpc.javax.net.ssl.keyStore", "", PropertyType.PATH,
       "Path of the keystore file for the server's private SSL key"),
-=======
-      "Properties in this category related to the configuration of SSL keys for RPC."
-          + " See also instance.ssl.enabled"),
-  RPC_SSL_KEYSTORE_PATH("rpc.javax.net.ssl.keyStore", "$ACCUMULO_CONF_DIR/ssl/keystore.jks",
-      PropertyType.PATH, "Path of the keystore file for the servers' private SSL key"),
->>>>>>> b8c19f83
   @Sensitive
   RPC_SSL_KEYSTORE_PASSWORD("rpc.javax.net.ssl.keyStorePassword", "", PropertyType.STRING,
       "Password used to encrypt the SSL private keystore. "
@@ -192,22 +175,11 @@
           + "Do not change after accumulo is initialized."),
   @Sensitive
   INSTANCE_SECRET("instance.secret", "DEFAULT", PropertyType.STRING,
-<<<<<<< HEAD
       "A secret unique to a given instance that all servers must know in order to communicate with one another."
           + "It should be changed prior to the initialization of Accumulo. To change it after Accumulo has been initialized, use the ChangeSecret tool "
           + "and then update accumulo-site.xml everywhere. Before using the ChangeSecret tool, make sure Accumulo is not running and you are logged "
           + "in as the user that controls Accumulo files in HDFS.  To use the ChangeSecret tool, run the command: "
           + "./bin/accumulo org.apache.accumulo.server.util.ChangeSecret"),
-=======
-      "A secret unique to a given instance that all servers must know in order"
-          + " to communicate with one another. It should be changed prior to the"
-          + " initialization of Accumulo. To change it after Accumulo has been"
-          + " initialized, use the ChangeSecret tool and then update"
-          + " conf/accumulo-site.xml everywhere. Before using the ChangeSecret tool,"
-          + " make sure Accumulo is not running and you are logged in as the user that"
-          + " controls Accumulo files in HDFS. To use the ChangeSecret tool, run the"
-          + " command: ./bin/accumulo org.apache.accumulo.server.util.ChangeSecret"),
->>>>>>> b8c19f83
   INSTANCE_VOLUMES("instance.volumes", "", PropertyType.STRING,
       "A comma seperated list of dfs uris to use. Files will be stored across"
           + " these filesystems. If this is empty, then instance.dfs.uri will be used."
@@ -267,26 +239,12 @@
 
   // general properties
   GENERAL_PREFIX("general.", null, PropertyType.PREFIX,
-<<<<<<< HEAD
       "Properties in this category affect the behavior of accumulo overall, but do not have to be consistent throughout a cloud."),
   @Deprecated
   GENERAL_CLASSPATHS(AccumuloClassLoader.GENERAL_CLASSPATHS, "", PropertyType.STRING,
       "This property is deprecated. The class path should instead be configured by the launch environment (for example, accumulo-env.sh). "
           + "A list of all of the places to look for a class. Order does matter, as it will look for the jar "
           + "starting in the first location to the last. Supports full regex on filename alone."),
-=======
-      "Properties in this category affect the behavior of accumulo overall, but "
-          + "do not have to be consistent throughout a cloud."),
-  GENERAL_CLASSPATHS(AccumuloClassLoader.CLASSPATH_PROPERTY_NAME,
-      AccumuloClassLoader.ACCUMULO_CLASSPATH_VALUE, PropertyType.STRING,
-      "A list of all of the places to look for a class. Order does matter, as "
-          + "it will look for the jar starting in the first location to the last. "
-          + "Please note, hadoop conf and hadoop lib directories NEED to be here, "
-          + "along with accumulo lib and zookeeper directory. Supports full regex on "
-          + " filename alone."),
-
-  // needs special treatment in accumulo start jar
->>>>>>> b8c19f83
   GENERAL_DYNAMIC_CLASSPATHS(AccumuloVFSClassLoader.DYNAMIC_CLASSPATH_PROPERTY_NAME,
       AccumuloVFSClassLoader.DEFAULT_DYNAMIC_CLASSPATH_VALUE, PropertyType.STRING,
       "A list of all of the places where changes in jars or classes will force "
@@ -306,16 +264,9 @@
           + "principal. Leave blank if not using kerberoized hdfs"),
   GENERAL_KERBEROS_RENEWAL_PERIOD("general.kerberos.renewal.period", "30s",
       PropertyType.TIMEDURATION,
-<<<<<<< HEAD
       "The amount of time between attempts to perform "
           + "Kerberos ticket renewals. This does not equate to how often tickets are actually renewed (which is performed at 80% of the ticket lifetime)."),
   GENERAL_MAX_MESSAGE_SIZE("general.server.message.size.max", "1G", PropertyType.BYTES,
-=======
-      "The amount of time between attempts to perform Kerberos ticket renewals. "
-          + "This does not equate to how often tickets are actually renewed (which is "
-          + "performed at 80% of the ticket lifetime)."),
-  GENERAL_MAX_MESSAGE_SIZE("general.server.message.size.max", "1G", PropertyType.MEMORY,
->>>>>>> b8c19f83
       "The maximum size of a message that can be sent to a server."),
   GENERAL_SIMPLETIMER_THREADPOOL_SIZE("general.server.simpletimer.threadpool.size", "1",
       PropertyType.COUNT, "The number of threads to use for " + "server-internal scheduled tasks"),
@@ -328,16 +279,11 @@
   GENERAL_SECURITY_CREDENTIAL_PROVIDER_PATHS("general.security.credential.provider.paths", "",
       PropertyType.STRING, "Comma-separated list of paths to CredentialProviders"),
   GENERAL_LEGACY_METRICS("general.legacy.metrics", "false", PropertyType.BOOLEAN,
-<<<<<<< HEAD
       "Use the old metric infrastructure configured by accumulo-metrics.xml, instead of Hadoop Metrics2"),
   GENERAL_ARBITRARY_PROP_PREFIX("general.custom.", null, PropertyType.PREFIX,
       "Prefix to be used for user defined system-wide properties. "
           + "This may be particularly useful for system-wide configuration for various user-implementations of "
           + "pluggable Accumulo features, such as the balancer or volume chooser."),
-=======
-      "Use the old metric infrastructure configured by accumulo-metrics.xml, "
-          + "instead of Hadoop Metrics2"),
->>>>>>> b8c19f83
   GENERAL_DELEGATION_TOKEN_LIFETIME("general.delegation.token.lifetime", "7d",
       PropertyType.TIMEDURATION,
       "The length of time that delegation tokens and secret keys are valid"),
@@ -367,14 +313,10 @@
   MASTER_BULK_TIMEOUT("master.bulk.timeout", "5m", PropertyType.TIMEDURATION,
       "The time to wait for a tablet server to process a bulk import request"),
   MASTER_BULK_RENAME_THREADS("master.bulk.rename.threadpool.size", "20", PropertyType.COUNT,
-<<<<<<< HEAD
-      "The number of threads to use when moving user files to bulk ingest directories under accumulo control"),
+      "The number of threads to use when moving user files to bulk ingest "
+          + "directories under accumulo control"),
   MASTER_BULK_TSERVER_REGEX("master.bulk.tserver.regex", "", PropertyType.STRING,
       "Regular expression that defines the set of Tablet Servers that will perform bulk imports"),
-=======
-      "The number of threads to use when moving user files to bulk ingest "
-          + "directories under accumulo control"),
->>>>>>> b8c19f83
   MASTER_MINTHREADS("master.server.threads.minimum", "20", PropertyType.COUNT,
       "The minimum number of threads to use to handle incoming requests."),
   MASTER_THREADCHECK("master.server.threadcheck.time", "1s", PropertyType.TIMEDURATION,
@@ -389,12 +331,7 @@
       "org.apache.accumulo.server.master.recovery.HadoopLogCloser", PropertyType.CLASSNAME,
       "A class that implements a mechanism to steal write access to a write-ahead log"),
   MASTER_FATE_THREADPOOL_SIZE("master.fate.threadpool.size", "4", PropertyType.COUNT,
-<<<<<<< HEAD
       "The number of threads used to run fault-tolerant executions (FATE). These are primarily table operations like merge."),
-=======
-      "The number of threads used to run FAult-Tolerant Executions. These are "
-          + "primarily table operations like merge."),
->>>>>>> b8c19f83
   MASTER_REPLICATION_SCAN_INTERVAL("master.replication.status.scan.interval", "30s",
       PropertyType.TIMEDURATION,
       "Amount of time to sleep before scanning the status section of the "
@@ -436,7 +373,6 @@
   @Deprecated
   TSERV_MUTATION_QUEUE_MAX("tserver.mutation.queue.max", "1M", PropertyType.BYTES,
       "This setting is deprecated. See tserver.total.mutation.queue.max. "
-<<<<<<< HEAD
           + "The amount of memory to use to store write-ahead-log mutations-per-session before flushing them. Since the buffer is per write session, consider the"
           + " max number of concurrent writer when configuring. When using Hadoop 2, Accumulo will call hsync() on the WAL . For a small number of "
           + "concurrent writers, increasing this buffer size decreases the frequncy of hsync calls. For a large number of concurrent writers a small buffers "
@@ -450,38 +386,12 @@
           + "must be made, which is slower. However opening too many RFiles at once can cause problems."),
   TSERV_WALOG_MAX_SIZE("tserver.walog.max.size", "1g", PropertyType.BYTES,
       "The maximum size for each write-ahead log. See comment for property tserver.memory.maps.max"),
-=======
-          + "The amount of memory to use to store write-ahead-log "
-          + "mutations-per-session before flushing them. Since the buffer is per "
-          + "write session, consider the max number of concurrent writer when "
-          + "configuring. When using Hadoop 2, Accumulo will call hsync() on the WAL. "
-          + "For a small number of concurrent writers, increasing this buffer size "
-          + "decreases the frequncy of hsync calls. For a large number of concurrent "
-          + "writers a small buffers size is ok because of group commit."),
-  TSERV_TOTAL_MUTATION_QUEUE_MAX("tserver.total.mutation.queue.max", "50M", PropertyType.MEMORY,
-      "The amount of memory used to store write-ahead-log mutations before flushing them."),
-  TSERV_TABLET_SPLIT_FINDMIDPOINT_MAXOPEN("tserver.tablet.split.midpoint.files.max", "300",
-      PropertyType.COUNT,
-      "To find a tablets split points, all index files are opened. This setting "
-          + "determines how many index files can be opened at once. When there are "
-          + "more index files than this setting multiple passes must be made, which is "
-          + "slower. However opening too many files at once can cause problems."),
-  TSERV_WALOG_MAX_SIZE("tserver.walog.max.size", "1G", PropertyType.MEMORY,
-      "The maximum size for each write-ahead log. See comment for tserver.memory.maps.max"),
->>>>>>> b8c19f83
   TSERV_WALOG_MAX_AGE("tserver.walog.max.age", "24h", PropertyType.TIMEDURATION,
       "The maximum age for each write-ahead log."),
   TSERV_WALOG_TOLERATED_CREATION_FAILURES("tserver.walog.tolerated.creation.failures", "50",
       PropertyType.COUNT,
-<<<<<<< HEAD
       "The maximum number of failures tolerated when creating a new write-ahead log.  Values < 0 will allow unlimited creation failures."
           + " Exceeding this number of failures consecutively trying to create a new write-ahead log causes the TabletServer to exit."),
-=======
-      "The maximum number of failures tolerated when creating a new WAL file. "
-          + "Negative values will allow unlimited creation failures. Exceeding this "
-          + "number of failures consecutively trying to create a new WAL causes the "
-          + "TabletServer to exit."),
->>>>>>> b8c19f83
   TSERV_WALOG_TOLERATED_WAIT_INCREMENT("tserver.walog.tolerated.wait.increment", "1000ms",
       PropertyType.TIMEDURATION,
       "The amount of time to wait between failures to create or write a write-ahead log."),
@@ -496,7 +406,6 @@
   TSERV_SCAN_MAX_OPENFILES("tserver.scan.files.open.max", "100", PropertyType.COUNT,
       "Maximum total RFiles that all tablets in a tablet server can open for scans. "),
   TSERV_MAX_IDLE("tserver.files.open.idle", "1m", PropertyType.TIMEDURATION,
-<<<<<<< HEAD
       "Tablet servers leave previously used RFiles open for future queries. "
           + "This setting determines how much time an unused RFile should be kept open until it is closed."),
   TSERV_NATIVEMAP_ENABLED("tserver.memory.maps.native.enabled", "true", PropertyType.BOOLEAN,
@@ -505,20 +414,6 @@
       "Maximum amount of memory that can be used to buffer data written to a tablet server. There are two other properties that can effectively limit memory"
           + " usage table.compaction.minor.logs.threshold and tserver.walog.max.size. Ensure that table.compaction.minor.logs.threshold *"
           + " tserver.walog.max.size >= this property."),
-=======
-      "Tablet servers leave previously used files open for future queries. This "
-          + "setting determines how much time an unused file should be kept open until "
-          + "it is closed."),
-  TSERV_NATIVEMAP_ENABLED("tserver.memory.maps.native.enabled", "true", PropertyType.BOOLEAN,
-      "An in-memory data store for accumulo implemented in c++ that increases "
-          + "the amount of data accumulo can hold in memory and avoids Java GC " + "pauses."),
-  TSERV_MAXMEM("tserver.memory.maps.max", "1G", PropertyType.MEMORY,
-      "Maximum amount of memory that can be used to buffer data written to a"
-          + " tablet server. There are two other properties that can effectively limit"
-          + " memory usage table.compaction.minor.logs.threshold and"
-          + " tserver.walog.max.size. Ensure that table.compaction.minor.logs.threshold"
-          + " * tserver.walog.max.size >= this property."),
->>>>>>> b8c19f83
   TSERV_MEM_MGMT("tserver.memory.manager",
       "org.apache.accumulo.server.tabletserver.LargestFirstMemoryManager", PropertyType.CLASSNAME,
       "An implementation of MemoryManger that accumulo will use."),
@@ -540,14 +435,8 @@
       "The maximum number of concurrent tablet migrations for a tablet server"),
   TSERV_MAJC_MAXCONCURRENT("tserver.compaction.major.concurrent.max", "3", PropertyType.COUNT,
       "The maximum number of concurrent major compactions for a tablet server"),
-<<<<<<< HEAD
   TSERV_MAJC_THROUGHPUT("tserver.compaction.major.throughput", "0B", PropertyType.BYTES,
       "Maximum number of bytes to read or write per second over all major compactions on a TabletServer, or 0B for unlimited."),
-=======
-  TSERV_MAJC_THROUGHPUT("tserver.compaction.major.throughput", "0B", PropertyType.MEMORY,
-      "Maximum number of bytes to read or write per second over all major"
-          + " compactions on a TabletServer, or 0B for unlimited."),
->>>>>>> b8c19f83
   TSERV_MINC_MAXCONCURRENT("tserver.compaction.minor.concurrent.max", "4", PropertyType.COUNT,
       "The maximum number of concurrent minor compactions for a tablet server"),
   TSERV_MAJC_TRACE_PERCENT("tserver.compaction.major.trace.percent", "0.1", PropertyType.FRACTION,
@@ -570,7 +459,6 @@
           + " minor compacted file because it may have been modified by iterators. The"
           + " file dumped to the local dir is an exact copy of what was in memory."),
   TSERV_BULK_PROCESS_THREADS("tserver.bulk.process.threads", "1", PropertyType.COUNT,
-<<<<<<< HEAD
       "The master will task a tablet server with pre-processing a bulk import RFile prior to assigning it to the appropriate tablet servers. This configuration"
           + " value controls the number of threads used to process the files."),
   TSERV_BULK_ASSIGNMENT_THREADS("tserver.bulk.assign.threads", "1", PropertyType.COUNT,
@@ -578,19 +466,6 @@
           + " the file to the appropriate tablets on all servers. This property controls the number of threads used to communicate to the other servers."),
   TSERV_BULK_RETRY("tserver.bulk.retry.max", "5", PropertyType.COUNT,
       "The number of times the tablet server will attempt to assign a RFile to a tablet as it migrates and splits."),
-=======
-      "The master will task a tablet server with pre-processing a bulk file"
-          + " prior to assigning it to the appropriate tablet servers. This"
-          + " configuration value controls the number of threads used to process the" + " files."),
-  TSERV_BULK_ASSIGNMENT_THREADS("tserver.bulk.assign.threads", "1", PropertyType.COUNT,
-      "The master delegates bulk file processing and assignment to tablet"
-          + " servers. After the bulk file has been processed, the tablet server will"
-          + " assign the file to the appropriate tablets on all servers. This property"
-          + " controls the number of threads used to communicate to the other servers."),
-  TSERV_BULK_RETRY("tserver.bulk.retry.max", "5", PropertyType.COUNT,
-      "The number of times the tablet server will attempt to assign a file to a"
-          + " tablet as it migrates and splits."),
->>>>>>> b8c19f83
   TSERV_BULK_TIMEOUT("tserver.bulk.timeout", "5m", PropertyType.TIMEDURATION,
       "The time to wait for a tablet server to process a bulk import request."),
   TSERV_MINTHREADS("tserver.server.threads.minimum", "20", PropertyType.COUNT,
@@ -600,22 +475,11 @@
   TSERV_MAX_MESSAGE_SIZE("tserver.server.message.size.max", "1G", PropertyType.BYTES,
       "The maximum size of a message that can be sent to a tablet server."),
   TSERV_HOLD_TIME_SUICIDE("tserver.hold.time.max", "5m", PropertyType.TIMEDURATION,
-<<<<<<< HEAD
       "The maximum time for a tablet server to be in the \"memory full\" state. If the tablet server cannot write out memory"
           + " in this much time, it will assume there is some failure local to its node, and quit. A value of zero is equivalent to forever."),
   TSERV_WAL_BLOCKSIZE("tserver.wal.blocksize", "0", PropertyType.BYTES,
       "The size of the HDFS blocks used to write to the Write-Ahead log. If zero, it will be 110% of tserver.walog.max.size (that is, try to use just one"
           + " block)"),
-=======
-      "The maximum time for a tablet server to be in the \"memory full\" state."
-          + " If the tablet server cannot write out memory in this much time, it will"
-          + " assume there is some failure local to its node, and quit. A value of zero"
-          + " is equivalent to forever."),
-  TSERV_WAL_BLOCKSIZE("tserver.wal.blocksize", "0", PropertyType.MEMORY,
-      "The size of the HDFS blocks used to write to the Write-Ahead log. If"
-          + " zero, it will be 110% of tserver.walog.max.size (that is, try to use"
-          + " just one block)"),
->>>>>>> b8c19f83
   TSERV_WAL_REPLICATION("tserver.wal.replication", "0", PropertyType.COUNT,
       "The replication to use when writing the Write-Ahead log to HDFS. If"
           + " zero, it will use the HDFS default replication setting."),
@@ -626,12 +490,7 @@
   TSERV_ARCHIVE_WALOGS("tserver.archive.walogs", "false", PropertyType.BOOLEAN,
       "Keep copies of the WALOGs for debugging purposes"),
   TSERV_WORKQ_THREADS("tserver.workq.threads", "2", PropertyType.COUNT,
-<<<<<<< HEAD
       "The number of threads for the distributed work queue. These threads are used for copying failed bulk import RFiles."),
-=======
-      "The number of threads for the distributed work queue. These threads are"
-          + " used for copying failed bulk files."),
->>>>>>> b8c19f83
   TSERV_WAL_SYNC("tserver.wal.sync", "true", PropertyType.BOOLEAN,
       "Use the SYNC_BLOCK create flag to sync WAL writes to disk. Prevents"
           + " problems recovering from sudden system resets."),
@@ -653,7 +512,6 @@
   TSERV_ASSIGNMENT_MAXCONCURRENT("tserver.assignment.concurrent.max", "2", PropertyType.COUNT,
       "The number of threads available to load tablets. Recoveries are still performed serially."),
   TSERV_SLOW_FLUSH_MILLIS("tserver.slow.flush.time", "100ms", PropertyType.TIMEDURATION,
-<<<<<<< HEAD
       "If a flush to the write-ahead log takes longer than this period of time, debugging information will written, and may result in a log rollover."),
   TSERV_SUMMARY_PARTITION_THREADS("tserver.summary.partition.threads", "10", PropertyType.COUNT,
       "Summary data must be retrieved from RFiles.  For a large number of RFiles, the files are broken into partitions of 100K files.  This setting determines "
@@ -663,10 +521,6 @@
           + "setting determines how many concurrent request are made per partition."),
   TSERV_SUMMARY_RETRIEVAL_THREADS("tserver.summary.retrieval.threads", "10", PropertyType.COUNT,
       "The number of threads on each tablet server available to retrieve summary data, that is not currently in cache, from RFiles."),
-=======
-      "If a flush to the write-ahead log takes longer than this period of time,"
-          + " debugging information will written, and may result in a log rollover."),
->>>>>>> b8c19f83
 
   // accumulo garbage collector properties
   GC_PREFIX("gc.", null, PropertyType.PREFIX,
@@ -757,12 +611,7 @@
       "The password for the user used to store distributed traces"),
   @Sensitive
   TRACE_TOKEN_PROPERTY_PREFIX("trace.token.property.", null, PropertyType.PREFIX,
-<<<<<<< HEAD
       "The prefix used to create a token for storing distributed traces. For each property required by trace.token.type, place this prefix in front of it."),
-=======
-      "The prefix used to create a token for storing distributed traces. For"
-          + " each propetry required by trace.token.type, place this prefix in front of it."),
->>>>>>> b8c19f83
   TRACE_TOKEN_TYPE("trace.token.type", PasswordToken.class.getName(), PropertyType.CLASSNAME,
       "An AuthenticationToken type supported by the authorizer"),
 
@@ -780,7 +629,6 @@
   TABLE_ARBITRARY_PROP_PREFIX("table.custom.", null, PropertyType.PREFIX,
       "Prefix to be used for user defined arbitrary properties."),
   TABLE_MAJC_RATIO("table.compaction.major.ratio", "3", PropertyType.FRACTION,
-<<<<<<< HEAD
       "Minimum ratio of total input size to maximum input RFile size for running a major compaction. When adjusting this property you may want to also "
           + "adjust table.file.max. Want to avoid the situation where only merging minor compactions occur."),
   TABLE_MAJC_COMPACTALL_IDLETIME("table.compaction.major.everything.idle", "1h",
@@ -792,22 +640,6 @@
   TABLE_SPLIT_THRESHOLD("table.split.threshold", "1G", PropertyType.BYTES,
       "A tablet is split when the combined size of RFiles exceeds this amount."),
   TABLE_MAX_END_ROW_SIZE("table.split.endrow.size.max", "10K", PropertyType.BYTES,
-=======
-      "minimum ratio of total input size to maximum input file size for running"
-          + " a major compactionWhen adjusting this property you may want to also"
-          + " adjust table.file.max. Want to avoid the situation where only merging"
-          + " minor compactions occur."),
-  TABLE_MAJC_COMPACTALL_IDLETIME("table.compaction.major.everything.idle", "1h",
-      PropertyType.TIMEDURATION,
-      "After a tablet has been idle (no mutations) for this time period it may"
-          + " have all of its files compacted into one. There is no guarantee an idle"
-          + " tablet will be compacted. Compactions of idle tablets are only started"
-          + " when regular compactions are not running. Idle compactions only take"
-          + " place for tablets that have one or more files."),
-  TABLE_SPLIT_THRESHOLD("table.split.threshold", "1G", PropertyType.MEMORY,
-      "When combined size of files exceeds this amount a tablet is split."),
-  TABLE_MAX_END_ROW_SIZE("table.split.endrow.size.max", "10K", PropertyType.MEMORY,
->>>>>>> b8c19f83
       "Maximum size of end row"),
   TABLE_MINC_LOGS_MAX("table.compaction.minor.logs.threshold", "3", PropertyType.COUNT,
       "When there are more than this many write-ahead logs against a tablet, it"
@@ -817,16 +649,9 @@
           + "in-memory map flushed to disk in a minor compaction. There is no guarantee an idle "
           + "tablet will be compacted."),
   TABLE_MINC_MAX_MERGE_FILE_SIZE("table.compaction.minor.merge.file.size.max", "0",
-<<<<<<< HEAD
       PropertyType.BYTES,
       "The max RFile size used for a merging minor compaction. The default value of 0 disables a max file size."),
   TABLE_SCAN_MAXMEM("table.scan.max.memory", "512K", PropertyType.BYTES,
-=======
-      PropertyType.MEMORY,
-      "The max file size used for a merging minor compaction. The default value"
-          + " of 0 disables a max file size."),
-  TABLE_SCAN_MAXMEM("table.scan.max.memory", "512K", PropertyType.MEMORY,
->>>>>>> b8c19f83
       "The maximum amount of memory that will be used to cache results of a client query/scan. "
           + "Once this limit is reached, the buffered data is sent to the client."),
   TABLE_FILE_TYPE("table.file.type", RFile.EXTENSION, PropertyType.STRING,
@@ -836,7 +661,6 @@
       "This property can be set to allow the LoadBalanceByTable load balancer"
           + " to change the called Load Balancer for this table"),
   TABLE_FILE_COMPRESSION_TYPE("table.file.compress.type", "gz", PropertyType.STRING,
-<<<<<<< HEAD
       "Compression algorithm used on index and data blocks before they are written. Possible values: gz, snappy, lzo, none"),
   TABLE_FILE_COMPRESSED_BLOCK_SIZE("table.file.compress.blocksize", "100K", PropertyType.BYTES,
       "The maximum size of data blocks in RFiles before they are compressed and written."),
@@ -845,27 +669,9 @@
       "The maximum size of index blocks in RFiles before they are compressed and written."),
   TABLE_FILE_BLOCK_SIZE("table.file.blocksize", "0B", PropertyType.BYTES,
       "The HDFS block size used when writing RFiles. When set to 0B, the value/defaults of HDFS property 'dfs.block.size' will be used."),
-=======
-      "One of gz,snappy,lzo,none"),
-  TABLE_FILE_COMPRESSED_BLOCK_SIZE("table.file.compress.blocksize", "100K", PropertyType.MEMORY,
-      "Similar to the hadoop io.seqfile.compress.blocksize setting, so that"
-          + " files have better query performance. The maximum value for this is "
-          + Integer.MAX_VALUE + ". (This setting is the size threshold prior to"
-          + " compression, and applies even compression is disabled.)"),
-  TABLE_FILE_COMPRESSED_BLOCK_SIZE_INDEX("table.file.compress.blocksize.index", "128K",
-      PropertyType.MEMORY,
-      "Determines how large index blocks can be in files that support"
-          + " multilevel indexes. The maximum value for this is " + Integer.MAX_VALUE
-          + ". (This setting is the size threshold prior to compression, and applies"
-          + " even compression is disabled.)"),
-  TABLE_FILE_BLOCK_SIZE("table.file.blocksize", "0B", PropertyType.MEMORY,
-      "Overrides the hadoop dfs.block.size setting so that files have better"
-          + " query performance. The maximum value for this is " + Integer.MAX_VALUE),
->>>>>>> b8c19f83
   TABLE_FILE_REPLICATION("table.file.replication", "0", PropertyType.COUNT,
       "The number of replicas for a table's RFiles in HDFS. When set to 0, HDFS defaults are used."),
   TABLE_FILE_MAX("table.file.max", "15", PropertyType.COUNT,
-<<<<<<< HEAD
       "The maximum number of RFiles each tablet in a table can have. When adjusting this property you may want to consider adjusting"
           + " table.compaction.major.ratio also. Setting this property to 0 will make it default to tserver.scan.files.open.max-1, this will prevent a"
           + " tablet from having more RFiles than can be opened. Setting this property low may throttle ingest and increase query performance."),
@@ -873,28 +679,14 @@
       "The maximum size summary that will be stored. The number of"
           + " RFiles that had summary data exceeding this threshold is reported by Summary.getFileStatistics().getLarge().  When adjusting this"
           + " consider the expected number RFiles with summaries on each tablet server and the summary cache size."),
-=======
-      "Determines the max # of files each tablet in a table can have. When"
-          + " adjusting this property you may want to consider adjusting"
-          + " table.compaction.major.ratio also. Setting this property to 0 will make"
-          + " it default to tserver.scan.files.open.max-1, this will prevent a tablet"
-          + " from having more files than can be opened. Setting this property low may"
-          + " throttle ingest and increase query performance."),
->>>>>>> b8c19f83
   @Deprecated
   TABLE_WALOG_ENABLED("table.walog.enabled", "true", PropertyType.BOOLEAN,
       "This setting is deprecated.  Use table.durability=none instead."),
   TABLE_BLOOM_ENABLED("table.bloom.enabled", "false", PropertyType.BOOLEAN,
       "Use bloom filters on this table."),
   TABLE_BLOOM_LOAD_THRESHOLD("table.bloom.load.threshold", "1", PropertyType.COUNT,
-<<<<<<< HEAD
       "This number of seeks that would actually use a bloom filter must occur before a RFile's bloom filter is loaded."
           + " Set this to zero to initiate loading of bloom filters when a RFile is opened."),
-=======
-      "This number of seeks that would actually use a bloom filter must occur"
-          + " before a file's bloom filter is loaded. Set this to zero to initiate"
-          + " loading of bloom filters when a file is opened."),
->>>>>>> b8c19f83
   TABLE_BLOOM_SIZE("table.bloom.size", "1048576", PropertyType.COUNT,
       "Bloom filter size, as number of keys."),
   TABLE_BLOOM_ERRORRATE("table.bloom.error.rate", "0.5%", PropertyType.FRACTION,
@@ -988,7 +780,6 @@
   TABLE_REPLICATION("table.replication", "false", PropertyType.BOOLEAN,
       "Is replication enabled for the given table"),
   TABLE_REPLICATION_TARGET("table.replication.target.", null, PropertyType.PREFIX,
-<<<<<<< HEAD
       "Enumerate a mapping of other systems which this table should "
           + "replicate their data to. The key suffix is the identifying cluster name and the value is an identifier for a location on the target system, "
           + "e.g. the ID of the table on the target to replicate to"),
@@ -996,43 +787,18 @@
       "The name of a class that implements org.apache.accumulo.core.Sampler.  Setting this option enables storing a sample of data which can be scanned."
           + "  Always having a current sample can useful for query optimization and data comprehension.   After enabling sampling for an existing table, a compaction "
           + "is needed to compute the sample for existing data.  The compact command in the shell has an option to only compact RFiles without sample data."),
-=======
-      "Enumerate a mapping of other systems which this table should replicate"
-          + " their data to. The key suffix is the identifying cluster name and the"
-          + " value is an identifier for a location on the target system,"
-          + " e.g. the ID of the table on the target to replicate to"),
-  @Experimental
-  TABLE_VOLUME_CHOOSER("table.volume.chooser", "org.apache.accumulo.server.fs.RandomVolumeChooser",
-      PropertyType.CLASSNAME,
-      "The class that will be used to select which volume will be used to"
-          + " create new files for this table."),
-  TABLE_SAMPLER("table.sampler", "", PropertyType.CLASSNAME,
-      "The name of a class that implements org.apache.accumulo.core.Sampler."
-          + " Setting this option enables storing a sample of data which can be"
-          + " scanned. Always having a current sample can useful for query optimization"
-          + " and data comprehension. After enabling sampling for an existing table,"
-          + " a compaction is needed to compute the sample for existing data. The"
-          + " compact command in the shell has an option to only compact files without"
-          + " sample data."),
->>>>>>> b8c19f83
   TABLE_SAMPLER_OPTS("table.sampler.opt.", null, PropertyType.PREFIX,
       "The property is used to set options for a sampler. If a sample had two"
           + " options like hasher and modulous, then the two properties"
           + " table.sampler.opt.hasher=${hash algorithm} and"
           + " table.sampler.opt.modulous=${mod} would be set."),
   TABLE_SUSPEND_DURATION("table.suspend.duration", "0s", PropertyType.TIMEDURATION,
-<<<<<<< HEAD
       "For tablets belonging to this table: When a tablet server dies, allow the tablet server this duration to revive before reassigning its tablets"
           + "to other tablet servers."),
   TABLE_SUMMARIZER_PREFIX("table.summarizer.", null, PropertyType.PREFIX,
       "Prefix for configuring summarizers for a table.  Using this prefix multiple summarizers can be configured with options for each one. Each summarizer configured "
           + "should have a unique id, this id can be anything. To add a summarizer set table.summarizer.<unique id>=<summarizer class name>.  If the summarizer has options, "
           + "then for each option set table.summarizer.<unique id>.opt.<key>=<value>."),
-=======
-      "For tablets belonging to this table: When a tablet server dies, allow"
-          + " the tablet server this duration to revive before reassigning its tablets"
-          + " to other tablet servers."),
->>>>>>> b8c19f83
 
   // VFS ClassLoader properties
   VFS_CLASSLOADER_SYSTEM_CLASSPATH_PROPERTY(
