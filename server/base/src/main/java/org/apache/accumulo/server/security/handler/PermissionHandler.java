--- conflicted
+++ resolved
@@ -79,25 +79,15 @@
   /**
    * Used to get the namespace permission of a user for a namespace
    */
-<<<<<<< HEAD
-  boolean hasNamespacePermission(String user, Namespace.ID namespace, NamespacePermission permission) throws AccumuloSecurityException,
-      NamespaceNotFoundException;
-=======
-  boolean hasNamespacePermission(String user, String namespace, NamespacePermission permission)
-      throws AccumuloSecurityException, NamespaceNotFoundException;
->>>>>>> f4f43feb
+  boolean hasNamespacePermission(String user, Namespace.ID namespace,
+      NamespacePermission permission) throws AccumuloSecurityException, NamespaceNotFoundException;
 
   /**
    * Used to get the namespace permission of a user for a namespace, with caching. This method is
    * for high frequency operations
    */
-<<<<<<< HEAD
-  boolean hasCachedNamespacePermission(String user, Namespace.ID namespace, NamespacePermission permission) throws AccumuloSecurityException,
-      NamespaceNotFoundException;
-=======
-  boolean hasCachedNamespacePermission(String user, String namespace,
+  boolean hasCachedNamespacePermission(String user, Namespace.ID namespace,
       NamespacePermission permission) throws AccumuloSecurityException, NamespaceNotFoundException;
->>>>>>> f4f43feb
 
   /**
    * Gives the user the given system permission
@@ -126,24 +116,14 @@
   /**
    * Gives the user the given namespace permission
    */
-<<<<<<< HEAD
-  void grantNamespacePermission(String user, Namespace.ID namespace, NamespacePermission permission) throws AccumuloSecurityException,
-      NamespaceNotFoundException;
-=======
-  void grantNamespacePermission(String user, String namespace, NamespacePermission permission)
+  void grantNamespacePermission(String user, Namespace.ID namespace, NamespacePermission permission)
       throws AccumuloSecurityException, NamespaceNotFoundException;
->>>>>>> f4f43feb
 
   /**
    * Denies the user the given namespace permission.
    */
-<<<<<<< HEAD
-  void revokeNamespacePermission(String user, Namespace.ID namespace, NamespacePermission permission) throws AccumuloSecurityException,
-      NamespaceNotFoundException;
-=======
-  void revokeNamespacePermission(String user, String namespace, NamespacePermission permission)
-      throws AccumuloSecurityException, NamespaceNotFoundException;
->>>>>>> f4f43feb
+  void revokeNamespacePermission(String user, Namespace.ID namespace,
+      NamespacePermission permission) throws AccumuloSecurityException, NamespaceNotFoundException;
 
   /**
    * Cleans up the permissions for a table. Used when a table gets deleted.
@@ -153,12 +133,8 @@
   /**
    * Cleans up the permissions for a namespace. Used when a namespace gets deleted.
    */
-<<<<<<< HEAD
-  void cleanNamespacePermissions(Namespace.ID namespace) throws AccumuloSecurityException, NamespaceNotFoundException;
-=======
-  void cleanNamespacePermissions(String namespace)
+  void cleanNamespacePermissions(Namespace.ID namespace)
       throws AccumuloSecurityException, NamespaceNotFoundException;
->>>>>>> f4f43feb
 
   /**
    * Initializes a new user
