/*
 * Licensed to the Apache Software Foundation (ASF) under one
 * or more contributor license agreements.  See the NOTICE file
 * distributed with this work for additional information
 * regarding copyright ownership.  The ASF licenses this file
 * to you under the Apache License, Version 2.0 (the
 * "License"); you may not use this file except in compliance
 * with the License.  You may obtain a copy of the License at
 *
 *   https://www.apache.org/licenses/LICENSE-2.0
 *
 * Unless required by applicable law or agreed to in writing,
 * software distributed under the License is distributed on an
 * "AS IS" BASIS, WITHOUT WARRANTIES OR CONDITIONS OF ANY
 * KIND, either express or implied.  See the License for the
 * specific language governing permissions and limitations
 * under the License.
 */
package org.apache.accumulo.test.shell;

import static java.nio.charset.StandardCharsets.UTF_8;
import static java.util.concurrent.TimeUnit.SECONDS;
import static org.apache.accumulo.core.util.LazySingletons.RANDOM;
import static org.apache.accumulo.harness.AccumuloITBase.MINI_CLUSTER_ONLY;
import static org.apache.accumulo.harness.AccumuloITBase.SUNNY_DAY;
import static org.junit.jupiter.api.Assertions.assertEquals;
import static org.junit.jupiter.api.Assertions.assertFalse;
import static org.junit.jupiter.api.Assertions.assertNotNull;
import static org.junit.jupiter.api.Assertions.assertThrows;
import static org.junit.jupiter.api.Assertions.assertTrue;
import static org.junit.jupiter.api.Assertions.fail;
import static org.junit.jupiter.api.Assumptions.assumeFalse;
import static org.junit.jupiter.api.Assumptions.assumeTrue;

import java.io.BufferedReader;
import java.io.File;
import java.io.FileReader;
import java.io.IOException;
import java.io.PrintWriter;
import java.time.Duration;
import java.util.ArrayList;
import java.util.Arrays;
import java.util.Collections;
import java.util.Iterator;
import java.util.List;
import java.util.Map;
import java.util.Map.Entry;
import java.util.regex.Pattern;

import org.apache.accumulo.core.Constants;
import org.apache.accumulo.core.client.Accumulo;
import org.apache.accumulo.core.client.AccumuloClient;
import org.apache.accumulo.core.client.IteratorSetting;
import org.apache.accumulo.core.client.Scanner;
import org.apache.accumulo.core.client.sample.RowColumnSampler;
import org.apache.accumulo.core.client.sample.RowSampler;
import org.apache.accumulo.core.client.security.tokens.AuthenticationToken;
import org.apache.accumulo.core.client.security.tokens.KerberosToken;
import org.apache.accumulo.core.client.security.tokens.PasswordToken;
import org.apache.accumulo.core.client.summary.summarizers.DeletesSummarizer;
import org.apache.accumulo.core.client.summary.summarizers.FamilySummarizer;
import org.apache.accumulo.core.clientImpl.ClientInfo;
import org.apache.accumulo.core.clientImpl.Namespace;
import org.apache.accumulo.core.conf.AccumuloConfiguration;
import org.apache.accumulo.core.conf.DefaultConfiguration;
import org.apache.accumulo.core.conf.Property;
import org.apache.accumulo.core.data.Key;
import org.apache.accumulo.core.data.Value;
import org.apache.accumulo.core.file.FileOperations;
import org.apache.accumulo.core.file.FileSKVWriter;
import org.apache.accumulo.core.metadata.MetadataTable;
import org.apache.accumulo.core.metadata.UnreferencedTabletFile;
import org.apache.accumulo.core.security.Authorizations;
import org.apache.accumulo.core.security.NamespacePermission;
import org.apache.accumulo.core.spi.crypto.NoCryptoServiceFactory;
import org.apache.accumulo.core.util.format.Formatter;
import org.apache.accumulo.core.util.format.FormatterConfig;
import org.apache.accumulo.harness.MiniClusterConfigurationCallback;
import org.apache.accumulo.harness.SharedMiniClusterBase;
import org.apache.accumulo.miniclusterImpl.MiniAccumuloConfigImpl;
import org.apache.accumulo.test.functional.SlowIterator;
import org.apache.accumulo.test.util.Wait;
import org.apache.hadoop.conf.Configuration;
import org.apache.hadoop.fs.FileSystem;
import org.apache.hadoop.fs.Path;
import org.apache.hadoop.io.Text;
import org.apache.hadoop.tools.DistCp;
import org.jline.terminal.Terminal;
import org.junit.jupiter.api.AfterAll;
import org.junit.jupiter.api.AfterEach;
import org.junit.jupiter.api.BeforeAll;
import org.junit.jupiter.api.BeforeEach;
import org.junit.jupiter.api.Tag;
import org.junit.jupiter.api.Test;
import org.slf4j.Logger;
import org.slf4j.LoggerFactory;

import com.google.common.collect.Iterables;

import edu.umd.cs.findbugs.annotations.SuppressFBWarnings;

@Tag(MINI_CLUSTER_ONLY)
@Tag(SUNNY_DAY)
public class ShellServerIT extends SharedMiniClusterBase {

  private static final Logger log = LoggerFactory.getLogger(ShellServerIT.class);

  private MockShell ts;

  private static String rootPath;

  private static class ShellServerITConfigCallback implements MiniClusterConfigurationCallback {
    @Override
    public void configureMiniCluster(MiniAccumuloConfigImpl cfg, Configuration coreSite) {
      // Only one tserver to avoid race conditions on ZK propagation (auths and configuration)
      cfg.setNumTservers(1);
      // Set the min span to 0 so we will definitely get all the traces back. See ACCUMULO-4365
      Map<String,String> siteConf = cfg.getSiteConfig();
      cfg.setSiteConfig(siteConf);
    }
  }

  @Override
  protected Duration defaultTimeout() {
    return Duration.ofMinutes(1);
  }

  @BeforeAll
  public static void setupMiniCluster() throws Exception {
    SharedMiniClusterBase.startMiniClusterWithConfig(new ShellServerITConfigCallback());
    rootPath = getMiniClusterDir().getAbsolutePath();

    String userDir = System.getProperty("user.dir");

    // history file is updated in $HOME
    System.setProperty("HOME", rootPath);
    System.setProperty("hadoop.tmp.dir", userDir + "/target/hadoop-tmp");

  }

  @BeforeEach
  public void setupShell() throws Exception {
    ts = new MockShell(getPrincipal(), getRootPassword(),
        getCluster().getConfig().getInstanceName(), getCluster().getConfig().getZooKeepers(),
        getCluster().getConfig().getClientPropsFile());
  }

  @AfterAll
  public static void tearDownAfterAll() {
    SharedMiniClusterBase.stopMiniCluster();
  }

  @AfterEach
  public void tearDownShell() {
    ts.shell.shutdown();
  }

  @SuppressFBWarnings(value = "PATH_TRAVERSAL_IN", justification = "path provided by test")
  @Test
  public void exporttableImporttable() throws Exception {

    try (AccumuloClient client =
        getCluster().createAccumuloClient(getPrincipal(), new PasswordToken(getRootPassword()))) {
      client.securityOperations().grantNamespacePermission(getPrincipal(), "",
          NamespacePermission.ALTER_NAMESPACE);

      final String tableBase = getUniqueNames(1)[0];
      final String table = tableBase + "_export_src";
      final String table2 = tableBase + "_import_tgt";

      // exporttable / importtable
      ts.exec("createtable " + table + " -evc", true);
      make10();
      ts.exec("addsplits row5", true);
      ts.exec("config -t " + table + " -s table.split.threshold=345M", true);
      ts.exec("offline " + table, true);
      File exportDir = new File(rootPath, "ShellServerIT.export");
      String exportUri = "file://" + exportDir;
      String localTmp = "file://" + new File(rootPath, "ShellServerIT.tmp");
      ts.exec("exporttable -t " + table + " " + exportUri, true);
      DistCp cp = new DistCp(new Configuration(false), null);
      String import_ = "file://" + new File(rootPath, "ShellServerIT.import");
      ClientInfo info = ClientInfo.from(getCluster().getClientProperties());
      if (info.saslEnabled()) {
        // DistCp bugs out trying to get a fs delegation token to perform the cp. Just copy it
        // ourselves by hand.
        FileSystem fs = getCluster().getFileSystem();
        FileSystem localFs = FileSystem.getLocal(new Configuration(false));

        // Path on local fs to cp into
        Path localTmpPath = new Path(localTmp);
        localFs.mkdirs(localTmpPath);

        // Path in remote fs to importtable from
        Path importDir = new Path(import_);
        fs.mkdirs(importDir);

        // Implement a poor-man's DistCp
        try (BufferedReader reader =
            new BufferedReader(new FileReader(new File(exportDir, "distcp.txt"), UTF_8))) {
          for (String line; (line = reader.readLine()) != null;) {
            Path exportedFile = new Path(line);
            // There isn't a cp on FileSystem??
            log.info("Copying {} to {}", line, localTmpPath);
            fs.copyToLocalFile(exportedFile, localTmpPath);
            Path tmpFile = new Path(localTmpPath, exportedFile.getName());
            log.info("Moving {} to the import directory {}", tmpFile, importDir);
            fs.moveFromLocalFile(tmpFile, importDir);
          }
        }
      } else {
        String[] distCpArgs = {"-f", exportUri + "/distcp.txt", import_};
        assertEquals(0, cp.run(distCpArgs), "Failed to run distcp: " + Arrays.toString(distCpArgs));
      }
      Thread.sleep(20);
      ts.exec("importtable " + table2 + " " + import_, true);
      ts.exec("config -t " + table2 + " -np", true, "345M", true);
      ts.exec("getsplits -t " + table2, true, "row5", true);
      ts.exec("constraint --list -t " + table2, true, "VisibilityConstraint=2", true);
      ts.exec("online " + table, true);
      ts.exec("deletetable -f " + table, true);
      ts.exec("deletetable -f " + table2, true);
    }
  }

  @Test
  public void propStressTest() throws Exception {
    try (AccumuloClient client =
        getCluster().createAccumuloClient(getPrincipal(), new PasswordToken(getRootPassword()))) {
      client.securityOperations().grantNamespacePermission(getPrincipal(), "",
          NamespacePermission.ALTER_NAMESPACE);

      final String table = getUniqueNames(1)[0];

      ts.exec("createtable " + table + " -evc", true);
      make10();
      ts.exec("addsplits row5", true);

      ts.exec("config -t " + table + " -s table.split.threshold=345M", true);
      for (int i = 0; i < 50; i++) {
        String expected = (100 + i) + "M";
        ts.exec("config -t " + table + " -s table.split.threshold=" + expected, true);
        ts.exec("config -t " + table + " -np -f table.split.threshold", true, expected, true);

        ts.exec("config -t " + table + " -s table.scan.max.memory=" + expected, true);
        ts.exec("config -t " + table + " -np -f table.scan.max.memory", true, expected, true);

        String bExpected = ((i % 2) == 0) ? "true" : "false";
        ts.exec("config -t " + table + " -s table.bloom.enabled=" + bExpected, true);
        ts.exec("config -t " + table + " -np -f table.bloom.enabled", true, bExpected, true);
      }
    }
  }

  @SuppressFBWarnings(value = "PATH_TRAVERSAL_IN", justification = "path provided by test")
  @Test
  public void execfile() throws Exception {
    // execfile
    File file = File.createTempFile("ShellServerIT.execfile", ".conf", new File(rootPath));
    PrintWriter writer = new PrintWriter(file.getAbsolutePath());
    writer.println("about");
    writer.close();
    ts.exec("execfile " + file.getAbsolutePath(), true, Constants.VERSION, true);

  }

  @Test
  public void egrep() throws Exception {
    final String table = getUniqueNames(1)[0];

    // egrep
    ts.exec("createtable " + table);
    make10();
    String lines = ts.exec("egrep row[123]", true);
    assertEquals(3, lines.split("\n").length - 1);
    ts.exec("deletetable -f " + table);
  }

  @Test
  public void du() throws Exception {
    final String table = getUniqueNames(1)[0];

    // create and delete a table so we get out of a table context in the shell
    ts.exec("notable", true);

    // Calling du not in a table context shouldn't throw an error
    ts.output.clear();
    ts.exec("du", true, "", true);

    ts.output.clear();
    ts.exec("createtable " + table);
    make10();
    ts.exec("flush -t " + table + " -w");
    ts.exec("du " + table, true, " [" + table + "]", true);
    ts.output.clear();
    ts.shell.execCommand("du -h", false, false);
    String o = ts.output.get();
    // for some reason, there's a bit of fluctuation
    assertMatches(o, ".*[1-9][0-9][0-9]\\s\\[" + table + "]\\n");
    ts.exec("deletetable -f " + table);
  }

  @Test
  public void user() throws Exception {
    final String table = getUniqueNames(1)[0];
    final boolean kerberosEnabled = getToken() instanceof KerberosToken;

    // createuser, deleteuser, user, users, droptable, grant, revoke
    if (!kerberosEnabled) {
      ts.input.set("secret\nsecret\n");
    }
    ts.exec("createuser xyzzy", true);
    ts.exec("users", true, "xyzzy", true);
    String perms = ts.exec("userpermissions -u xyzzy", true);
    assertTrue(perms.contains("Table permissions (" + MetadataTable.NAME + "): Table.READ"));
    ts.exec("grant -u xyzzy -s System.CREATE_TABLE", true);
    perms = ts.exec("userpermissions -u xyzzy", true);
    assertTrue(perms.contains(""));
    ts.exec("grant -u " + getPrincipal() + " -t " + MetadataTable.NAME + " Table.WRITE", true);
    ts.exec("grant -u " + getPrincipal() + " -t " + MetadataTable.NAME + " Table.GOOFY", false);
    ts.exec("grant -u " + getPrincipal() + " -s foo", false);
    ts.exec("grant -u xyzzy -t " + MetadataTable.NAME + " foo", false);
    if (!kerberosEnabled) {
      ts.input.set("secret\nsecret\n");
      ts.exec("user xyzzy", true);
      ts.exec("createtable " + table, true, "xyzzy@", true);
      ts.exec("insert row1 cf cq 1", true);
      ts.exec("scan", true, "row1", true);
      ts.exec("droptable -f " + table, true);
      ts.input.set(getRootPassword() + "\n" + getRootPassword() + "\n");
      ts.exec("user root", true);
    }
    ts.exec("deleteuser " + getPrincipal(), false, "delete yourself", true);
    ts.exec("revoke -u xyzzy -s System.CREATE_TABLE", true);
    ts.exec("revoke -u xyzzy -s System.GOOFY", false);
    ts.exec("revoke -u xyzzy -s foo", false);
    ts.exec("revoke -u xyzzy -t " + MetadataTable.NAME + " Table.WRITE", true);
    ts.exec("revoke -u xyzzy -t " + MetadataTable.NAME + " Table.GOOFY", false);
    ts.exec("revoke -u xyzzy -t " + MetadataTable.NAME + " foo", false);
    ts.exec("deleteuser xyzzy", true, "deleteuser { xyzzy } (yes|no)?", true);
    ts.exec("deleteuser -f xyzzy", true);
    ts.exec("users", true, "xyzzy", false);
  }

  @Test
  public void durability() throws Exception {
    final String table = getUniqueNames(1)[0];
    ts.exec("createtable " + table);
    ts.exec("insert -d none a cf cq randomGunkaASDFWEAQRd");
    ts.exec("insert -d foo a cf cq2 2", false, "foo", true);
    ts.exec("scan -r a", true, "randomGunkaASDFWEAQRd", true);
    ts.exec("scan -r a", true, "foo", false);
  }

  @Test
  public void iter() throws Exception {
    final String table = getUniqueNames(1)[0];

    // setshelliter, listshelliter, deleteshelliter
    ts.exec("createtable " + table);
    ts.exec("insert a cf cq 1");
    ts.exec("insert a cf cq 1");
    ts.exec("insert a cf cq 1");
    ts.input.set("true\n\n\n\nSTRING\n");
    ts.exec("setshelliter -class " + SUMMING_COMBINER_ITERATOR + " -p 10 -pn sum -n name", true);
    ts.exec("setshelliter -class " + SUMMING_COMBINER_ITERATOR + " -p 11 -pn sum -n name", false);
    ts.exec("setshelliter -class " + SUMMING_COMBINER_ITERATOR + " -p 10 -pn sum -n other", false);
    ts.input.set("true\n\n\n\nSTRING\n");
    ts.exec("setshelliter -class " + SUMMING_COMBINER_ITERATOR + " -p 11 -pn sum -n xyzzy", true);
    ts.exec("scan -pn sum", true, "3", true);
    ts.exec("listshelliter", true, "Iterator name", true);
    ts.exec("listshelliter", true, "Iterator xyzzy", true);
    ts.exec("listshelliter", true, "Profile : sum", true);
    ts.exec("deleteshelliter -pn sum -n name", true);
    ts.exec("listshelliter", true, "Iterator name", false);
    ts.exec("listshelliter", true, "Iterator xyzzy", true);
    ts.exec("deleteshelliter -pn sum -a", true);
    ts.exec("listshelliter", true, "Iterator xyzzy", false);
    ts.exec("listshelliter", true, "Profile : sum", false);
    ts.exec("deletetable -f " + table);
    // list iter
    ts.exec("createtable " + table);
    ts.exec("insert a cf cq 1");
    ts.exec("insert a cf cq 1");
    ts.exec("insert a cf cq 1");
    ts.input.set("true\n\n\n\nSTRING\n");
    ts.exec("setiter -scan -class " + SUMMING_COMBINER_ITERATOR + " -p 10 -n name", true);
    ts.exec("setiter -scan -class " + SUMMING_COMBINER_ITERATOR + " -p 11 -n name", false);
    ts.exec("setiter -scan -class " + SUMMING_COMBINER_ITERATOR + " -p 10 -n other", false);
    ts.input.set("true\n\n\n\nSTRING\n");
    ts.exec("setiter -scan -class " + SUMMING_COMBINER_ITERATOR + " -p 11 -n xyzzy", true);
    ts.exec("scan", true, "3", true);
    ts.exec("listiter -scan", true, "Iterator name", true);
    ts.exec("listiter -scan", true, "Iterator xyzzy", true);
    ts.exec("listiter -minc", true, "Iterator name", false);
    ts.exec("listiter -minc", true, "Iterator xyzzy", false);
    ts.exec("deleteiter -scan -n name", true);
    ts.exec("listiter -scan", true, "Iterator name", false);
    ts.exec("listiter -scan", true, "Iterator xyzzy", true);
    ts.exec("deletetable -f " + table);

  }

  @Test
  public void setIterOptionPrompt() throws Exception {
    try (AccumuloClient client = Accumulo.newClient().from(getClientProps()).build()) {
      final String[] tableNames = getUniqueNames(4);
      final String tableName0 = tableNames[0];

      ts.exec("createtable " + tableName0);
      ts.input.set("\n\n");
      // Setting a non-optiondescriber with no name should fail
      ts.exec("setiter -scan -class " + COLUMN_FAMILY_COUNTER_ITERATOR + " -p 30", false);

      // Name as option will work
      ts.exec("setiter -scan -class " + COLUMN_FAMILY_COUNTER_ITERATOR + " -p 30 -name cfcounter",
          true);

      String expectedKey = "table.iterator.scan.cfcounter";
      String expectedValue = "30," + COLUMN_FAMILY_COUNTER_ITERATOR;
      checkTableForProperty(client, tableName0, expectedKey, expectedValue);

      ts.exec("deletetable " + tableName0, true);

      final String tableName1 = tableNames[1];

      ts.exec("createtable " + tableName1, true);

      ts.input.set("customcfcounter\n\n");

      // Name on the CLI should override OptionDescriber (or user input name, in this case)
      ts.exec("setiter -scan -class " + COLUMN_FAMILY_COUNTER_ITERATOR + " -p 30", true);
      expectedKey = "table.iterator.scan.customcfcounter";
      expectedValue = "30," + COLUMN_FAMILY_COUNTER_ITERATOR;
      checkTableForProperty(client, tableName1, expectedKey, expectedValue);

      ts.exec("deletetable " + tableName1, true);

      final String tableName2 = tableNames[2];

      ts.exec("createtable " + tableName2, true);

      ts.input.set("customcfcounter\nname1 value1\nname2 value2\n\n");

      // Name on the CLI should override OptionDescriber (or user input name, in this case)
      ts.exec("setiter -scan -class " + COLUMN_FAMILY_COUNTER_ITERATOR + " -p 30", true);

      expectedKey = "table.iterator.scan.customcfcounter";
      expectedValue = "30," + COLUMN_FAMILY_COUNTER_ITERATOR;
      checkTableForProperty(client, tableName2, expectedKey, expectedValue);
      expectedKey = "table.iterator.scan.customcfcounter.opt.name1";
      expectedValue = "value1";
      checkTableForProperty(client, tableName2, expectedKey, expectedValue);
      expectedKey = "table.iterator.scan.customcfcounter.opt.name2";
      expectedValue = "value2";
      checkTableForProperty(client, tableName2, expectedKey, expectedValue);

      ts.exec("deletetable " + tableName2, true);

      String tableName3 = tableNames[3];

      ts.exec("createtable " + tableName3, true);

      ts.input.set("\nname1 value1.1,value1.2,value1.3\nname2 value2\n\n");

      // Name on the CLI should override OptionDescriber (or user input name, in this case)
      ts.exec("setiter -scan -class " + COLUMN_FAMILY_COUNTER_ITERATOR + " -p 30 -name cfcounter",
          true);
      expectedKey = "table.iterator.scan.cfcounter";
      expectedValue = "30," + COLUMN_FAMILY_COUNTER_ITERATOR;
      checkTableForProperty(client, tableName3, expectedKey, expectedValue);
      expectedKey = "table.iterator.scan.cfcounter.opt.name1";
      expectedValue = "value1.1,value1.2,value1.3";
      checkTableForProperty(client, tableName3, expectedKey, expectedValue);
      expectedKey = "table.iterator.scan.cfcounter.opt.name2";
      expectedValue = "value2";
      checkTableForProperty(client, tableName3, expectedKey, expectedValue);

      ts.exec("deletetable " + tableName3, true);
    }
  }

  protected void checkTableForProperty(final AccumuloClient client, final String tableName,
      final String expectedKey, final String expectedValue) throws Exception {
    Wait.waitFor(
        () -> client.tableOperations().getConfiguration(tableName).get(expectedKey)
            .equals(expectedValue),
        5000, 500, "Failed to find expected value for key: " + expectedKey);
  }

  @Test
  public void notable() throws Exception {
    final String table = getUniqueNames(1)[0];

    // notable
    ts.exec("createtable " + table, true);
    ts.exec("scan", true, " " + table + ">", true);
    assertTrue(ts.output.get().contains(" " + table + ">"));
    ts.exec("notable", true);
    ts.exec("scan", false, "Not in a table context.", true);
    assertFalse(ts.output.get().contains(" " + table + ">"));
    ts.exec("deletetable -f " + table);
  }

  @Test
  public void sleep() throws Exception {
    // sleep
    long now = System.currentTimeMillis();
    ts.exec("sleep 0.2", true);
    long diff = System.currentTimeMillis() - now;
    assertTrue(diff >= 200, "Diff was actually " + diff);
    assertTrue(diff < 600, "Diff was actually " + diff);
  }

  @Test
  public void addauths() throws Exception {
    final String table = getUniqueNames(1)[0];
    // addauths
    ts.exec("createtable " + table + " -evc");
    boolean success = false;
    // Rely on the timeout rule in AccumuloIT
    while (!success) {
      try {
        ts.exec("insert a b c d -l foo", false, "does not have authorization", true,
            new ErrorMessageCallback(getClientProps()));
        success = true;
      } catch (AssertionError e) {
        Thread.sleep(500);
      }
    }
    ts.exec("addauths -s foo,bar", true);
    boolean passed = false;
    // Rely on the timeout rule in AccumuloIT
    while (!passed) {
      try {
        ts.exec("getauths", true, "foo", true);
        ts.exec("getauths", true, "bar", true);
        passed = true;
      } catch (AssertionError | Exception e) {
        Thread.sleep(500);
      }
    }
    assertTrue(passed, "Could not successfully see updated authoriations");
    ts.exec("insert a b c d -l foo");
    ts.exec("scan", true, "[foo]");
    ts.exec("scan -s bar", true, "[foo]", false);
    ts.exec("deletetable -f " + table);
  }

  @Test
  public void getAuths() throws Exception {
    assumeFalse(getToken() instanceof KerberosToken, "test skipped for kerberos");

    // create two users with different auths
    for (int i = 1; i <= 2; i++) {
      String userName = testName() + "user" + i;
      String password = "password" + i;
      String auths = "auth" + i + "A,auth" + i + "B";
      ts.exec("createuser " + userName, true);
      ts.exec(password, true);
      ts.exec("addauths -u " + userName + " -s " + auths, true);
    }

    // get auths using root user, which has System.SYSTEM
    ts.exec("getauths -u getAuthsuser1", true, "auth1A", true);
    ts.exec("getauths -u getAuthsuser1", true, "auth1B", true);
    ts.exec("getauths -u getAuthsuser2", true, "auth2A", true);
    ts.exec("getauths -u getAuthsuser2", true, "auth2B", true);

    // grant the first user the ability to see other users auths
    ts.exec("grant -u getAuthsuser1 -s System.ALTER_USER", true);

    // switch to first user (the one with the ALTER_USER perm)
    ts.exec("user getAuthsuser1", true);
    ts.exec("password1", true);

    // get auths for self and other user
    ts.exec("getauths -u getAuthsuser1", true, "auth1A", true);
    ts.exec("getauths -u getAuthsuser1", true, "auth1B", true);
    ts.exec("getauths -u getAuthsuser2", true, "auth2A", true);
    ts.exec("getauths -u getAuthsuser2", true, "auth2B", true);

    // switch to second user (the one without the ALTER_USER perm)
    ts.exec("user getAuthsuser2", true);
    ts.exec("password2", true);

    // get auths for self, but not other user
    ts.exec("getauths -u getAuthsuser2", true, "auth2A", true);
    ts.exec("getauths -u getAuthsuser2", true, "auth2B", true);
    ts.exec("getauths -u getAuthsuser1", false, "PERMISSION_DENIED", true);
    ts.exec("getauths -u getAuthsuser1", false, "PERMISSION_DENIED", true);
  }

  @Test
  public void byeQuitExit() throws Exception {
    // bye, quit, exit
    for (String cmd : "bye quit exit".split(" ")) {
      assertFalse(ts.shell.getExit());
      ts.exec(cmd);
      assertTrue(ts.shell.getExit());
      ts.shell.setExit(false);
    }
  }

  @Test
  public void classpath() throws Exception {
    final String javaClassPath = System.getProperty("java.class.path");

    // capture classpath from the shell command
    final String result = ts.exec("classpath", true);

    // for unit tests the classpath should match what the shell returned
    Arrays.stream(javaClassPath.split(File.pathSeparator))
        .forEach(classPathUri -> assertTrue(result.contains(classPathUri)));
  }

  @Test
  public void clearCls() throws Exception {
    // clear/cls
    if (!Terminal.TYPE_DUMB.equalsIgnoreCase(ts.shell.getTerminal().getType())) {
      ts.exec("cls", true, "[1;1H");
      ts.exec("clear", true, "[2J");
    } else {
      ts.exec("cls", false, "does not support");
      ts.exec("clear", false, "does not support");
    }
  }

  @Test
  public void clonetable() throws Exception {

    try (AccumuloClient client =
        getCluster().createAccumuloClient(getPrincipal(), new PasswordToken(getRootPassword()))) {
      client.securityOperations().grantNamespacePermission(getPrincipal(), "",
          NamespacePermission.ALTER_NAMESPACE);
    }

    final String table = getUniqueNames(1)[0];
    final String clone = table + "_clone";

    // clonetable
    ts.exec("createtable " + table + " -evc");
    ts.exec("config -t " + table + " -s table.split.threshold=123M", true);
    ts.exec("addsplits -t " + table + " a b c", true);
    ts.exec("insert a b c value");
    ts.exec("scan", true, "value", true);
    ts.exec("clonetable " + table + " " + clone);
    // verify constraint, config, and splits were cloned
    ts.exec("table " + clone);
    ts.exec("scan", true, "value", true);
    ts.exec("constraint --list -t " + clone, true, "VisibilityConstraint=2", true);
    ts.exec("config -t " + clone + " -np", true, "123M", true);
    ts.exec("getsplits -t " + clone, true, "a\nb\nc\n");
    ts.exec("deletetable -f " + table);
    ts.exec("deletetable -f " + clone);
  }

  @Test
  public void clonetableOffline() throws Exception {

    try (AccumuloClient client =
        getCluster().createAccumuloClient(getPrincipal(), new PasswordToken(getRootPassword()))) {
      client.securityOperations().grantNamespacePermission(getPrincipal(), "",
          NamespacePermission.ALTER_NAMESPACE);
    }

    final String table = getUniqueNames(1)[0];
    final String clone = table + "_clone";

    // clonetable
    ts.exec("createtable " + table + " -evc");
    ts.exec("config -t " + table + " -s table.split.threshold=123M", true);
    ts.exec("addsplits -t " + table + " a b c", true);
    ts.exec("insert a b c value");
    ts.exec("scan", true, "value", true);
    ts.exec("clonetable " + table + " " + clone + " -o");
    // verify constraint, config, and splits were cloned
    ts.exec("table " + clone);
    ts.exec("scan", false, "TableOfflineException", true);
    ts.exec("constraint --list -t " + clone, true, "VisibilityConstraint=2", true);
    ts.exec("config -t " + clone + " -np", true, "123M", true);
    ts.exec("getsplits -t " + clone, true, "a\nb\nc\n");
    ts.exec("deletetable -f " + table);
    ts.exec("deletetable -f " + clone);
  }

  @Test
  public void createTableWithProperties() throws Exception {
    final String table = getUniqueNames(1)[0];

    // create table with initial properties
    String testProp = "table.custom.description=description,table.custom.testProp=testProp,"
        + Property.TABLE_SPLIT_THRESHOLD.getKey() + "=10K";

    ts.exec("createtable " + table + " -prop " + testProp, true);
    ts.exec("insert a b c value", true);
    ts.exec("scan", true, "value", true);

    try (AccumuloClient accumuloClient = Accumulo.newClient().from(getClientProps()).build()) {
      accumuloClient.tableOperations().getConfiguration(table).forEach((key, value) -> {
        if (key.equals("table.custom.description")) {
          assertEquals("description", value, "Initial property was not set correctly");
        }

        if (key.equals("table.custom.testProp")) {
          assertEquals("testProp", value, "Initial property was not set correctly");
        }

        if (key.equals(Property.TABLE_SPLIT_THRESHOLD.getKey())) {
          assertEquals("10K", value, "Initial property was not set correctly");
        }
      });
    }
    ts.exec("deletetable -f " + table);
  }

  @Test
  public void testCompactions() throws Exception {
    final String table = getUniqueNames(1)[0];

    // compact
    ts.exec("createtable " + table);

    String tableId = getTableId(table);

    // make two files
    ts.exec("insert a b c d");
    ts.exec("flush -w");
    ts.exec("insert x y z v");
    ts.exec("flush -w");
    int oldCount = countFiles(tableId);
    // merge two files into one
    ts.exec("compact -t " + table + " -w");
    assertTrue(countFiles(tableId) < oldCount);
    ts.exec("addsplits -t " + table + " f");
    // make two more files:
    ts.exec("insert m 1 2 3");
    ts.exec("flush -w");
    ts.exec("insert n 1 2 v901");
    ts.exec("flush -w");
    List<String> oldFiles = getFiles(tableId);

    // at this point there are 4 files in the default tablet
    assertEquals(4, oldFiles.size(), "Files that were found: " + oldFiles);

    // compact some data:
    ts.exec("compact -b g -e z -w");
    assertEquals(2, countFiles(tableId));
    ts.exec("compact -w");
    assertEquals(2, countFiles(tableId));
    ts.exec("merge --all -t " + table);
    ts.exec("compact -w");
    assertEquals(1, countFiles(tableId));

    ts.exec("deletetable -f " + table);
  }

  @Test
  public void testCompactionSelection() throws Exception {
    final String table = getUniqueNames(1)[0];
    final String clone = table + "_clone";

    ts.exec("createtable " + table);
    ts.exec("insert a b c d");
    ts.exec("flush -w");
    ts.exec("insert x y z v");
    ts.exec("flush -w");

    ts.exec("clonetable -s " + Property.TABLE_MAJC_RATIO.getKey() + "=10 " + table + " " + clone);

    ts.exec("table " + clone);
    ts.exec("insert m n l o");
    ts.exec("flush -w");

    String tableId = getTableId(table);
    String cloneId = getTableId(clone);

    assertEquals(3, countFiles(cloneId));

    // compact only files from src table
    ts.exec("compact -t " + clone + " -w --sf-epath .*tables/" + tableId + ".*");

    assertEquals(2, countFiles(cloneId));

    ts.exec("insert r s t u");
    ts.exec("flush -w");

    assertEquals(3, countFiles(cloneId));

    // compact all flush files
    ts.exec("compact -t " + clone + " -w --sf-ename F.*");

    assertEquals(2, countFiles(cloneId));

    // create two large files
    StringBuilder sb = new StringBuilder("insert b v q ");
    RANDOM.get().ints(10_000, 0, 26).forEach(i -> sb.append('a' + i));

    ts.exec(sb.toString());
    ts.exec("flush -w");

    ts.exec(sb.toString());
    ts.exec("flush -w");

    assertEquals(4, countFiles(cloneId));

    // compact only small files
    ts.exec("compact -t " + clone + " -w --sf-lt-esize 1000");

    assertEquals(3, countFiles(cloneId));

    // compact large files if 3 or more
    ts.exec("compact -t " + clone + " -w --sf-gt-esize 1K --min-files 3");

    assertEquals(3, countFiles(cloneId));

    // compact large files if 2 or more
    ts.exec("compact -t " + clone + " -w --sf-gt-esize 1K --min-files 2");

    assertEquals(2, countFiles(cloneId));

    // compact if tablet has 3 or more files
    ts.exec("compact -t " + clone + " -w --min-files 3");

    assertEquals(2, countFiles(cloneId));

    // compact if tablet has 2 or more files
    ts.exec("compact -t " + clone + " -w --min-files 2");

    assertEquals(1, countFiles(cloneId));

    // create two small and one large flush files in order to test AND
    ts.exec(sb.toString());
    ts.exec("flush -w");

    ts.exec("insert m n l o");
    ts.exec("flush -w");

    ts.exec("insert m n l o");
    ts.exec("flush -w");

    assertEquals(4, countFiles(cloneId));

    // should only compact two small flush files leaving large flush file
    ts.exec("compact -t " + clone + " -w --sf-ename F.* --sf-lt-esize 1K");

    assertEquals(3, countFiles(cloneId));

    String clone2 = table + "_clone_2";
    ts.exec("clonetable -s"
        + " table.sampler.opt.hasher=murmur3_32,table.sampler.opt.modulus=7,table.sampler="
        + RowSampler.class.getName() + " " + clone + " " + clone2);
    String clone2Id = getTableId(clone2);

    assertEquals(3, countFiles(clone2Id));

    ts.exec("table " + clone2);
    ts.exec("insert v n l o");
    ts.exec("flush -w");

    ts.exec("insert x n l o");
    ts.exec("flush -w");

    assertEquals(5, countFiles(clone2Id));

    ts.exec("compact -t " + clone2 + " -w --sf-no-sample");

    assertEquals(3, countFiles(clone2Id));
  }

  @Test
  public void testScanSample() throws Exception {
    final String table = getUniqueNames(1)[0];

    // compact
    ts.exec("createtable " + table);

    ts.exec("insert 9255 doc content 'abcde'");
    ts.exec("insert 9255 doc url file://foo.txt");
    ts.exec("insert 8934 doc content 'accumulo scales'");
    ts.exec("insert 8934 doc url file://accumulo_notes.txt");
    ts.exec("insert 2317 doc content 'milk, eggs, bread, parmigiano-reggiano'");
    ts.exec("insert 2317 doc url file://groceries/9.txt");
    ts.exec("insert 3900 doc content 'EC2 ate my homework'");
    ts.exec("insert 3900 doc uril file://final_project.txt");

    String clone1 = table + "_clone_1";
    ts.exec("clonetable -s"
        + " table.sampler.opt.hasher=murmur3_32,table.sampler.opt.modulus=3,table.sampler="
        + RowSampler.class.getName() + " " + table + " " + clone1);

    ts.exec("compact -t " + clone1 + " -w --sf-no-sample");

    ts.exec("table " + clone1);
    ts.exec("scan --sample", true, "parmigiano-reggiano", true);
    ts.exec("grep --sample reg", true, "parmigiano-reggiano", true);
    ts.exec("scan --sample", true, "accumulo", false);
    ts.exec("grep --sample acc", true, "accumulo", false);

    // Create table where table sample config differs from what's in file
    String clone2 = table + "_clone_2";
    ts.exec("clonetable -s"
        + " table.sampler.opt.hasher=murmur3_32,table.sampler.opt.modulus=2,table.sampler="
        + RowSampler.class.getName() + " " + clone1 + " " + clone2);

    ts.exec("table " + clone2);
    ts.exec("scan --sample", false, "SampleNotPresentException", true);
    ts.exec("grep --sample reg", false, "SampleNotPresentException", true);

    ts.exec("compact -t " + clone2 + " -w --sf-no-sample");

    for (String expected : Arrays.asList("2317", "3900", "9255")) {
      ts.exec("scan --sample", true, expected, true);
      ts.exec("grep --sample " + expected.substring(0, 2), true, expected, true);
    }

    ts.exec("scan --sample", true, "8934", false);
    ts.exec("grep --sample 89", true, "8934", false);
  }

  // Feb 2023 - the sample example utilizing RowColumnSampler was failing. Analysis found that
  // the AbstractHashSampler was throwing an exception when additional options were utilized,
  // i.e., options beyond the required base 'hasher' and 'modulus' options. Additionally, the
  // RowColumnSampler threw an exception when the base options were parsed.
  // This test exercises a sampler that utilizes additional options and verifies options are parsed
  // successfully.
  @Test
  public void testScanSampleOptions() throws Exception {
    final String table = getUniqueNames(1)[0];

    ts.exec("createtable " + table);

    ts.exec("insert 9255 doc content 'abcde'");
    ts.exec("insert 9255 doc url file://foo.txt");
    ts.exec("insert 8934 doc content 'accumulo scales'");
    ts.exec("insert 8934 doc url file://accumulo_notes.txt");
    ts.exec("insert 5454 image size 2024,800");
    ts.exec("insert 7000 image metadata '2023/01/02 12:34:43'");
    ts.exec("insert 7000 image uri file://image1.jpg");
    ts.exec("insert 2317 doc content 'milk, eggs, bread, parmigiano-reggiano'");
    ts.exec("insert 2317 doc url file://groceries/9.txt");
    ts.exec("insert 3900 doc content 'EC2 ate my homework'");
    ts.exec("insert 3900 doc url file://final_project.txt");

    // Verify sampler with more than just base options parses correctly
    String clone1 = table + "_clone_1";
    ts.exec("clonetable -s"
        + " table.sampler.opt.hasher=murmur3_32,table.sampler.opt.modulus=3,table.sampler.opt.qualifier="
        + "true,table.sampler=" + RowColumnSampler.class.getName() + " " + table + " " + clone1);
    ts.exec("compact -t " + clone1 + " -w --sf-no-sample");
    ts.exec("table " + clone1);
    ts.exec("scan --sample", true);
    for (String expected : Arrays.asList("groceries", "final_project", "accumulo_notes",
        "foo.txt")) {
      ts.exec("scan --sample", true, expected, true);
      ts.exec("grep --sample " + expected.substring(0, 2), true, expected, true);
    }
    for (String notExpected : Arrays.asList("bread", "homework", "scales", "abcde", "1024", "2023",
        "image1")) {
      ts.exec("scan --sample", true, notExpected, false);
      ts.exec("grep --sample " + notExpected.substring(0, 2), true, notExpected, false);
    }

    // Verify failure to provide a base option results in empty sample result
    String clone2 = table + "_clone_2";
    ts.exec("clonetable -s table.sampler.opt.hasher=murmur3_32,table.sampler.opt.qualifier="
        + "true,table.sampler=" + RowColumnSampler.class.getName() + " " + table + " " + clone2);
    ts.exec("compact -t " + clone2 + " -w --sf-no-sample");
    ts.exec("table " + clone2, true);
    ts.exec("config -t " + clone2 + " -f sampler", true);
    ts.exec("scan --sample", true);
    // None of the expected rows/values should be returned from scan
    for (String notExpected : Arrays.asList("2317", "3900", "5454", "7000", "8934", "9255")) {
      ts.exec("scan --sample", true, notExpected, false);
      ts.exec("grep --sample " + notExpected.substring(0, 3), true, notExpected, false);
    }

    // Verify providing an invalid option results in empty sample result
    String clone3 = table + "_clone_3";
    ts.exec("clonetable -s "
        + "table.sampler.opt.hasher=murmur3_32,table.sampler.opt.modulus=5,table.sampler.opt.qualifier="
        + "true,table.sampler.opt.badprop=42,table.sampler=" + RowColumnSampler.class.getName()
        + " " + table + " " + clone3);
    ts.exec("compact -t " + clone3 + " -w --sf-no-sample");
    ts.exec("table " + clone3, true);
    ts.exec("scan --sample", true);
    // None of the expected rows/values should be returned from scan
    for (String expected : Arrays.asList("2317", "3900", "5454", "7000", "8934", "9255")) {
      ts.exec("scan --sample", true, expected, false);
      ts.exec("grep --sample " + expected.substring(0, 3), true, expected, false);
    }

  }

  @Test
  public void constraint() throws Exception {
    final String table = getUniqueNames(1)[0];

    // constraint
    ts.exec("constraint -l -t " + MetadataTable.NAME, true, "MetadataConstraints=1", true);
    ts.exec("createtable " + table + " -evc");

    // Make sure the table is fully propagated through zoocache
    getTableId(table);

    ts.exec("constraint -l -t " + table, true, "VisibilityConstraint=2", true);
    ts.exec("constraint -t " + table + " -d 2", true, "Removed constraint 2 from table " + table);
    // wait for zookeeper updates to propagate
    Thread.sleep(SECONDS.toMillis(1));
    ts.exec("constraint -l -t " + table, true, "VisibilityConstraint=2", false);
    ts.exec("deletetable -f " + table);
  }

  @Test
  public void deletemany() throws Exception {
    final String table = getUniqueNames(1)[0];

    // deletemany
    ts.exec("createtable " + table);
    make10();
    assertEquals(10, countkeys(table));
    ts.exec("deletemany -f -b row8");
    assertEquals(8, countkeys(table));
    ts.exec("scan -t " + table + " -np", true, "row8", false);
    make10();
    ts.exec("deletemany -f -b row4 -e row5");
    assertEquals(8, countkeys(table));
    make10();
    ts.exec("deletemany -f -c cf:col4,cf:col5");
    assertEquals(8, countkeys(table));
    make10();
    ts.exec("deletemany -f -r row3");
    assertEquals(9, countkeys(table));
    make10();
    ts.exec("deletemany -f -r row3");
    assertEquals(9, countkeys(table));
    make10();
    ts.exec("deletemany -f -b row3 -be -e row5 -ee");
    assertEquals(9, countkeys(table));
    ts.exec("deletetable -f " + table);
  }

  @Test
  public void deleterows() throws Exception {
    final String table = getUniqueNames(1)[0];

    ts.exec("createtable " + table);
    final String tableId = getTableId(table);

    // deleterows
    int base = countFiles(tableId);
    assertEquals(0, base);

    log.info("Adding 2 splits");
    ts.exec("addsplits row5 row7");

    log.info("Writing 10 records");
    make10();

    log.info("Flushing table");
    ts.exec("flush -w -t " + table);
    log.info("Table flush completed");

    // One of the tablets we're writing to might migrate inbetween writing data which would create a
    // 2nd file for that tablet
    // If we notice this, compact and then move on.
    List<String> files = getFiles(tableId);
    if (files.size() > 3) {
      log.info("More than 3 files were found, compacting before proceeding");
      ts.exec("compact -w -t " + table);
      files = getFiles(tableId);
      assertEquals(3, files.size(), "Expected to only find 3 files after compaction: " + files);
    }

    assertNotNull(files);
    assertEquals(3, files.size(), "Found the following files: " + files);
    ts.exec("deleterows -t " + table + " -b row5 -e row7");
    assertEquals(2, countFiles(tableId));
    ts.exec("deletetable -f " + table);
  }

  @Test
  public void groups() throws Exception {
    final String table = getUniqueNames(1)[0];

    ts.exec("createtable " + table);
    ts.exec("setgroups -t " + table + " alpha=a,b,c num=3,2,1");
    ts.exec("getgroups -t " + table, true, "alpha=a,b,c", true);
    ts.exec("getgroups -t " + table, true, "num=1,2,3", true);
    ts.exec("deletetable -f " + table);
  }

  @Test
  public void formatter() throws Exception {
    ts.exec("createtable formatter_test", true);
    ts.exec("table formatter_test", true);
    ts.exec("insert row cf cq 1234abcd", true);
    ts.exec("insert row cf1 cq1 9876fedc", true);
    ts.exec("insert row2 cf cq 13579bdf", true);
    ts.exec("insert row2 cf1 cq 2468ace", true);

    ArrayList<String> expectedDefault = new ArrayList<>(4);
    expectedDefault.add("row cf:cq []\t1234abcd");
    expectedDefault.add("row cf1:cq1 []\t9876fedc");
    expectedDefault.add("row2 cf:cq []\t13579bdf");
    expectedDefault.add("row2 cf1:cq []\t2468ace");
    ArrayList<String> actualDefault = new ArrayList<>(4);
    boolean isFirst = true;
    for (String s : ts.exec("scan -np", true).split("[\n\r]+")) {
      if (isFirst) {
        isFirst = false;
      } else {
        actualDefault.add(s);
      }
    }

    ArrayList<String> expectedFormatted = new ArrayList<>(4);
    expectedFormatted.add("row cf:cq []\t0x31 0x32 0x33 0x34 0x61 0x62 0x63 0x64");
    expectedFormatted.add("row cf1:cq1 []\t0x39 0x38 0x37 0x36 0x66 0x65 0x64 0x63");
    expectedFormatted.add("row2 cf:cq []\t0x31 0x33 0x35 0x37 0x39 0x62 0x64 0x66");
    expectedFormatted.add("row2 cf1:cq []\t0x32 0x34 0x36 0x38 0x61 0x63 0x65");
    ts.exec("formatter -t formatter_test -f " + HexFormatter.class.getName(), true);
    ArrayList<String> actualFormatted = new ArrayList<>(4);
    isFirst = true;
    for (String s : ts.exec("scan -np", true).split("[\n\r]+")) {
      if (isFirst) {
        isFirst = false;
      } else {
        actualFormatted.add(s);
      }
    }

    ts.exec("deletetable -f formatter_test", true);

    assertTrue(Iterables.elementsEqual(expectedDefault, new ArrayList<>(actualDefault)));
    assertTrue(Iterables.elementsEqual(expectedFormatted, new ArrayList<>(actualFormatted)));
  }

  /**
   * Simple <code>Formatter</code> that will convert each character in the Value from decimal to
   * hexadecimal. Will automatically skip over characters in the value which do not fall within the
   * [0-9,a-f] range.
   *
   * <p>
   * Example: <code>'0'</code> will be displayed as <code>'0x30'</code>
   */
  public static class HexFormatter implements Formatter {
    private Iterator<Entry<Key,Value>> iter = null;
    private FormatterConfig config;

    private static final String tab = "\t";
    private static final String newline = "\n";

    @Override
    public boolean hasNext() {
      return this.iter.hasNext();
    }

    @Override
    public String next() {
      final Entry<Key,Value> entry = iter.next();

      String key;

      // Observe the timestamps
      if (config.willPrintTimestamps()) {
        key = entry.getKey().toString();
      } else {
        key = entry.getKey().toStringNoTime();
      }

      final Value v = entry.getValue();

      // Approximate how much space we'll need
      final StringBuilder sb = new StringBuilder(key.length() + v.getSize() * 5);

      sb.append(key).append(tab);

      for (byte b : v.get()) {
        if ((b >= 48 && b <= 57) || (b >= 97 && b <= 102)) {
          sb.append(String.format("0x%x ", (int) b));
        }
      }

      return sb.toString().trim() + newline;
    }

    @Override
    public void remove() {}

    @Override
    public void initialize(final Iterable<Entry<Key,Value>> scanner, final FormatterConfig config) {
      this.iter = scanner.iterator();
      this.config = new FormatterConfig(config);
    }
  }

  @Test
  public void extensions() throws Exception {
    String extName = "ExampleShellExtension";

    // check for example extension
    ts.exec("help", true, extName, false);
    ts.exec("extensions -l", true, extName, false);

    // enable extensions and check for example
    ts.exec("extensions -e", true);
    ts.exec("extensions -l", true, extName, true);
    ts.exec("help", true, extName, true);

    // test example extension command
    ts.exec(extName + "::debug", true, "This is a test", true);

    // disable extensions and check for example
    ts.exec("extensions -d", true);
    ts.exec("extensions -l", true, extName, false);
    ts.exec("help", true, extName, false);

    // ensure extensions are really disabled
    ts.exec(extName + "::debug", true, "Unknown command", true);
  }

  @Test
  public void grep() throws Exception {
    final String table = getUniqueNames(1)[0];

    ts.exec("createtable " + table, true);
    make10();
    ts.exec("grep row[123]", true, "row1", false);
    ts.exec("grep row5", true, "row5", true);
    ts.exec("deletetable -f " + table, true);
  }

  @Test
  public void help() throws Exception {
    ts.exec("help -np", true, "Help Commands", true);
    ts.exec("?", true, "Help Commands", true);
    for (String c : ("bye exit quit about help info ? "
        + "deleteiter deletescaniter listiter setiter setscaniter "
        + "grant revoke systempermissions tablepermissions userpermissions execfile history "
        + "authenticate cls clear notable sleep table user whoami "
        + "clonetable config createtable deletetable droptable du exporttable "
        + "importtable offline online renametable tables "
        + "addsplits compact constraint flush getgropus getsplits merge setgroups "
        + "addauths createuser deleteuser dropuser getauths passwd setauths users "
        + "delete deletemany deleterows egrep formatter interpreter grep "
        + "importdirectory insert maxrow scan").split(" ")) {
      ts.exec("help " + c, true);
    }
  }

  @Test
  public void history() throws Exception {
    final String table = getUniqueNames(1)[0];

    // test clear history command works
    ts.writeToHistory("foo");
    ts.exec("history", true, "foo", true);
    ts.exec("history -c", true);
    ts.exec("history", true, "foo", false);

    // Verify commands are not currently in history then write to history file. Does not execute
    // table ops.
    ts.exec("history", true, table, false);
    ts.exec("history", true, "createtable", false);
    ts.exec("history", true, "deletetable", false);
    ts.writeToHistory("createtable " + table);
    ts.writeToHistory("deletetable -f " + table);

    // test that history command prints contents of history file
    ts.exec("history", true, "createtable " + table, true);
    ts.exec("history", true, "deletetable -f " + table, true);
  }

  @Test
  public void importDirectory() throws Exception {
    final String table = getUniqueNames(1)[0];
    Configuration conf = new Configuration();
    FileSystem fs = FileSystem.get(conf);
    File importDir = createRFiles(conf, fs, table);
    ts.exec("createtable " + table, true);
    ts.exec("importdirectory " + importDir + " true", true);
    ts.exec("scan -r 00000000", true, "00000000", true);
    ts.exec("scan -r 00000099", true, "00000099", true);
    ts.exec("deletetable -f " + table);
  }

  @SuppressFBWarnings(value = "PATH_TRAVERSAL_IN", justification = "path provided by test")
  @Test
  public void importDirectoryWithOptions() throws Exception {
    final String table = getUniqueNames(1)[0];
    Configuration conf = new Configuration();
    FileSystem fs = FileSystem.get(conf);
    File importDir = createRFiles(conf, fs, table);
    ts.exec("createtable " + table, true);
    ts.exec("notable", true);
    ts.exec("importdirectory -t " + table + " -i " + importDir + " true", true);
    ts.exec("scan -t " + table + " -r 00000000", true, "00000000", true);
    ts.exec("scan -t " + table + " -r 00000099", true, "00000099", true);
    // Attempt to re-import without -i option, error should occur
    ts.exec("importdirectory -t " + table + " " + importDir + " true", false);
    // Attempt re-import once more, this time with -i option. No error should occur, only a
    // message indicating the directory was empty and zero files were imported
    ts.exec("importdirectory -t " + table + " -i " + importDir + " true", true);
    ts.exec("scan -t " + table + " -r 00000000", true, "00000000", true);
    ts.exec("scan -t " + table + " -r 00000099", true, "00000099", true);
    ts.exec("deletetable -f " + table);
  }

  private File createRFiles(final Configuration conf, final FileSystem fs, final String postfix)
      throws IOException {
    File importDir = new File(rootPath, "import_" + postfix);
    assertTrue(importDir.mkdir());
    String even = new File(importDir, "even.rf").toString();
    String odd = new File(importDir, "odd.rf").toString();
    AccumuloConfiguration aconf = DefaultConfiguration.getInstance();
    FileSKVWriter evenWriter = FileOperations.getInstance().newWriterBuilder()
        .forFile(UnreferencedTabletFile.of(fs, new Path(even)), fs, conf,
            NoCryptoServiceFactory.NONE)
        .withTableConfiguration(aconf).build();
    evenWriter.startDefaultLocalityGroup();
    FileSKVWriter oddWriter = FileOperations.getInstance().newWriterBuilder()
        .forFile(UnreferencedTabletFile.of(fs, new Path(odd)), fs, conf,
            NoCryptoServiceFactory.NONE)
        .withTableConfiguration(aconf).build();
    oddWriter.startDefaultLocalityGroup();
    long timestamp = System.currentTimeMillis();
    Text cf = new Text("cf");
    Text cq = new Text("cq");
    Value value = new Value("value");
    for (int i = 0; i < 100; i += 2) {
      Key key = new Key(new Text(String.format("%8d", i)), cf, cq, timestamp);
      evenWriter.append(key, value);
      key = new Key(new Text(String.format("%8d", i + 1)), cf, cq, timestamp);
      oddWriter.append(key, value);
    }
    evenWriter.close();
    oddWriter.close();
    assertEquals(0, ts.shell.getExitCode());
    return importDir;
  }

  @Test
  public void info() throws Exception {
    ts.exec("info", true, Constants.VERSION, true);
  }

  @Test
  public void listcompactions() throws Exception {
    final String table = getUniqueNames(1)[0];

    ts.exec("createtable " + table, true);
    ts.exec(
        "config -t " + table
            + " -s table.iterator.minc.slow=30,org.apache.accumulo.test.functional.SlowIterator",
        true);
    ts.exec("config -t " + table + " -s table.iterator.minc.slow.opt.sleepTime=1000", true);
    ts.exec("insert a cf cq value", true);
    ts.exec("insert b cf cq value", true);
    ts.exec("insert c cf cq value", true);
    ts.exec("insert d cf cq value", true);
    ts.exec("flush -t " + table, true);
    ts.exec("sleep 0.2", true);
    ts.exec("listcompactions", true, "default_tablet");
    String[] lines = ts.output.get().split("\n");
    String last = lines[lines.length - 1];
    String[] parts = last.split("\\|");
    assertEquals(12, parts.length);
    ts.exec("deletetable -f " + table, true);
  }

  @Test
  public void maxrow() throws Exception {
    final String table = getUniqueNames(1)[0];

    ts.exec("createtable " + table, true);
    ts.exec("insert a cf cq value", true);
    ts.exec("insert b cf cq value", true);
    ts.exec("insert ccc cf cq value", true);
    ts.exec("insert zzz cf cq value", true);
    ts.exec("maxrow", true, "zzz", true);
    ts.exec("delete zzz cf cq", true);
    ts.exec("maxrow", true, "ccc", true);
    ts.exec("deletetable -f " + table, true);
  }

  @Test
  public void merge() throws Exception {
    final String table = getUniqueNames(1)[0];

    ts.exec("createtable " + table);
    ts.exec("addsplits a m z");
    ts.exec("getsplits", true, "z", true);
    ts.exec("merge --all", true);
    ts.exec("getsplits", true, "z", false);
    ts.exec("deletetable -f " + table);
    ts.exec("getsplits -t " + MetadataTable.NAME, true);
    assertEquals(2, ts.output.get().split("\n").length);
    ts.exec("getsplits -t accumulo.root", true);
    assertEquals(1, ts.output.get().split("\n").length);
    ts.exec("merge --all -t " + MetadataTable.NAME);
    ts.exec("getsplits -t " + MetadataTable.NAME, true);
    assertEquals(1, ts.output.get().split("\n").length);
  }

  @Test
  public void ping() throws Exception {
    for (int i = 0; i < 10; i++) {
      ts.exec("ping", true, "OK", true);
      // wait for both tservers to start up
      if (ts.output.get().split("\n").length == 3) {
        break;
      }
      Thread.sleep(SECONDS.toMillis(1));

    }
    assertEquals(2, ts.output.get().split("\n").length);
  }

  @Test
  public void renametable() throws Exception {
    final String[] tableNames = getUniqueNames(2);
    final String table = tableNames[0];
    final String rename = tableNames[1];

    ts.exec("createtable " + table);
    ts.exec("insert this is a value");
    ts.exec("renametable " + table + " " + rename);
    ts.exec("tables", true, rename, true);
    ts.exec("tables", true, table, false);
    ts.exec("scan -t " + rename, true, "value", true);
    ts.exec("deletetable -f " + rename, true);
  }

  @Test
  public void tables() throws Exception {
    final String table = getUniqueNames(1)[0];
    // table sort order is part of test.
    final String table1 = table + "_z";
    final String table2 = table + "_a";
    ts.exec("createtable " + table1);
    ts.exec("createtable " + table2);
    ts.exec("notable");
    String lst = ts.exec("tables -l");
    assertTrue(lst.indexOf(table2) < lst.indexOf(table1));
    lst = ts.exec("tables -l -s");
    assertTrue(lst.indexOf(table1) < lst.indexOf(table2));
  }

  @Test
  public void systempermission() throws Exception {
    ts.exec("systempermissions");
    assertEquals(12, ts.output.get().split("\n").length - 1);
    ts.exec("tablepermissions", true);
    assertEquals(7, ts.output.get().split("\n").length - 1);
  }

  @Test
  public void listscans() throws Exception {
    final String table = getUniqueNames(1)[0];

    ts.exec("createtable " + table, true);

    // Should be about a 3 second scan
    for (int i = 0; i < 6; i++) {
      ts.exec("insert " + i + " cf cq value", true);
    }

    try (AccumuloClient accumuloClient = Accumulo.newClient().from(getClientProps()).build();
        Scanner s = accumuloClient.createScanner(table, Authorizations.EMPTY)) {
      IteratorSetting cfg = new IteratorSetting(30, SlowIterator.class);
      SlowIterator.setSleepTime(cfg, 500);
      s.addScanIterator(cfg);

      Thread thread = new Thread(() -> {
        s.forEach((k, v) -> {});
      });
      thread.start();

      List<String> scans = new ArrayList<>();
      // Try to find the active scan for about 15seconds
      for (int i = 0; i < 50 && scans.isEmpty(); i++) {
        String currentScans = ts.exec("listscans", true);
        log.info("Got output from listscans:\n{}", currentScans);
        String[] lines = currentScans.split("\n");
        for (int scanOffset = 2; scanOffset < lines.length; scanOffset++) {
          String currentScan = lines[scanOffset];
          if (currentScan.contains(table)) {
            log.info("Retaining scan: {}", currentScan);
            scans.add(currentScan);
          } else {
            log.info("Ignoring scan because of wrong table: {}", currentScan);
          }
        }
        Thread.sleep(300);
      }
      thread.join();

      assertFalse(scans.isEmpty(), "Could not find any active scans over table " + table);

      for (String scan : scans) {
        if (!scan.contains("RUNNING")) {
          log.info("Ignoring scan because it doesn't contain 'RUNNING': {}", scan);
          continue;
        }
        String[] parts = scan.split("\\|");
        assertEquals(14, parts.length, "Expected 14 colums, but found " + parts.length
            + " instead for '" + Arrays.toString(parts) + "'");
        String tserver = parts[0].trim();
        // TODO: any way to tell if the client address is accurate? could be local IP, host,
        // loopback...?
        String hostPortPattern = ".+:\\d+";
        assertMatches(tserver, hostPortPattern);
        assertTrue(accumuloClient.instanceOperations().getTabletServers().contains(tserver));
        String client = parts[1].trim();
        assertMatches(client, hostPortPattern);
        // Scan ID should be a long (throwing an exception if it fails to parse)
        Long r = Long.parseLong(parts[11].trim());
        assertNotNull(r);
      }
    }
    ts.exec("deletetable -f " + table, true);
  }

  @Test
  public void testPerTableClasspath_2_1_Jar() throws Exception {
    final String table = getUniqueNames(1)[0];
    File fooConstraintJar =
        initJar("/org/apache/accumulo/test/FooConstraint_2_1.jar", "FooConstraint_2_1", rootPath);
    verifyPerTableClasspath(table, fooConstraintJar);
  }

  public void verifyPerTableClasspath(final String table, final File fooConstraintJar)
      throws IOException, InterruptedException {

    File fooFilterJar = initJar("/org/apache/accumulo/test/FooFilter.jar", "FooFilter", rootPath);

    String context = fooFilterJar.toURI() + "," + fooConstraintJar.toURI();

    ts.exec("createtable " + table, true);
    ts.exec(
        "config -t " + table + " -s " + Property.TABLE_CLASSLOADER_CONTEXT.getKey() + "=" + context,
        true);

    Thread.sleep(250);

    // We can't use the setiter command as Filter implements OptionDescriber which
    // forces us to enter more input that I don't know how to input
    // Instead, we can just manually set the property on the table.
    ts.exec("config -t " + table + " -s " + Property.TABLE_ITERATOR_PREFIX.getKey()
        + "scan.foo=10,org.apache.accumulo.test.FooFilter");

    Thread.sleep(250);

    ts.exec("insert foo f q v", true);

    Thread.sleep(250);

    ts.exec("scan -np", true, "foo", false);

    ts.exec("constraint -a FooConstraint", true);

    ts.exec("offline -w " + table);
    ts.exec("online -w " + table);

    ts.exec("table " + table, true);
    ts.exec("insert foo f q v", false);
    ts.exec("insert ok foo q v", true);

    ts.exec("deletetable -f " + table, true);

  }

  @Test
  public void badLogin() throws Exception {
    // Can't run with Kerberos, can't switch identity in shell presently
    assumeTrue(getToken() instanceof PasswordToken);
    ts.input.set(getRootPassword() + "\n");
    String err = ts.exec("user NoSuchUser", false);
    assertTrue(err.contains("BAD_CREDENTIALS for user NoSuchUser"));
  }

  @Test
  public void namespaces() throws Exception {
    final String[] names = getUniqueNames(5);

    final String tableName = names[0];
    final String ns_1 = names[1];
    final String ns_2 = names[2];
    final String ns_3 = names[3];
    final String ns_4 = names[4];

    ts.exec("namespaces", true, "\"\"", true); // default namespace, displayed as quoted empty
                                               // string
    ts.exec("namespaces", true, Namespace.ACCUMULO.name(), true);
    ts.exec("createnamespace " + ns_1, true);
    String namespaces = ts.exec("namespaces");
    assertTrue(namespaces.contains(ns_1));

    ts.exec("renamenamespace " + ns_1 + " " + ns_2);
    namespaces = ts.exec("namespaces");
    assertTrue(namespaces.contains(ns_2));
    assertFalse(namespaces.contains(ns_1));

    // can't delete a namespace that still contains tables, unless you do -f
    ts.exec("createtable " + ns_2 + "." + tableName, true);
    ts.exec("deletenamespace " + ns_2);
    ts.exec("y");
    ts.exec("namespaces", true, ns_2, true);

    ts.exec("du -ns " + ns_2, true, ns_2 + "." + tableName, true);

    // all "TableOperation" commands can take a namespace
    ts.exec("offline -ns " + ns_2, true);
    ts.exec("online -ns " + ns_2, true);
    ts.exec("flush -ns " + ns_2, true);
    ts.exec("compact -ns " + ns_2, true);
    ts.exec("createnamespace " + ns_3, true);
    ts.exec("createtable " + ns_3 + ".1", true);
    ts.exec("createtable " + ns_3 + ".2", true);
    ts.exec("deletetable -ns " + ns_3 + " -f", true);
    ts.exec("tables", true, ns_3 + ".1", false);
    ts.exec("namespaces", true, ns_3, true);
    ts.exec("deletenamespace " + ns_3 + " -f", true);
    ts.input.set("true\n\n\n\nSTRING\n");
    ts.exec("setiter -ns " + ns_2 + " -scan -class " + SUMMING_COMBINER_ITERATOR + " -p 10 -n name",
        true);
    ts.exec("listiter -ns " + ns_2 + " -scan", true, "Summing", true);
    ts.exec("deleteiter -ns " + ns_2 + " -n name -scan", true);
    ts.exec("createuser dude");
    ts.exec("pass");
    ts.exec("pass");
    ts.exec("grant Namespace.CREATE_TABLE -ns " + ns_2 + " -u dude", true);
    ts.exec("revoke Namespace.CREATE_TABLE -ns " + ns_2 + " -u dude", true);

    // properties override and such
    ts.exec("config -ns " + ns_2 + " -s table.file.max=44444", true);
    ts.exec("config -ns " + ns_2, true, "44444", true);
    ts.exec("config -t " + ns_2 + "." + tableName, true, "44444", true);
    ts.exec("config -t " + ns_2 + "." + tableName + " -s table.file.max=55555", true);
    ts.exec("config -t " + ns_2 + "." + tableName, true, "55555", true);

    // can copy properties when creating
    ts.exec("createnamespace " + ns_4 + " -cc " + ns_2, true);
    ts.exec("config -ns " + ns_4, true, "44444", true);

    ts.exec("deletenamespace -f " + ns_2, true);
    ts.exec("namespaces", true, ns_2, false);
    ts.exec("tables", true, ns_2 + "." + tableName, false);

    Thread.sleep(250);

    // put constraints on a namespace
    ts.exec("constraint -ns " + ns_4
        + " -a org.apache.accumulo.test.constraints.NumericValueConstraint", true);
    ts.exec("createtable " + ns_4 + ".constrained", true);
    ts.exec("table " + ns_4 + ".constrained", true);
    ts.exec("constraint -d 1");
    // should fail
    ts.exec("constraint -l", true, "NumericValueConstraint", true);
    ts.exec("insert r cf cq abc", false);
    ts.exec("constraint -ns " + ns_4 + " -d 1");
    ts.exec("sleep 3");
    ts.exec("insert r cf cq abc", true);
  }

  private int countkeys(String table) throws IOException {
    ts.exec("scan -np -t " + table);
    return ts.output.get().split("\n").length - 1;
  }

  @Test
  public void scans() throws Exception {
    ts.exec("createtable t");
    make10();
    String result = ts.exec("scan -np -b row1 -e row1");
    assertEquals(2, result.split("\n").length);
    result = ts.exec("scan -np -b row3 -e row5");
    assertEquals(4, result.split("\n").length);
    result = ts.exec("scan -np -r row3");
    assertEquals(2, result.split("\n").length);
    result = ts.exec("scan -np -b row:");
    assertEquals(1, result.split("\n").length);
    result = ts.exec("scan -np -b row");
    assertEquals(11, result.split("\n").length);
    result = ts.exec("scan -np -e row:");
    assertEquals(11, result.split("\n").length);
    ts.exec("deletetable -f t");
  }

  @Test
  public void scansWithColon() throws Exception {
    ts.exec("createtable twithcolontest");
    ts.exec("insert row c:f cq value");
    ts.exec("scan -r row -cf c:f", true, "value");
    ts.exec("scan -b row -cf c:f  -cq cq -e row", true, "value");
    ts.exec("scan -b row -c cf -cf c:f  -cq cq -e row", false, "mutually exclusive");
    ts.exec("scan -b row -cq col1 -e row", false, "Option -cf is required when using -cq");
    ts.exec("deletetable -f twithcolontest");
  }

  @Test
  public void scansWithClassLoaderContext() throws IOException {

    assertThrows(ClassNotFoundException.class, () -> Class.forName(VALUE_REVERSING_ITERATOR),
        "ValueReversingIterator already on the classpath");

    final String tableName = getUniqueNames(1)[0];

    ts.exec("createtable " + tableName);
    // Assert that the TabletServer does not know anything about our class
    String result = ts.exec(
        "setiter -scan -n reverse -t " + tableName + " -p 21 -class " + VALUE_REVERSING_ITERATOR);
    assertTrue(result.contains("class not found"));
    make10();
    setupFakeContextPath();

    result = ts.exec("config -t " + tableName + " -s " + Property.TABLE_CLASSLOADER_CONTEXT.getKey()
        + "=" + FAKE_CONTEXT);
    assertEquals("root@miniInstance " + tableName + "> config -t " + tableName + " -s "
        + Property.TABLE_CLASSLOADER_CONTEXT.getKey() + "=" + FAKE_CONTEXT + "\n", result);

    result = ts.exec("setshelliter -pn baz -n reverse -p 21 -class " + VALUE_REVERSING_ITERATOR);
    assertTrue(result.contains("The iterator class does not implement OptionDescriber"));

    // The implementation of ValueReversingIterator in the FAKE context does nothing, the value is
    // not reversed.
    result = ts.exec("scan -pn baz -np -b row1 -e row1");
    assertEquals(2, result.split("\n").length);
    assertTrue(result.contains("value"));
    result = ts.exec("scan -pn baz -np -b row3 -e row5");
    assertEquals(4, result.split("\n").length);
    assertTrue(result.contains("value"));
    result = ts.exec("scan -pn baz -np -r row3");
    assertEquals(2, result.split("\n").length);
    assertTrue(result.contains("value"));
    result = ts.exec("scan -pn baz -np -b row:");
    assertEquals(1, result.split("\n").length);
    result = ts.exec("scan -pn baz -np -b row");
    assertEquals(11, result.split("\n").length);
    assertTrue(result.contains("value"));
    result = ts.exec("scan -pn baz -np -e row:");
    assertEquals(11, result.split("\n").length);
    assertTrue(result.contains("value"));

    setupRealContextPath();

    // Override the table classloader context with the REAL implementation of
    // ValueReversingIterator, which does reverse the value.
    result = ts.exec("scan -pn baz -np -b row1 -e row1 -cc " + REAL_CONTEXT);
    assertEquals(2, result.split("\n").length);
    assertTrue(result.contains("eulav"));
    assertFalse(result.contains("value"));
    result = ts.exec("scan -pn baz -np -b row3 -e row5 -cc " + REAL_CONTEXT);
    assertEquals(4, result.split("\n").length);
    assertTrue(result.contains("eulav"));
    assertFalse(result.contains("value"));
    result = ts.exec("scan -pn baz -np -r row3 -cc " + REAL_CONTEXT);
    assertEquals(2, result.split("\n").length);
    assertTrue(result.contains("eulav"));
    assertFalse(result.contains("value"));
    result = ts.exec("scan -pn baz -np -b row: -cc " + REAL_CONTEXT);
    assertEquals(1, result.split("\n").length);
    result = ts.exec("scan -pn baz -np -b row -cc " + REAL_CONTEXT);
    assertEquals(11, result.split("\n").length);
    assertTrue(result.contains("eulav"));
    assertFalse(result.contains("value"));
    result = ts.exec("scan -pn baz -np -e row: -cc " + REAL_CONTEXT);
    assertEquals(11, result.split("\n").length);
    assertTrue(result.contains("eulav"));
    assertFalse(result.contains("value"));
    ts.exec("deletetable -f " + tableName);
  }

  /**
   * The purpose of this test is to verify that you can successfully scan a table with a regular
   * iterator. It was written to verify that the changes made while updating the setshelliter
   * command did not break the existing setiter capabilities. It tests that a table can be scanned
   * with an iterator both while within a table context and also while in the 'notable' context.
   */
  @Test
  public void testScanTableWithIterSetWithoutProfile() throws Exception {
    final String table = getUniqueNames(1)[0];

    // create a table
    ts.exec("createtable " + table, true);

    // add some data
    ts.exec("insert foo a b c", true);
    ts.exec("scan", true, "foo a:b []\tc");

    // create a normal iterator while in current table context
    ts.input.set("\n1000\n\n");
    ts.exec("setiter -scan -n itname -p 10 -ageoff", true);

    ts.exec("sleep 2", true);
    // scan the created table.
    ts.exec("scan", true, "", true);
    ts.exec("deletetable -f " + table);

    // Repeat process but do it within the 'notable' context (after table creation and insertion)
    // create a table
    ts.exec("createtable " + table, true);

    // add some data
    ts.exec("insert foo a b c", true);
    ts.exec("notable");
    ts.exec("scan -t " + table, true, "foo a:b []\tc");

    // create a normal iterator which in current table context
    ts.input.set("\n1000\n\n");
    ts.exec("setiter -scan -n itname -p 10 -ageoff -t " + table, true);
    ts.exec("sleep 2", true);
    // re-scan the table. Should not see data.
    ts.exec("scan -t " + table, true, "", true);
    ts.exec("deletetable -f " + table);
  }

  /**
   * Validate importdirectory command accepts adding -t tablename option or the accepts original
   * format that uses the current working table. Currently this test does not validate the actual
   * import - only the command syntax.
   *
   * @throws Exception any exception is a test failure.
   */
  @Test
  public void importDirectoryCmdFmt() throws Exception {
    final String table = getUniqueNames(1)[0];

    File importDir = new File(rootPath, "import_" + table);
    assertTrue(importDir.mkdir());
    File errorsDir = new File(rootPath, "errors_" + table);
    assertTrue(errorsDir.mkdir());

    // expect fail - table does not exist.
    ts.exec(String.format("importdirectory -t %s %s %s false", table, importDir, errorsDir), false,
        "TableNotFoundException");

    ts.exec(String.format("table %s", table), false, "TableNotFoundException");

    ts.exec("createtable " + table, true);

    // validate -t and -i option is used with new bulk import.
    // This will fail as there are no files in the import directory
    ts.exec(String.format("importdirectory -t %s %s false", table, importDir), false);

    // validate -t and -i option is used with new bulk import.
    // This should pass even if no files in import directory. Empty import dir is ignored.
    ts.exec(String.format("importdirectory -t %s %s false -i", table, importDir), true);

    // expect fail - invalid command,
    ts.exec("importdirectory false", false, "Expected 2 arguments. There was 1.");

    // expect fail - original cmd without a table.
    ts.exec("notable", true);
    ts.exec(String.format("importdirectory %s %s false", importDir, errorsDir), false,
        "java.lang.IllegalStateException: Not in a table context.");
  }

  private static final String FAKE_CONTEXT = "file://" + System.getProperty("user.dir") + "/target/"
      + ShellServerIT.class.getSimpleName() + "-fake-iterators.jar";
  private static final String REAL_CONTEXT = "file://" + System.getProperty("user.dir") + "/target/"
      + ShellServerIT.class.getSimpleName() + "-real-iterators.jar";
  private static final String VALUE_REVERSING_ITERATOR =
      "org.apache.accumulo.test.functional.ValueReversingIterator";
  private static final String SUMMING_COMBINER_ITERATOR =
      "org.apache.accumulo.core.iterators.user.SummingCombiner";
  private static final String COLUMN_FAMILY_COUNTER_ITERATOR =
      "org.apache.accumulo.core.iterators.ColumnFamilyCounter";

  private void setupRealContextPath() throws IOException {
    // Copy the test iterators jar to tmp
    Path baseDir = new Path(System.getProperty("user.dir"));
    Path targetDir = new Path(baseDir, "target");
    Path jarPath = new Path(targetDir, "TestJar-Iterators.jar");
    Path dstPath = new Path(REAL_CONTEXT);
    FileSystem fs = SharedMiniClusterBase.getCluster().getFileSystem();
    fs.copyFromLocalFile(jarPath, dstPath);
  }

  private void setupFakeContextPath() throws IOException {
    // Copy the test iterators jar to tmp
    Path baseDir = new Path(System.getProperty("user.dir"));
    Path jarPath = new Path(baseDir + "/target/classes/org/apache/accumulo/test",
        "ShellServerIT-iterators.jar");
    Path dstPath = new Path(FAKE_CONTEXT);
    FileSystem fs = SharedMiniClusterBase.getCluster().getFileSystem();
    fs.copyFromLocalFile(jarPath, dstPath);
  }

  @Test
  public void whoami() throws Exception {
    AuthenticationToken token = getToken();
    assertTrue(ts.exec("whoami", true).contains(getPrincipal()));
    // Unnecessary with Kerberos enabled, won't prompt for a password
    if (token instanceof PasswordToken) {
      ts.input.set("secret\nsecret\n");
    }
    ts.exec("createuser test_user");
    ts.exec("setauths -u test_user -s 12,3,4");
    String auths = ts.exec("getauths -u test_user");
    assertTrue(auths.contains("3") && auths.contains("12") && auths.contains("4"));
    // No support to switch users within the shell with Kerberos
    if (token instanceof PasswordToken) {
      ts.input.set("secret\n");
      ts.exec("user test_user", true);
      assertTrue(ts.exec("whoami", true).contains("test_user"));
      ts.input.set(getRootPassword() + "\n");
      ts.exec("user root", true);
    }
  }

  private void make10() throws IOException {
    for (int i = 0; i < 10; i++) {
      ts.exec(String.format("insert row%d cf col%d value", i, i));
    }
  }

  private List<String> getFiles(String tableId) throws IOException {
    ts.output.clear();

    ts.exec(
        "scan -t " + MetadataTable.NAME + " -np -c file -b " + tableId + " -e " + tableId + "~");

    log.debug("countFiles(): {}", ts.output.get());

    String[] lines = ts.output.get().split("\n");
    ts.output.clear();

    if (lines.length == 0) {
      return Collections.emptyList();
    }

    return Arrays.asList(Arrays.copyOfRange(lines, 1, lines.length));
  }

  private int countFiles(String tableId) throws IOException {
    return getFiles(tableId).size();
  }

  private String getTableId(String tableName) throws Exception {
    try (AccumuloClient client = Accumulo.newClient().from(getClientProps()).build()) {

      for (int i = 0; i < 5; i++) {
        Map<String,String> nameToId = client.tableOperations().tableIdMap();
        if (nameToId.containsKey(tableName)) {
          return nameToId.get(tableName);
        } else {
          Thread.sleep(1000);
        }
      }

      fail("Could not find ID for table: " + tableName);
      // Will never get here
      return null;
    }
  }

  private static void assertMatches(String output, String pattern) {
    var p = Pattern.compile(pattern).asMatchPredicate();
    assertTrue(p.test(output), "Pattern " + pattern + " did not match output : " + output);
  }

  private static void assertNotContains(String output, String subsequence) {
    assertFalse(output.contains(subsequence),
        "Expected '" + subsequence + "' would not occur in output : " + output);
  }

  @Test
  public void testSummaries() throws Exception {
    String tableName = getUniqueNames(1)[0];
    ts.exec("createtable " + tableName);
    ts.exec(
        "config -t " + tableName + " -s table.summarizer.del=" + DeletesSummarizer.class.getName());
    ts.exec(
        "config -t " + tableName + " -s table.summarizer.fam=" + FamilySummarizer.class.getName());

    ts.exec("addsplits -t " + tableName + " r1 r2");
    ts.exec("insert r1 f1 q1 v1");
    ts.exec("insert r2 f2 q1 v3");
    ts.exec("insert r2 f2 q2 v4");
    ts.exec("insert r3 f3 q1 v5");
    ts.exec("insert r3 f3 q2 v6");
    ts.exec("insert r3 f3 q3 v7");
    ts.exec("flush -t " + tableName + " -w");

    String output = ts.exec("summaries");
    assertMatches(output, "(?sm).*^.*deletes\\s+=\\s+0.*$.*");
    assertMatches(output, "(?sm).*^.*total\\s+=\\s+6.*$.*");
    assertMatches(output, "(?sm).*^.*c:f1\\s+=\\s+1.*$.*");
    assertMatches(output, "(?sm).*^.*c:f2\\s+=\\s+2.*$.*");
    assertMatches(output, "(?sm).*^.*c:f3\\s+=\\s+3.*$.*");

    ts.exec("delete r1 f1 q2");
    ts.exec("delete r2 f2 q1");
    ts.exec("flush -t " + tableName + " -w");

    output = ts.exec("summaries");
    assertMatches(output, "(?sm).*^.*deletes\\s+=\\s+2.*$.*");
    assertMatches(output, "(?sm).*^.*total\\s+=\\s+8.*$.*");
    assertMatches(output, "(?sm).*^.*c:f1\\s+=\\s+1.*$.*");
    assertMatches(output, "(?sm).*^.*c:f2\\s+=\\s+2.*$.*");
    assertMatches(output, "(?sm).*^.*c:f3\\s+=\\s+3.*$.*");

    output = ts.exec("summaries -e r2");
    assertMatches(output, "(?sm).*^.*deletes\\s+=\\s+2.*$.*");
    assertMatches(output, "(?sm).*^.*total\\s+=\\s+5.*$.*");
    assertMatches(output, "(?sm).*^.*c:f1\\s+=\\s+1.*$.*");
    assertMatches(output, "(?sm).*^.*c:f2\\s+=\\s+2.*$.*");
    assertNotContains(output, "c:f3");

    output = ts.exec("summaries -b r2");
    assertMatches(output, "(?sm).*^.*deletes\\s+=\\s+0.*$.*");
    assertMatches(output, "(?sm).*^.*total\\s+=\\s+3.*$.*");
    assertNotContains(output, "c:f1");
    assertNotContains(output, "c:f2");
    assertMatches(output, "(?sm).*^.*c:f3\\s+=\\s+3.*$.*");

    output = ts.exec("summaries -b r1 -e r2");
    assertMatches(output, "(?sm).*^.*deletes\\s+=\\s+1.*$.*");
    assertMatches(output, "(?sm).*^.*total\\s+=\\s+3.*$.*");
    assertNotContains(output, "c:f1");
    assertMatches(output, "(?sm).*^.*c:f2\\s+=\\s+2.*$.*");
    assertNotContains(output, "c:f3");

    output = ts.exec("summaries -sr .*Family.*");
    assertNotContains(output, "deletes ");
    assertMatches(output, "(?sm).*^.*c:f1\\s+=\\s+1.*$.*");
    assertMatches(output, "(?sm).*^.*c:f2\\s+=\\s+2.*$.*");
    assertMatches(output, "(?sm).*^.*c:f3\\s+=\\s+3.*$.*");

    output = ts.exec("summaries -b r1 -e r2 -sr .*Family.*");
    assertNotContains(output, "deletes ");
    assertNotContains(output, "c:f1");
    assertMatches(output, "(?sm).*^.*c:f2\\s+=\\s+2.*$.*");
    assertNotContains(output, "c:f3");
  }

  @Test
  public void testSummarySelection() throws Exception {
    String tableName = getUniqueNames(1)[0];
    ts.exec("createtable " + tableName);
    // will create a few files and do not want them compacted
    ts.exec("config -t " + tableName + " -s " + Property.TABLE_MAJC_RATIO + "=10");

    ts.exec("insert r1 f1 q1 v1");
    ts.exec("insert r2 f2 q1 v2");
    ts.exec("flush -t " + tableName + " -w");

    ts.exec(
        "config -t " + tableName + " -s table.summarizer.fam=" + FamilySummarizer.class.getName());

    ts.exec("insert r1 f2 q1 v3");
    ts.exec("insert r3 f3 q1 v4");
    ts.exec("flush -t " + tableName + " -w");

    String output = ts.exec("summaries");
    assertNotContains(output, "c:f1");
    assertMatches(output, "(?sm).*^.*c:f2\\s+=\\s+1.*$.*");
    assertMatches(output, "(?sm).*^.*c:f3\\s+=\\s+1.*$.*");
    // check that there are two files, with one missing summary info
    assertMatches(output, "(?sm).*^.*total[:]2[,]\\s+missing[:]1[,]\\s+extra[:]0.*$.*");

    // compact only the file missing summary info
    ts.exec("compact -t " + tableName + " --sf-no-summary -w");
    output = ts.exec("summaries");
    assertMatches(output, "(?sm).*^.*c:f1\\s+=\\s+1.*$.*");
    assertMatches(output, "(?sm).*^.*c:f2\\s+=\\s+2.*$.*");
    assertMatches(output, "(?sm).*^.*c:f3\\s+=\\s+1.*$.*");
    // check that there are two files, with none missing summary info
    assertMatches(output, "(?sm).*^.*total[:]2[,]\\s+missing[:]0[,]\\s+extra[:]0.*$.*");

    // create a situation where files has summary data outside of tablet
    ts.exec("addsplits -t " + tableName + " r2");
    output = ts.exec("summaries -e r2");
    assertMatches(output, "(?sm).*^.*c:f1\\s+=\\s+1.*$.*");
    assertMatches(output, "(?sm).*^.*c:f2\\s+=\\s+2.*$.*");
    assertMatches(output, "(?sm).*^.*c:f3\\s+=\\s+1.*$.*");
    // check that there are two files, with one having extra summary info
    assertMatches(output, "(?sm).*^.*total[:]2[,]\\s+missing[:]0[,]\\s+extra[:]1.*$.*");

    // compact only the files with extra summary info
    ts.exec("compact -t " + tableName + " --sf-extra-summary -w");
    output = ts.exec("summaries -e r2");
    assertMatches(output, "(?sm).*^.*c:f1\\s+=\\s+1.*$.*");
    assertMatches(output, "(?sm).*^.*c:f2\\s+=\\s+2.*$.*");
    assertNotContains(output, "c:f3");
    // check that there are two files, with none having extra summary info
    assertMatches(output, "(?sm).*^.*total[:]2[,]\\s+missing[:]0[,]\\s+extra[:]0.*$.*");
  }

<<<<<<< HEAD
=======
  @Test
  public void testFateCommandWithSlowCompaction() throws Exception {
    final String table = getUniqueNames(1)[0];

    String orgProps = System.getProperty("accumulo.properties");

    System.setProperty("accumulo.properties",
        "file://" + getCluster().getConfig().getAccumuloPropsFile().getCanonicalPath());
    // compact
    ts.exec("createtable " + table);

    // setup SlowIterator to sleep for 10 seconds
    ts.exec("config -t " + table
        + " -s table.iterator.majc.slow=1,org.apache.accumulo.test.functional.SlowIterator");
    ts.exec("config -t " + table + " -s table.iterator.majc.slow.opt.sleepTime=10000");

    // make two files
    ts.exec("insert a1 b c v_a1");
    ts.exec("insert a2 b c v_a2");
    ts.exec("flush -w");
    ts.exec("insert x1 b c v_x1");
    ts.exec("insert x2 b c v_x2");
    ts.exec("flush -w");

    // no transactions running
    ts.exec("fate -print", true, "0 transactions", true);

    // merge two files into one
    ts.exec("compact -t " + table);
    Thread.sleep(1_000);
    // start 2nd transaction
    ts.exec("compact -t " + table);
    Thread.sleep(3_000);

    // 2 compactions should be running so parse the output to get one of the transaction ids
    log.info("Calling fate print for table = {}", table);
    String result = ts.exec("fate -print", true, "txid:", true);
    String[] resultParts = result.split("txid: ");
    String[] parts = resultParts[1].split(" ");
    String txid = parts[0];
    // test filters
    ts.exec("fate -print -t IN_PROGRESS", true, "2 transactions", true);
    ts.exec("fate -print " + txid + " -t IN_PROGRESS", true, "1 transactions", true);
    ts.exec("fate -print " + txid + " -t FAILED", true, "0 transactions", true);
    ts.exec("fate -print -t NEW", true, "0 transactions", true);
    ts.exec("fate -print 1234", true, "0 transactions", true);
    ts.exec("fate -print FATE[aaa] 1 2 3", true, "0 transactions", true);

    ts.exec("deletetable -f " + table);

    if (orgProps != null) {
      System.setProperty("accumulo.properties", orgProps);
    }
  }
>>>>>>> e46cd0e7
}<|MERGE_RESOLUTION|>--- conflicted
+++ resolved
@@ -2089,61 +2089,4 @@
     assertMatches(output, "(?sm).*^.*total[:]2[,]\\s+missing[:]0[,]\\s+extra[:]0.*$.*");
   }
 
-<<<<<<< HEAD
-=======
-  @Test
-  public void testFateCommandWithSlowCompaction() throws Exception {
-    final String table = getUniqueNames(1)[0];
-
-    String orgProps = System.getProperty("accumulo.properties");
-
-    System.setProperty("accumulo.properties",
-        "file://" + getCluster().getConfig().getAccumuloPropsFile().getCanonicalPath());
-    // compact
-    ts.exec("createtable " + table);
-
-    // setup SlowIterator to sleep for 10 seconds
-    ts.exec("config -t " + table
-        + " -s table.iterator.majc.slow=1,org.apache.accumulo.test.functional.SlowIterator");
-    ts.exec("config -t " + table + " -s table.iterator.majc.slow.opt.sleepTime=10000");
-
-    // make two files
-    ts.exec("insert a1 b c v_a1");
-    ts.exec("insert a2 b c v_a2");
-    ts.exec("flush -w");
-    ts.exec("insert x1 b c v_x1");
-    ts.exec("insert x2 b c v_x2");
-    ts.exec("flush -w");
-
-    // no transactions running
-    ts.exec("fate -print", true, "0 transactions", true);
-
-    // merge two files into one
-    ts.exec("compact -t " + table);
-    Thread.sleep(1_000);
-    // start 2nd transaction
-    ts.exec("compact -t " + table);
-    Thread.sleep(3_000);
-
-    // 2 compactions should be running so parse the output to get one of the transaction ids
-    log.info("Calling fate print for table = {}", table);
-    String result = ts.exec("fate -print", true, "txid:", true);
-    String[] resultParts = result.split("txid: ");
-    String[] parts = resultParts[1].split(" ");
-    String txid = parts[0];
-    // test filters
-    ts.exec("fate -print -t IN_PROGRESS", true, "2 transactions", true);
-    ts.exec("fate -print " + txid + " -t IN_PROGRESS", true, "1 transactions", true);
-    ts.exec("fate -print " + txid + " -t FAILED", true, "0 transactions", true);
-    ts.exec("fate -print -t NEW", true, "0 transactions", true);
-    ts.exec("fate -print 1234", true, "0 transactions", true);
-    ts.exec("fate -print FATE[aaa] 1 2 3", true, "0 transactions", true);
-
-    ts.exec("deletetable -f " + table);
-
-    if (orgProps != null) {
-      System.setProperty("accumulo.properties", orgProps);
-    }
-  }
->>>>>>> e46cd0e7
 }