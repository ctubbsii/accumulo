--- conflicted
+++ resolved
@@ -18,11 +18,8 @@
  */
 package org.apache.accumulo.core.fate;
 
-<<<<<<< HEAD
 import java.io.Serializable;
-=======
 import java.time.Duration;
->>>>>>> ae6085c3
 import java.util.ArrayList;
 import java.util.EnumSet;
 import java.util.HashMap;
@@ -31,8 +28,6 @@
 import java.util.Map;
 import java.util.Optional;
 import java.util.Set;
-<<<<<<< HEAD
-import java.util.concurrent.TimeUnit;
 import java.util.concurrent.atomic.AtomicBoolean;
 import java.util.function.Consumer;
 import java.util.stream.Stream;
@@ -42,8 +37,6 @@
 import org.apache.accumulo.core.fate.ReadOnlyFateStore.ReadOnlyFateTxStore;
 import org.apache.accumulo.core.fate.ReadOnlyFateStore.TStatus;
 import org.apache.accumulo.core.util.Pair;
-=======
->>>>>>> ae6085c3
 
 /**
  * Transient in memory store for transactions.
@@ -89,19 +82,12 @@
     }
   }
 
-<<<<<<< HEAD
   private class TestFateTxStore implements FateTxStore<String> {
 
     private final FateId fateId;
 
     TestFateTxStore(FateId fateId) {
       this.fateId = fateId;
-=======
-  @Override
-  public void unreserve(long tid, Duration deferTime) {
-    if (!reserved.remove(tid)) {
-      throw new IllegalStateException();
->>>>>>> ae6085c3
     }
 
     @Override
@@ -203,7 +189,7 @@
     }
 
     @Override
-    public void unreserve(long deferTime, TimeUnit timeUnit) {
+    public void unreserve(Duration deferTime) {
       if (!reserved.remove(fateId)) {
         throw new IllegalStateException();
       }
