--- conflicted
+++ resolved
@@ -847,7 +847,15 @@
         Key key = entry.getKey();
         Value value = entry.getValue();
 
-<<<<<<< HEAD
+        // Verify that Tablet is offline
+        if (isTabletAssigned(key)) {
+          throw new IllegalStateException(
+              "Tablet " + key.getRow() + " is assigned during a merge!");
+          // Verify that Tablet has no WALs
+        } else if (key.getColumnFamily().equals(LogColumnFamily.NAME)) {
+          throw new IllegalStateException("Tablet " + key.getRow() + " has walogs during a merge!");
+        }
+
         final KeyExtent keyExtent = KeyExtent.fromMetaRow(key.getRow());
 
         // Keep track of the last Key Extent seen so we can use it to fence
@@ -907,17 +915,6 @@
           StoredTabletFile newFile = StoredTabletFile.of(existing.getPath(), fenced);
           m.put(key.getColumnFamily(), newFile.getMetadataText(), value);
 
-=======
-        // Verify that Tablet is offline
-        if (isTabletAssigned(key)) {
-          throw new IllegalStateException(
-              "Tablet " + key.getRow() + " is assigned during a merge!");
-          // Verify that Tablet has no WALs
-        } else if (key.getColumnFamily().equals(LogColumnFamily.NAME)) {
-          throw new IllegalStateException("Tablet " + key.getRow() + " has walogs during a merge!");
-        } else if (key.getColumnFamily().equals(DataFileColumnFamily.NAME)) {
-          m.put(key.getColumnFamily(), key.getColumnQualifier(), value);
->>>>>>> a2ce072e
           fileCount++;
         } else if (TabletColumnFamily.PREV_ROW_COLUMN.hasColumns(key)
             && firstPrevRowValue == null) {
