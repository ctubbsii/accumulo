--- conflicted
+++ resolved
@@ -372,28 +372,6 @@
     InputConfigurator.setSamplerConfiguration(CLASS, job.getConfiguration(), samplerConfig);
   }
 
-<<<<<<< HEAD
-=======
-  /**
-   * Initializes an Accumulo {@link org.apache.accumulo.core.client.impl.TabletLocator} based on the
-   * configuration.
-   *
-   * @param context
-   *          the Hadoop context for the configured job
-   * @return an Accumulo tablet locator
-   * @throws org.apache.accumulo.core.client.TableNotFoundException
-   *           if the table name set on the configuration doesn't exist
-   * @since 1.5.0
-   * @deprecated since 1.6.0
-   */
-  @Deprecated
-  protected static TabletLocator getTabletLocator(JobContext context)
-      throws TableNotFoundException {
-    return InputConfigurator.getTabletLocator(CLASS, context.getConfiguration(),
-        InputConfigurator.getInputTableName(CLASS, context.getConfiguration()));
-  }
-
->>>>>>> f4f43feb
   protected abstract static class RecordReaderBase<K,V> extends AbstractRecordReader<K,V> {
 
     @Override
