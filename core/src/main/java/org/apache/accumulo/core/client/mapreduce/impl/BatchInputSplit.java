--- conflicted
+++ resolved
@@ -47,14 +47,9 @@
     this.setRanges(split.getRanges());
   }
 
-<<<<<<< HEAD
-  public BatchInputSplit(String table, Table.ID tableId, Collection<Range> ranges, String[] locations) {
+  public BatchInputSplit(String table, Table.ID tableId, Collection<Range> ranges,
+      String[] locations) {
     super(table, tableId.canonicalID(), new Range(), locations);
-=======
-  public BatchInputSplit(String table, String tableId, Collection<Range> ranges,
-      String[] locations) {
-    super(table, tableId, new Range(), locations);
->>>>>>> f4f43feb
     this.ranges = ranges;
   }
 
