/*
 * Licensed to the Apache Software Foundation (ASF) under one or more
 * contributor license agreements.  See the NOTICE file distributed with
 * this work for additional information regarding copyright ownership.
 * The ASF licenses this file to You under the Apache License, Version 2.0
 * (the "License"); you may not use this file except in compliance with
 * the License.  You may obtain a copy of the License at
 *
 *     http://www.apache.org/licenses/LICENSE-2.0
 *
 * Unless required by applicable law or agreed to in writing, software
 * distributed under the License is distributed on an "AS IS" BASIS,
 * WITHOUT WARRANTIES OR CONDITIONS OF ANY KIND, either express or implied.
 * See the License for the specific language governing permissions and
 * limitations under the License.
 */
package org.apache.accumulo.server.master;

import static java.lang.Math.min;

import java.io.IOException;
import java.net.InetSocketAddress;
import java.nio.ByteBuffer;
import java.util.ArrayList;
import java.util.Collection;
import java.util.Collections;
import java.util.HashMap;
import java.util.HashSet;
import java.util.Iterator;
import java.util.List;
import java.util.Map;
import java.util.Map.Entry;
import java.util.Set;
import java.util.SortedMap;
import java.util.TreeMap;
import java.util.TreeSet;
import java.util.concurrent.atomic.AtomicBoolean;
import java.util.concurrent.atomic.AtomicInteger;

import org.apache.accumulo.core.Constants;
import org.apache.accumulo.core.client.AccumuloException;
import org.apache.accumulo.core.client.AccumuloSecurityException;
import org.apache.accumulo.core.client.BatchWriter;
import org.apache.accumulo.core.client.BatchWriterConfig;
import org.apache.accumulo.core.client.Connector;
import org.apache.accumulo.core.client.Instance;
import org.apache.accumulo.core.client.IsolatedScanner;
import org.apache.accumulo.core.client.IteratorSetting;
import org.apache.accumulo.core.client.MutationsRejectedException;
import org.apache.accumulo.core.client.RowIterator;
import org.apache.accumulo.core.client.Scanner;
import org.apache.accumulo.core.client.TableNotFoundException;
import org.apache.accumulo.core.client.impl.Tables;
import org.apache.accumulo.core.client.impl.ThriftTransportPool;
import org.apache.accumulo.core.client.impl.thrift.TableOperation;
import org.apache.accumulo.core.client.impl.thrift.TableOperationExceptionType;
import org.apache.accumulo.core.client.impl.thrift.ThriftTableOperationException;
import org.apache.accumulo.core.conf.AccumuloConfiguration;
import org.apache.accumulo.core.conf.Property;
import org.apache.accumulo.core.data.Key;
import org.apache.accumulo.core.data.KeyExtent;
import org.apache.accumulo.core.data.Mutation;
import org.apache.accumulo.core.data.PartialKey;
import org.apache.accumulo.core.data.Range;
import org.apache.accumulo.core.data.Value;
import org.apache.accumulo.core.data.thrift.TKeyExtent;
import org.apache.accumulo.core.file.FileUtil;
import org.apache.accumulo.core.iterators.IteratorUtil;
import org.apache.accumulo.core.master.state.tables.TableState;
import org.apache.accumulo.core.master.thrift.MasterClientService;
import org.apache.accumulo.core.master.thrift.MasterClientService.Iface;
import org.apache.accumulo.core.master.thrift.MasterClientService.Processor;
import org.apache.accumulo.core.master.thrift.MasterGoalState;
import org.apache.accumulo.core.master.thrift.MasterMonitorInfo;
import org.apache.accumulo.core.master.thrift.MasterState;
import org.apache.accumulo.core.master.thrift.TableInfo;
import org.apache.accumulo.core.master.thrift.TabletLoadState;
import org.apache.accumulo.core.master.thrift.TabletServerStatus;
import org.apache.accumulo.core.master.thrift.TabletSplit;
import org.apache.accumulo.core.security.SecurityUtil;
<<<<<<< HEAD
import org.apache.accumulo.core.security.thrift.SecurityErrorCode;
import org.apache.accumulo.core.security.thrift.TCredentials;
=======
import org.apache.accumulo.core.security.thrift.Credential;
import org.apache.accumulo.core.security.thrift.SecurityErrorCode;
>>>>>>> d3752d6c
import org.apache.accumulo.core.security.thrift.ThriftSecurityException;
import org.apache.accumulo.core.tabletserver.thrift.NotServingTabletException;
import org.apache.accumulo.core.util.ByteBufferUtil;
import org.apache.accumulo.core.util.CachedConfiguration;
import org.apache.accumulo.core.util.Daemon;
import org.apache.accumulo.core.util.UtilWaitThread;
import org.apache.accumulo.core.zookeeper.ZooUtil;
import org.apache.accumulo.fate.AgeOffStore;
import org.apache.accumulo.fate.Fate;
import org.apache.accumulo.fate.TStore.TStatus;
import org.apache.accumulo.fate.zookeeper.IZooReaderWriter;
import org.apache.accumulo.fate.zookeeper.ZooLock.LockLossReason;
import org.apache.accumulo.fate.zookeeper.ZooLock.LockWatcher;
import org.apache.accumulo.fate.zookeeper.ZooReaderWriter.Mutator;
import org.apache.accumulo.fate.zookeeper.ZooUtil.NodeExistsPolicy;
import org.apache.accumulo.fate.zookeeper.ZooUtil.NodeMissingPolicy;
import org.apache.accumulo.server.Accumulo;
import org.apache.accumulo.server.client.HdfsZooInstance;
import org.apache.accumulo.server.conf.ServerConfiguration;
import org.apache.accumulo.server.master.LiveTServerSet.TServerConnection;
import org.apache.accumulo.server.master.balancer.DefaultLoadBalancer;
import org.apache.accumulo.server.master.balancer.TabletBalancer;
import org.apache.accumulo.server.master.recovery.RecoveryManager;
import org.apache.accumulo.server.master.state.Assignment;
import org.apache.accumulo.server.master.state.CurrentState;
import org.apache.accumulo.server.master.state.DeadServerList;
import org.apache.accumulo.server.master.state.DistributedStoreException;
import org.apache.accumulo.server.master.state.MergeInfo;
import org.apache.accumulo.server.master.state.MergeState;
import org.apache.accumulo.server.master.state.MergeStats;
import org.apache.accumulo.server.master.state.MetaDataStateStore;
import org.apache.accumulo.server.master.state.RootTabletStateStore;
import org.apache.accumulo.server.master.state.TServerInstance;
import org.apache.accumulo.server.master.state.TableCounts;
import org.apache.accumulo.server.master.state.TableStats;
import org.apache.accumulo.server.master.state.TabletLocationState;
import org.apache.accumulo.server.master.state.TabletMigration;
import org.apache.accumulo.server.master.state.TabletServerState;
import org.apache.accumulo.server.master.state.TabletState;
import org.apache.accumulo.server.master.state.TabletStateStore;
import org.apache.accumulo.server.master.state.ZooStore;
import org.apache.accumulo.server.master.state.ZooTabletStateStore;
import org.apache.accumulo.server.master.state.tables.TableManager;
import org.apache.accumulo.server.master.state.tables.TableObserver;
import org.apache.accumulo.server.master.tableOps.BulkImport;
import org.apache.accumulo.server.master.tableOps.CancelCompactions;
import org.apache.accumulo.server.master.tableOps.ChangeTableState;
import org.apache.accumulo.server.master.tableOps.CloneTable;
import org.apache.accumulo.server.master.tableOps.CompactRange;
import org.apache.accumulo.server.master.tableOps.CreateTable;
import org.apache.accumulo.server.master.tableOps.DeleteTable;
import org.apache.accumulo.server.master.tableOps.ExportTable;
import org.apache.accumulo.server.master.tableOps.ImportTable;
import org.apache.accumulo.server.master.tableOps.RenameTable;
import org.apache.accumulo.server.master.tableOps.TableRangeOp;
import org.apache.accumulo.server.master.tableOps.TraceRepo;
import org.apache.accumulo.server.master.tserverOps.ShutdownTServer;
import org.apache.accumulo.server.monitor.Monitor;
import org.apache.accumulo.server.security.AuditedSecurityOperation;
import org.apache.accumulo.server.security.SecurityConstants;
import org.apache.accumulo.server.security.SecurityOperation;
import org.apache.accumulo.server.tabletserver.TabletTime;
import org.apache.accumulo.server.trace.TraceFileSystem;
import org.apache.accumulo.server.util.AddressUtil;
import org.apache.accumulo.server.util.DefaultMap;
import org.apache.accumulo.server.util.Halt;
import org.apache.accumulo.server.util.MetadataTable;
import org.apache.accumulo.server.util.SystemPropUtil;
import org.apache.accumulo.server.util.TServerUtils;
import org.apache.accumulo.server.util.TablePropUtil;
import org.apache.accumulo.server.util.TabletIterator.TabletDeletedException;
import org.apache.accumulo.server.util.time.SimpleTimer;
import org.apache.accumulo.server.zookeeper.ZooLock;
import org.apache.accumulo.server.zookeeper.ZooReaderWriter;
import org.apache.accumulo.start.classloader.vfs.AccumuloVFSClassLoader;
import org.apache.accumulo.trace.instrument.thrift.TraceWrap;
import org.apache.accumulo.trace.thrift.TInfo;
import org.apache.hadoop.fs.FileSystem;
import org.apache.hadoop.io.DataInputBuffer;
import org.apache.hadoop.io.DataOutputBuffer;
import org.apache.hadoop.io.Text;
import org.apache.log4j.Logger;
import org.apache.thrift.TException;
import org.apache.thrift.server.TServer;
import org.apache.thrift.transport.TTransportException;
import org.apache.zookeeper.KeeperException;
import org.apache.zookeeper.KeeperException.NoNodeException;
import org.apache.zookeeper.WatchedEvent;
import org.apache.zookeeper.Watcher;
import org.apache.zookeeper.data.Stat;

/**
 * The Master is responsible for assigning and balancing tablets to tablet servers.
 * 
 * The master will also coordinate log recoveries and reports general status.
 */
public class Master implements LiveTServerSet.Listener, TableObserver, CurrentState {
  
  final private static Logger log = Logger.getLogger(Master.class);
  
  final private static int ONE_SECOND = 1000;
  final private static Text METADATA_TABLE_ID = new Text(Constants.METADATA_TABLE_ID);
  final private static long TIME_TO_WAIT_BETWEEN_SCANS = 60 * ONE_SECOND;
  final private static long TIME_BETWEEN_MIGRATION_CLEANUPS = 5 * 60 * ONE_SECOND;
  final private static long WAIT_BETWEEN_ERRORS = ONE_SECOND;
  final private static long DEFAULT_WAIT_FOR_WATCHER = 10 * ONE_SECOND;
  final private static int MAX_CLEANUP_WAIT_TIME = 1000;
  final private static int TIME_TO_WAIT_BETWEEN_LOCK_CHECKS = 1000;
  final private static int MAX_TSERVER_WORK_CHUNK = 5000;
  final private static int MAX_BAD_STATUS_COUNT = 3;
  
  final private FileSystem fs;
  final private Instance instance;
  final private String hostname;
  final private LiveTServerSet tserverSet;
  final private List<TabletGroupWatcher> watchers = new ArrayList<TabletGroupWatcher>();
  final private SecurityOperation security;
  final private Map<TServerInstance,AtomicInteger> badServers = Collections.synchronizedMap(new DefaultMap<TServerInstance,AtomicInteger>(new AtomicInteger()));
  final private Set<TServerInstance> serversToShutdown = Collections.synchronizedSet(new HashSet<TServerInstance>());
  final private SortedMap<KeyExtent,TServerInstance> migrations = Collections.synchronizedSortedMap(new TreeMap<KeyExtent,TServerInstance>());
  final private EventCoordinator nextEvent = new EventCoordinator();
  final private Object mergeLock = new Object();
  private RecoveryManager recoveryManager = null;
  
  private ZooLock masterLock = null;
  private TServer clientService = null;
  private TabletBalancer tabletBalancer;
  
  private MasterState state = MasterState.INITIAL;
  
  private Fate<Master> fate;
  
  volatile private SortedMap<TServerInstance,TabletServerStatus> tserverStatus = Collections
      .unmodifiableSortedMap(new TreeMap<TServerInstance,TabletServerStatus>());
  
  private final Set<String> recoveriesInProgress = Collections.synchronizedSet(new HashSet<String>());
  
  synchronized private MasterState getMasterState() {
    return state;
  }
  
  public boolean stillMaster() {
    return getMasterState() != MasterState.STOP;
  }
  
  static final boolean X = true;
  static final boolean _ = false;
  static final boolean transitionOK[][] = {
      //                            INITIAL HAVE_LOCK SAFE_MODE NORMAL UNLOAD_META UNLOAD_ROOT STOP
      /* INITIAL */                 {X,     X,        _,        _,     _,          _,          X},
      /* HAVE_LOCK */               {_,     X,        X,        X,     _,          _,          X},
      /* SAFE_MODE */               {_,     _,        X,        X,     X,          _,          X},
      /* NORMAL */                  {_,     _,        X,        X,     X,          _,          X},
      /* UNLOAD_METADATA_TABLETS */ {_,     _,        X,        X,     X,          X,          X},
      /* UNLOAD_ROOT_TABLET */      {_,     _,        _,        X,     _,          X,          X},
      /* STOP */                    {_,     _,        _,        _,     _,          _,          X}
  };
  
  synchronized private void setMasterState(MasterState newState) {
    if (state.equals(newState))
      return;
    if (!transitionOK[state.ordinal()][newState.ordinal()]) {
      log.error("Programmer error: master should not transition from " + state + " to " + newState);
    }
    MasterState oldState = state;
    state = newState;
    nextEvent.event("State changed from %s to %s", oldState, newState);
    if (newState == MasterState.STOP) {
      // Give the server a little time before shutdown so the client
      // thread requesting the stop can return
      SimpleTimer.getInstance().schedule(new Runnable() {
        @Override
        public void run() {
          // This frees the main thread and will cause the master to exit
          clientService.stop();
          Master.this.nextEvent.event("stopped event loop");
        }
        
      }, 100l, 1000l);
    }
    
    if (oldState != newState && (newState == MasterState.HAVE_LOCK)) {
      upgradeZookeeper();
    }
    
    if (oldState != newState && (newState == MasterState.NORMAL)) {
      upgradeMetadata();
    }
  }
  
  private void upgradeZookeeper() {
    if (Accumulo.getAccumuloPersistentVersion(fs) == Constants.PREV_DATA_VERSION) {
      try {
        log.info("Upgrading zookeeper");
        
        IZooReaderWriter zoo = ZooReaderWriter.getInstance();

        zoo.putPersistentData(ZooUtil.getRoot(instance) + Constants.ZRECOVERY, new byte[] {'0'}, NodeExistsPolicy.SKIP);

        for (String id : Tables.getIdToNameMap(instance).keySet()) {

          zoo.putPersistentData(ZooUtil.getRoot(instance) + Constants.ZTABLES + "/" + id + Constants.ZTABLE_COMPACT_CANCEL_ID, "0".getBytes(),
              NodeExistsPolicy.SKIP);
        }
      } catch (Exception ex) {
        log.fatal("Error performing upgrade", ex);
        System.exit(1);
      }
    }
  }

  private final AtomicBoolean upgradeMetadataRunning = new AtomicBoolean(false);
  
  private final ServerConfiguration serverConfig;
  
  private void upgradeMetadata() {
    if (Accumulo.getAccumuloPersistentVersion(fs) == Constants.PREV_DATA_VERSION) {
      if (upgradeMetadataRunning.compareAndSet(false, true)) {
        Runnable upgradeTask = new Runnable() {
          @Override
          public void run() {
            try {
              Accumulo.updateAccumuloVersion(fs);
              
              log.info("Upgrade complete");
              
            } catch (Exception ex) {
              log.fatal("Error performing upgrade", ex);
              System.exit(1);
            }
            
          }
        };
        
        // need to run this in a separate thread because a lock is held that prevents !METADATA tablets from being assigned and this task writes to the
        // !METADATA table
        new Thread(upgradeTask).start();
      }
    }
  }
  
  private int assignedOrHosted(Text tableId) {
    int result = 0;
    for (TabletGroupWatcher watcher : watchers) {
      TableCounts count = watcher.getStats(tableId);
      result += count.hosted() + count.assigned();
    }
    return result;
  }
  
  private int totalAssignedOrHosted() {
    int result = 0;
    for (TabletGroupWatcher watcher : watchers) {
      for (TableCounts counts : watcher.getStats().values()) {
        result += counts.assigned() + counts.hosted();
      }
    }
    return result;
  }
  
  private int nonMetaDataTabletsAssignedOrHosted() {
    return totalAssignedOrHosted() - assignedOrHosted(new Text(Constants.METADATA_TABLE_ID));
  }
  
  private int notHosted() {
    int result = 0;
    for (TabletGroupWatcher watcher : watchers) {
      for (TableCounts counts : watcher.getStats().values()) {
        result += counts.assigned() + counts.assignedToDeadServers();
      }
    }
    return result;
  }
  
  // The number of unassigned tablets that should be assigned: displayed on the monitor page
  private int displayUnassigned() {
    int result = 0;
    Text meta = new Text(Constants.METADATA_TABLE_ID);
    switch (getMasterState()) {
      case NORMAL:
        // Count offline tablets for online tables
        for (TabletGroupWatcher watcher : watchers) {
          TableManager manager = TableManager.getInstance();
          for (Entry<Text,TableCounts> entry : watcher.getStats().entrySet()) {
            Text tableId = entry.getKey();
            TableCounts counts = entry.getValue();
            TableState tableState = manager.getTableState(tableId.toString());
            if (tableState != null && tableState.equals(TableState.ONLINE)) {
              result += counts.unassigned() + counts.assignedToDeadServers() + counts.assigned();
            }
          }
        }
        break;
      case SAFE_MODE:
        // Count offline tablets for the METADATA table
        for (TabletGroupWatcher watcher : watchers) {
          result += watcher.getStats(meta).unassigned();
        }
        break;
      case UNLOAD_METADATA_TABLETS:
      case UNLOAD_ROOT_TABLET:
        for (TabletGroupWatcher watcher : watchers) {
          result += watcher.getStats(meta).unassigned();
        }
        break;
      default:
        break;
    }
    return result;
  }
  
  private void checkNotMetadataTable(String tableName, TableOperation operation) throws ThriftTableOperationException {
    if (tableName.compareTo(Constants.METADATA_TABLE_NAME) == 0) {
      String why = "Table names cannot be == " + Constants.METADATA_TABLE_NAME;
      log.warn(why);
      throw new ThriftTableOperationException(null, tableName, operation, TableOperationExceptionType.OTHER, why);
    }
  }
  
  private void checkTableName(String tableName, TableOperation operation) throws ThriftTableOperationException {
    if (!tableName.matches(Constants.VALID_TABLE_NAME_REGEX)) {
      String why = "Table names must only contain word characters (letters, digits, and underscores): " + tableName;
      log.warn(why);
      throw new ThriftTableOperationException(null, tableName, operation, TableOperationExceptionType.OTHER, why);
    }
    if (Tables.getNameToIdMap(HdfsZooInstance.getInstance()).containsKey(tableName)) {
      String why = "Table name already exists: " + tableName;
      throw new ThriftTableOperationException(null, tableName, operation, TableOperationExceptionType.EXISTS, why);
    }
    
  }
  
  public void mustBeOnline(final String tableId) throws ThriftTableOperationException {
    Tables.clearCache(instance);
    if (!Tables.getTableState(instance, tableId).equals(TableState.ONLINE))
      throw new ThriftTableOperationException(tableId, null, TableOperation.MERGE, TableOperationExceptionType.OFFLINE, "table is not online");
  }
  
  public Connector getConnector() throws AccumuloException, AccumuloSecurityException {
    return instance.getConnector(SecurityConstants.SYSTEM_PRINCIPAL, SecurityConstants.getSystemToken());
  }
  
  private void waitAround(EventCoordinator.Listener listener) {
    listener.waitForEvents(ONE_SECOND);
  }
  
  // @TODO: maybe move this to Property? We do this in TabletServer, Master, TableLoadBalancer, etc.
  public static <T> T createInstanceFromPropertyName(AccumuloConfiguration conf, Property property, Class<T> base, T defaultInstance) {
    String clazzName = conf.get(property);
    T instance = null;
    
    try {
      Class<? extends T> clazz = AccumuloVFSClassLoader.loadClass(clazzName, base);
      instance = clazz.newInstance();
      log.info("Loaded class : " + clazzName);
    } catch (Exception e) {
      log.warn("Failed to load class ", e);
    }
    
    if (instance == null) {
      log.info("Using " + defaultInstance.getClass().getName());
      instance = defaultInstance;
    }
    return instance;
  }
  
  public Master(ServerConfiguration config, FileSystem fs, String hostname) throws IOException {
    this.serverConfig = config;
    this.instance = config.getInstance();
    this.fs = TraceFileSystem.wrap(fs);
    this.hostname = hostname;
    
    AccumuloConfiguration aconf = serverConfig.getConfiguration();
    
    log.info("Version " + Constants.VERSION);
    log.info("Instance " + instance.getInstanceID());
    ThriftTransportPool.getInstance().setIdleTime(aconf.getTimeInMillis(Property.GENERAL_RPC_TIMEOUT));
    security = AuditedSecurityOperation.getInstance();
    tserverSet = new LiveTServerSet(instance, config.getConfiguration(), this);
    this.tabletBalancer = createInstanceFromPropertyName(aconf, Property.MASTER_TABLET_BALANCER, TabletBalancer.class, new DefaultLoadBalancer());
    this.tabletBalancer.init(serverConfig);
  }
  
  public TServerConnection getConnection(TServerInstance server) {
    try {
      return tserverSet.getConnection(server);
    } catch (TException ex) {
      return null;
    }
  }
  
  private class MasterClientServiceHandler implements MasterClientService.Iface {
    
    protected String checkTableId(String tableName, TableOperation operation) throws ThriftTableOperationException {
      final String tableId = Tables.getNameToIdMap(getConfiguration().getInstance()).get(tableName);
      if (tableId == null)
        throw new ThriftTableOperationException(null, tableName, operation, TableOperationExceptionType.NOTFOUND, null);
      return tableId;
    }
    
    @Override
    public long initiateFlush(TInfo tinfo, TCredentials c, String tableId) throws ThriftSecurityException, ThriftTableOperationException, TException {
      security.canFlush(c, tableId);
      
      String zTablePath = Constants.ZROOT + "/" + getConfiguration().getInstance().getInstanceID() + Constants.ZTABLES + "/" + tableId
          + Constants.ZTABLE_FLUSH_ID;
      
      IZooReaderWriter zoo = ZooReaderWriter.getInstance();
      byte fid[];
      try {
        fid = zoo.mutate(zTablePath, null, null, new Mutator() {
          @Override
          public byte[] mutate(byte[] currentValue) throws Exception {
            long flushID = Long.parseLong(new String(currentValue));
            flushID++;
            return ("" + flushID).getBytes();
          }
        });
      } catch (NoNodeException nne) {
        throw new ThriftTableOperationException(tableId, null, TableOperation.FLUSH, TableOperationExceptionType.NOTFOUND, null);
      } catch (Exception e) {
        log.warn(e.getMessage(), e);
        throw new ThriftTableOperationException(tableId, null, TableOperation.FLUSH, TableOperationExceptionType.OTHER, null);
      }
      return Long.parseLong(new String(fid));
    }
    
    @Override
    public void waitForFlush(TInfo tinfo, TCredentials c, String tableId, ByteBuffer startRow, ByteBuffer endRow, long flushID, long maxLoops)
        throws ThriftSecurityException, ThriftTableOperationException, TException {
      security.canFlush(c, tableId);
      
      if (endRow != null && startRow != null && ByteBufferUtil.toText(startRow).compareTo(ByteBufferUtil.toText(endRow)) >= 0)
        throw new ThriftTableOperationException(tableId, null, TableOperation.FLUSH, TableOperationExceptionType.BAD_RANGE,
            "start row must be less than end row");
      
      Set<TServerInstance> serversToFlush = new HashSet<TServerInstance>(tserverSet.getCurrentServers());
      
      for (long l = 0; l < maxLoops; l++) {
        
        for (TServerInstance instance : serversToFlush) {
          try {
            final TServerConnection server = tserverSet.getConnection(instance);
            if (server != null)
              server.flush(masterLock, tableId, ByteBufferUtil.toBytes(startRow), ByteBufferUtil.toBytes(endRow));
          } catch (TException ex) {
            log.error(ex.toString());
          }
        }
        
        if (l == maxLoops - 1)
          break;
        
        UtilWaitThread.sleep(50);
        
        serversToFlush.clear();
        
        try {
          Connector conn = getConnector();
          Scanner scanner = new IsolatedScanner(conn.createScanner(Constants.METADATA_TABLE_NAME, Constants.NO_AUTHS));
          Constants.METADATA_FLUSH_COLUMN.fetch(scanner);
          Constants.METADATA_DIRECTORY_COLUMN.fetch(scanner);
          scanner.fetchColumnFamily(Constants.METADATA_CURRENT_LOCATION_COLUMN_FAMILY);
          scanner.fetchColumnFamily(Constants.METADATA_LOG_COLUMN_FAMILY);
          scanner.setRange(new KeyExtent(new Text(tableId), null, ByteBufferUtil.toText(startRow)).toMetadataRange());
          
          // TODO this used to be TabletIterator... any problems with splits/merges?
          RowIterator ri = new RowIterator(scanner);
          
          int tabletsToWaitFor = 0;
          int tabletCount = 0;
          
          Text ert = ByteBufferUtil.toText(endRow);
          
          while (ri.hasNext()) {
            Iterator<Entry<Key,Value>> row = ri.next();
            long tabletFlushID = -1;
            int logs = 0;
            boolean online = false;
            
            TServerInstance server = null;
            
            Entry<Key,Value> entry = null;
            while (row.hasNext()) {
              entry = row.next();
              Key key = entry.getKey();
              
              if (Constants.METADATA_FLUSH_COLUMN.equals(key.getColumnFamily(), key.getColumnQualifier())) {
                tabletFlushID = Long.parseLong(entry.getValue().toString());
              }
              
              if (Constants.METADATA_LOG_COLUMN_FAMILY.equals(key.getColumnFamily()))
                logs++;
              
              if (Constants.METADATA_CURRENT_LOCATION_COLUMN_FAMILY.equals(key.getColumnFamily())) {
                online = true;
                server = new TServerInstance(entry.getValue(), key.getColumnQualifier());
              }
              
            }
            
            // when tablet is not online and has no logs, there is no reason to wait for it
            if ((online || logs > 0) && tabletFlushID < flushID) {
              tabletsToWaitFor++;
              if (server != null)
                serversToFlush.add(server);
            }
            
            tabletCount++;
            
            Text tabletEndRow = new KeyExtent(entry.getKey().getRow(), (Text) null).getEndRow();
            if (tabletEndRow == null || (ert != null && tabletEndRow.compareTo(ert) >= 0))
              break;
          }
          
          if (tabletsToWaitFor == 0)
            break;
          
          // TODO detect case of table offline AND tablets w/ logs?
          
          if (tabletCount == 0 && !Tables.exists(instance, tableId))
            throw new ThriftTableOperationException(tableId, null, TableOperation.FLUSH, TableOperationExceptionType.NOTFOUND, null);
          
        } catch (AccumuloException e) {
          log.debug("Failed to scan !METADATA table to wait for flush " + tableId, e);
        } catch (TabletDeletedException tde) {
          log.debug("Failed to scan !METADATA table to wait for flush " + tableId, tde);
        } catch (AccumuloSecurityException e) {
          log.warn(e.getMessage(), e);
          throw new ThriftSecurityException();
        } catch (TableNotFoundException e) {
          log.error(e.getMessage(), e);
          throw new ThriftTableOperationException();
        }
      }
      
    }
    
    @Override
    public MasterMonitorInfo getMasterStats(TInfo info, TCredentials credentials) throws ThriftSecurityException, TException {
      final MasterMonitorInfo result = new MasterMonitorInfo();
      
      result.tServerInfo = new ArrayList<TabletServerStatus>();
      result.tableMap = new DefaultMap<String,TableInfo>(new TableInfo());
      for (Entry<TServerInstance,TabletServerStatus> serverEntry : tserverStatus.entrySet()) {
        final TabletServerStatus status = serverEntry.getValue();
        result.tServerInfo.add(status);
        for (Entry<String,TableInfo> entry : status.tableMap.entrySet()) {
          String table = entry.getKey();
          TableInfo summary = result.tableMap.get(table);
          Monitor.add(summary, entry.getValue());
        }
      }
      result.badTServers = new HashMap<String,Byte>();
      synchronized (badServers) {
        for (TServerInstance bad : badServers.keySet()) {
          result.badTServers.put(bad.hostPort(), TabletServerState.UNRESPONSIVE.getId());
        }
      }
      result.state = getMasterState();
      result.goalState = getMasterGoalState();
      result.unassignedTablets = Master.this.displayUnassigned();
      result.serversShuttingDown = new HashSet<String>();
      synchronized (serversToShutdown) {
        for (TServerInstance server : serversToShutdown)
          result.serversShuttingDown.add(server.hostPort());
      }
      DeadServerList obit = new DeadServerList(ZooUtil.getRoot(instance) + Constants.ZDEADTSERVERS);
      result.deadTabletServers = obit.getList();
      return result;
    }
    
    private void alterTableProperty(TCredentials c, String tableName, String property, String value, TableOperation op) throws ThriftSecurityException,
        ThriftTableOperationException {
      final String tableId = checkTableId(tableName, op);
      if (!security.canAlterTable(c, tableId))
        throw new ThriftSecurityException(c.getPrincipal(), SecurityErrorCode.PERMISSION_DENIED);
      
      try {
        if (value == null) {
          TablePropUtil.removeTableProperty(tableId, property);
        } else if (!TablePropUtil.setTableProperty(tableId, property, value)) {
          throw new Exception("Invalid table property.");
        }
      } catch (Exception e) {
        log.error("Problem altering table property", e);
        throw new ThriftTableOperationException(tableId, tableName, op, TableOperationExceptionType.OTHER, e.getMessage());
      }
    }
    
    @Override
    public void removeTableProperty(TInfo info, TCredentials credentials, String tableName, String property) throws ThriftSecurityException,
        ThriftTableOperationException, TException {
      alterTableProperty(credentials, tableName, property, null, TableOperation.REMOVE_PROPERTY);
    }
    
    @Override
    public void setTableProperty(TInfo info, TCredentials credentials, String tableName, String property, String value) throws ThriftSecurityException,
        ThriftTableOperationException, TException {
      alterTableProperty(credentials, tableName, property, value, TableOperation.SET_PROPERTY);
    }
    
    @Override
    public void shutdown(TInfo info, TCredentials c, boolean stopTabletServers) throws ThriftSecurityException, TException {
      security.canPerformSystemActions(c);
      Master.this.shutdown(stopTabletServers);
    }
    
    @Override
    public void shutdownTabletServer(TInfo info, TCredentials c, String tabletServer, boolean force) throws ThriftSecurityException, TException {
      security.canPerformSystemActions(c);
      
      final InetSocketAddress addr = AddressUtil.parseAddress(tabletServer, Property.TSERV_CLIENTPORT);
      final String addrString = org.apache.accumulo.core.util.AddressUtil.toString(addr);
      final TServerInstance doomed = tserverSet.find(addrString);
      if (!force) {
        final TServerConnection server = tserverSet.getConnection(doomed);
        if (server == null) {
          log.warn("No server found for name " + tabletServer);
          return;
        }
      }
      
      long tid = fate.startTransaction();
      fate.seedTransaction(tid, new TraceRepo<Master>(new ShutdownTServer(doomed, force)), false);
      fate.waitForCompletion(tid);
      fate.delete(tid);
    }
    
    @Override
<<<<<<< HEAD
    public void reportSplitExtent(TInfo info, TCredentials credentials, String serverName, TabletSplit split) throws TException {
      if (migrations.remove(new KeyExtent(split.oldTablet)) != null) {
=======
    public void reportSplitExtent(TInfo info, Credential credentials, String serverName, TabletSplit split) throws TException {
      KeyExtent oldTablet = new KeyExtent(split.oldTablet);
      if (migrations.remove(oldTablet) != null) {
>>>>>>> d3752d6c
        log.info("Canceled migration of " + split.oldTablet);
      }
      for (TServerInstance instance : tserverSet.getCurrentServers()) {
        if (serverName.equals(instance.hostPort())) {
          nextEvent.event("%s reported split %s, %s", serverName, new KeyExtent(split.newTablets.get(0)), new KeyExtent(split.newTablets.get(1)));
          return;
        }
      }
      log.warn("Got a split from a server we don't recognize: " + serverName);
    }
    
    
    @Override
    public void reportTabletStatus(TInfo info, TCredentials credentials, String serverName, TabletLoadState status, TKeyExtent ttablet) throws TException {
      KeyExtent tablet = new KeyExtent(ttablet);
      
      switch (status) {
        case LOAD_FAILURE:
          log.error(serverName + " reports assignment failed for tablet " + tablet);
          break;
        case LOADED:
          nextEvent.event("tablet %s was loaded on %s", tablet, serverName);
          break;
        case UNLOADED:
          nextEvent.event("tablet %s was unloaded from %s", tablet, serverName);
          break;
        case UNLOAD_ERROR:
          log.error(serverName + " reports unload failed for tablet " + tablet);
          break;
        case UNLOAD_FAILURE_NOT_SERVING:
          if (log.isTraceEnabled()) {
            log.trace(serverName + " reports unload failed: not serving tablet, could be a split: " + tablet);
          }
          break;
        case CHOPPED:
          nextEvent.event("tablet %s chopped", tablet);
          break;
      }
    }
    
    @Override
    public void setMasterGoalState(TInfo info, TCredentials c, MasterGoalState state) throws ThriftSecurityException, TException {
      security.canPerformSystemActions(c);
      
      Master.this.setMasterGoalState(state);
    }
    
    private void updatePlugins(String property) {
      if (property.equals(Property.MASTER_TABLET_BALANCER.getKey())) {
        TabletBalancer balancer = createInstanceFromPropertyName(instance.getConfiguration(), Property.MASTER_TABLET_BALANCER, TabletBalancer.class,
            new DefaultLoadBalancer());
        balancer.init(serverConfig);
        tabletBalancer = balancer;
        log.info("tablet balancer changed to " + tabletBalancer.getClass().getName());
      }
    }
    
    @Override
    public void removeSystemProperty(TInfo info, TCredentials c, String property) throws ThriftSecurityException, TException {
      security.canPerformSystemActions(c);
      
      try {
        SystemPropUtil.removeSystemProperty(property);
        updatePlugins(property);
      } catch (Exception e) {
        log.error("Problem removing config property in zookeeper", e);
        throw new TException(e.getMessage());
      }
    }
    
    @Override
    public void setSystemProperty(TInfo info, TCredentials c, String property, String value) throws ThriftSecurityException, TException {
      security.canPerformSystemActions(c);
      
      try {
        SystemPropUtil.setSystemProperty(property, value);
        updatePlugins(property);
      } catch (Exception e) {
        log.error("Problem setting config property in zookeeper", e);
        throw new TException(e.getMessage());
      }
    }
    
    private void authenticate(TCredentials c) throws ThriftSecurityException {
      if (!security.authenticateUser(c, c))
        throw new ThriftSecurityException(c.getPrincipal(), SecurityErrorCode.BAD_CREDENTIALS);
      
    }
    
    @Override
    public long beginTableOperation(TInfo tinfo, TCredentials credentials) throws ThriftSecurityException, TException {
      authenticate(credentials);
      return fate.startTransaction();
    }
    
    @Override
    public void executeTableOperation(TInfo tinfo, TCredentials c, long opid, org.apache.accumulo.core.master.thrift.TableOperation op,
        List<ByteBuffer> arguments, Map<String,String> options, boolean autoCleanup) throws ThriftSecurityException, ThriftTableOperationException, TException {
      authenticate(c);
      
      switch (op) {
        case CREATE: {
          String tableName = ByteBufferUtil.toString(arguments.get(0));
          if (!security.canCreateTable(c))
            throw new ThriftSecurityException(c.getPrincipal(), SecurityErrorCode.PERMISSION_DENIED);
          checkNotMetadataTable(tableName, TableOperation.CREATE);
          checkTableName(tableName, TableOperation.CREATE);
          
          org.apache.accumulo.core.client.admin.TimeType timeType = org.apache.accumulo.core.client.admin.TimeType.valueOf(ByteBufferUtil.toString(arguments
              .get(1)));
          fate.seedTransaction(opid, new TraceRepo<Master>(new CreateTable(c.getPrincipal(), tableName, timeType, options)), autoCleanup);
          
          break;
        }
        case RENAME: {
          String oldTableName = ByteBufferUtil.toString(arguments.get(0));
          String newTableName = ByteBufferUtil.toString(arguments.get(1));
          
          String tableId = checkTableId(oldTableName, TableOperation.RENAME);
          checkNotMetadataTable(oldTableName, TableOperation.RENAME);
          checkNotMetadataTable(newTableName, TableOperation.RENAME);
          checkTableName(newTableName, TableOperation.RENAME);
          if (!security.canRenameTable(c, tableId))
            throw new ThriftSecurityException(c.getPrincipal(), SecurityErrorCode.PERMISSION_DENIED);
          
          fate.seedTransaction(opid, new TraceRepo<Master>(new RenameTable(tableId, oldTableName, newTableName)), autoCleanup);
          
          break;
        }
        case CLONE: {
          String srcTableId = ByteBufferUtil.toString(arguments.get(0));
          String tableName = ByteBufferUtil.toString(arguments.get(1));
          
          checkNotMetadataTable(tableName, TableOperation.CLONE);
          checkTableName(tableName, TableOperation.CLONE);
          if (!security.canCloneTable(c, srcTableId))
            throw new ThriftSecurityException(c.getPrincipal(), SecurityErrorCode.PERMISSION_DENIED);
          
          Map<String,String> propertiesToSet = new HashMap<String,String>();
          Set<String> propertiesToExclude = new HashSet<String>();
          
          for (Entry<String,String> entry : options.entrySet()) {
            if (entry.getValue() == null) {
              propertiesToExclude.add(entry.getKey());
              continue;
            }
            
            if (!TablePropUtil.isPropertyValid(entry.getKey(), entry.getValue())) {
              throw new ThriftTableOperationException(null, tableName, TableOperation.CLONE, TableOperationExceptionType.OTHER, "Property or value not valid "
                  + entry.getKey() + "=" + entry.getValue());
            }
            
            propertiesToSet.put(entry.getKey(), entry.getValue());
          }
          
          fate.seedTransaction(opid, new TraceRepo<Master>(new CloneTable(c.getPrincipal(), srcTableId, tableName, propertiesToSet, propertiesToExclude)),
              autoCleanup);
          
          break;
        }
        case DELETE: {
          String tableName = ByteBufferUtil.toString(arguments.get(0));
          final String tableId = checkTableId(tableName, TableOperation.DELETE);
          checkNotMetadataTable(tableName, TableOperation.DELETE);
          if (!security.canDeleteTable(c, tableId))
            throw new ThriftSecurityException(c.getPrincipal(), SecurityErrorCode.PERMISSION_DENIED);
          
          fate.seedTransaction(opid, new TraceRepo<Master>(new DeleteTable(tableId)), autoCleanup);
          break;
        }
        case ONLINE: {
          String tableName = ByteBufferUtil.toString(arguments.get(0));
          final String tableId = checkTableId(tableName, TableOperation.ONLINE);
          checkNotMetadataTable(tableName, TableOperation.ONLINE);
          
          if (!security.canOnlineOfflineTable(c, tableId))
            throw new ThriftSecurityException(c.getPrincipal(), SecurityErrorCode.PERMISSION_DENIED);
          
          fate.seedTransaction(opid, new TraceRepo<Master>(new ChangeTableState(tableId, TableOperation.ONLINE)), autoCleanup);
          break;
        }
        case OFFLINE: {
          String tableName = ByteBufferUtil.toString(arguments.get(0));
          final String tableId = checkTableId(tableName, TableOperation.OFFLINE);
          checkNotMetadataTable(tableName, TableOperation.OFFLINE);
          
          if (!security.canOnlineOfflineTable(c, tableId))
            throw new ThriftSecurityException(c.getPrincipal(), SecurityErrorCode.PERMISSION_DENIED);
          
          fate.seedTransaction(opid, new TraceRepo<Master>(new ChangeTableState(tableId, TableOperation.OFFLINE)), autoCleanup);
          break;
        }
        case MERGE: {
          String tableName = ByteBufferUtil.toString(arguments.get(0));
          Text startRow = ByteBufferUtil.toText(arguments.get(1));
          Text endRow = ByteBufferUtil.toText(arguments.get(2));
          final String tableId = checkTableId(tableName, TableOperation.MERGE);
          if (tableName.equals(Constants.METADATA_TABLE_NAME)) {
            if (startRow.compareTo(new Text("0")) < 0) {
              startRow = new Text("0");
              if (endRow.getLength() != 0 && endRow.compareTo(startRow) < 0)
                throw new ThriftTableOperationException(null, tableName, TableOperation.MERGE, TableOperationExceptionType.OTHER,
                    "end-row specification is in the root tablet, which cannot be merged or split");
            }
          }
          log.debug("Creating merge op: " + tableId + " " + startRow + " " + endRow);
          
          if (!security.canMerge(c, tableId))
            throw new ThriftSecurityException(c.getPrincipal(), SecurityErrorCode.PERMISSION_DENIED);
          
          fate.seedTransaction(opid, new TraceRepo<Master>(new TableRangeOp(MergeInfo.Operation.MERGE, tableId, startRow, endRow)), autoCleanup);
          break;
        }
        case DELETE_RANGE: {
          String tableName = ByteBufferUtil.toString(arguments.get(0));
          Text startRow = ByteBufferUtil.toText(arguments.get(1));
          Text endRow = ByteBufferUtil.toText(arguments.get(2));
          
          final String tableId = checkTableId(tableName, TableOperation.DELETE_RANGE);
          checkNotMetadataTable(tableName, TableOperation.DELETE_RANGE);
          
          if (!security.canDeleteRange(c, tableId))
            throw new ThriftSecurityException(c.getPrincipal(), SecurityErrorCode.PERMISSION_DENIED);
          
          fate.seedTransaction(opid, new TraceRepo<Master>(new TableRangeOp(MergeInfo.Operation.DELETE, tableId, startRow, endRow)), autoCleanup);
          break;
        }
        case BULK_IMPORT: {
          String tableName = ByteBufferUtil.toString(arguments.get(0));
          String dir = ByteBufferUtil.toString(arguments.get(1));
          String failDir = ByteBufferUtil.toString(arguments.get(2));
          boolean setTime = Boolean.parseBoolean(ByteBufferUtil.toString(arguments.get(3)));
          
          final String tableId = checkTableId(tableName, TableOperation.BULK_IMPORT);
          checkNotMetadataTable(tableName, TableOperation.BULK_IMPORT);
          
          if (!security.canBulkImport(c, tableId))
            throw new ThriftSecurityException(c.getPrincipal(), SecurityErrorCode.PERMISSION_DENIED);
          
          fate.seedTransaction(opid, new TraceRepo<Master>(new BulkImport(tableId, dir, failDir, setTime)), autoCleanup);
          break;
        }
        case COMPACT: {
          String tableId = ByteBufferUtil.toString(arguments.get(0));
          byte[] startRow = ByteBufferUtil.toBytes(arguments.get(1));
          byte[] endRow = ByteBufferUtil.toBytes(arguments.get(2));
          List<IteratorSetting> iterators = IteratorUtil.decodeIteratorSettings(ByteBufferUtil.toBytes(arguments.get(3)));
          
          if (!security.canCompact(c, tableId))
            throw new ThriftSecurityException(c.getPrincipal(), SecurityErrorCode.PERMISSION_DENIED);
          
          fate.seedTransaction(opid, new TraceRepo<Master>(new CompactRange(tableId, startRow, endRow, iterators)), autoCleanup);
          break;
        }
        case COMPACT_CANCEL: {
          String tableId = ByteBufferUtil.toString(arguments.get(0));
          
          if (!security.canCompact(c, tableId))
            throw new ThriftSecurityException(c.getPrincipal(), SecurityErrorCode.PERMISSION_DENIED);
          
          fate.seedTransaction(opid, new TraceRepo<Master>(new CancelCompactions(tableId)), autoCleanup);
          break;
        }
        case IMPORT: {
          String tableName = ByteBufferUtil.toString(arguments.get(0));
          String exportDir = ByteBufferUtil.toString(arguments.get(1));
          
          if (!security.canImport(c))
            throw new ThriftSecurityException(c.getPrincipal(), SecurityErrorCode.PERMISSION_DENIED);
          
          checkNotMetadataTable(tableName, TableOperation.CREATE);
          checkTableName(tableName, TableOperation.CREATE);
          
          fate.seedTransaction(opid, new TraceRepo<Master>(new ImportTable(c.getPrincipal(), tableName, exportDir)), autoCleanup);
          break;
        }
        case EXPORT: {
          String tableName = ByteBufferUtil.toString(arguments.get(0));
          String exportDir = ByteBufferUtil.toString(arguments.get(1));
          
          String tableId = checkTableId(tableName, TableOperation.EXPORT);
          
          if (!security.canExport(c, tableId))
            throw new ThriftSecurityException(c.getPrincipal(), SecurityErrorCode.PERMISSION_DENIED);
          
          checkNotMetadataTable(tableName, TableOperation.EXPORT);
          
          fate.seedTransaction(opid, new TraceRepo<Master>(new ExportTable(tableName, tableId, exportDir)), autoCleanup);
          break;
        }
        
        default:
          throw new UnsupportedOperationException();
      }
      
    }
    
    @Override
    public String waitForTableOperation(TInfo tinfo, TCredentials credentials, long opid) throws ThriftSecurityException, ThriftTableOperationException,
        TException {
      authenticate(credentials);
      
      TStatus status = fate.waitForCompletion(opid);
      if (status == TStatus.FAILED) {
        Exception e = fate.getException(opid);
        if (e instanceof ThriftTableOperationException)
          throw (ThriftTableOperationException) e;
        if (e instanceof ThriftSecurityException)
          throw (ThriftSecurityException) e;
        else if (e instanceof RuntimeException)
          throw (RuntimeException) e;
        else
          throw new RuntimeException(e);
      }
      
      String ret = fate.getReturn(opid);
      if (ret == null)
        ret = ""; // thrift does not like returning null
      return ret;
    }
    
    @Override
    public void finishTableOperation(TInfo tinfo, TCredentials credentials, long opid) throws ThriftSecurityException, TException {
      authenticate(credentials);
      fate.delete(opid);
    }
    
    @Override
    public String getAuthenticatorClassName() throws TException {
      return security.getTokenLoginClass();
    }
  }
  
  public MergeInfo getMergeInfo(Text tableId) {
    synchronized (mergeLock) {
      try {
        String path = ZooUtil.getRoot(instance.getInstanceID()) + Constants.ZTABLES + "/" + tableId.toString() + "/merge";
        if (!ZooReaderWriter.getInstance().exists(path))
          return new MergeInfo();
        byte[] data = ZooReaderWriter.getInstance().getData(path, new Stat());
        DataInputBuffer in = new DataInputBuffer();
        in.reset(data, data.length);
        MergeInfo info = new MergeInfo();
        info.readFields(in);
        return info;
      } catch (KeeperException.NoNodeException ex) {
        log.info("Error reading merge state, it probably just finished");
        return new MergeInfo();
      } catch (Exception ex) {
        log.warn("Unexpected error reading merge state", ex);
        return new MergeInfo();
      }
    }
  }
  
  public void setMergeState(MergeInfo info, MergeState state) throws IOException, KeeperException, InterruptedException {
    synchronized (mergeLock) {
      String path = ZooUtil.getRoot(instance.getInstanceID()) + Constants.ZTABLES + "/" + info.getRange().getTableId().toString() + "/merge";
      info.setState(state);
      if (state.equals(MergeState.NONE)) {
        ZooReaderWriter.getInstance().recursiveDelete(path, NodeMissingPolicy.SKIP);
      } else {
        DataOutputBuffer out = new DataOutputBuffer();
        try {
          info.write(out);
        } catch (IOException ex) {
          throw new RuntimeException("Unlikely", ex);
        }
        ZooReaderWriter.getInstance().putPersistentData(path, out.getData(),
            state.equals(MergeState.STARTED) ? ZooUtil.NodeExistsPolicy.FAIL : ZooUtil.NodeExistsPolicy.OVERWRITE);
      }
      mergeLock.notifyAll();
    }
    nextEvent.event("Merge state of %s set to %s", info.getRange(), state);
  }
  
  public void clearMergeState(Text tableId) throws IOException, KeeperException, InterruptedException {
    synchronized (mergeLock) {
      String path = ZooUtil.getRoot(instance.getInstanceID()) + Constants.ZTABLES + "/" + tableId.toString() + "/merge";
      ZooReaderWriter.getInstance().recursiveDelete(path, NodeMissingPolicy.SKIP);
      mergeLock.notifyAll();
    }
    nextEvent.event("Merge state of %s cleared", tableId);
  }
  
  private void setMasterGoalState(MasterGoalState state) {
    try {
      ZooReaderWriter.getInstance().putPersistentData(ZooUtil.getRoot(instance) + Constants.ZMASTER_GOAL_STATE, state.name().getBytes(),
          NodeExistsPolicy.OVERWRITE);
    } catch (Exception ex) {
      log.error("Unable to set master goal state in zookeeper");
    }
  }
  
  MasterGoalState getMasterGoalState() {
    while (true)
      try {
        byte[] data = ZooReaderWriter.getInstance().getData(ZooUtil.getRoot(instance) + Constants.ZMASTER_GOAL_STATE, null);
        return MasterGoalState.valueOf(new String(data));
      } catch (Exception e) {
        log.error("Problem getting real goal state: " + e);
        UtilWaitThread.sleep(1000);
      }
  }
  
  private void shutdown(boolean stopTabletServers) {
    if (stopTabletServers) {
      setMasterGoalState(MasterGoalState.CLEAN_STOP);
      EventCoordinator.Listener eventListener = nextEvent.getListener();
      do {
        waitAround(eventListener);
      } while (tserverSet.size() > 0);
    }
    setMasterState(MasterState.STOP);
  }
  
  public boolean hasCycled(long time) {
    for (TabletGroupWatcher watcher : watchers) {
      if (watcher.stats.lastScanFinished() < time)
        return false;
    }
    
    return true;
  }
  
  public void clearMigrations(String tableId) {
    synchronized (migrations) {
      Iterator<KeyExtent> iterator = migrations.keySet().iterator();
      while (iterator.hasNext()) {
        KeyExtent extent = iterator.next();
        if (extent.getTableId().toString().equals(tableId)) {
          iterator.remove();
        }
      }
    }
  }
  
  static enum TabletGoalState {
    HOSTED, UNASSIGNED, DELETED
  };
  
  TabletGoalState getSystemGoalState(TabletLocationState tls) {
    switch (getMasterState()) {
      case NORMAL:
        return TabletGoalState.HOSTED;
      case HAVE_LOCK: // fall-through intended
      case INITIAL: // fall-through intended
      case SAFE_MODE:
        if (tls.extent.isMeta())
          return TabletGoalState.HOSTED;
        return TabletGoalState.UNASSIGNED;
      case UNLOAD_METADATA_TABLETS:
        if (tls.extent.isRootTablet())
          return TabletGoalState.HOSTED;
        return TabletGoalState.UNASSIGNED;
      case UNLOAD_ROOT_TABLET:
        return TabletGoalState.UNASSIGNED;
      case STOP:
        return TabletGoalState.UNASSIGNED;
    }
    // unreachable
    return TabletGoalState.HOSTED;
  }
  
  TabletGoalState getTableGoalState(KeyExtent extent) {
    TableState tableState = TableManager.getInstance().getTableState(extent.getTableId().toString());
    if (tableState == null)
      return TabletGoalState.DELETED;
    switch (tableState) {
      case DELETING:
        return TabletGoalState.DELETED;
      case OFFLINE:
      case NEW:
        return TabletGoalState.UNASSIGNED;
      default:
        return TabletGoalState.HOSTED;
    }
  }
  
  TabletGoalState getGoalState(TabletLocationState tls, MergeInfo mergeInfo) {
    KeyExtent extent = tls.extent;
    // Shutting down?
    TabletGoalState state = getSystemGoalState(tls);
    if (state == TabletGoalState.HOSTED) {
      if (tls.current != null && serversToShutdown.contains(tls.current)) {
        return TabletGoalState.UNASSIGNED;
      }
      // Handle merge transitions
      if (mergeInfo.getRange() != null) {
        if (mergeInfo.overlaps(extent)) {
          switch (mergeInfo.getState()) {
            case NONE:
            case COMPLETE:
              break;
            case STARTED:
            case SPLITTING:
              return TabletGoalState.HOSTED;
            case WAITING_FOR_CHOPPED:
              if (tls.getState(onlineTabletServers()).equals(TabletState.HOSTED)) {
                if (tls.chopped)
                  return TabletGoalState.UNASSIGNED;
              } else {
                if (tls.chopped && tls.walogs.isEmpty())
                  return TabletGoalState.UNASSIGNED;
              }
              
              return TabletGoalState.HOSTED;
            case WAITING_FOR_OFFLINE:
            case MERGING:
              return TabletGoalState.UNASSIGNED;
          }
        }
      }
      
      // taking table offline?
      state = getTableGoalState(extent);
      if (state == TabletGoalState.HOSTED) {
        // Maybe this tablet needs to be migrated
        TServerInstance dest = migrations.get(extent);
        if (dest != null && tls.current != null && !dest.equals(tls.current)) {
          return TabletGoalState.UNASSIGNED;
        }
      }
    }
    return state;
  }
  
  private class TabletGroupWatcher extends Daemon {
    
    final TabletStateStore store;
    final TabletGroupWatcher dependentWatcher;
    
    final TableStats stats = new TableStats();
    
    TabletGroupWatcher(TabletStateStore store, TabletGroupWatcher dependentWatcher) {
      this.store = store;
      this.dependentWatcher = dependentWatcher;
    }
    
    Map<Text,TableCounts> getStats() {
      return stats.getLast();
    }
    
    TableCounts getStats(Text tableId) {
      return stats.getLast(tableId);
    }
    
    @Override
    public void run() {
      
      Thread.currentThread().setName("Watching " + store.name());
      int[] oldCounts = new int[TabletState.values().length];
      EventCoordinator.Listener eventListener = nextEvent.getListener();
      
      while (stillMaster()) {
        int totalUnloaded = 0;
        int unloaded = 0;
        try {
          Map<Text,MergeStats> mergeStatsCache = new HashMap<Text,MergeStats>();
          
          // Get the current status for the current list of tservers
          SortedMap<TServerInstance,TabletServerStatus> currentTServers = new TreeMap<TServerInstance,TabletServerStatus>();
          for (TServerInstance entry : tserverSet.getCurrentServers()) {
            currentTServers.put(entry, tserverStatus.get(entry));
          }
          
          if (currentTServers.size() == 0) {
            eventListener.waitForEvents(TIME_TO_WAIT_BETWEEN_SCANS);
            continue;
          }
          
          // Don't move tablets to servers that are shutting down
          SortedMap<TServerInstance,TabletServerStatus> destinations = new TreeMap<TServerInstance,TabletServerStatus>(currentTServers);
          destinations.keySet().removeAll(serversToShutdown);
          
          List<Assignment> assignments = new ArrayList<Assignment>();
          List<Assignment> assigned = new ArrayList<Assignment>();
          List<TabletLocationState> assignedToDeadServers = new ArrayList<TabletLocationState>();
          Map<KeyExtent,TServerInstance> unassigned = new HashMap<KeyExtent,TServerInstance>();
          
          int[] counts = new int[TabletState.values().length];
          stats.begin();
          // Walk through the tablets in our store, and work tablets
          // towards their goal
          for (TabletLocationState tls : store) {
            if (tls == null) {
              continue;
            }
            // ignore entries for tables that do not exist in zookeeper
            if (TableManager.getInstance().getTableState(tls.extent.getTableId().toString()) == null)
              continue;
            
            // Don't overwhelm the tablet servers with work
            if (unassigned.size() + unloaded > MAX_TSERVER_WORK_CHUNK * currentTServers.size()) {
              flushChanges(destinations, assignments, assigned, assignedToDeadServers, unassigned);
              assignments.clear();
              assigned.clear();
              assignedToDeadServers.clear();
              unassigned.clear();
              unloaded = 0;
              eventListener.waitForEvents(TIME_TO_WAIT_BETWEEN_SCANS);
            }
            Text tableId = tls.extent.getTableId();
            MergeStats mergeStats = mergeStatsCache.get(tableId);
            if (mergeStats == null) {
              mergeStatsCache.put(tableId, mergeStats = new MergeStats(getMergeInfo(tableId)));
            }
            TabletGoalState goal = getGoalState(tls, mergeStats.getMergeInfo());
            TServerInstance server = tls.getServer();
            TabletState state = tls.getState(currentTServers.keySet());
            stats.update(tableId, state);
            mergeStats.update(tls.extent, state, tls.chopped, !tls.walogs.isEmpty());
            sendChopRequest(mergeStats.getMergeInfo(), state, tls);
            sendSplitRequest(mergeStats.getMergeInfo(), state, tls);
            
            // Always follow through with assignments
            if (state == TabletState.ASSIGNED) {
              goal = TabletGoalState.HOSTED;
            }
            
            // if we are shutting down all the tabletservers, we have to do it in order
            if (goal == TabletGoalState.UNASSIGNED && state == TabletState.HOSTED) {
              if (serversToShutdown.equals(currentTServers.keySet())) {
                if (dependentWatcher != null && dependentWatcher.assignedOrHosted() > 0) {
                  goal = TabletGoalState.HOSTED;
                }
              }
            }
            
            if (goal == TabletGoalState.HOSTED) {
              if (state != TabletState.HOSTED && !tls.walogs.isEmpty()) {
                if (recoveryManager.recoverLogs(tls.extent, tls.walogs))
                  continue;
              }
              switch (state) {
                case HOSTED:
                  if (server.equals(migrations.get(tls.extent)))
                    migrations.remove(tls.extent);
                  break;
                case ASSIGNED_TO_DEAD_SERVER:
                  assignedToDeadServers.add(tls);
                  if (server.equals(migrations.get(tls.extent)))
                    migrations.remove(tls.extent);
                  // log.info("Current servers " + currentTServers.keySet());
                  break;
                case UNASSIGNED:
                  // maybe it's a finishing migration
                  TServerInstance dest = migrations.get(tls.extent);
                  if (dest != null) {
                    // if destination is still good, assign it
                    if (destinations.keySet().contains(dest)) {
                      assignments.add(new Assignment(tls.extent, dest));
                    } else {
                      // get rid of this migration
                      migrations.remove(tls.extent);
                      unassigned.put(tls.extent, server);
                    }
                  } else {
                    unassigned.put(tls.extent, server);
                  }
                  break;
                case ASSIGNED:
                  // Send another reminder
                  assigned.add(new Assignment(tls.extent, tls.future));
                  break;
              }
            } else {
              switch (state) {
                case UNASSIGNED:
                  break;
                case ASSIGNED_TO_DEAD_SERVER:
                  assignedToDeadServers.add(tls);
                  // log.info("Current servers " + currentTServers.keySet());
                  break;
                case HOSTED:
                  TServerConnection conn = tserverSet.getConnection(server);
                  if (conn != null) {
                    conn.unloadTablet(masterLock, tls.extent, goal != TabletGoalState.DELETED);
                    unloaded++;
                    totalUnloaded++;
                  } else {
                    log.warn("Could not connect to server " + server);
                  }
                  break;
                case ASSIGNED:
                  break;
              }
            }
            counts[state.ordinal()]++;
          }
          
          flushChanges(destinations, assignments, assigned, assignedToDeadServers, unassigned);
          
          // provide stats after flushing changes to avoid race conditions w/ delete table
          stats.end();
          
          // Report changes
          for (TabletState state : TabletState.values()) {
            int i = state.ordinal();
            if (counts[i] > 0 && counts[i] != oldCounts[i]) {
              nextEvent.event("[%s]: %d tablets are %s", store.name(), counts[i], state.name());
            }
          }
          log.debug(String.format("[%s]: scan time %.2f seconds", store.name(), stats.getScanTime() / 1000.));
          oldCounts = counts;
          if (totalUnloaded > 0) {
            nextEvent.event("[%s]: %d tablets unloaded", store.name(), totalUnloaded);
          }
          
          updateMergeState(mergeStatsCache);
          
          log.debug(String.format("[%s] sleeping for %.2f seconds", store.name(), TIME_TO_WAIT_BETWEEN_SCANS / 1000.));
          eventListener.waitForEvents(TIME_TO_WAIT_BETWEEN_SCANS);
        } catch (Exception ex) {
          log.error("Error processing table state for store " + store.name(), ex);
          UtilWaitThread.sleep(WAIT_BETWEEN_ERRORS);
        }
      }
    }
    
    private int assignedOrHosted() {
      int result = 0;
      for (TableCounts counts : stats.getLast().values()) {
        result += counts.assigned() + counts.hosted();
      }
      return result;
    }
    
    private void sendSplitRequest(MergeInfo info, TabletState state, TabletLocationState tls) {
      // Already split?
      if (!info.getState().equals(MergeState.SPLITTING))
        return;
      // Merges don't split
      if (!info.isDelete())
        return;
      // Online and ready to split?
      if (!state.equals(TabletState.HOSTED))
        return;
      // Does this extent cover the end points of the delete?
      KeyExtent range = info.getRange();
      if (tls.extent.overlaps(range)) {
        for (Text splitPoint : new Text[] {range.getPrevEndRow(), range.getEndRow()}) {
          if (splitPoint == null)
            continue;
          if (!tls.extent.contains(splitPoint))
            continue;
          if (splitPoint.equals(tls.extent.getEndRow()))
            continue;
          if (splitPoint.equals(tls.extent.getPrevEndRow()))
            continue;
          try {
            TServerConnection conn;
            conn = tserverSet.getConnection(tls.current);
            if (conn != null) {
              log.info("Asking " + tls.current + " to split " + tls.extent + " at " + splitPoint);
              conn.splitTablet(masterLock, tls.extent, splitPoint);
            } else {
              log.warn("Not connected to server " + tls.current);
            }
          } catch (NotServingTabletException e) {
            log.debug("Error asking tablet server to split a tablet: " + e);
          } catch (Exception e) {
            log.warn("Error asking tablet server to split a tablet: " + e);
          }
        }
      }
    }
    
    private void sendChopRequest(MergeInfo info, TabletState state, TabletLocationState tls) {
      // Don't bother if we're in the wrong state
      if (!info.getState().equals(MergeState.WAITING_FOR_CHOPPED))
        return;
      // Tablet must be online
      if (!state.equals(TabletState.HOSTED))
        return;
      // Tablet isn't already chopped
      if (tls.chopped)
        return;
      // Tablet ranges intersect
      if (info.needsToBeChopped(tls.extent)) {
        TServerConnection conn;
        try {
          conn = tserverSet.getConnection(tls.current);
          if (conn != null) {
            log.info("Asking " + tls.current + " to chop " + tls.extent);
            conn.chop(masterLock, tls.extent);
          } else {
            log.warn("Could not connect to server " + tls.current);
          }
        } catch (TException e) {
          log.warn("Communications error asking tablet server to chop a tablet");
        }
      }
    }
    
    private void updateMergeState(Map<Text,MergeStats> mergeStatsCache) {
      for (MergeStats stats : mergeStatsCache.values()) {
        try {
          MergeState update = stats.nextMergeState(getConnector(), Master.this);
          
          // when next state is MERGING, its important to persist this before
          // starting the merge... the verification check that is done before
          // moving into the merging state could fail if merge starts but does
          // not finish
          if (update == MergeState.COMPLETE)
            update = MergeState.NONE;
          if (update != stats.getMergeInfo().getState()) {
            setMergeState(stats.getMergeInfo(), update);
          }
          
          if (update == MergeState.MERGING) {
            try {
              if (stats.getMergeInfo().isDelete()) {
                deleteTablets(stats.getMergeInfo());
              } else {
                mergeMetadataRecords(stats.getMergeInfo());
              }
              setMergeState(stats.getMergeInfo(), update = MergeState.COMPLETE);
            } catch (Exception ex) {
              log.error("Unable merge metadata table records", ex);
            }
          }
        } catch (Exception ex) {
          log.error("Unable to update merge state for merge " + stats.getMergeInfo().getRange(), ex);
        }
      }
    }
    
    private void deleteTablets(MergeInfo info) throws AccumuloException {
      KeyExtent range = info.getRange();
      log.debug("Deleting tablets for " + range);
      char timeType = '\0';
      KeyExtent followingTablet = null;
      if (range.getEndRow() != null) {
        Key nextExtent = new Key(range.getEndRow()).followingKey(PartialKey.ROW);
        followingTablet = getHighTablet(new KeyExtent(range.getTableId(), nextExtent.getRow(), range.getEndRow()));
        log.debug("Found following tablet " + followingTablet);
      }
      try {
        Connector conn = getConnector();
        Text start = range.getPrevEndRow();
        if (start == null) {
          start = new Text();
        }
        log.debug("Making file deletion entries for " + range);
        Range deleteRange = new Range(KeyExtent.getMetadataEntry(range.getTableId(), start), false, KeyExtent.getMetadataEntry(range.getTableId(),
            range.getEndRow()), true);
        Scanner scanner = conn.createScanner(Constants.METADATA_TABLE_NAME, Constants.NO_AUTHS);
        scanner.setRange(deleteRange);
        Constants.METADATA_DIRECTORY_COLUMN.fetch(scanner);
        Constants.METADATA_TIME_COLUMN.fetch(scanner);
        scanner.fetchColumnFamily(Constants.METADATA_DATAFILE_COLUMN_FAMILY);
        scanner.fetchColumnFamily(Constants.METADATA_CURRENT_LOCATION_COLUMN_FAMILY);
        Set<String> datafiles = new TreeSet<String>();
        for (Entry<Key,Value> entry : scanner) {
          Key key = entry.getKey();
          if (key.compareColumnFamily(Constants.METADATA_DATAFILE_COLUMN_FAMILY) == 0) {
            datafiles.add(key.getColumnQualifier().toString());
            if (datafiles.size() > 1000) {
              MetadataTable.addDeleteEntries(range, datafiles, SecurityConstants.getSystemCredentials());
              datafiles.clear();
            }
          } else if (Constants.METADATA_TIME_COLUMN.hasColumns(key)) {
            timeType = entry.getValue().toString().charAt(0);
          } else if (key.compareColumnFamily(Constants.METADATA_CURRENT_LOCATION_COLUMN_FAMILY) == 0) {
            throw new IllegalStateException("Tablet " + key.getRow() + " is assigned during a merge!");
          } else if (Constants.METADATA_DIRECTORY_COLUMN.hasColumns(key)) {
            datafiles.add(entry.getValue().toString());
            if (datafiles.size() > 1000) {
              MetadataTable.addDeleteEntries(range, datafiles, SecurityConstants.getSystemCredentials());
              datafiles.clear();
            }
          }
        }
        MetadataTable.addDeleteEntries(range, datafiles, SecurityConstants.getSystemCredentials());
        BatchWriter bw = conn.createBatchWriter(Constants.METADATA_TABLE_NAME, new BatchWriterConfig());
        try {
          deleteTablets(deleteRange, bw, conn);
        } finally {
          bw.close();
        }
        
        if (followingTablet != null) {
          log.debug("Updating prevRow of " + followingTablet + " to " + range.getPrevEndRow());
          bw = conn.createBatchWriter(Constants.METADATA_TABLE_NAME, new BatchWriterConfig());
          try {
            Mutation m = new Mutation(followingTablet.getMetadataEntry());
            Constants.METADATA_PREV_ROW_COLUMN.put(m, KeyExtent.encodePrevEndRow(range.getPrevEndRow()));
            Constants.METADATA_CHOPPED_COLUMN.putDelete(m);
            bw.addMutation(m);
            bw.flush();
          } finally {
            bw.close();
          }
        } else {
          // Recreate the default tablet to hold the end of the table
          log.debug("Recreating the last tablet to point to " + range.getPrevEndRow());
          MetadataTable.addTablet(new KeyExtent(range.getTableId(), null, range.getPrevEndRow()), Constants.DEFAULT_TABLET_LOCATION,
              SecurityConstants.getSystemCredentials(), timeType, masterLock);
        }
      } catch (Exception ex) {
        throw new AccumuloException(ex);
      }
    }
    
    private void mergeMetadataRecords(MergeInfo info) throws AccumuloException {
      KeyExtent range = info.getRange();
      log.debug("Merging metadata for " + range);
      KeyExtent stop = getHighTablet(range);
      log.debug("Highest tablet is " + stop);
      Value firstPrevRowValue = null;
      Text stopRow = stop.getMetadataEntry();
      Text start = range.getPrevEndRow();
      if (start == null) {
        start = new Text();
      }
      Range scanRange = new Range(KeyExtent.getMetadataEntry(range.getTableId(), start), false, stopRow, false);
      if (range.isMeta())
        scanRange = scanRange.clip(Constants.METADATA_ROOT_TABLET_KEYSPACE);
      
      BatchWriter bw = null;
      try {
        long fileCount = 0;
        Connector conn = getConnector();
        // Make file entries in highest tablet
        bw = conn.createBatchWriter(Constants.METADATA_TABLE_NAME, new BatchWriterConfig());
        Scanner scanner = conn.createScanner(Constants.METADATA_TABLE_NAME, Constants.NO_AUTHS);
        scanner.setRange(scanRange);
        Constants.METADATA_PREV_ROW_COLUMN.fetch(scanner);
        Constants.METADATA_TIME_COLUMN.fetch(scanner);
        Constants.METADATA_DIRECTORY_COLUMN.fetch(scanner);
        scanner.fetchColumnFamily(Constants.METADATA_DATAFILE_COLUMN_FAMILY);
        Mutation m = new Mutation(stopRow);
        String maxLogicalTime = null;
        for (Entry<Key,Value> entry : scanner) {
          Key key = entry.getKey();
          Value value = entry.getValue();
          if (key.getColumnFamily().equals(Constants.METADATA_DATAFILE_COLUMN_FAMILY)) {
            m.put(key.getColumnFamily(), key.getColumnQualifier(), value);
            fileCount++;
          } else if (Constants.METADATA_PREV_ROW_COLUMN.hasColumns(key) && firstPrevRowValue == null) {
            log.debug("prevRow entry for lowest tablet is " + value);
            firstPrevRowValue = new Value(value);
          } else if (Constants.METADATA_TIME_COLUMN.hasColumns(key)) {
            maxLogicalTime = TabletTime.maxMetadataTime(maxLogicalTime, value.toString());
          } else if (Constants.METADATA_DIRECTORY_COLUMN.hasColumns(key)) {
            if (!range.isMeta())
              bw.addMutation(MetadataTable.createDeleteMutation(range.getTableId().toString(), entry.getValue().toString()));
          }
        }
        
        // read the logical time from the last tablet in the merge range, it is not included in
        // the loop above
        scanner = conn.createScanner(Constants.METADATA_TABLE_NAME, Constants.NO_AUTHS);
        Range last = new Range(stopRow);
        if (range.isMeta())
          last = last.clip(Constants.METADATA_ROOT_TABLET_KEYSPACE);
        scanner.setRange(last);
        Constants.METADATA_TIME_COLUMN.fetch(scanner);
        for (Entry<Key,Value> entry : scanner) {
          if (Constants.METADATA_TIME_COLUMN.hasColumns(entry.getKey())) {
            maxLogicalTime = TabletTime.maxMetadataTime(maxLogicalTime, entry.getValue().toString());
          }
        }
        
        if (maxLogicalTime != null)
          Constants.METADATA_TIME_COLUMN.put(m, new Value(maxLogicalTime.getBytes()));
        
        if (!m.getUpdates().isEmpty()) {
          bw.addMutation(m);
        }
        
        bw.flush();
        
        log.debug("Moved " + fileCount + " files to " + stop);
        
        if (firstPrevRowValue == null) {
          log.debug("tablet already merged");
          return;
        }
        
        stop.setPrevEndRow(KeyExtent.decodePrevEndRow(firstPrevRowValue));
        Mutation updatePrevRow = stop.getPrevRowUpdateMutation();
        log.debug("Setting the prevRow for last tablet: " + stop);
        bw.addMutation(updatePrevRow);
        bw.flush();
        
        deleteTablets(scanRange, bw, conn);
        
        // Clean-up the last chopped marker
        m = new Mutation(stopRow);
        Constants.METADATA_CHOPPED_COLUMN.putDelete(m);
        bw.addMutation(m);
        bw.flush();
        
      } catch (Exception ex) {
        throw new AccumuloException(ex);
      } finally {
        if (bw != null)
          try {
            bw.close();
          } catch (Exception ex) {
            throw new AccumuloException(ex);
          }
      }
    }
    
    private void deleteTablets(Range scanRange, BatchWriter bw, Connector conn) throws TableNotFoundException, MutationsRejectedException {
      Scanner scanner;
      Mutation m;
      // Delete everything in the other tablets
      // group all deletes into tablet into one mutation, this makes tablets
      // either disappear entirely or not all.. this is important for the case
      // where the process terminates in the loop below...
      scanner = conn.createScanner(Constants.METADATA_TABLE_NAME, Constants.NO_AUTHS);
      log.debug("Deleting range " + scanRange);
      scanner.setRange(scanRange);
      RowIterator rowIter = new RowIterator(scanner);
      while (rowIter.hasNext()) {
        Iterator<Entry<Key,Value>> row = rowIter.next();
        m = null;
        while (row.hasNext()) {
          Entry<Key,Value> entry = row.next();
          Key key = entry.getKey();
          
          if (m == null)
            m = new Mutation(key.getRow());
          
          m.putDelete(key.getColumnFamily(), key.getColumnQualifier());
          log.debug("deleting entry " + key);
        }
        bw.addMutation(m);
      }
      
      bw.flush();
    }
    
    private KeyExtent getHighTablet(KeyExtent range) throws AccumuloException {
      try {
        Connector conn = getConnector();
        Scanner scanner = conn.createScanner(Constants.METADATA_TABLE_NAME, Constants.NO_AUTHS);
        Constants.METADATA_PREV_ROW_COLUMN.fetch(scanner);
        KeyExtent start = new KeyExtent(range.getTableId(), range.getEndRow(), null);
        scanner.setRange(new Range(start.getMetadataEntry(), null));
        Iterator<Entry<Key,Value>> iterator = scanner.iterator();
        if (!iterator.hasNext()) {
          throw new AccumuloException("No last tablet for a merge " + range);
        }
        Entry<Key,Value> entry = iterator.next();
        KeyExtent highTablet = new KeyExtent(entry.getKey().getRow(), KeyExtent.decodePrevEndRow(entry.getValue()));
        if (highTablet.getTableId() != range.getTableId()) {
          throw new AccumuloException("No last tablet for merge " + range + " " + highTablet);
        }
        return highTablet;
      } catch (Exception ex) {
        throw new AccumuloException("Unexpected failure finding the last tablet for a merge " + range, ex);
      }
    }
    
    private void flushChanges(SortedMap<TServerInstance,TabletServerStatus> currentTServers, List<Assignment> assignments, List<Assignment> assigned,
        List<TabletLocationState> assignedToDeadServers, Map<KeyExtent,TServerInstance> unassigned) throws DistributedStoreException, TException {
      if (!assignedToDeadServers.isEmpty()) {
        int maxServersToShow = min(assignedToDeadServers.size(), 100);
        log.debug(assignedToDeadServers.size() + " assigned to dead servers: " + assignedToDeadServers.subList(0, maxServersToShow) + "...");
        store.unassign(assignedToDeadServers);
        nextEvent.event("Marked %d tablets as unassigned because they don't have current servers", assignedToDeadServers.size());
      }
      
      if (!currentTServers.isEmpty()) {
        Map<KeyExtent,TServerInstance> assignedOut = new HashMap<KeyExtent,TServerInstance>();
        tabletBalancer.getAssignments(Collections.unmodifiableSortedMap(currentTServers), Collections.unmodifiableMap(unassigned), assignedOut);
        for (Entry<KeyExtent,TServerInstance> assignment : assignedOut.entrySet()) {
          if (unassigned.containsKey(assignment.getKey())) {
            if (assignment.getValue() != null) {
              log.debug(store.name() + " assigning tablet " + assignment);
              assignments.add(new Assignment(assignment.getKey(), assignment.getValue()));
            }
          } else {
            log.warn(store.name() + " load balancer assigning tablet that was not nominated for assignment " + assignment.getKey());
          }
        }
        if (!unassigned.isEmpty() && assignedOut.isEmpty())
          log.warn("Load balancer failed to assign any tablets");
      }
      
      if (assignments.size() > 0) {
        log.info(String.format("Assigning %d tablets", assignments.size()));
        store.setFutureLocations(assignments);
      }
      assignments.addAll(assigned);
      for (Assignment a : assignments) {
        TServerConnection conn = tserverSet.getConnection(a.server);
        if (conn != null) {
          conn.assignTablet(masterLock, a.tablet);
        } else {
          log.warn("Could not connect to server " + a.server);
        }
      }
    }
    
  }
  
  private class MigrationCleanupThread extends Daemon {
    
    @Override
    public void run() {
      setName("Migration Cleanup Thread");
      while (stillMaster()) {
        if (!migrations.isEmpty()) {
          try {
            cleanupMutations();
          } catch (Exception ex) {
            log.error("Error cleaning up migrations", ex);
          }
        }
        UtilWaitThread.sleep(TIME_BETWEEN_MIGRATION_CLEANUPS);
      }
    }
    
    // If a migrating tablet splits, and the tablet dies before sending the
    // master a message, the migration will refer to a non-existing tablet,
    // so it can never complete. Periodically scan the metadata table and
    // remove any migrating tablets that no longer exist.
    private void cleanupMutations() throws AccumuloException, AccumuloSecurityException, TableNotFoundException {
      Connector connector = getConnector();
      Scanner scanner = connector.createScanner(Constants.METADATA_TABLE_NAME, Constants.NO_AUTHS);
      Constants.METADATA_PREV_ROW_COLUMN.fetch(scanner);
      Set<KeyExtent> found = new HashSet<KeyExtent>();
      for (Entry<Key,Value> entry : scanner) {
        KeyExtent extent = new KeyExtent(entry.getKey().getRow(), entry.getValue());
        if (migrations.containsKey(extent)) {
          found.add(extent);
        }
      }
      migrations.keySet().retainAll(found);
    }
  }
  
  private class StatusThread extends Daemon {
    
    @Override
    public void run() {
      setName("Status Thread");
      EventCoordinator.Listener eventListener = nextEvent.getListener();
      while (stillMaster()) {
        int count = 0;
        long wait = DEFAULT_WAIT_FOR_WATCHER;
        try {
          switch (getMasterGoalState()) {
            case NORMAL:
              setMasterState(MasterState.NORMAL);
              break;
            case SAFE_MODE:
              if (getMasterState() == MasterState.NORMAL) {
                setMasterState(MasterState.SAFE_MODE);
              }
              break;
            case CLEAN_STOP:
              switch (getMasterState()) {
                case NORMAL:
                  setMasterState(MasterState.SAFE_MODE);
                  break;
                case SAFE_MODE:
                  count = nonMetaDataTabletsAssignedOrHosted();
                  log.debug(String.format("There are %d non-metadata tablets assigned or hosted", count));
                  if (count == 0)
                    setMasterState(MasterState.UNLOAD_METADATA_TABLETS);
                  break;
                case UNLOAD_METADATA_TABLETS:
                  count = assignedOrHosted(METADATA_TABLE_ID);
                  log.debug(String.format("There are %d metadata tablets assigned or hosted", count));
                  // Assumes last tablet hosted is the root tablet;
                  // it's possible
                  // that's not the case (root tablet is offline?)
                  if (count == 1)
                    setMasterState(MasterState.UNLOAD_ROOT_TABLET);
                  break;
                case UNLOAD_ROOT_TABLET:
                  count = assignedOrHosted(METADATA_TABLE_ID);
                  if (count > 0)
                    log.debug(String.format("The root tablet is still assigned or hosted"));
                  if (count == 0) {
                    Set<TServerInstance> currentServers = tserverSet.getCurrentServers();
                    log.debug("stopping " + currentServers.size() + " tablet servers");
                    for (TServerInstance server : currentServers) {
                      try {
                        serversToShutdown.add(server);
                        tserverSet.getConnection(server).fastHalt(masterLock);
                      } catch (TException e) {
                        // its probably down, and we don't care
                      } finally {
                        tserverSet.remove(server);
                      }
                    }
                    if (currentServers.size() == 0)
                      setMasterState(MasterState.STOP);
                  }
                  break;
                default:
                  break;
              }
          }
          wait = updateStatus();
          eventListener.waitForEvents(wait);
        } catch (Throwable t) {
          log.error("Error balancing tablets", t);
          UtilWaitThread.sleep(WAIT_BETWEEN_ERRORS);
        }
      }
    }
    
    private long updateStatus() throws AccumuloException, AccumuloSecurityException, TableNotFoundException {
      tserverStatus = Collections.synchronizedSortedMap(gatherTableInformation());
      checkForHeldServer(tserverStatus);
      
      if (!badServers.isEmpty()) {
        log.debug("not balancing because the balance information is out-of-date " + badServers.keySet());
      } else if (notHosted() > 0) {
        log.debug("not balancing because there are unhosted tablets");
      } else if (getMasterGoalState() == MasterGoalState.CLEAN_STOP) {
        log.debug("not balancing because the master is attempting to stop cleanly");
      } else {
        return balanceTablets();
      }
      return DEFAULT_WAIT_FOR_WATCHER;
    }
    
    private void checkForHeldServer(SortedMap<TServerInstance,TabletServerStatus> tserverStatus) {
      TServerInstance instance = null;
      int crazyHoldTime = 0;
      int someHoldTime = 0;
      final long maxWait = getSystemConfiguration().getTimeInMillis(Property.TSERV_HOLD_TIME_SUICIDE);
      for (Entry<TServerInstance,TabletServerStatus> entry : tserverStatus.entrySet()) {
        if (entry.getValue().getHoldTime() > 0) {
          someHoldTime++;
          if (entry.getValue().getHoldTime() > maxWait) {
            instance = entry.getKey();
            crazyHoldTime++;
          }
        }
      }
      if (crazyHoldTime == 1 && someHoldTime == 1 && tserverStatus.size() > 1) {
        log.warn("Tablet server " + instance + " exceeded maximum hold time: attempting to kill it");
        try {
          TServerConnection connection = tserverSet.getConnection(instance);
          if (connection != null)
            connection.fastHalt(masterLock);
        } catch (TException e) {
          log.error(e, e);
        }
        tserverSet.remove(instance);
      }
    }
    
    private long balanceTablets() {
      List<TabletMigration> migrationsOut = new ArrayList<TabletMigration>();
      Set<KeyExtent> migrationsCopy = new HashSet<KeyExtent>();
      synchronized (migrations) {
        migrationsCopy.addAll(migrations.keySet());
      }
      long wait = tabletBalancer.balance(Collections.unmodifiableSortedMap(tserverStatus), Collections.unmodifiableSet(migrationsCopy), migrationsOut);
      
      for (TabletMigration m : TabletBalancer.checkMigrationSanity(tserverStatus.keySet(), migrationsOut)) {
        if (migrations.containsKey(m.tablet)) {
          log.warn("balancer requested migration more than once, skipping " + m);
          continue;
        }
        migrations.put(m.tablet, m.newServer);
        log.debug("migration " + m);
      }
      if (migrationsOut.size() > 0) {
        nextEvent.event("Migrating %d more tablets, %d total", migrationsOut.size(), migrations.size());
      }
      return wait;
    }
    
  }
  
  private SortedMap<TServerInstance,TabletServerStatus> gatherTableInformation() {
    long start = System.currentTimeMillis();
    SortedMap<TServerInstance,TabletServerStatus> result = new TreeMap<TServerInstance,TabletServerStatus>();
    Set<TServerInstance> currentServers = tserverSet.getCurrentServers();
    for (TServerInstance server : currentServers) {
      try {
        Thread t = Thread.currentThread();
        String oldName = t.getName();
        try {
          t.setName("Getting status from " + server);
          TServerConnection connection = tserverSet.getConnection(server);
          if (connection == null)
            throw new IOException("No connection to " + server);
          TabletServerStatus status = connection.getTableMap();
          // TODO maybe remove from bad servers
          result.put(server, status);
        } finally {
          t.setName(oldName);
        }
      } catch (Exception ex) {
        log.error("unable to get tablet server status " + server + " " + ex.toString());
        log.debug("unable to get tablet server status " + server, ex);
        if (badServers.get(server).incrementAndGet() > MAX_BAD_STATUS_COUNT) {
          log.warn("attempting to stop " + server);
          try {
            TServerConnection connection = tserverSet.getConnection(server);
            if (connection != null)
              connection.halt(masterLock);
          } catch (TTransportException e) {
            // ignore: it's probably down
          } catch (Exception e) {
            log.info("error talking to troublesome tablet server ", e);
          }
          badServers.remove(server);
          tserverSet.remove(server);
        }
      }
    }
    synchronized (badServers) {
      badServers.keySet().retainAll(currentServers);
    }
    log.debug(String.format("Finished gathering information from %d servers in %.2f seconds", result.size(), (System.currentTimeMillis() - start) / 1000.));
    return result;
  }
  
  public void run() throws IOException, InterruptedException, KeeperException {
    final String zroot = ZooUtil.getRoot(instance);
    
    getMasterLock(zroot + Constants.ZMASTER_LOCK);
    
    recoveryManager = new RecoveryManager(this);

    TableManager.getInstance().addObserver(this);
    
    StatusThread statusThread = new StatusThread();
    statusThread.start();
    
    MigrationCleanupThread migrationCleanupThread = new MigrationCleanupThread();
    migrationCleanupThread.start();
    
    tserverSet.startListeningForTabletServerChanges();
    
    // TODO: add shutdown for fate object
    try {
      final AgeOffStore<Master> store = new AgeOffStore<Master>(new org.apache.accumulo.fate.ZooStore<Master>(ZooUtil.getRoot(instance) + Constants.ZFATE,
          ZooReaderWriter.getRetryingInstance()), 1000 * 60 * 60 * 8);
      
      int threads = this.getConfiguration().getConfiguration().getCount(Property.MASTER_FATE_THREADPOOL_SIZE);
      
      fate = new Fate<Master>(this, store, threads);
      
      SimpleTimer.getInstance().schedule(new Runnable() {
        
        @Override
        public void run() {
          store.ageOff();
        }
      }, 63000, 63000);
    } catch (KeeperException e) {
      throw new IOException(e);
    } catch (InterruptedException e) {
      throw new IOException(e);
    }
    
    ZooReaderWriter.getInstance().getChildren(zroot + Constants.ZRECOVERY, new Watcher() {
      @Override
      public void process(WatchedEvent event) {
        nextEvent.event("Noticed recovery changes", event.getType());
        try {
          // watcher only fires once, add it back
          ZooReaderWriter.getInstance().getChildren(zroot + Constants.ZRECOVERY, this);
        } catch (Exception e) {
          log.error("Failed to add log recovery watcher back", e);
        }
      }
    });
    
    TCredentials systemAuths = SecurityConstants.getSystemCredentials();
    final TabletStateStore stores[] = {new ZooTabletStateStore(new ZooStore(zroot)), new RootTabletStateStore(instance, systemAuths, this),
        new MetaDataStateStore(instance, systemAuths, this)};
    watchers.add(new TabletGroupWatcher(stores[2], null));
    watchers.add(new TabletGroupWatcher(stores[1], watchers.get(0)));
    watchers.add(new TabletGroupWatcher(stores[0], watchers.get(1)));
    for (TabletGroupWatcher watcher : watchers) {
      watcher.start();
    }
    
    Processor<Iface> processor = new Processor<Iface>(TraceWrap.service(new MasterClientServiceHandler()));
    clientService = TServerUtils.startServer(getSystemConfiguration(), Property.MASTER_CLIENTPORT, processor, "Master", "Master Client Service Handler", null,
        Property.MASTER_MINTHREADS, Property.MASTER_THREADCHECK, Property.GENERAL_MAX_MESSAGE_SIZE).server;
    
    while (!clientService.isServing()) {
      UtilWaitThread.sleep(100);
    }
    while (clientService.isServing()) {
      UtilWaitThread.sleep(500);
    }
    
    final long deadline = System.currentTimeMillis() + MAX_CLEANUP_WAIT_TIME;
    statusThread.join(remaining(deadline));
    
    // quit, even if the tablet servers somehow jam up and the watchers
    // don't stop
    for (TabletGroupWatcher watcher : watchers) {
      watcher.join(remaining(deadline));
    }
    log.info("exiting");
  }
  
  private long remaining(long deadline) {
    return Math.max(1, deadline - System.currentTimeMillis());
  }
  
  public ZooLock getMasterLock() {
    return masterLock;
  }
  
  private void getMasterLock(final String zMasterLoc) throws KeeperException, InterruptedException {
    log.info("trying to get master lock");
    LockWatcher masterLockWatcher = new ZooLock.LockWatcher() {
      @Override
      public void lostLock(LockLossReason reason) {
        Halt.halt("Master lock in zookeeper lost (reason = " + reason + "), exiting!", -1);
      }
      
      @Override
      public void unableToMonitorLockNode(final Throwable e) {
        Halt.halt(-1, new Runnable() {
          @Override
          public void run() {
            log.fatal("No longer able to monitor master lock node", e);
          }
        });
        
      }
    };
    long current = System.currentTimeMillis();
    final long waitTime = getSystemConfiguration().getTimeInMillis(Property.INSTANCE_ZK_TIMEOUT);
    final String masterClientAddress = org.apache.accumulo.core.util.AddressUtil.toString(new InetSocketAddress(hostname, getSystemConfiguration().getPort(
        Property.MASTER_CLIENTPORT)));
    
    boolean locked = false;
    while (System.currentTimeMillis() - current < waitTime) {
      masterLock = new ZooLock(zMasterLoc);
      if (masterLock.tryLock(masterLockWatcher, masterClientAddress.getBytes())) {
        locked = true;
        break;
      }
      UtilWaitThread.sleep(TIME_TO_WAIT_BETWEEN_LOCK_CHECKS);
    }
    if (!locked) {
      log.info("Failed to get master lock, even after waiting for session timeout, becoming back-up server");
      while (true) {
        masterLock = new ZooLock(zMasterLoc);
        if (masterLock.tryLock(masterLockWatcher, masterClientAddress.getBytes())) {
          break;
        }
        UtilWaitThread.sleep(TIME_TO_WAIT_BETWEEN_LOCK_CHECKS);
      }
    }
    setMasterState(MasterState.HAVE_LOCK);
  }
  
  public static void main(String[] args) throws Exception {
    try {
      SecurityUtil.serverLogin();
      
      FileSystem fs = FileUtil.getFileSystem(CachedConfiguration.getInstance(), ServerConfiguration.getSiteConfiguration());
      String hostname = Accumulo.getLocalAddress(args);
      Instance instance = HdfsZooInstance.getInstance();
      ServerConfiguration conf = new ServerConfiguration(instance);
      Accumulo.init(fs, conf, "master");
      Master master = new Master(conf, fs, hostname);
      Accumulo.enableTracing(hostname, "master");
      master.run();
    } catch (Exception ex) {
      log.error("Unexpected exception, exiting", ex);
    }
  }
  
  static final String I_DONT_KNOW_WHY = "unexpected failure";
  
  @Override
  public void update(LiveTServerSet current, Set<TServerInstance> deleted, Set<TServerInstance> added) {
    DeadServerList obit = new DeadServerList(ZooUtil.getRoot(instance) + Constants.ZDEADTSERVERS);
    if (added.size() > 0) {
      log.info("New servers: " + added);
      for (TServerInstance up : added)
        obit.delete(up.hostPort());
    }
    for (TServerInstance dead : deleted) {
      String cause = I_DONT_KNOW_WHY;
      if (serversToShutdown.contains(dead))
        cause = "clean shutdown"; // maybe an incorrect assumption
      if (!getMasterGoalState().equals(MasterGoalState.CLEAN_STOP))
        obit.post(dead.hostPort(), cause);
    }
    
    Set<TServerInstance> unexpected = new HashSet<TServerInstance>(deleted);
    unexpected.removeAll(this.serversToShutdown);
    if (unexpected.size() > 0) {
      if (stillMaster() && !getMasterGoalState().equals(MasterGoalState.CLEAN_STOP)) {
        log.warn("Lost servers " + unexpected);
      }
    }
    serversToShutdown.removeAll(deleted);
    badServers.keySet().removeAll(deleted);
    // clear out any bad server with the same host/port as a new server
    synchronized (badServers) {
      Iterator<Entry<TServerInstance,AtomicInteger>> badIter = badServers.entrySet().iterator();
      while (badIter.hasNext()) {
        Entry<TServerInstance,AtomicInteger> bad = badIter.next();
        for (TServerInstance add : added) {
          if (bad.getKey().hostPort().equals(add.hostPort())) {
            badIter.remove();
            break;
          }
        }
      }
    }
    
    synchronized (migrations) {
      Iterator<Entry<KeyExtent,TServerInstance>> iter = migrations.entrySet().iterator();
      while (iter.hasNext()) {
        Entry<KeyExtent,TServerInstance> entry = iter.next();
        if (deleted.contains(entry.getValue())) {
          log.info("Canceling migration of " + entry.getKey() + " to " + entry.getValue());
          iter.remove();
        }
      }
    }
    nextEvent.event("There are now %d tablet servers", current.size());
  }
  
  @Override
  public void stateChanged(String tableId, TableState state) {
    nextEvent.event("Table state in zookeeper changed for %s to %s", tableId, state);
  }
  
  @Override
  public void initialize(Map<String,TableState> tableIdToStateMap) {}
  
  @Override
  public void sessionExpired() {}
  
  @Override
  public Set<String> onlineTables() {
    Set<String> result = new HashSet<String>();
    if (getMasterState() != MasterState.NORMAL) {
      if (getMasterState() != MasterState.UNLOAD_METADATA_TABLETS)
        result.add(Constants.METADATA_TABLE_ID);
      return result;
    }
    TableManager manager = TableManager.getInstance();
    
    for (String tableId : Tables.getIdToNameMap(instance).keySet()) {
      TableState state = manager.getTableState(tableId);
      if (state != null) {
        if (state == TableState.ONLINE)
          result.add(tableId);
      }
    }
    return result;
  }
  
  @Override
  public Set<TServerInstance> onlineTabletServers() {
    return tserverSet.getCurrentServers();
  }
  
  @Override
  public Collection<MergeInfo> merges() {
    List<MergeInfo> result = new ArrayList<MergeInfo>();
    for (String tableId : Tables.getIdToNameMap(instance).keySet()) {
      result.add(getMergeInfo(new Text(tableId)));
    }
    return result;
  }
  
  public void killTServer(TServerInstance server) {
    nextEvent.event("Forcing server down %s", server);
    serversToShutdown.add(server);
  }
  
  // recovers state from the persistent transaction to shutdown a server
  public void shutdownTServer(TServerInstance server) {
    nextEvent.event("Tablet Server shutdown requested for %s", server);
    serversToShutdown.add(server);
  }
  
  public EventCoordinator getEventCoordinator() {
    return nextEvent;
  }
  
  public Instance getInstance() {
    return this.instance;
  }
  
  public AccumuloConfiguration getSystemConfiguration() {
    return serverConfig.getConfiguration();
  }
  
  public ServerConfiguration getConfiguration() {
    return serverConfig;
  }
  
  public FileSystem getFileSystem() {
    return this.fs;
  }
  
  public void updateRecoveryInProgress(String file) {
    recoveriesInProgress.add(file);
  }
}<|MERGE_RESOLUTION|>--- conflicted
+++ resolved
@@ -78,13 +78,8 @@
 import org.apache.accumulo.core.master.thrift.TabletServerStatus;
 import org.apache.accumulo.core.master.thrift.TabletSplit;
 import org.apache.accumulo.core.security.SecurityUtil;
-<<<<<<< HEAD
 import org.apache.accumulo.core.security.thrift.SecurityErrorCode;
 import org.apache.accumulo.core.security.thrift.TCredentials;
-=======
-import org.apache.accumulo.core.security.thrift.Credential;
-import org.apache.accumulo.core.security.thrift.SecurityErrorCode;
->>>>>>> d3752d6c
 import org.apache.accumulo.core.security.thrift.ThriftSecurityException;
 import org.apache.accumulo.core.tabletserver.thrift.NotServingTabletException;
 import org.apache.accumulo.core.util.ByteBufferUtil;
@@ -233,15 +228,14 @@
   static final boolean X = true;
   static final boolean _ = false;
   static final boolean transitionOK[][] = {
-      //                            INITIAL HAVE_LOCK SAFE_MODE NORMAL UNLOAD_META UNLOAD_ROOT STOP
-      /* INITIAL */                 {X,     X,        _,        _,     _,          _,          X},
-      /* HAVE_LOCK */               {_,     X,        X,        X,     _,          _,          X},
-      /* SAFE_MODE */               {_,     _,        X,        X,     X,          _,          X},
-      /* NORMAL */                  {_,     _,        X,        X,     X,          _,          X},
-      /* UNLOAD_METADATA_TABLETS */ {_,     _,        X,        X,     X,          X,          X},
-      /* UNLOAD_ROOT_TABLET */      {_,     _,        _,        X,     _,          X,          X},
-      /* STOP */                    {_,     _,        _,        _,     _,          _,          X}
-  };
+      // INITIAL HAVE_LOCK SAFE_MODE NORMAL UNLOAD_META UNLOAD_ROOT STOP
+      /* INITIAL */{X, X, _, _, _, _, X},
+      /* HAVE_LOCK */{_, X, X, X, _, _, X},
+      /* SAFE_MODE */{_, _, X, X, X, _, X},
+      /* NORMAL */{_, _, X, X, X, _, X},
+      /* UNLOAD_METADATA_TABLETS */{_, _, X, X, X, X, X},
+      /* UNLOAD_ROOT_TABLET */{_, _, _, X, _, X, X},
+      /* STOP */{_, _, _, _, _, _, X}};
   
   synchronized private void setMasterState(MasterState newState) {
     if (state.equals(newState))
@@ -281,11 +275,11 @@
         log.info("Upgrading zookeeper");
         
         IZooReaderWriter zoo = ZooReaderWriter.getInstance();
-
+        
         zoo.putPersistentData(ZooUtil.getRoot(instance) + Constants.ZRECOVERY, new byte[] {'0'}, NodeExistsPolicy.SKIP);
-
+        
         for (String id : Tables.getIdToNameMap(instance).keySet()) {
-
+          
           zoo.putPersistentData(ZooUtil.getRoot(instance) + Constants.ZTABLES + "/" + id + Constants.ZTABLE_COMPACT_CANCEL_ID, "0".getBytes(),
               NodeExistsPolicy.SKIP);
         }
@@ -295,7 +289,7 @@
       }
     }
   }
-
+  
   private final AtomicBoolean upgradeMetadataRunning = new AtomicBoolean(false);
   
   private final ServerConfiguration serverConfig;
@@ -715,14 +709,9 @@
     }
     
     @Override
-<<<<<<< HEAD
     public void reportSplitExtent(TInfo info, TCredentials credentials, String serverName, TabletSplit split) throws TException {
-      if (migrations.remove(new KeyExtent(split.oldTablet)) != null) {
-=======
-    public void reportSplitExtent(TInfo info, Credential credentials, String serverName, TabletSplit split) throws TException {
       KeyExtent oldTablet = new KeyExtent(split.oldTablet);
       if (migrations.remove(oldTablet) != null) {
->>>>>>> d3752d6c
         log.info("Canceled migration of " + split.oldTablet);
       }
       for (TServerInstance instance : tserverSet.getCurrentServers()) {
@@ -733,7 +722,6 @@
       }
       log.warn("Got a split from a server we don't recognize: " + serverName);
     }
-    
     
     @Override
     public void reportTabletStatus(TInfo info, TCredentials credentials, String serverName, TabletLoadState status, TKeyExtent ttablet) throws TException {
@@ -2052,7 +2040,7 @@
     getMasterLock(zroot + Constants.ZMASTER_LOCK);
     
     recoveryManager = new RecoveryManager(this);
-
+    
     TableManager.getInstance().addObserver(this);
     
     StatusThread statusThread = new StatusThread();
