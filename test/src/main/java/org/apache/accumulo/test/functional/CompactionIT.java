/*
 * Licensed to the Apache Software Foundation (ASF) under one
 * or more contributor license agreements.  See the NOTICE file
 * distributed with this work for additional information
 * regarding copyright ownership.  The ASF licenses this file
 * to you under the Apache License, Version 2.0 (the
 * "License"); you may not use this file except in compliance
 * with the License.  You may obtain a copy of the License at
 *
 *   https://www.apache.org/licenses/LICENSE-2.0
 *
 * Unless required by applicable law or agreed to in writing,
 * software distributed under the License is distributed on an
 * "AS IS" BASIS, WITHOUT WARRANTIES OR CONDITIONS OF ANY
 * KIND, either express or implied.  See the License for the
 * specific language governing permissions and limitations
 * under the License.
 */
package org.apache.accumulo.test.functional;

import static java.util.concurrent.TimeUnit.SECONDS;
import static org.apache.accumulo.core.util.LazySingletons.RANDOM;
import static org.junit.jupiter.api.Assertions.assertEquals;
import static org.junit.jupiter.api.Assertions.assertFalse;
import static org.junit.jupiter.api.Assertions.assertNotNull;
import static org.junit.jupiter.api.Assertions.assertThrows;
import static org.junit.jupiter.api.Assertions.assertTrue;
import static org.junit.jupiter.api.Assertions.fail;

import java.io.IOException;
import java.io.UncheckedIOException;
import java.nio.file.FileVisitResult;
import java.nio.file.Files;
import java.nio.file.Paths;
import java.nio.file.SimpleFileVisitor;
import java.nio.file.attribute.BasicFileAttributes;
import java.time.Duration;
import java.util.ArrayList;
import java.util.Arrays;
import java.util.EnumSet;
import java.util.HashMap;
<<<<<<< HEAD
import java.util.HashSet;
=======
>>>>>>> 8bf0970c
import java.util.List;
import java.util.Map;
import java.util.Map.Entry;
import java.util.NoSuchElementException;
import java.util.Objects;
import java.util.Set;
import java.util.concurrent.ExecutorService;
import java.util.concurrent.Executors;
import java.util.concurrent.atomic.AtomicBoolean;
import java.util.concurrent.atomic.AtomicReference;

import org.apache.accumulo.core.client.Accumulo;
import org.apache.accumulo.core.client.AccumuloClient;
import org.apache.accumulo.core.client.AccumuloException;
import org.apache.accumulo.core.client.AccumuloSecurityException;
import org.apache.accumulo.core.client.BatchWriter;
import org.apache.accumulo.core.client.IteratorSetting;
import org.apache.accumulo.core.client.Scanner;
import org.apache.accumulo.core.client.TableNotFoundException;
import org.apache.accumulo.core.client.admin.CompactionConfig;
import org.apache.accumulo.core.client.admin.NewTableConfiguration;
import org.apache.accumulo.core.client.admin.PluginConfig;
import org.apache.accumulo.core.client.admin.compaction.CompactableFile;
import org.apache.accumulo.core.client.admin.compaction.CompactionConfigurer;
import org.apache.accumulo.core.client.admin.compaction.CompactionSelector;
import org.apache.accumulo.core.client.admin.compaction.CompressionConfigurer;
import org.apache.accumulo.core.clientImpl.ClientContext;
import org.apache.accumulo.core.clientImpl.TableOperationsImpl;
import org.apache.accumulo.core.conf.Property;
import org.apache.accumulo.core.data.Key;
import org.apache.accumulo.core.data.Mutation;
import org.apache.accumulo.core.data.TableId;
import org.apache.accumulo.core.data.Value;
import org.apache.accumulo.core.file.rfile.bcfile.PrintBCInfo;
import org.apache.accumulo.core.iterators.DevNull;
import org.apache.accumulo.core.iterators.Filter;
import org.apache.accumulo.core.iterators.IteratorEnvironment;
import org.apache.accumulo.core.iterators.IteratorUtil.IteratorScope;
import org.apache.accumulo.core.iterators.SortedKeyValueIterator;
import org.apache.accumulo.core.iterators.user.AgeOffFilter;
import org.apache.accumulo.core.iterators.user.GrepIterator;
import org.apache.accumulo.core.metadata.AccumuloTable;
import org.apache.accumulo.core.metadata.StoredTabletFile;
import org.apache.accumulo.core.metadata.schema.Ample;
import org.apache.accumulo.core.metadata.schema.MetadataSchema.TabletsSection.DataFileColumnFamily;
import org.apache.accumulo.core.metadata.schema.MetadataSchema.TabletsSection.TabletColumnFamily;
import org.apache.accumulo.core.metadata.schema.TabletMetadata;
import org.apache.accumulo.core.metadata.schema.TabletMetadata.ColumnType;
import org.apache.accumulo.core.metadata.schema.TabletsMetadata;
import org.apache.accumulo.core.security.Authorizations;
import org.apache.accumulo.core.spi.compaction.DefaultCompactionPlanner;
import org.apache.accumulo.core.spi.compaction.SimpleCompactionDispatcher;
import org.apache.accumulo.harness.AccumuloClusterHarness;
import org.apache.accumulo.minicluster.ServerType;
import org.apache.accumulo.miniclusterImpl.MiniAccumuloConfigImpl;
import org.apache.accumulo.test.VerifyIngest;
import org.apache.accumulo.test.VerifyIngest.VerifyParams;
import org.apache.accumulo.test.compaction.CompactionExecutorIT;
import org.apache.accumulo.test.compaction.ExternalCompaction_1_IT.FSelector;
import org.apache.hadoop.conf.Configuration;
import org.apache.hadoop.fs.FileSystem;
import org.apache.hadoop.fs.Path;
import org.apache.hadoop.fs.RawLocalFileSystem;
import org.apache.hadoop.io.Text;
import org.junit.jupiter.api.Test;
import org.slf4j.Logger;
import org.slf4j.LoggerFactory;

import com.google.common.base.Preconditions;
import com.google.common.collect.Iterators;
import com.google.common.collect.Lists;

public class CompactionIT extends AccumuloClusterHarness {

  public static class TestFilter extends Filter {

    int modulus = 1;

    @Override
    public void init(SortedKeyValueIterator<Key,Value> source, Map<String,String> options,
        IteratorEnvironment env) throws IOException {
      super.init(source, options, env);

      // if the init function is never called at all, then not setting the modulus option should
      // cause the test to fail
      if (options.containsKey("modulus")) {
        Preconditions.checkArgument(!options.containsKey("pmodulus"));
        modulus = Integer.parseInt(options.get("modulus"));
      }

      // use when partial compaction is expected
      if (options.containsKey("pmodulus")) {
        Preconditions.checkArgument(!options.containsKey("modulus"));
        modulus = Integer.parseInt(options.get("pmodulus"));
      }
    }

    @Override
    public boolean accept(Key k, Value v) {
      return Integer.parseInt(v.toString()) % modulus == 0;
    }

  }

  public static class RandomErrorThrowingSelector implements CompactionSelector {

    public static final String FILE_LIST_PARAM = "filesToCompact";
    private static Boolean ERROR_THROWN = Boolean.FALSE;

    private List<String> filesToCompact;

    @Override
    public void init(InitParameters iparams) {
      String files = iparams.getOptions().get(FILE_LIST_PARAM);
      Objects.requireNonNull(files);
      String[] f = files.split(",");
      filesToCompact = Lists.newArrayList(f);
    }

    @Override
    public Selection select(SelectionParameters sparams) {
      if (!ERROR_THROWN) {
        ERROR_THROWN = Boolean.TRUE;
        throw new RuntimeException("Exception for test");
      }
      List<CompactableFile> matches = new ArrayList<>();
      sparams.getAvailableFiles().forEach(cf -> {
        if (filesToCompact.contains(cf.getFileName())) {
          matches.add(cf);
        }
      });
      return new Selection(matches);
    }

  }

  /**
   * CompactionSelector that selects nothing for testing
   */
  public static class EmptyCompactionSelector implements CompactionSelector {

    @Override
    public void init(InitParameters iparams) {

    }

    @Override
    public Selection select(SelectionParameters sparams) {
      return new Selection(Set.of());
    }
  }

  /**
   * A CompactionConfigurer that can be used to configure the compression type used for intermediate
   * and final compactions. An intermediate compaction is a compaction whose result is short-lived.
   * For instance, if 10 files are selected for compaction, 5 of these files are compacted to a file
   * 'f0', then f0 is compacted with the 5 remaining files creating file 'f1', then f0 would be an
   * intermediate file and f1 would be the final file.
   */
  public static class CompressionTypeConfigurer implements CompactionConfigurer {
    public static final String COMPRESS_TYPE_KEY = Property.TABLE_FILE_COMPRESSION_TYPE.getKey();
    public static final String FINAL_COMPRESS_TYPE_KEY = "final.compress.type";
    public static final String INTERMEDIATE_COMPRESS_TYPE_KEY = "intermediate.compress.type";
    private String finalCompressTypeVal;
    private String interCompressTypeVal;

    @Override
    public void init(InitParameters iparams) {
      var options = iparams.getOptions();
      String finalCompressTypeVal = options.get(FINAL_COMPRESS_TYPE_KEY);
      String interCompressTypeVal = options.get(INTERMEDIATE_COMPRESS_TYPE_KEY);
      if (finalCompressTypeVal != null && interCompressTypeVal != null) {
        this.finalCompressTypeVal = finalCompressTypeVal;
        this.interCompressTypeVal = interCompressTypeVal;
      } else {
        throw new IllegalArgumentException(
            "Must set " + FINAL_COMPRESS_TYPE_KEY + " and " + INTERMEDIATE_COMPRESS_TYPE_KEY);
      }
    }

    @Override
    public Overrides override(InputParameters params) {
      var inputFiles = params.getInputFiles();
      var selectedFiles = params.getSelectedFiles();
      // If this is the final compaction, set the compression type to the value set for
      // finalCompressTypeVal
      // If this is an intermediate compaction, set the compression type to the value set for
      // interCompressTypeVal
      if (selectedFiles.equals(inputFiles instanceof Set ? inputFiles : Set.copyOf(inputFiles))) {
        return new Overrides(Map.of(COMPRESS_TYPE_KEY, finalCompressTypeVal));
      } else {
        return new Overrides(Map.of(COMPRESS_TYPE_KEY, interCompressTypeVal));
      }
    }

  }

  private static final Logger log = LoggerFactory.getLogger(CompactionIT.class);

  private static final int MAX_DATA = 1000;

  @Override
  protected Duration defaultTimeout() {
    return Duration.ofMinutes(4);
  }

  @Override
  public void configureMiniCluster(MiniAccumuloConfigImpl cfg, Configuration hadoopCoreSite) {
    cfg.setProperty(Property.INSTANCE_ZK_TIMEOUT, "15s");
    cfg.setProperty(Property.TSERV_MAJC_DELAY, "1");
    // use raw local file system so walogs sync and flush will work
    hadoopCoreSite.set("fs.file.impl", RawLocalFileSystem.class.getName());
  }

  @Test
  public void testBadSelector() throws Exception {
    try (AccumuloClient c = Accumulo.newClient().from(getClientProps()).build()) {
      final String tableName = getUniqueNames(1)[0];
      NewTableConfiguration tc = new NewTableConfiguration();
      // Ensure compactions don't kick off
      tc.setProperties(Map.of(Property.TABLE_MAJC_RATIO.getKey(), "10.0"));
      c.tableOperations().create(tableName, tc);
      // Create multiple RFiles
      try (BatchWriter bw = c.createBatchWriter(tableName)) {
        for (int i = 1; i <= 4; i++) {
          Mutation m = new Mutation(Integer.toString(i));
          m.put("cf", "cq", new Value());
          bw.addMutation(m);
          bw.flush();
          // flush often to create multiple files to compact
          c.tableOperations().flush(tableName, null, null, true);
        }
      }

      List<String> files = FunctionalTestUtils.getRFilePaths(c, tableName);
      assertEquals(4, files.size());

      String subset = files.get(0).substring(files.get(0).lastIndexOf('/') + 1) + ","
          + files.get(3).substring(files.get(3).lastIndexOf('/') + 1);

      CompactionConfig config = new CompactionConfig()
          .setSelector(new PluginConfig(RandomErrorThrowingSelector.class.getName(),
              Map.of(RandomErrorThrowingSelector.FILE_LIST_PARAM, subset)))
          .setWait(true);
      c.tableOperations().compact(tableName, config);

      // check that the subset of files selected are compacted, but the others remain untouched
      List<String> filesAfterCompact = FunctionalTestUtils.getRFilePaths(c, tableName);
      assertFalse(filesAfterCompact.contains(files.get(0)));
      assertTrue(filesAfterCompact.contains(files.get(1)));
      assertTrue(filesAfterCompact.contains(files.get(2)));
      assertFalse(filesAfterCompact.contains(files.get(3)));

      List<String> rows = new ArrayList<>();
      c.createScanner(tableName).forEach((k, v) -> rows.add(k.getRow().toString()));
      assertEquals(List.of("1", "2", "3", "4"), rows);
    }
  }

  @Test
  public void testCompactionWithTableIterator() throws Exception {
    String table1 = this.getUniqueNames(1)[0];
    try (AccumuloClient client = Accumulo.newClient().from(getClientProps()).build()) {
      client.tableOperations().create(table1);
      try (BatchWriter bw = client.createBatchWriter(table1)) {
        for (int i = 1; i <= 4; i++) {
          Mutation m = new Mutation(Integer.toString(i));
          m.put("cf", "cq", new Value());
          bw.addMutation(m);
          bw.flush();
          // flush often to create multiple files to compact
          client.tableOperations().flush(table1, null, null, true);
        }
      }

      IteratorSetting setting = new IteratorSetting(50, "delete", DevNull.class);
      client.tableOperations().attachIterator(table1, setting, EnumSet.of(IteratorScope.majc));
      client.tableOperations().compact(table1, new CompactionConfig().setWait(true));

      try (Scanner s = client.createScanner(table1)) {
        assertFalse(s.iterator().hasNext());
      }
    }
  }

  @Test
  public void testUserCompactionCancellation() throws Exception {
    final String table1 = this.getUniqueNames(1)[0];
    try (AccumuloClient client = Accumulo.newClient().from(getClientProps()).build()) {
      client.tableOperations().create(table1);
      try (BatchWriter bw = client.createBatchWriter(table1)) {
        for (int i = 1; i <= MAX_DATA; i++) {
          Mutation m = new Mutation(Integer.toString(i));
          m.put("cf", "cq", new Value());
          bw.addMutation(m);
          bw.flush();
          // flush often to create multiple files to compact
          client.tableOperations().flush(table1, null, null, true);
        }
      }

      final AtomicReference<Exception> error = new AtomicReference<>();
      final AtomicBoolean started = new AtomicBoolean(false);
      Thread t = new Thread(() -> {
        try {
          started.set(true);
          IteratorSetting setting = new IteratorSetting(50, "sleepy", SlowIterator.class);
          setting.addOption("sleepTime", "3000");
          setting.addOption("seekSleepTime", "3000");
          client.tableOperations().attachIterator(table1, setting, EnumSet.of(IteratorScope.majc));
          client.tableOperations().compact(table1, new CompactionConfig().setWait(true));
        } catch (AccumuloSecurityException | TableNotFoundException | AccumuloException e) {
          error.set(e);
        }
      });
      t.start();
      while (!started.get()) {
        Thread.sleep(1000);
      }
      client.tableOperations().cancelCompaction(table1);
      t.join();
      Exception e = error.get();
      assertNotNull(e);
      assertEquals(TableOperationsImpl.COMPACTION_CANCELED_MSG, e.getMessage());
    }
  }

  @Test
  public void testErrorDuringUserCompaction() throws Exception {
    final String table1 = this.getUniqueNames(1)[0];
    try (AccumuloClient client = Accumulo.newClient().from(getClientProps()).build()) {
      client.tableOperations().create(table1);
      client.tableOperations().setProperty(table1, Property.TABLE_FILE_MAX.getKey(), "1001");
      client.tableOperations().setProperty(table1, Property.TABLE_MAJC_RATIO.getKey(), "1001");
      TableId tid = TableId.of(client.tableOperations().tableIdMap().get(table1));

      ReadWriteIT.ingest(client, MAX_DATA, 1, 1, 0, "colf", table1, 1);

      Ample ample = ((ClientContext) client).getAmple();
      try (TabletsMetadata tms =
          ample.readTablets().forTable(tid).fetch(ColumnType.FILES).build();) {
        TabletMetadata tm = tms.iterator().next();
        assertEquals(1000, tm.getFiles().size());
      }

      IteratorSetting setting = new IteratorSetting(50, "error", ErrorThrowingIterator.class);
      setting.addOption(ErrorThrowingIterator.TIMES, "3");
      client.tableOperations().attachIterator(table1, setting, EnumSet.of(IteratorScope.majc));
      client.tableOperations().compact(table1, new CompactionConfig().setWait(true));

      try (
          TabletsMetadata tms = ample.readTablets().forTable(tid).fetch(ColumnType.FILES).build()) {
        TabletMetadata tm = tms.iterator().next();
        assertEquals(1, tm.getFiles().size());
      }

      ReadWriteIT.verify(client, MAX_DATA, 1, 1, 0, table1);

    }
  }

  @Test
  public void testErrorDuringCompactionNoOutput() throws Exception {
    final String table1 = this.getUniqueNames(1)[0];
    try (AccumuloClient client = Accumulo.newClient().from(getClientProps()).build()) {
      client.tableOperations().create(table1);
      client.tableOperations().setProperty(table1, Property.TABLE_FILE_MAX.getKey(), "1001");
      client.tableOperations().setProperty(table1, Property.TABLE_MAJC_RATIO.getKey(), "51");
      TableId tid = TableId.of(client.tableOperations().tableIdMap().get(table1));

      ReadWriteIT.ingest(client, 50, 1, 1, 0, "colf", table1, 1);
      ReadWriteIT.verify(client, 50, 1, 1, 0, table1);

      Ample ample = ((ClientContext) client).getAmple();
      try (
          TabletsMetadata tms = ample.readTablets().forTable(tid).fetch(ColumnType.FILES).build()) {
        TabletMetadata tm = tms.iterator().next();
        assertEquals(50, tm.getFiles().size());
      }

      IteratorSetting setting = new IteratorSetting(50, "ageoff", AgeOffFilter.class);
      setting.addOption("ttl", "0");
      setting.addOption("currentTime", Long.toString(System.currentTimeMillis() + 86400));
      client.tableOperations().attachIterator(table1, setting, EnumSet.of(IteratorScope.majc));

      // Since this iterator is on the top, it will throw an error 3 times, then allow the
      // ageoff iterator to do its work.
      IteratorSetting setting2 = new IteratorSetting(51, "error", ErrorThrowingIterator.class);
      setting2.addOption(ErrorThrowingIterator.TIMES, "3");
      client.tableOperations().attachIterator(table1, setting2, EnumSet.of(IteratorScope.majc));
      client.tableOperations().compact(table1, new CompactionConfig().setWait(true));

      try (TabletsMetadata tm = ample.readTablets().forTable(tid).fetch(ColumnType.FILES).build()) {
        assertThrows(NoSuchElementException.class, () -> tm.iterator().next());
      }
      assertEquals(0, client.createScanner(table1).stream().count());
    }
  }

  @Test
  public void testTableDeletedDuringUserCompaction() throws Exception {
    final String table1 = this.getUniqueNames(1)[0];
    try (AccumuloClient client = Accumulo.newClient().from(getClientProps()).build()) {
      client.tableOperations().create(table1);
      try (BatchWriter bw = client.createBatchWriter(table1)) {
        for (int i = 1; i <= MAX_DATA; i++) {
          Mutation m = new Mutation(Integer.toString(i));
          m.put("cf", "cq", new Value());
          bw.addMutation(m);
          bw.flush();
          // flush often to create multiple files to compact
          client.tableOperations().flush(table1, null, null, true);
        }
      }

      final AtomicReference<Exception> error = new AtomicReference<>();
      final AtomicBoolean started = new AtomicBoolean(false);
      Thread t = new Thread(() -> {
        try {
          started.set(true);
          IteratorSetting setting = new IteratorSetting(50, "sleepy", SlowIterator.class);
          setting.addOption("sleepTime", "3000");
          setting.addOption("seekSleepTime", "3000");
          client.tableOperations().attachIterator(table1, setting, EnumSet.of(IteratorScope.majc));
          client.tableOperations().compact(table1, new CompactionConfig().setWait(true));
        } catch (AccumuloSecurityException | TableNotFoundException | AccumuloException e) {
          error.set(e);
        }
      });
      t.start();
      while (!started.get()) {
        Thread.sleep(1000);
      }
      client.tableOperations().delete(table1);
      t.join();
      Exception e = error.get();
      assertNotNull(e);
      assertEquals(TableOperationsImpl.COMPACTION_CANCELED_MSG, e.getMessage());
    }
  }

  @Test
  public void testPartialCompaction() throws Exception {
    String tableName = getUniqueNames(1)[0];
    try (final AccumuloClient client = Accumulo.newClient().from(getClientProps()).build()) {

      client.tableOperations().create(tableName);

      // Insert MAX_DATA rows
      try (BatchWriter bw = client.createBatchWriter(tableName)) {
        for (int i = 0; i < MAX_DATA; i++) {
          Mutation m = new Mutation(String.format("r:%04d", i));
          m.put("", "", "" + i);
          bw.addMutation(m);
        }
      }
      client.tableOperations().flush(tableName);
      IteratorSetting iterSetting = new IteratorSetting(100, TestFilter.class);
      // make sure iterator options make it to compactor process
      iterSetting.addOption("modulus", 17 + "");
      CompactionConfig config =
          new CompactionConfig().setIterators(List.of(iterSetting)).setWait(true);
      client.tableOperations().compact(tableName, config);

      // Insert 2 * MAX_DATA rows
      try (BatchWriter bw = client.createBatchWriter(tableName)) {
        for (int i = MAX_DATA; i < MAX_DATA * 2; i++) {
          Mutation m = new Mutation(String.format("r:%04d", i));
          m.put("", "", "" + i);
          bw.addMutation(m);
        }
      }
      // this should create an F file
      client.tableOperations().flush(tableName);

      // run a compaction that only compacts F files
      iterSetting = new IteratorSetting(100, TestFilter.class);
      // compact F file w/ different modulus and user pmodulus option for partial compaction
      iterSetting.addOption("pmodulus", 19 + "");
      config = new CompactionConfig().setIterators(List.of(iterSetting)).setWait(true)
          .setSelector(new PluginConfig(FSelector.class.getName()));
      client.tableOperations().compact(tableName, config);

      try (Scanner scanner = client.createScanner(tableName)) {
        int count = 0;
        for (Entry<Key,Value> entry : scanner) {

          int v = Integer.parseInt(entry.getValue().toString());
          int modulus = v < MAX_DATA ? 17 : 19;

          assertEquals(0, Integer.parseInt(entry.getValue().toString()) % modulus,
              String.format("%s %s %d != 0", entry.getValue(), "%", modulus));
          count++;
        }

        // Verify
        int expectedCount = 0;
        for (int i = 0; i < MAX_DATA * 2; i++) {
          int modulus = i < MAX_DATA ? 17 : 19;
          if (i % modulus == 0) {
            expectedCount++;
          }
        }
        assertEquals(expectedCount, count);
      }

    }
  }

  @Test
  public void testConfigurer() throws Exception {
    String tableName = this.getUniqueNames(1)[0];

    try (AccumuloClient client = Accumulo.newClient().from(getClientProps()).build()) {

      Map<String,String> props = Map.of(Property.TABLE_FILE_COMPRESSION_TYPE.getKey(), "none");
      NewTableConfiguration ntc = new NewTableConfiguration().setProperties(props);
      client.tableOperations().create(tableName, ntc);

      byte[] data = new byte[100000];
      Arrays.fill(data, (byte) 65);
      try (var writer = client.createBatchWriter(tableName)) {
        for (int row = 0; row < 10; row++) {
          Mutation m = new Mutation(row + "");
          m.at().family("big").qualifier("stuff").put(data);
          writer.addMutation(m);
        }
      }
      client.tableOperations().flush(tableName, null, null, true);

      // without compression, expect file to be large
      long sizes = CompactionExecutorIT.getFileSizes(client, tableName);
      assertTrue(sizes > data.length * 10 && sizes < data.length * 11,
          "Unexpected files sizes : " + sizes);

      client.tableOperations().compact(tableName,
          new CompactionConfig().setWait(true)
              .setConfigurer(new PluginConfig(CompressionConfigurer.class.getName(),
                  Map.of(CompressionConfigurer.LARGE_FILE_COMPRESSION_TYPE, "gz",
                      CompressionConfigurer.LARGE_FILE_COMPRESSION_THRESHOLD, data.length + ""))));

      // after compacting with compression, expect small file
      sizes = CompactionExecutorIT.getFileSizes(client, tableName);
      assertTrue(sizes < data.length,
          "Unexpected files sizes: data: " + data.length + ", file:" + sizes);

      client.tableOperations().compact(tableName, new CompactionConfig().setWait(true));

      // after compacting without compression, expect big files again
      sizes = CompactionExecutorIT.getFileSizes(client, tableName);
      assertTrue(sizes > data.length * 10 && sizes < data.length * 11,
          "Unexpected files sizes : " + sizes);

    }
  }

  @Test
  public void testSuccessfulCompaction() throws Exception {
    try (AccumuloClient c = Accumulo.newClient().from(getClientProps()).build()) {
      final String tableName = getUniqueNames(1)[0];
      c.tableOperations().create(tableName);
      c.tableOperations().setProperty(tableName, Property.TABLE_MAJC_RATIO.getKey(), "1.0");
      FileSystem fs = getFileSystem();
      Path root = new Path(cluster.getTemporaryPath(), getClass().getName());
      fs.deleteOnExit(root);
      Path testrf = new Path(root, "testrf");
      fs.deleteOnExit(testrf);
      FunctionalTestUtils.createRFiles(c, fs, testrf.toString(), 500000, 59, 4);

      c.tableOperations().importDirectory(testrf.toString()).to(tableName).load();
      int beforeCount = countFiles(c);

      final AtomicBoolean fail = new AtomicBoolean(false);
      final int THREADS = 5;
      for (int count = 0; count < THREADS; count++) {
        ExecutorService executor = Executors.newFixedThreadPool(THREADS);
        final int span = 500000 / 59;
        for (int i = 0; i < 500000; i += 500000 / 59) {
          final int finalI = i;
          Runnable r = () -> {
            try {
              VerifyParams params = new VerifyParams(getClientProps(), tableName, span);
              params.startRow = finalI;
              params.random = 56;
              params.dataSize = 50;
              params.cols = 1;
              VerifyIngest.verifyIngest(c, params);
            } catch (Exception ex) {
              log.warn("Got exception verifying data", ex);
              fail.set(true);
            }
          };
          executor.execute(r);
        }
        executor.shutdown();
        executor.awaitTermination(defaultTimeout().toSeconds(), SECONDS);
        assertFalse(fail.get(),
            "Failed to successfully run all threads, Check the test output for error");
      }

      int finalCount = countFiles(c);
      assertTrue(finalCount < beforeCount);
      try {
        getClusterControl().adminStopAll();
      } finally {
        // Make sure the internal state in the cluster is reset (e.g. processes in MAC)
        getCluster().stop();
        if (getClusterType() == ClusterType.STANDALONE) {
          // Then restart things for the next test if it's a standalone
          getCluster().start();
        }
      }
    }
  }

  @Test
  public void testMultiStepCompactionThatDeletesAll() throws Exception {

    // There was a bug where user compactions would never complete when : the tablet had to be
    // compacted in multiple passes AND the intermediate passes produced no output.

    try (AccumuloClient c = Accumulo.newClient().from(getClientProps()).build()) {
      final String tableName = getUniqueNames(1)[0];
      c.tableOperations().create(tableName);
      c.tableOperations().setProperty(tableName, Property.TABLE_FILE_MAX.getKey(), "1001");
      c.tableOperations().setProperty(tableName, Property.TABLE_MAJC_RATIO.getKey(), "100.0");

      var beforeCount = countFiles(c);

      final int NUM_ENTRIES_AND_FILES = 60;

      try (var writer = c.createBatchWriter(tableName)) {
        for (int i = 0; i < NUM_ENTRIES_AND_FILES; i++) {
          Mutation m = new Mutation("r" + i);
          m.put("f1", "q1", "v" + i);
          writer.addMutation(m);
          writer.flush();
          // flush often to create multiple files to compact
          c.tableOperations().flush(tableName, null, null, true);
        }
      }

      try (var scanner = c.createScanner(tableName)) {
        assertEquals(NUM_ENTRIES_AND_FILES, scanner.stream().count());
      }

      var afterCount = countFiles(c);

      assertTrue(afterCount >= beforeCount + NUM_ENTRIES_AND_FILES);

      CompactionConfig comactionConfig = new CompactionConfig();
      // configure an iterator that drops all data
      IteratorSetting iter = new IteratorSetting(100, GrepIterator.class);
      GrepIterator.setTerm(iter, "keep");
      comactionConfig.setIterators(List.of(iter));
      comactionConfig.setWait(true);
      c.tableOperations().compact(tableName, comactionConfig);

      try (var scanner = c.createScanner(tableName)) {
        assertEquals(0, scanner.stream().count());
      }

      var finalCount = countFiles(c);
      assertTrue(finalCount <= beforeCount);
    }
  }

  @Test
<<<<<<< HEAD
  public void testSelectNoFiles() throws Exception {

    // Test a compaction selector that selects no files. In this case there is no work to,
    // so we want to ensure it does not hang

    try (AccumuloClient c = Accumulo.newClient().from(getClientProps()).build()) {
      String tableName = getUniqueNames(1)[0];
      c.tableOperations().create(tableName);

      writeFlush(c, tableName, "a");
      writeFlush(c, tableName, "b");

      CompactionConfig config = new CompactionConfig()
          .setSelector(new PluginConfig(EmptyCompactionSelector.class.getName(), Map.of()))
          .setWait(true);
      c.tableOperations().compact(tableName, config);

      assertEquals(Set.of("a", "b"), getRows(c, tableName));
    }

  }

  @Test
  public void testConcurrent() throws Exception {
    // two compactions without iterators or strategy should be able to run concurrently

    try (AccumuloClient c = Accumulo.newClient().from(getClientProps()).build()) {

      String tableName = getUniqueNames(1)[0];
      c.tableOperations().create(tableName);

      // write random data because its very unlikely it will compress
      writeRandomValue(c, tableName, 1 << 16);
      writeRandomValue(c, tableName, 1 << 16);

      c.tableOperations().compact(tableName, new CompactionConfig().setWait(false));
      c.tableOperations().compact(tableName, new CompactionConfig().setWait(true));

      assertEquals(1, FunctionalTestUtils.countRFiles(c, tableName));

      writeRandomValue(c, tableName, 1 << 16);

      IteratorSetting iterConfig = new IteratorSetting(30, SlowIterator.class);
      SlowIterator.setSleepTime(iterConfig, 1000);

      long t1 = System.currentTimeMillis();
      c.tableOperations().compact(tableName,
          new CompactionConfig().setWait(false).setIterators(java.util.Arrays.asList(iterConfig)));
      try {
        // this compaction should fail because previous one set iterators
        c.tableOperations().compact(tableName, new CompactionConfig().setWait(true));
        if (System.currentTimeMillis() - t1 < 2000) {
          fail("Expected compaction to fail because another concurrent compaction set iterators");
        }
      } catch (AccumuloException e) {}
    }
  }

  @Test
  public void testGetSelectedFilesForCompaction() throws Exception {

    // Tests CompactionConfigurer.InputParameters.getSelectedFiles()

    String tableName = this.getUniqueNames(1)[0];
    // Disable GC so intermediate compaction files are not deleted
    getCluster().getClusterControl().stopAllServers(ServerType.GARBAGE_COLLECTOR);

    try (AccumuloClient client = Accumulo.newClient().from(getClientProps()).build()) {
      Map<String,String> props = new HashMap<>();
      props.put(Property.TABLE_FILE_COMPRESSION_TYPE.getKey(), "none");
      // This is done to avoid system compactions - we want to do all the compactions ourselves
      props.put("table.compaction.dispatcher.opts.service.system", "nonexitant");
      NewTableConfiguration ntc = new NewTableConfiguration().setProperties(props);
      client.tableOperations().create(tableName, ntc);

      // The following will create 4 small and 4 large RFiles
      // The 4 small files will be compacted into one file (an "intermediate compaction" file)
      // Then, this file will be compacted with the 4 large files, creating the final compaction
      // file
      byte[] largeData = new byte[1_000_000];
      byte[] smallData = new byte[100_000];
      final int numFiles = 8;
      Arrays.fill(largeData, (byte) 65);
      Arrays.fill(smallData, (byte) 65);
      try (var writer = client.createBatchWriter(tableName)) {
        for (int i = 0; i < numFiles; i++) {
          Mutation mut = new Mutation("r" + i);
          if (i < numFiles / 2) {
            mut.at().family("f").qualifier("q").put(largeData);
          } else {
            mut.at().family("f").qualifier("q").put(smallData);
          }
          writer.addMutation(mut);
          writer.flush();
          client.tableOperations().flush(tableName, null, null, true);
        }
      }

      client.tableOperations().compact(tableName,
          new CompactionConfig().setWait(true)
              .setConfigurer(new PluginConfig(CompressionTypeConfigurer.class.getName(),
                  Map.of(CompressionTypeConfigurer.FINAL_COMPRESS_TYPE_KEY, "snappy",
                      CompressionTypeConfigurer.INTERMEDIATE_COMPRESS_TYPE_KEY, "gz"))));

      var tableId = TableId.of(client.tableOperations().tableIdMap().get(tableName));
      // The directory of the RFiles
      java.nio.file.Path rootPath = null;
      // The path to the final compaction RFile (located within rootPath)
      java.nio.file.Path finalCompactionFilePath = null;
      int count = 0;
      try (var tabletsMeta =
          TabletsMetadata.builder(client).forTable(tableId).fetch(ColumnType.FILES).build()) {
        for (TabletMetadata tm : tabletsMeta) {
          for (StoredTabletFile stf : tm.getFiles()) {
            // Since the 8 files should be compacted down to 1 file, these should only be set once
            finalCompactionFilePath = Paths.get(stf.getPath().toUri().getRawPath());
            rootPath = Paths.get(stf.getPath().getParent().toUri().getRawPath());
            count++;
          }
        }
      }
      assertEquals(1, count);
      assertNotNull(finalCompactionFilePath);
      assertNotNull(rootPath);
      String finalCompactionFile = finalCompactionFilePath.toString();
      // The following will find the intermediate compaction file in the root path.
      // Intermediate compaction files begin with 'C' and end with '.rf'
      final String[] interCompactionFile = {null};
      Files.walkFileTree(rootPath, new SimpleFileVisitor<java.nio.file.Path>() {
        @Override
        public FileVisitResult visitFile(java.nio.file.Path file, BasicFileAttributes attrs)
            throws IOException {
          String regex = "^C.*\\.rf$";
          java.nio.file.Path fileName = (file != null) ? file.getFileName() : null;
          if (fileName != null && fileName.toString().matches(regex)) {
            interCompactionFile[0] = file.toString();
            return FileVisitResult.TERMINATE;
          }
          return FileVisitResult.CONTINUE;
        }
      });
      assertNotNull(interCompactionFile[0]);
      String[] args = new String[3];
      args[0] = "--props";
      args[1] = getCluster().getAccumuloPropertiesPath();
      args[2] = finalCompactionFile;
      PrintBCInfo bcInfo = new PrintBCInfo(args);
      String finalCompressionType = bcInfo.getCompressionType();
      // The compression type used on the final compaction file should be 'snappy'
      assertEquals("snappy", finalCompressionType);
      args[2] = interCompactionFile[0];
      bcInfo = new PrintBCInfo(args);
      String interCompressionType = bcInfo.getCompressionType();
      // The compression type used on the intermediate compaction file should be 'gz'
      assertEquals("gz", interCompressionType);
    } finally {
      // Re-enable GC
      getCluster().getClusterControl().startAllServers(ServerType.GARBAGE_COLLECTOR);
    }
  }

  /**
   * Was used in debugging {@link #testGetSelectedFilesForCompaction}. May be useful later.
   *
   * @param client An accumulo client
   * @param tableName The name of the table
   * @return a map of the RFiles to their size in bytes
   */
  private Map<String,Long> getFileSizeMap(AccumuloClient client, String tableName) {
    var tableId = TableId.of(client.tableOperations().tableIdMap().get(tableName));
    Map<String,Long> map = new HashMap<>();

    try (var tabletsMeta =
        TabletsMetadata.builder(client).forTable(tableId).fetch(ColumnType.FILES).build()) {
      for (TabletMetadata tm : tabletsMeta) {
        for (StoredTabletFile stf : tm.getFiles()) {
          try {
            String filePath = stf.getPath().toString();
            Long fileSize =
                FileSystem.getLocal(new Configuration()).getFileStatus(stf.getPath()).getLen();
            map.put(filePath, fileSize);
          } catch (IOException e) {
            throw new UncheckedIOException(e);
          }
        }
      }

      return map;
=======
  public void testDeleteCompactionService() throws Exception {
    try (AccumuloClient c = Accumulo.newClient().from(getClientProps()).build()) {
      var uniqueNames = getUniqueNames(2);
      String table1 = uniqueNames[0];
      String table2 = uniqueNames[1];

      // create a compaction service named deleteme
      c.instanceOperations().setProperty(
          Property.TSERV_COMPACTION_SERVICE_PREFIX.getKey() + "deleteme.planner",
          DefaultCompactionPlanner.class.getName());
      c.instanceOperations().setProperty(
          Property.TSERV_COMPACTION_SERVICE_PREFIX.getKey() + "deleteme.planner.opts.executors",
          "[{'name':'all','type':'internal','numThreads':1}]".replaceAll("'", "\""));

      // create a compaction service named keepme
      c.instanceOperations().setProperty(
          Property.TSERV_COMPACTION_SERVICE_PREFIX.getKey() + "keepme.planner",
          DefaultCompactionPlanner.class.getName());
      c.instanceOperations().setProperty(
          Property.TSERV_COMPACTION_SERVICE_PREFIX.getKey() + "keepme.planner.opts.executors",
          "[{'name':'all','type':'internal','numThreads':1}]".replaceAll("'", "\""));

      // create a table that uses the compaction service deleteme
      Map<String,String> props = new HashMap<>();
      props.put(Property.TABLE_COMPACTION_DISPATCHER.getKey(),
          SimpleCompactionDispatcher.class.getName());
      props.put(Property.TABLE_COMPACTION_DISPATCHER_OPTS.getKey() + "service", "deleteme");
      c.tableOperations().create(table1, new NewTableConfiguration().setProperties(props));

      // create a table that uses the compaction service keepme
      props.clear();
      props.put(Property.TABLE_COMPACTION_DISPATCHER.getKey(),
          SimpleCompactionDispatcher.class.getName());
      props.put(Property.TABLE_COMPACTION_DISPATCHER_OPTS.getKey() + "service", "keepme");
      c.tableOperations().create(table2, new NewTableConfiguration().setProperties(props));

      try (var writer1 = c.createBatchWriter(table1); var writer2 = c.createBatchWriter(table2)) {
        for (int i = 0; i < 10; i++) {
          Mutation m = new Mutation("" + i);
          m.put("f", "q", "" + i);
          writer1.addMutation(m);
          writer2.addMutation(m);
        }
      }

      c.tableOperations().compact(table1, new CompactionConfig().setWait(true));
      c.tableOperations().compact(table2, new CompactionConfig().setWait(true));

      // delete the compaction service deleteme
      c.instanceOperations()
          .removeProperty(Property.TSERV_COMPACTION_SERVICE_PREFIX.getKey() + "deleteme.planner");
      c.instanceOperations().removeProperty(
          Property.TSERV_COMPACTION_SERVICE_PREFIX.getKey() + "deleteme.planner.opts.executors");

      // add a new compaction service named newcs
      c.instanceOperations().setProperty(
          Property.TSERV_COMPACTION_SERVICE_PREFIX.getKey() + "newcs.planner",
          DefaultCompactionPlanner.class.getName());
      c.instanceOperations().setProperty(
          Property.TSERV_COMPACTION_SERVICE_PREFIX.getKey() + "newcs.planner.opts.executors",
          "[{'name':'all','type':'internal','numThreads':1}]".replaceAll("'", "\""));

      // set table 1 to a compaction service newcs
      c.tableOperations().setProperty(table1,
          Property.TABLE_COMPACTION_DISPATCHER_OPTS.getKey() + "service", "newcs");

      // ensure tables can still compact and are not impacted by the deleted compaction service
      for (int i = 0; i < 10; i++) {
        c.tableOperations().compact(table1, new CompactionConfig().setWait(true));
        c.tableOperations().compact(table2, new CompactionConfig().setWait(true));

        try (var scanner = c.createScanner(table1)) {
          assertEquals(9 * 10 / 2, scanner.stream().map(Entry::getValue)
              .mapToInt(v -> Integer.parseInt(v.toString())).sum());
        }
        try (var scanner = c.createScanner(table2)) {
          assertEquals(9 * 10 / 2, scanner.stream().map(Entry::getValue)
              .mapToInt(v -> Integer.parseInt(v.toString())).sum());
        }

        Thread.sleep(100);
      }
>>>>>>> 8bf0970c
    }
  }

  private int countFiles(AccumuloClient c) throws Exception {
    try (Scanner s = c.createScanner(AccumuloTable.METADATA.tableName(), Authorizations.EMPTY)) {
      s.fetchColumnFamily(new Text(TabletColumnFamily.NAME));
      s.fetchColumnFamily(new Text(DataFileColumnFamily.NAME));
      return Iterators.size(s.iterator());
    }
  }

  private void writeRandomValue(AccumuloClient c, String tableName, int size) throws Exception {
    byte[] data1 = new byte[size];
    RANDOM.get().nextBytes(data1);

    try (BatchWriter bw = c.createBatchWriter(tableName)) {
      Mutation m1 = new Mutation("r" + RANDOM.get().nextInt(909090));
      m1.put("data", "bl0b", new Value(data1));
      bw.addMutation(m1);
    }
    c.tableOperations().flush(tableName, null, null, true);
  }

  private Set<String> getRows(AccumuloClient c, String tableName) throws TableNotFoundException {
    Set<String> rows = new HashSet<>();
    try (Scanner scanner = c.createScanner(tableName, Authorizations.EMPTY)) {
      for (Entry<Key,Value> entry : scanner) {
        rows.add(entry.getKey().getRowData().toString());
      }
    }
    return rows;
  }

  private void writeFlush(AccumuloClient client, String tablename, String row) throws Exception {
    try (BatchWriter bw = client.createBatchWriter(tablename)) {
      Mutation m = new Mutation(row);
      m.put("", "", "");
      bw.addMutation(m);
    }
    client.tableOperations().flush(tablename, null, null, true);
  }

}<|MERGE_RESOLUTION|>--- conflicted
+++ resolved
@@ -39,10 +39,7 @@
 import java.util.Arrays;
 import java.util.EnumSet;
 import java.util.HashMap;
-<<<<<<< HEAD
 import java.util.HashSet;
-=======
->>>>>>> 8bf0970c
 import java.util.List;
 import java.util.Map;
 import java.util.Map.Entry;
@@ -711,7 +708,6 @@
   }
 
   @Test
-<<<<<<< HEAD
   public void testSelectNoFiles() throws Exception {
 
     // Test a compaction selector that selects no files. In this case there is no work to,
@@ -900,7 +896,10 @@
       }
 
       return map;
-=======
+    }
+  }
+
+  @Test
   public void testDeleteCompactionService() throws Exception {
     try (AccumuloClient c = Accumulo.newClient().from(getClientProps()).build()) {
       var uniqueNames = getUniqueNames(2);
@@ -909,18 +908,18 @@
 
       // create a compaction service named deleteme
       c.instanceOperations().setProperty(
-          Property.TSERV_COMPACTION_SERVICE_PREFIX.getKey() + "deleteme.planner",
+          Property.COMPACTION_SERVICE_PREFIX.getKey() + "deleteme.planner",
           DefaultCompactionPlanner.class.getName());
       c.instanceOperations().setProperty(
-          Property.TSERV_COMPACTION_SERVICE_PREFIX.getKey() + "deleteme.planner.opts.executors",
+          Property.COMPACTION_SERVICE_PREFIX.getKey() + "deleteme.planner.opts.executors",
           "[{'name':'all','type':'internal','numThreads':1}]".replaceAll("'", "\""));
 
       // create a compaction service named keepme
       c.instanceOperations().setProperty(
-          Property.TSERV_COMPACTION_SERVICE_PREFIX.getKey() + "keepme.planner",
+          Property.COMPACTION_SERVICE_PREFIX.getKey() + "keepme.planner",
           DefaultCompactionPlanner.class.getName());
       c.instanceOperations().setProperty(
-          Property.TSERV_COMPACTION_SERVICE_PREFIX.getKey() + "keepme.planner.opts.executors",
+          Property.COMPACTION_SERVICE_PREFIX.getKey() + "keepme.planner.opts.executors",
           "[{'name':'all','type':'internal','numThreads':1}]".replaceAll("'", "\""));
 
       // create a table that uses the compaction service deleteme
@@ -951,16 +950,16 @@
 
       // delete the compaction service deleteme
       c.instanceOperations()
-          .removeProperty(Property.TSERV_COMPACTION_SERVICE_PREFIX.getKey() + "deleteme.planner");
+          .removeProperty(Property.COMPACTION_SERVICE_PREFIX.getKey() + "deleteme.planner");
       c.instanceOperations().removeProperty(
-          Property.TSERV_COMPACTION_SERVICE_PREFIX.getKey() + "deleteme.planner.opts.executors");
+          Property.COMPACTION_SERVICE_PREFIX.getKey() + "deleteme.planner.opts.executors");
 
       // add a new compaction service named newcs
       c.instanceOperations().setProperty(
-          Property.TSERV_COMPACTION_SERVICE_PREFIX.getKey() + "newcs.planner",
+          Property.COMPACTION_SERVICE_PREFIX.getKey() + "newcs.planner",
           DefaultCompactionPlanner.class.getName());
       c.instanceOperations().setProperty(
-          Property.TSERV_COMPACTION_SERVICE_PREFIX.getKey() + "newcs.planner.opts.executors",
+          Property.COMPACTION_SERVICE_PREFIX.getKey() + "newcs.planner.opts.executors",
           "[{'name':'all','type':'internal','numThreads':1}]".replaceAll("'", "\""));
 
       // set table 1 to a compaction service newcs
@@ -983,7 +982,6 @@
 
         Thread.sleep(100);
       }
->>>>>>> 8bf0970c
     }
   }
 
