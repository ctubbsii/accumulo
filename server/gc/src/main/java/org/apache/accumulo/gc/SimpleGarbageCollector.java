--- conflicted
+++ resolved
@@ -171,14 +171,10 @@
     this.getContext().setServiceLock(gcLock);
 
     MetricsInfo metricsInfo = getContext().getMetricsInfo();
-<<<<<<< HEAD
-    metricsInfo.addServiceTags(getApplicationName(), address, getResourceGroup());
-=======
-
->>>>>>> a143ec1f
+
     metricsInfo.addMetricsProducers(this, new GcMetrics(this));
-    metricsInfo.init(
-        MetricsInfo.serviceTags(getContext().getInstanceName(), getApplicationName(), address, ""));
+    metricsInfo.init(MetricsInfo.serviceTags(getContext().getInstanceName(), getApplicationName(),
+        address, getResourceGroup()));
     try {
       long delay = getStartDelay();
       log.debug("Sleeping for {} milliseconds before beginning garbage collection cycles", delay);
