/*
 * Licensed to the Apache Software Foundation (ASF) under one or more
 * contributor license agreements.  See the NOTICE file distributed with
 * this work for additional information regarding copyright ownership.
 * The ASF licenses this file to You under the Apache License, Version 2.0
 * (the "License"); you may not use this file except in compliance with
 * the License.  You may obtain a copy of the License at
 *
 *     http://www.apache.org/licenses/LICENSE-2.0
 *
 * Unless required by applicable law or agreed to in writing, software
 * distributed under the License is distributed on an "AS IS" BASIS,
 * WITHOUT WARRANTIES OR CONDITIONS OF ANY KIND, either express or implied.
 * See the License for the specific language governing permissions and
 * limitations under the License.
 */
package org.apache.accumulo.core.client;

import java.util.Collection;
import java.util.HashMap;
import java.util.HashSet;
import java.util.List;
import java.util.Map;
import java.util.Map.Entry;
import java.util.Set;

import org.apache.accumulo.core.client.security.SecurityErrorCode;
import org.apache.accumulo.core.clientImpl.ClientContext;
import org.apache.accumulo.core.clientImpl.Tables;
import org.apache.accumulo.core.data.ConstraintViolationSummary;
import org.apache.accumulo.core.data.TableId;
import org.apache.accumulo.core.data.TabletId;

/**
 * Communicate the failed mutations of a BatchWriter back to the client.
 */
public class MutationsRejectedException extends AccumuloException {
  private static final long serialVersionUID = 1L;

  private List<ConstraintViolationSummary> cvsl;
  private Map<TabletId,Set<SecurityErrorCode>> af;
  private Collection<String> es;
  private int unknownErrors;

  /**
   *
   * @param cvsList
   *          list of constraint violations
   * @param hashMap
   *          authorization failures
   * @param serverSideErrors
   *          server side errors
   * @param unknownErrors
   *          number of unknown errors
   *
   * @since 1.7.0
   * @deprecated since 2.0.0, replaced by
   *             {@link #MutationsRejectedException(AccumuloClient, List, Map, Collection, int, Throwable)}
   */
  @Deprecated
  public MutationsRejectedException(Instance instance, List<ConstraintViolationSummary> cvsList,
      Map<TabletId,Set<SecurityErrorCode>> hashMap, Collection<String> serverSideErrors,
      int unknownErrors, Throwable cause) {
    super(
        "# constraint violations : " + cvsList.size() + "  security codes: " + hashMap.toString()
            + "  # server errors " + serverSideErrors.size() + " # exceptions " + unknownErrors,
        cause);
    this.cvsl = cvsList;
    this.af = hashMap;
    this.es = serverSideErrors;
    this.unknownErrors = unknownErrors;
  }

  /**
   * Creates Mutations rejected exception
   *
   * @param client
   *          AccumuloClient
   * @param cvsList
   *          list of constraint violations
   * @param hashMap
   *          authorization failures
   * @param serverSideErrors
   *          server side errors
   * @param unknownErrors
   *          number of unknown errors
   *
   * @since 2.0.0
   */
  public MutationsRejectedException(AccumuloClient client, List<ConstraintViolationSummary> cvsList,
      Map<TabletId,Set<SecurityErrorCode>> hashMap, Collection<String> serverSideErrors,
      int unknownErrors, Throwable cause) {
    super("# constraint violations : " + cvsList.size() + "  security codes: "
        + format(hashMap, (ClientContext) client) + "  # server errors " + serverSideErrors.size()
        + " # exceptions " + unknownErrors, cause);
    this.cvsl = cvsList;
    this.af = hashMap;
    this.es = serverSideErrors;
    this.unknownErrors = unknownErrors;
  }

  private static String format(Map<TabletId,Set<SecurityErrorCode>> hashMap,
      ClientContext context) {
    Map<String,Set<SecurityErrorCode>> result = new HashMap<>();

    for (Entry<TabletId,Set<SecurityErrorCode>> entry : hashMap.entrySet()) {
<<<<<<< HEAD
      TabletId tabletId = entry.getKey();
      String tableInfo = Tables.getPrintableTableInfoFromId(context,
          TableId.of(tabletId.getTableId().toString()));
=======
      String tableInfo =
          Tables.getPrintableTableInfoFromId(instance, entry.getKey().getTableId().toString());
>>>>>>> 0a9837f3

      if (!result.containsKey(tableInfo)) {
        result.put(tableInfo, new HashSet<>());
      }

      result.get(tableInfo).addAll(hashMap.get(tabletId));
    }

    return result.toString();
  }

  /**
   * @return the internal list of constraint violations
   */
  public List<ConstraintViolationSummary> getConstraintViolationSummaries() {
    return cvsl;
  }

  /**
<<<<<<< HEAD
=======
   * @return the internal list of authorization failures
   * @deprecated since 1.5, see {@link #getAuthorizationFailuresMap()}
   */
  @Deprecated
  public List<org.apache.accumulo.core.data.KeyExtent> getAuthorizationFailures() {
    return new ArrayList<>(Collections2.transform(af.keySet(), TabletIdImpl.TID_2_KE_OLD));
  }

  /**
   * @return the internal mapping of keyextent mappings to SecurityErrorCode
   * @since 1.5.0
   * @deprecated since 1.7.0 see {@link #getSecurityErrorCodes()}
   */
  @Deprecated
  public Map<org.apache.accumulo.core.data.KeyExtent,Set<SecurityErrorCode>>
      getAuthorizationFailuresMap() {
    return transformKeys(af, TabletIdImpl.TID_2_KE_OLD);
  }

  /**
>>>>>>> 0a9837f3
   * @return the internal mapping of TabletID to SecurityErrorCodes
   */
  public Map<TabletId,Set<SecurityErrorCode>> getSecurityErrorCodes() {
    return af;
  }

  /**
   *
   * @return A list of servers that had internal errors when mutations were written
   *
   */
  public Collection<String> getErrorServers() {
    return es;
  }

  /**
   *
   * @return a count of unknown exceptions that occurred during processing
   */
  public int getUnknownExceptions() {
    return unknownErrors;
  }
}<|MERGE_RESOLUTION|>--- conflicted
+++ resolved
@@ -104,14 +104,9 @@
     Map<String,Set<SecurityErrorCode>> result = new HashMap<>();
 
     for (Entry<TabletId,Set<SecurityErrorCode>> entry : hashMap.entrySet()) {
-<<<<<<< HEAD
       TabletId tabletId = entry.getKey();
-      String tableInfo = Tables.getPrintableTableInfoFromId(context,
-          TableId.of(tabletId.getTableId().toString()));
-=======
       String tableInfo =
-          Tables.getPrintableTableInfoFromId(instance, entry.getKey().getTableId().toString());
->>>>>>> 0a9837f3
+          Tables.getPrintableTableInfoFromId(context, TableId.of(tabletId.getTableId().toString()));
 
       if (!result.containsKey(tableInfo)) {
         result.put(tableInfo, new HashSet<>());
@@ -131,29 +126,6 @@
   }
 
   /**
-<<<<<<< HEAD
-=======
-   * @return the internal list of authorization failures
-   * @deprecated since 1.5, see {@link #getAuthorizationFailuresMap()}
-   */
-  @Deprecated
-  public List<org.apache.accumulo.core.data.KeyExtent> getAuthorizationFailures() {
-    return new ArrayList<>(Collections2.transform(af.keySet(), TabletIdImpl.TID_2_KE_OLD));
-  }
-
-  /**
-   * @return the internal mapping of keyextent mappings to SecurityErrorCode
-   * @since 1.5.0
-   * @deprecated since 1.7.0 see {@link #getSecurityErrorCodes()}
-   */
-  @Deprecated
-  public Map<org.apache.accumulo.core.data.KeyExtent,Set<SecurityErrorCode>>
-      getAuthorizationFailuresMap() {
-    return transformKeys(af, TabletIdImpl.TID_2_KE_OLD);
-  }
-
-  /**
->>>>>>> 0a9837f3
    * @return the internal mapping of TabletID to SecurityErrorCodes
    */
   public Map<TabletId,Set<SecurityErrorCode>> getSecurityErrorCodes() {
