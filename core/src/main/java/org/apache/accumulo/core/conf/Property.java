/*
 * Licensed to the Apache Software Foundation (ASF) under one
 * or more contributor license agreements.  See the NOTICE file
 * distributed with this work for additional information
 * regarding copyright ownership.  The ASF licenses this file
 * to you under the Apache License, Version 2.0 (the
 * "License"); you may not use this file except in compliance
 * with the License.  You may obtain a copy of the License at
 *
 *   https://www.apache.org/licenses/LICENSE-2.0
 *
 * Unless required by applicable law or agreed to in writing,
 * software distributed under the License is distributed on an
 * "AS IS" BASIS, WITHOUT WARRANTIES OR CONDITIONS OF ANY
 * KIND, either express or implied.  See the License for the
 * specific language governing permissions and limitations
 * under the License.
 */
package org.apache.accumulo.core.conf;

import static org.apache.accumulo.core.Constants.DEFAULT_COMPACTION_SERVICE_NAME;

import java.lang.annotation.Annotation;
import java.util.Arrays;
import java.util.EnumSet;
import java.util.HashMap;
import java.util.HashSet;
import java.util.Objects;
import java.util.function.Predicate;

import org.apache.accumulo.core.Constants;
import org.apache.accumulo.core.classloader.ClassLoaderUtil;
import org.apache.accumulo.core.data.constraints.NoDeleteConstraint;
import org.apache.accumulo.core.file.blockfile.cache.tinylfu.TinyLfuBlockCacheManager;
import org.apache.accumulo.core.file.rfile.RFile;
import org.apache.accumulo.core.iterators.IteratorUtil.IteratorScope;
import org.apache.accumulo.core.iteratorsImpl.system.DeletingIterator;
import org.apache.accumulo.core.metadata.AccumuloTable;
import org.apache.accumulo.core.spi.compaction.RatioBasedCompactionPlanner;
import org.apache.accumulo.core.spi.compaction.SimpleCompactionDispatcher;
import org.apache.accumulo.core.spi.fs.RandomVolumeChooser;
import org.apache.accumulo.core.spi.scan.ScanDispatcher;
import org.apache.accumulo.core.spi.scan.ScanPrioritizer;
import org.apache.accumulo.core.spi.scan.ScanServerSelector;
import org.apache.accumulo.core.spi.scan.SimpleScanDispatcher;
import org.apache.accumulo.core.util.format.DefaultFormatter;
import org.slf4j.LoggerFactory;

import com.google.common.base.Preconditions;

public enum Property {
  COMPACTION_PREFIX("compaction.", null, PropertyType.PREFIX,
      "Both major and minor compaction properties can be included under this prefix.", "3.1.0"),
  COMPACTION_SERVICE_PREFIX(COMPACTION_PREFIX + "service.", null, PropertyType.PREFIX,
      "This prefix should be used to define all properties for the compaction services."
          + "See {% jlink -f org.apache.accumulo.core.spi.compaction.RatioBasedCompactionPlanner %}.\n"
          + "A new external compaction service would be defined like the following:\n"
          + "`compaction.service.newService.planner="
          + "\"org.apache.accumulo.core.spi.compaction.RatioBasedCompactionPlanner\".`\n"
          + "`compaction.service.newService.opts.groups=\""
          + "[{\"group\": \"small\", \"maxSize\":\"32M\"},"
          + "{ \"group\":\"medium\", \"maxSize\":\"512M\"},{\"group\":\"large\"}]`\n"
          + "`compaction.service.newService.opts.maxOpen=50`.\n"
          + "Additional options can be defined using the `compaction.service.<service>.opts.<option>` property.",
      "3.1.0"),
  COMPACTION_SERVICE_DEFAULT_PLANNER(
      COMPACTION_SERVICE_PREFIX + DEFAULT_COMPACTION_SERVICE_NAME + ".planner",
      RatioBasedCompactionPlanner.class.getName(), PropertyType.CLASSNAME,
      "Planner for default compaction service.", "4.0.0"),
  COMPACTION_SERVICE_DEFAULT_MAX_OPEN(COMPACTION_SERVICE_DEFAULT_PLANNER + ".opts.maxOpen", "10",
      PropertyType.COUNT, "The maximum number of files a compaction will open.", "4.0.0"),
  COMPACTION_SERVICE_DEFAULT_GROUPS(COMPACTION_SERVICE_DEFAULT_PLANNER + ".opts.groups",
      ("[{'group':'default'}]").replaceAll("'", "\""), PropertyType.JSON,
      "See {% jlink -f org.apache.accumulo.core.spi.compaction.RatioBasedCompactionPlanner %}.",
      "4.0.0"),
  COMPACTION_WARN_TIME(COMPACTION_PREFIX + "warn.time", "10m", PropertyType.TIMEDURATION,
      "When a compaction has not made progress for this time period, a warning will be logged.",
      "3.1.0"),
  // SSL properties local to each node (see also instance.ssl.enabled which must be consistent
  // across all nodes in an instance)
  RPC_PREFIX("rpc.", null, PropertyType.PREFIX,
      "Properties in this category related to the configuration of SSL keys for"
          + " RPC. See also `instance.ssl.enabled`.",
      "1.6.0"),
  RPC_MAX_MESSAGE_SIZE("rpc.message.size.max", Integer.toString(Integer.MAX_VALUE),
      PropertyType.BYTES, "The maximum size of a message that can be received by a server.",
      "2.1.3"),
  RPC_BACKLOG("rpc.backlog", "50", PropertyType.COUNT,
      "Configures the TCP backlog for the server side sockets created by Thrift."
          + " This property is not used for SSL type server sockets. A value of zero"
          + " will use the Thrift default value.",
      "2.1.3"),
  RPC_SSL_KEYSTORE_PATH("rpc.javax.net.ssl.keyStore", "", PropertyType.PATH,
      "Path of the keystore file for the server's private SSL key.", "1.6.0"),
  @Sensitive
  RPC_SSL_KEYSTORE_PASSWORD("rpc.javax.net.ssl.keyStorePassword", "", PropertyType.STRING,
      "Password used to encrypt the SSL private keystore. "
          + "Leave blank to use the Accumulo instance secret.",
      "1.6.0"),
  RPC_SSL_KEYSTORE_TYPE("rpc.javax.net.ssl.keyStoreType", "jks", PropertyType.STRING,
      "Type of SSL keystore.", "1.6.0"),
  RPC_SSL_TRUSTSTORE_PATH("rpc.javax.net.ssl.trustStore", "", PropertyType.PATH,
      "Path of the truststore file for the root cert.", "1.6.0"),
  @Sensitive
  RPC_SSL_TRUSTSTORE_PASSWORD("rpc.javax.net.ssl.trustStorePassword", "", PropertyType.STRING,
      "Password used to encrypt the SSL truststore. Leave blank to use no password.", "1.6.0"),
  RPC_SSL_TRUSTSTORE_TYPE("rpc.javax.net.ssl.trustStoreType", "jks", PropertyType.STRING,
      "Type of SSL truststore.", "1.6.0"),
  RPC_USE_JSSE("rpc.useJsse", "false", PropertyType.BOOLEAN,
      "Use JSSE system properties to configure SSL rather than the " + RPC_PREFIX.getKey()
          + "javax.net.ssl.* Accumulo properties.",
      "1.6.0"),
  RPC_SSL_CIPHER_SUITES("rpc.ssl.cipher.suites", "", PropertyType.STRING,
      "Comma separated list of cipher suites that can be used by accepted connections.", "1.6.1"),
  RPC_SSL_ENABLED_PROTOCOLS("rpc.ssl.server.enabled.protocols", "TLSv1.3", PropertyType.STRING,
      "Comma separated list of protocols that can be used to accept connections.", "1.6.2"),
  RPC_SSL_CLIENT_PROTOCOL("rpc.ssl.client.protocol", "TLSv1.3", PropertyType.STRING,
      "The protocol used to connect to a secure server. Must be in the list of enabled protocols "
          + "on the server side `rpc.ssl.server.enabled.protocols`.",
      "1.6.2"),
  RPC_SASL_QOP("rpc.sasl.qop", "auth", PropertyType.STRING,
      "The quality of protection to be used with SASL. Valid values are 'auth', 'auth-int',"
          + " and 'auth-conf'.",
      "1.7.0"),

  // instance properties (must be the same for every node in an instance)
  INSTANCE_PREFIX("instance.", null, PropertyType.PREFIX,
      "Properties in this category must be consistent throughout a cloud. "
          + "This is enforced and servers won't be able to communicate if these differ.",
      "1.3.5"),
  INSTANCE_ZK_HOST("instance.zookeeper.host", "localhost:2181", PropertyType.HOSTLIST,
      "Comma separated list of zookeeper servers.", "1.3.5"),
  INSTANCE_ZK_TIMEOUT("instance.zookeeper.timeout", "30s", PropertyType.TIMEDURATION,
      "Zookeeper session timeout; "
          + "max value when represented as milliseconds should be no larger than "
          + Integer.MAX_VALUE + ".",
      "1.3.5"),
  @Sensitive
  INSTANCE_SECRET("instance.secret", "DEFAULT", PropertyType.STRING,
      "A secret unique to a given instance that all servers must know in order"
          + " to communicate with one another. It should be changed prior to the"
          + " initialization of Accumulo. To change it after Accumulo has been"
          + " initialized, use the ChangeSecret tool and then update accumulo.properties"
          + " everywhere. Before using the ChangeSecret tool, make sure Accumulo is not"
          + " running and you are logged in as the user that controls Accumulo files in"
          + " HDFS. To use the ChangeSecret tool, run the command: `./bin/accumulo"
          + " admin changeSecret`.",
      "1.3.5"),
  INSTANCE_VOLUMES("instance.volumes", "", PropertyType.VOLUMES,
      "A comma separated list of dfs uris to use. Files will be stored across"
          + " these filesystems. In some situations, the first volume in this list"
          + " may be treated differently, such as being preferred for writing out"
          + " temporary files (for example, when creating a pre-split table)."
          + " After adding uris to this list, run 'accumulo init --add-volume' and then"
          + " restart tservers. If entries are removed from this list then tservers"
          + " will need to be restarted. After a uri is removed from the list Accumulo"
          + " will not create new files in that location, however Accumulo can still"
          + " reference files created at that location before the config change. To use"
          + " a comma or other reserved characters in a URI use standard URI hex"
          + " encoding. For example replace commas with %2C.",
      "1.6.0"),
  INSTANCE_VOLUME_CONFIG_PREFIX("instance.volume.config.", null, PropertyType.PREFIX,
      "Properties in this category are used to provide volume specific overrides to "
          + "the general filesystem client configuration. Properties using this prefix "
          + "should be in the form "
          + "'instance.volume.config.<volume-uri>.<property-name>=<property-value>. An "
          + "example: "
          + "'instance.volume.config.hdfs://namespace-a:8020/accumulo.dfs.client.hedged.read.threadpool.size=10'. "
          + "Note that when specifying property names that contain colons in the properties "
          + "files that the colons need to be escaped with a backslash.",
      "2.1.1"),
  INSTANCE_VOLUMES_REPLACEMENTS("instance.volumes.replacements", "", PropertyType.STRING,
      "Since accumulo stores absolute URIs changing the location of a namenode "
          + "could prevent Accumulo from starting. The property helps deal with "
          + "that situation. Provide a comma separated list of uri replacement "
          + "pairs here if a namenode location changes. Each pair should be separated "
          + "with a space. For example, if hdfs://nn1 was replaced with "
          + "hdfs://nnA and hdfs://nn2 was replaced with hdfs://nnB, then set this "
          + "property to 'hdfs://nn1 hdfs://nnA,hdfs://nn2 hdfs://nnB' "
          + "Replacements must be configured for use. To see which volumes are "
          + "currently in use, run 'accumulo admin volumes -l'. To use a comma or "
          + "other reserved characters in a URI use standard URI hex encoding. For "
          + "example replace commas with %2C.",
      "1.6.0"),
  @Experimental // interface uses unstable internal types, use with caution
  INSTANCE_SECURITY_AUTHENTICATOR("instance.security.authenticator",
      "org.apache.accumulo.server.security.handler.ZKAuthenticator", PropertyType.CLASSNAME,
      "The authenticator class that accumulo will use to determine if a user "
          + "has privilege to perform an action.",
      "1.5.0"),
  @Experimental // interface uses unstable internal types, use with caution
  INSTANCE_SECURITY_AUTHORIZOR("instance.security.authorizor",
      "org.apache.accumulo.server.security.handler.ZKAuthorizor", PropertyType.CLASSNAME,
      "The authorizor class that accumulo will use to determine what labels a "
          + "user has privilege to see.",
      "1.5.0"),
  @Experimental // interface uses unstable internal types, use with caution
  INSTANCE_SECURITY_PERMISSION_HANDLER("instance.security.permissionHandler",
      "org.apache.accumulo.server.security.handler.ZKPermHandler", PropertyType.CLASSNAME,
      "The permission handler class that accumulo will use to determine if a "
          + "user has privilege to perform an action.",
      "1.5.0"),
  INSTANCE_RPC_SSL_ENABLED("instance.rpc.ssl.enabled", "false", PropertyType.BOOLEAN,
      "Use SSL for socket connections from clients and among accumulo services. "
          + "Mutually exclusive with SASL RPC configuration.",
      "1.6.0"),
  INSTANCE_RPC_SSL_CLIENT_AUTH("instance.rpc.ssl.clientAuth", "false", PropertyType.BOOLEAN,
      "Require clients to present certs signed by a trusted root.", "1.6.0"),
  INSTANCE_RPC_SASL_ENABLED("instance.rpc.sasl.enabled", "false", PropertyType.BOOLEAN,
      "Configures Thrift RPCs to require SASL with GSSAPI which supports "
          + "Kerberos authentication. Mutually exclusive with SSL RPC configuration.",
      "1.7.0"),
  INSTANCE_RPC_SASL_ALLOWED_USER_IMPERSONATION("instance.rpc.sasl.allowed.user.impersonation", "",
      PropertyType.STRING,
      "One-line configuration property controlling what users are allowed to "
          + "impersonate other users.",
      "1.7.1"),
  INSTANCE_RPC_SASL_ALLOWED_HOST_IMPERSONATION("instance.rpc.sasl.allowed.host.impersonation", "",
      PropertyType.STRING,
      "One-line configuration property controlling the network locations "
          + "(hostnames) that are allowed to impersonate other users.",
      "1.7.1"),
  // Crypto-related properties
  @Experimental
  INSTANCE_CRYPTO_PREFIX("instance.crypto.opts.", null, PropertyType.PREFIX,
      "Properties related to on-disk file encryption.", "2.0.0"),
  @Experimental
  @Sensitive
  INSTANCE_CRYPTO_SENSITIVE_PREFIX("instance.crypto.opts.sensitive.", null, PropertyType.PREFIX,
      "Sensitive properties related to on-disk file encryption.", "2.0.0"),
  @Experimental
  INSTANCE_CRYPTO_FACTORY("instance.crypto.opts.factory",
      "org.apache.accumulo.core.spi.crypto.NoCryptoServiceFactory", PropertyType.CLASSNAME,
      "The class which provides crypto services for on-disk file encryption. The default does nothing. To enable "
          + "encryption, replace this classname with an implementation of the"
          + "org.apache.accumulo.core.spi.crypto.CryptoFactory interface.",
      "2.1.0"),
  // general properties
  GENERAL_PREFIX("general.", null, PropertyType.PREFIX,
      "Properties in this category affect the behavior of accumulo overall, but"
          + " do not have to be consistent throughout a cloud.",
      "1.3.5"),

  GENERAL_CONTEXT_CLASSLOADER_FACTORY("general.context.class.loader.factory", "",
      PropertyType.CLASSNAME,
      "Name of classloader factory to be used to create classloaders for named contexts,"
          + " such as per-table contexts set by `table.class.loader.context`.",
      "2.1.0"),
  GENERAL_FILE_NAME_ALLOCATION_BATCH_SIZE_MIN("general.file.name.allocation.batch.size.min", "100",
      PropertyType.COUNT,
      "The minimum number of filenames that will be allocated from ZooKeeper at a time.", "2.1.3"),
  GENERAL_FILE_NAME_ALLOCATION_BATCH_SIZE_MAX("general.file.name.allocation.batch.size.max", "200",
      PropertyType.COUNT,
      "The maximum number of filenames that will be allocated from ZooKeeper at a time.", "2.1.3"),
  GENERAL_RPC_TIMEOUT("general.rpc.timeout", "120s", PropertyType.TIMEDURATION,
      "Time to wait on I/O for simple, short RPC calls.", "1.3.5"),
  @Experimental
  GENERAL_RPC_SERVER_TYPE("general.rpc.server.type", "", PropertyType.STRING,
      "Type of Thrift server to instantiate, see "
          + "org.apache.accumulo.server.rpc.ThriftServerType for more information. "
          + "Only useful for benchmarking thrift servers.",
      "1.7.0"),
  GENERAL_KERBEROS_KEYTAB("general.kerberos.keytab", "", PropertyType.PATH,
      "Path to the kerberos keytab to use. Leave blank if not using kerberoized hdfs.", "1.4.1"),
  GENERAL_KERBEROS_PRINCIPAL("general.kerberos.principal", "", PropertyType.STRING,
      "Name of the kerberos principal to use. _HOST will automatically be "
          + "replaced by the machines hostname in the hostname portion of the "
          + "principal. Leave blank if not using kerberoized hdfs.",
      "1.4.1"),
  GENERAL_KERBEROS_RENEWAL_PERIOD("general.kerberos.renewal.period", "30s",
      PropertyType.TIMEDURATION,
      "The amount of time between attempts to perform Kerberos ticket renewals."
          + " This does not equate to how often tickets are actually renewed (which is"
          + " performed at 80% of the ticket lifetime).",
      "1.6.5"),
  @Experimental
  GENERAL_OPENTELEMETRY_ENABLED("general.opentelemetry.enabled", "false", PropertyType.BOOLEAN,
      "Enables tracing functionality using OpenTelemetry (assuming OpenTelemetry is configured).",
      "2.1.0"),
  GENERAL_THREADPOOL_SIZE("general.server.threadpool.size", "3", PropertyType.COUNT,
      "The number of threads to use for server-internal scheduled tasks.", "2.1.0"),
  // If you update the default type, be sure to update the default used for initialization failures
  // in VolumeManagerImpl
  @Experimental
  GENERAL_VOLUME_CHOOSER("general.volume.chooser", RandomVolumeChooser.class.getName(),
      PropertyType.CLASSNAME,
      "The class that will be used to select which volume will be used to create new files.",
      "1.6.0"),
  GENERAL_SECURITY_CREDENTIAL_PROVIDER_PATHS("general.security.credential.provider.paths", "",
      PropertyType.STRING, "Comma-separated list of paths to CredentialProviders.", "1.6.1"),
  GENERAL_ARBITRARY_PROP_PREFIX("general.custom.", null, PropertyType.PREFIX,
      "Prefix to be used for user defined system-wide properties. This may be"
          + " particularly useful for system-wide configuration for various"
          + " user-implementations of pluggable Accumulo features, such as the balancer"
          + " or volume chooser.",
      "2.0.0"),
  GENERAL_CACHE_MANAGER_IMPL("general.block.cache.manager.class",
      TinyLfuBlockCacheManager.class.getName(), PropertyType.STRING,
      "Specifies the class name of the block cache factory implementation.", "2.1.4"),
  GENERAL_DELEGATION_TOKEN_LIFETIME("general.delegation.token.lifetime", "7d",
      PropertyType.TIMEDURATION,
      "The length of time that delegation tokens and secret keys are valid.", "1.7.0"),
  GENERAL_DELEGATION_TOKEN_UPDATE_INTERVAL("general.delegation.token.update.interval", "1d",
      PropertyType.TIMEDURATION, "The length of time between generation of new secret keys.",
      "1.7.0"),
  GENERAL_IDLE_PROCESS_INTERVAL("general.metrics.process.idle", "5m", PropertyType.TIMEDURATION,
      "Amount of time a process must be idle before it is considered to be idle by the metrics system.",
      "2.1.3"),
  GENERAL_LOW_MEM_DETECTOR_INTERVAL("general.low.mem.detector.interval", "5s",
      PropertyType.TIMEDURATION, "The time interval between low memory checks.", "3.0.0"),
  GENERAL_LOW_MEM_DETECTOR_THRESHOLD("general.low.mem.detector.threshold", "0.05",
      PropertyType.FRACTION,
      "The LowMemoryDetector will report when free memory drops below this percentage of total memory.",
      "3.0.0"),
  GENERAL_LOW_MEM_SCAN_PROTECTION("general.low.mem.protection.scan", "false", PropertyType.BOOLEAN,
      "Scans may be paused or return results early when the server "
          + "is low on memory and this property is set to true. Enabling this property will incur a slight "
          + "scan performance penalty when the server is not low on memory.",
      "3.0.0"),
  GENERAL_LOW_MEM_MINC_PROTECTION("general.low.mem.protection.compaction.minc", "false",
      PropertyType.BOOLEAN,
      "Minor compactions may be paused when the server "
          + "is low on memory and this property is set to true. Enabling this property will incur a slight "
          + "compaction performance penalty when the server is not low on memory.",
      "3.0.0"),
  GENERAL_LOW_MEM_MAJC_PROTECTION("general.low.mem.protection.compaction.majc", "false",
      PropertyType.BOOLEAN,
      "Major compactions may be paused when the server "
          + "is low on memory and this property is set to true. Enabling this property will incur a slight "
          + "compaction performance penalty when the server is not low on memory.",
      "3.0.0"),
  GENERAL_MAX_SCANNER_RETRY_PERIOD("general.max.scanner.retry.period", "5s",
      PropertyType.TIMEDURATION,
      "The maximum amount of time that a Scanner should wait before retrying a failed RPC.",
      "1.7.3"),
  GENERAL_MICROMETER_CACHE_METRICS_ENABLED("general.micrometer.cache.metrics.enabled", "false",
      PropertyType.BOOLEAN, "Enables Caffeine Cache metrics functionality using Micrometer.",
      "4.0.0"),
  GENERAL_MICROMETER_ENABLED("general.micrometer.enabled", "false", PropertyType.BOOLEAN,
      "Enables metrics collection and reporting functionality using Micrometer.", "2.1.0"),
  GENERAL_MICROMETER_JVM_METRICS_ENABLED("general.micrometer.jvm.metrics.enabled", "false",
      PropertyType.BOOLEAN,
      "Enables additional JVM metrics collection and reporting using Micrometer. Requires "
          + "property 'general.micrometer.enabled' to be set to 'true' to take effect.",
      "2.1.0"),
  GENERAL_MICROMETER_LOG_METRICS("general.micrometer.log.metrics", "none", PropertyType.STRING,
      "Enables additional log metrics collection and reporting using Micrometer. Requires "
          + "property 'general.micrometer.enabled' to be set to 'true' to take effect. Micrometer "
          + "natively instruments Log4j2 and Logback. Valid values for this property are 'none',"
          + "'log4j2' or 'logback'.",
      "2.1.4"),
  GENERAL_MICROMETER_FACTORY("general.micrometer.factory",
      "org.apache.accumulo.core.spi.metrics.LoggingMeterRegistryFactory",
      PropertyType.CLASSNAMELIST,
      "A comma separated list of one or more class names that implements"
          + " org.apache.accumulo.core.spi.metrics.MeterRegistryFactory. Prior to"
          + " 2.1.3 this was a single value and the default was an empty string.  In 2.1.3 the default"
          + " was changed and it now can accept multiple class names. The metrics spi was introduced in 2.1.3,"
          + " the deprecated factory is org.apache.accumulo.core.metrics.MeterRegistryFactory.",
      "2.1.0"),
  GENERAL_MICROMETER_USER_TAGS("general.micrometer.user.tags", "", PropertyType.STRING,
      "A comma separated list of tags to emit with all metrics from the process. Example:"
          + "\"tag1=value1,tag2=value2\".",
      "4.0.0"),
  GENERAL_PROCESS_BIND_ADDRESS("general.process.bind.addr", "0.0.0.0", PropertyType.STRING,
      "The local IP address to which this server should bind for sending and receiving network traffic.",
      "3.0.0"),
  GENERAL_SERVER_LOCK_VERIFICATION_INTERVAL("general.server.lock.verification.interval", "2m",
      PropertyType.TIMEDURATION,
      "Interval at which the Manager and TabletServer should verify their server locks. A value of zero"
          + " disables this check. The default value change from 0 to 2m in 3.1.0.",
      "2.1.4"),
  // properties that are specific to manager server behavior
  MANAGER_PREFIX("manager.", null, PropertyType.PREFIX,
      "Properties in this category affect the behavior of the manager server.", "2.1.0"),
  MANAGER_CLIENTPORT("manager.port.client", "9999", PropertyType.PORT,
      "The port used for handling client connections on the manager.", "1.3.5"),
  MANAGER_TABLET_BALANCER("manager.tablet.balancer",
      "org.apache.accumulo.core.spi.balancer.TableLoadBalancer", PropertyType.CLASSNAME,
      "The balancer class that accumulo will use to make tablet assignment and "
          + "migration decisions.",
      "1.3.5"),
  MANAGER_TABLET_GROUP_WATCHER_INTERVAL("manager.tablet.watcher.interval", "60s",
      PropertyType.TIMEDURATION,
      "Time to wait between scanning tablet states to identify tablets that need to be assigned, un-assigned, migrated, etc.",
      "2.1.2"),
  MANAGER_TABLET_GROUP_WATCHER_SCAN_THREADS("manager.tablet.watcher.scan.threads.max", "16",
      PropertyType.COUNT,
      "Maximum number of threads the TabletGroupWatcher will use in its BatchScanner to"
          + " look for tablets that need maintenance.",
      "4.0.0"),
  MANAGER_TABLET_REFRESH_MINTHREADS("manager.tablet.refresh.threads.mininum", "10",
      PropertyType.COUNT,
      "The Manager will notify TabletServers that a Tablet needs to be refreshed after certain operations"
          + " are performed (e.g. Bulk Import). This property specifies the number of core threads in a"
          + " ThreadPool in the Manager that will be used to request these refresh operations.",
      "4.0.0"),
  MANAGER_TABLET_REFRESH_MAXTHREADS("manager.tablet.refresh.threads.maximum", "10",
      PropertyType.COUNT,
      "The Manager will notify TabletServers that a Tablet needs to be refreshed after certain operations"
          + " are performed (e.g. Bulk Import). This property specifies the maximum number of threads in a"
          + " ThreadPool in the Manager that will be used to request these refresh operations.",
      "4.0.0"),
  MANAGER_TABLET_MERGEABILITY_INTERVAL("manager.tablet.mergeability.interval", "24h",
      PropertyType.TIMEDURATION,
      "Time to wait between scanning tables to identify ranges of tablets that can be "
          + " auto-merged. Valid ranges will be have merge fate ops submitted.",
      "4.0.0"),
  MANAGER_BULK_TIMEOUT("manager.bulk.timeout", "5m", PropertyType.TIMEDURATION,
      "The time to wait for a tablet server to process a bulk import request.", "1.4.3"),
  MANAGER_RENAME_THREADS("manager.rename.threadpool.size", "20", PropertyType.COUNT,
      "The number of threads to use when renaming user files during table import or bulk ingest.",
      "2.1.0"),
  MANAGER_MINTHREADS("manager.server.threads.minimum", "20", PropertyType.COUNT,
      "The minimum number of threads to use to handle incoming requests.", "1.4.0"),
  MANAGER_MINTHREADS_TIMEOUT("manager.server.threads.timeout", "0s", PropertyType.TIMEDURATION,
      "The time after which incoming request threads terminate with no work available.  Zero (0) will keep the threads alive indefinitely.",
      "2.1.0"),
  MANAGER_THREADCHECK("manager.server.threadcheck.time", "1s", PropertyType.TIMEDURATION,
      "The time between adjustments of the server thread pool.", "1.4.0"),
  MANAGER_RECOVERY_DELAY("manager.recovery.delay", "10s", PropertyType.TIMEDURATION,
      "When a tablet server's lock is deleted, it takes time for it to "
          + "completely quit. This delay gives it time before log recoveries begin.",
      "1.5.0"),
  MANAGER_RECOVERY_WAL_EXISTENCE_CACHE_TIME("manager.recovery.wal.cache.time", "15s",
      PropertyType.TIMEDURATION,
      "Amount of time that the existence of recovery write-ahead logs is cached.", "2.1.2"),
  MANAGER_LEASE_RECOVERY_WAITING_PERIOD("manager.lease.recovery.interval", "5s",
      PropertyType.TIMEDURATION,
      "The amount of time to wait after requesting a write-ahead log to be recovered.", "1.5.0"),
  MANAGER_WAL_CLOSER_IMPLEMENTATION("manager.wal.closer.implementation",
      "org.apache.accumulo.server.manager.recovery.HadoopLogCloser", PropertyType.CLASSNAME,
      "A class that implements a mechanism to steal write access to a write-ahead log.", "2.1.0"),
  MANAGER_FATE_METRICS_MIN_UPDATE_INTERVAL("manager.fate.metrics.min.update.interval", "60s",
      PropertyType.TIMEDURATION, "Limit calls from metric sinks to zookeeper to update interval.",
      "1.9.3"),
  @Deprecated(since = "4.0.0")
  MANAGER_FATE_THREADPOOL_SIZE("manager.fate.threadpool.size", "64",
      PropertyType.FATE_THREADPOOL_SIZE,
      "Previously, the number of threads used to run fault-tolerant executions (FATE)."
          + " This is no longer used in 4.0+. MANAGER_FATE_USER_CONFIG and"
          + " MANAGER_FATE_META_CONFIG are the replacement and must be set instead.",
      "1.4.3"),
  MANAGER_FATE_USER_CONFIG("manager.fate.user.config",
      "{\"TABLE_CREATE,TABLE_DELETE,TABLE_RENAME,TABLE_ONLINE,TABLE_OFFLINE,NAMESPACE_CREATE,"
          + "NAMESPACE_DELETE,NAMESPACE_RENAME,TABLE_TABLET_AVAILABILITY,SHUTDOWN_TSERVER,"
          + "TABLE_BULK_IMPORT2,TABLE_COMPACT,TABLE_CANCEL_COMPACT,TABLE_MERGE,TABLE_DELETE_RANGE,"
          + "TABLE_SPLIT,TABLE_CLONE,TABLE_IMPORT,TABLE_EXPORT,SYSTEM_MERGE\": 4,"
          + "\"COMMIT_COMPACTION\": 4,\"SYSTEM_SPLIT\": 4}",
      PropertyType.FATE_USER_CONFIG,
      "The number of threads used to run fault-tolerant executions (FATE) on user"
          + "tables. These are primarily table operations like merge. Each key/value "
          + "of the provided JSON corresponds to one thread pool. Each key is a list of one or "
          + "more FATE operations and each value is the number of threads that will be assigned "
          + "to the pool.",
      "4.0.0"),
  MANAGER_FATE_META_CONFIG("manager.fate.meta.config",
      "{\"TABLE_CREATE,TABLE_DELETE,TABLE_RENAME,TABLE_ONLINE,TABLE_OFFLINE,NAMESPACE_CREATE,"
          + "NAMESPACE_DELETE,NAMESPACE_RENAME,TABLE_TABLET_AVAILABILITY,SHUTDOWN_TSERVER,"
          + "TABLE_BULK_IMPORT2,TABLE_COMPACT,TABLE_CANCEL_COMPACT,TABLE_MERGE,TABLE_DELETE_RANGE,"
          + "TABLE_SPLIT,TABLE_CLONE,TABLE_IMPORT,TABLE_EXPORT,SYSTEM_MERGE\": 4,"
          + "\"COMMIT_COMPACTION\": 4,\"SYSTEM_SPLIT\": 4}",
      PropertyType.FATE_META_CONFIG,
      "The number of threads used to run fault-tolerant executions (FATE) on Accumulo"
          + "system tables. These are primarily table operations like merge. Each key/value "
          + "of the provided JSON corresponds to one thread pool. Each key is a list of one or "
          + "more FATE operations and each value is the number of threads that will be assigned "
          + "to the pool.",
      "4.0.0"),
  MANAGER_FATE_IDLE_CHECK_INTERVAL("manager.fate.idle.check.interval", "60m",
      PropertyType.TIMEDURATION,
      "The interval at which to check if the number of idle Fate threads has consistently been zero."
          + " The way this is checked is an approximation. Logs a warning in the Manager log to change"
          + " MANAGER_FATE_USER_CONFIG or MANAGER_FATE_META_CONFIG. A value less than a minute disables"
          + " this check and has a maximum value of 60m.",
      "4.0.0"),
  MANAGER_STATUS_THREAD_POOL_SIZE("manager.status.threadpool.size", "0", PropertyType.COUNT,
      "The number of threads to use when fetching the tablet server status for balancing.  Zero "
          + "indicates an unlimited number of threads will be used.",
      "1.8.0"),
  MANAGER_METADATA_SUSPENDABLE("manager.metadata.suspendable", "false", PropertyType.BOOLEAN,
      "Allow tablets for the " + AccumuloTable.METADATA.tableName()
          + " table to be suspended via table.suspend.duration.",
      "1.8.0"),
  MANAGER_STARTUP_TSERVER_AVAIL_MIN_COUNT("manager.startup.tserver.avail.min.count", "0",
      PropertyType.COUNT,
      "Minimum number of tservers that need to be registered before manager will "
          + "start tablet assignment - checked at manager initialization, when manager gets lock. "
          + " When set to 0 or less, no blocking occurs. Default is 0 (disabled) to keep original "
          + " behaviour.",
      "1.10.0"),
  MANAGER_STARTUP_TSERVER_AVAIL_MAX_WAIT("manager.startup.tserver.avail.max.wait", "0",
      PropertyType.TIMEDURATION,
      "Maximum time manager will wait for tserver available threshold "
          + "to be reached before continuing. When set to 0 or less, will block "
          + "indefinitely. Default is 0 to block indefinitely. Only valid when tserver available "
          + "threshold is set greater than 0.",
      "1.10.0"),
  MANAGER_COMPACTION_SERVICE_PRIORITY_QUEUE_SIZE("manager.compaction.major.service.queue.size",
      "1M", PropertyType.MEMORY,
      "The data size of each resource groups compaction job priority queue.  The memory size of "
          + "each compaction job is estimated and the sum of these sizes per resource group will not "
          + "exceed this setting. When the size is exceeded the lowest priority jobs are dropped as "
          + "needed.",
      "4.0.0"),
  SPLIT_PREFIX("split.", null, PropertyType.PREFIX,
      "System wide properties related to splitting tablets.", "3.1.0"),
  SPLIT_MAXOPEN("split.files.max", "300", PropertyType.COUNT,
      "To find a tablets split points, all RFiles are opened and their indexes"
          + " are read. This setting determines how many RFiles can be opened at once."
          + " When there are more RFiles than this setting the tablet will be marked"
          + " as un-splittable.",
      "3.1.0"),
  // properties that are specific to scan server behavior
  SSERV_PREFIX("sserver.", null, PropertyType.PREFIX,
      "Properties in this category affect the behavior of the scan servers.", "2.1.0"),
  SSERV_DATACACHE_SIZE("sserver.cache.data.size", "10%", PropertyType.MEMORY,
      "Specifies the size of the cache for RFile data blocks on each scan server.", "2.1.0"),
  SSERV_INDEXCACHE_SIZE("sserver.cache.index.size", "25%", PropertyType.MEMORY,
      "Specifies the size of the cache for RFile index blocks on each scan server.", "2.1.0"),
  SSERV_SUMMARYCACHE_SIZE("sserver.cache.summary.size", "10%", PropertyType.MEMORY,
      "Specifies the size of the cache for summary data on each scan server.", "2.1.0"),
  SSERV_DEFAULT_BLOCKSIZE("sserver.default.blocksize", "1M", PropertyType.BYTES,
      "Specifies a default blocksize for the scan server caches.", "2.1.0"),
  SSERV_GROUP_NAME("sserver.group", ScanServerSelector.DEFAULT_SCAN_SERVER_GROUP_NAME,
      PropertyType.STRING,
      "Resource group name for this ScanServer. Resource groups support at least two use cases:"
          + " dedicating resources to scans and/or using different hardware for scans. Clients can"
          + " configure the ConfigurableScanServerSelector to specify the resource group to use for"
          + " eventual consistency scans.",
      "3.0.0"),
  SSERV_CACHED_TABLET_METADATA_EXPIRATION("sserver.cache.metadata.expiration", "5m",
      PropertyType.TIMEDURATION,
      "The time after which cached tablet metadata will be expired if not previously refreshed.",
      "2.1.0"),
  SSERV_CACHED_TABLET_METADATA_REFRESH_PERCENT("sserver.cache.metadata.refresh.percent", ".75",
      PropertyType.FRACTION,
      "The time after which cached tablet metadata will be refreshed, expressed as a "
          + "percentage of the expiration time. Cache hits after this time, but before the "
          + "expiration time, will trigger a background refresh for future hits. "
          + "Value must be less than 100%. Set to 0 will disable refresh.",
      "2.1.3"),
  SSERV_PORTSEARCH("sserver.port.search", "true", PropertyType.BOOLEAN,
      "if the sserver.port.client ports are in use, search higher ports until one is available.",
      "2.1.0"),
  SSERV_CLIENTPORT("sserver.port.client", "9996", PropertyType.PORT,
      "The port used for handling client connections on the tablet servers.", "2.1.0"),
  SSERV_MINTHREADS("sserver.server.threads.minimum", "2", PropertyType.COUNT,
      "The minimum number of threads to use to handle incoming requests.", "2.1.0"),
  SSERV_MINTHREADS_TIMEOUT("sserver.server.threads.timeout", "0s", PropertyType.TIMEDURATION,
      "The time after which incoming request threads terminate with no work available.  Zero (0) will keep the threads alive indefinitely.",
      "2.1.0"),
  SSERV_SCAN_EXECUTORS_PREFIX("sserver.scan.executors.", null, PropertyType.PREFIX,
      "Prefix for defining executors to service scans. See "
          + "[scan executors]({% durl administration/scan-executors %}) for an overview of why and"
          + " how to use this property. For each executor the number of threads, thread priority, "
          + "and an optional prioritizer can be configured. To configure a new executor, set "
          + "`sserver.scan.executors.<name>.threads=<number>`.  Optionally, can also set "
          + "`sserver.scan.executors.<name>.priority=<number 1 to 10>`, "
          + "`sserver.scan.executors.<name>.prioritizer=<class name>`, and "
          + "`sserver.scan.executors.<name>.prioritizer.opts.<key>=<value>`.",
      "2.1.0"),
  SSERV_SCAN_EXECUTORS_DEFAULT_THREADS("sserver.scan.executors.default.threads", "16",
      PropertyType.COUNT, "The number of threads for the scan executor that tables use by default.",
      "2.1.0"),
  SSERV_SCAN_EXECUTORS_DEFAULT_PRIORITIZER("sserver.scan.executors.default.prioritizer", "",
      PropertyType.STRING,
      "Prioritizer for the default scan executor.  Defaults to none which "
          + "results in FIFO priority.  Set to a class that implements "
          + ScanPrioritizer.class.getName() + " to configure one.",
      "2.1.0"),
  SSERV_SCAN_EXECUTORS_META_THREADS("sserver.scan.executors.meta.threads", "8", PropertyType.COUNT,
      "The number of threads for the metadata table scan executor.", "2.1.0"),
  SSERV_SCAN_REFERENCE_EXPIRATION_TIME("sserver.scan.reference.expiration", "5m",
      PropertyType.TIMEDURATION,
      "The amount of time a scan reference is unused before its deleted from metadata table.",
      "2.1.0"),
  SSERV_THREADCHECK("sserver.server.threadcheck.time", "1s", PropertyType.TIMEDURATION,
      "The time between adjustments of the thrift server thread pool.", "2.1.0"),
  SSERV_WAL_SORT_MAX_CONCURRENT("sserver.wal.sort.concurrent.max", "2", PropertyType.COUNT,
      "The maximum number of threads to use to sort logs during recovery.", "4.0.0"),
  // properties that are specific to tablet server behavior
  TSERV_PREFIX("tserver.", null, PropertyType.PREFIX,
      "Properties in this category affect the behavior of the tablet servers.", "1.3.5"),
  TSERV_CLIENT_TIMEOUT("tserver.client.timeout", "3s", PropertyType.TIMEDURATION,
      "Time to wait for clients to continue scans before closing a session.", "1.3.5"),
  TSERV_DEFAULT_BLOCKSIZE("tserver.default.blocksize", "1M", PropertyType.BYTES,
      "Specifies a default blocksize for the tserver caches.", "1.3.5"),
  TSERV_DATACACHE_SIZE("tserver.cache.data.size", "10%", PropertyType.MEMORY,
      "Specifies the size of the cache for RFile data blocks.", "1.3.5"),
  TSERV_INDEXCACHE_SIZE("tserver.cache.index.size", "25%", PropertyType.MEMORY,
      "Specifies the size of the cache for RFile index blocks.", "1.3.5"),
  TSERV_SUMMARYCACHE_SIZE("tserver.cache.summary.size", "10%", PropertyType.MEMORY,
      "Specifies the size of the cache for summary data on each tablet server.", "2.0.0"),
  TSERV_PORTSEARCH("tserver.port.search", "true", PropertyType.BOOLEAN,
      "if the tserver.port.client ports are in use, search higher ports until one is available.",
      "1.3.5"),
  TSERV_CLIENTPORT("tserver.port.client", "9997", PropertyType.PORT,
      "The port used for handling client connections on the tablet servers.", "1.3.5"),
  TSERV_TOTAL_MUTATION_QUEUE_MAX("tserver.total.mutation.queue.max", "5%", PropertyType.MEMORY,
      "The amount of memory used to store write-ahead-log mutations before flushing them.",
      "1.7.0"),
  TSERV_WAL_MAX_REFERENCED("tserver.wal.max.referenced", "3", PropertyType.COUNT,
      "When a tablet server has more than this many write ahead logs, any tablet referencing older "
          + "logs over this threshold is minor compacted.  Also any tablet referencing this many "
          + "logs or more will be compacted.",
      "2.1.0"),
  TSERV_WAL_MAX_SIZE("tserver.wal.max.size", "1G", PropertyType.BYTES,
      "The maximum size for each write-ahead log. See comment for property"
          + " `tserver.memory.maps.max`.",
      "2.1.0"),
  TSERV_WAL_MAX_AGE("tserver.wal.max.age", "24h", PropertyType.TIMEDURATION,
      "The maximum age for each write-ahead log.", "2.1.0"),
  TSERV_WAL_TOLERATED_CREATION_FAILURES("tserver.wal.tolerated.creation.failures", "50",
      PropertyType.COUNT,
      "The maximum number of failures tolerated when creating a new write-ahead"
          + " log. Negative values will allow unlimited creation failures. Exceeding this"
          + " number of failures consecutively trying to create a new write-ahead log"
          + " causes the TabletServer to exit.",
      "2.1.0"),
  TSERV_WAL_TOLERATED_WAIT_INCREMENT("tserver.wal.tolerated.wait.increment", "1000ms",
      PropertyType.TIMEDURATION,
      "The amount of time to wait between failures to create or write a write-ahead log.", "2.1.0"),
  // Never wait longer than 5 mins for a retry
  TSERV_WAL_TOLERATED_MAXIMUM_WAIT_DURATION("tserver.wal.maximum.wait.duration", "5m",
      PropertyType.TIMEDURATION,
      "The maximum amount of time to wait after a failure to create or write a write-ahead log.",
      "2.1.0"),
  TSERV_SCAN_MAX_OPENFILES("tserver.scan.files.open.max", "100", PropertyType.COUNT,
      "Maximum total RFiles that all tablets in a tablet server can open for scans.", "1.4.0"),
  TSERV_MAX_IDLE("tserver.files.open.idle", "1m", PropertyType.TIMEDURATION,
      "Tablet servers leave previously used RFiles open for future queries."
          + " This setting determines how much time an unused RFile should be kept open"
          + " until it is closed.",
      "1.3.5"),
  TSERV_NATIVEMAP_ENABLED("tserver.memory.maps.native.enabled", "true", PropertyType.BOOLEAN,
      "An off-heap in-memory data store for accumulo implemented in c++ that increases"
          + " the amount of data accumulo can hold in memory and avoids Java GC pauses.",
      "1.3.5"),
  TSERV_MAXMEM("tserver.memory.maps.max", "33%", PropertyType.MEMORY,
      "Maximum amount of memory that can be used to buffer data written to a"
          + " tablet server. There are two other properties that can effectively limit"
          + " memory usage `table.compaction.minor.logs.threshold` and"
          + " `tserver.wal.max.size`. Ensure that `table.compaction.minor.logs.threshold`"
          + " * `tserver.wal.max.size` >= this property. This map is created in off-heap"
          + " memory when " + TSERV_NATIVEMAP_ENABLED.name() + " is enabled.",
      "1.3.5"),
  TSERV_SESSION_MAXIDLE("tserver.session.idle.max", "1m", PropertyType.TIMEDURATION,
      "When a tablet server's SimpleTimer thread triggers to check idle"
          + " sessions, this configurable option will be used to evaluate scan sessions"
          + " to determine if they can be closed due to inactivity.",
      "1.3.5"),
  TSERV_UPDATE_SESSION_MAXIDLE("tserver.session.update.idle.max", "1m", PropertyType.TIMEDURATION,
      "When a tablet server's SimpleTimer thread triggers to check idle"
          + " sessions, this configurable option will be used to evaluate update"
          + " sessions to determine if they can be closed due to inactivity.",
      "1.6.5"),
  TSERV_SCAN_EXECUTORS_PREFIX("tserver.scan.executors.", null, PropertyType.PREFIX,
      "Prefix for defining executors to service scans. See "
          + "[scan executors]({% durl administration/scan-executors %}) for an overview of why and"
          + " how to use this property. For each executor the number of threads, thread priority, "
          + "and an optional prioritizer can be configured. To configure a new executor, set "
          + "`tserver.scan.executors.<name>.threads=<number>`.  Optionally, can also set "
          + "`tserver.scan.executors.<name>.priority=<number 1 to 10>`, "
          + "`tserver.scan.executors.<name>.prioritizer=<class name>`, and "
          + "`tserver.scan.executors.<name>.prioritizer.opts.<key>=<value>`.",
      "2.0.0"),
  TSERV_SCAN_EXECUTORS_DEFAULT_THREADS("tserver.scan.executors.default.threads", "16",
      PropertyType.COUNT, "The number of threads for the scan executor that tables use by default.",
      "2.0.0"),
  TSERV_SCAN_EXECUTORS_DEFAULT_PRIORITIZER("tserver.scan.executors.default.prioritizer", "",
      PropertyType.STRING,
      "Prioritizer for the default scan executor.  Defaults to none which "
          + "results in FIFO priority.  Set to a class that implements "
          + ScanPrioritizer.class.getName() + " to configure one.",
      "2.0.0"),
  TSERV_SCAN_EXECUTORS_META_THREADS("tserver.scan.executors.meta.threads", "8", PropertyType.COUNT,
      "The number of threads for the metadata table scan executor.", "2.0.0"),
  TSERV_SCAN_RESULTS_MAX_TIMEOUT("tserver.scan.results.max.timeout", "1s",
      PropertyType.TIMEDURATION,
      "Max time for the thrift client handler to wait for scan results before timing out.",
      "2.1.0"),
  TSERV_MIGRATE_MAXCONCURRENT("tserver.migrations.concurrent.max", "1", PropertyType.COUNT,
      "The maximum number of concurrent tablet migrations for a tablet server.", "1.3.5"),
  TSERV_MINC_MAXCONCURRENT("tserver.compaction.minor.concurrent.max", "4", PropertyType.COUNT,
      "The maximum number of concurrent minor compactions for a tablet server.", "1.3.5"),
  TSERV_BLOOM_LOAD_MAXCONCURRENT("tserver.bloom.load.concurrent.max", "4", PropertyType.COUNT,
      "The number of concurrent threads that will load bloom filters in the background. "
          + "Setting this to zero will make bloom filters load in the foreground.",
      "1.3.5"),
  TSERV_MEMDUMP_DIR("tserver.dir.memdump", "/tmp", PropertyType.PATH,
      "A long running scan could possibly hold memory that has been minor"
          + " compacted. To prevent this, the in memory map is dumped to a local file"
          + " and the scan is switched to that local file. We can not switch to the"
          + " minor compacted file because it may have been modified by iterators. The"
          + " file dumped to the local dir is an exact copy of what was in memory.",
      "1.3.5"),
  TSERV_MINTHREADS("tserver.server.threads.minimum", "20", PropertyType.COUNT,
      "The minimum number of threads to use to handle incoming requests.", "1.4.0"),
  TSERV_MINTHREADS_TIMEOUT("tserver.server.threads.timeout", "0s", PropertyType.TIMEDURATION,
      "The time after which incoming request threads terminate with no work available.  Zero (0) will keep the threads alive indefinitely.",
      "2.1.0"),
  TSERV_THREADCHECK("tserver.server.threadcheck.time", "1s", PropertyType.TIMEDURATION,
      "The time between adjustments of the server thread pool.", "1.4.0"),
  TSERV_LOG_BUSY_TABLETS_COUNT("tserver.log.busy.tablets.count", "0", PropertyType.COUNT,
      "Number of busiest tablets to log. Logged at interval controlled by "
          + "tserver.log.busy.tablets.interval. If <= 0, logging of busy tablets is disabled.",
      "1.10.0"),
  TSERV_LOG_BUSY_TABLETS_INTERVAL("tserver.log.busy.tablets.interval", "1h",
      PropertyType.TIMEDURATION, "Time interval between logging out busy tablets information.",
      "1.10.0"),
  TSERV_HOLD_TIME_SUICIDE("tserver.hold.time.max", "5m", PropertyType.TIMEDURATION,
      "The maximum time for a tablet server to be in the \"memory full\" state."
          + " If the tablet server cannot write out memory in this much time, it will"
          + " assume there is some failure local to its node, and quit. A value of zero"
          + " is equivalent to forever.",
      "1.4.0"),
  TSERV_WAL_BLOCKSIZE("tserver.wal.blocksize", "0", PropertyType.BYTES,
      "The size of the HDFS blocks used to write to the Write-Ahead log. If"
          + " zero, it will be 110% of `tserver.wal.max.size` (that is, try to use just"
          + " one block).",
      "1.5.0"),
  TSERV_WAL_REPLICATION("tserver.wal.replication", "0", PropertyType.COUNT,
      "The replication to use when writing the Write-Ahead log to HDFS. If"
          + " zero, it will use the HDFS default replication setting.",
      "1.5.0"),
  TSERV_WAL_SORT_MAX_CONCURRENT("tserver.wal.sort.concurrent.max", "2", PropertyType.COUNT,
      "The maximum number of threads to use to sort logs during recovery.", "2.1.0"),
  TSERV_WAL_SORT_BUFFER_SIZE("tserver.wal.sort.buffer.size", "10%", PropertyType.MEMORY,
      "The amount of memory to use when sorting logs during recovery.", "2.1.0"),
  TSERV_WAL_SORT_FILE_PREFIX("tserver.wal.sort.file.", null, PropertyType.PREFIX,
      "The rfile properties to use when sorting logs during recovery. Most of the properties"
          + " that begin with 'table.file' can be used here. For example, to set the compression"
          + " of the sorted recovery files to snappy use 'tserver.wal.sort.file.compress.type=snappy'.",
      "2.1.0"),
  TSERV_WAL_SYNC("tserver.wal.sync", "true", PropertyType.BOOLEAN,
      "Use the SYNC_BLOCK create flag to sync WAL writes to disk. Prevents"
          + " problems recovering from sudden system resets.",
      "1.5.0"),
  TSERV_ASSIGNMENT_DURATION_WARNING("tserver.assignment.duration.warning", "10m",
      PropertyType.TIMEDURATION,
      "The amount of time an assignment can run before the server will print a"
          + " warning along with the current stack trace. Meant to help debug stuck"
          + " assignments.",
      "1.6.2"),
  TSERV_ASSIGNMENT_MAXCONCURRENT("tserver.assignment.concurrent.max", "2", PropertyType.COUNT,
      "The number of threads available to load tablets. Recoveries are still performed serially.",
      "1.7.0"),
  TSERV_SLOW_FLUSH_MILLIS("tserver.slow.flush.time", "100ms", PropertyType.TIMEDURATION,
      "If a flush to the write-ahead log takes longer than this period of time,"
          + " debugging information will written, and may result in a log rollover.",
      "1.8.0"),
  TSERV_SLOW_FILEPERMIT_MILLIS("tserver.slow.filepermit.time", "100ms", PropertyType.TIMEDURATION,
      "If a thread blocks more than this period of time waiting to get file permits,"
          + " debugging information will be written.",
      "1.9.3"),
  TSERV_SUMMARY_PARTITION_THREADS("tserver.summary.partition.threads", "10", PropertyType.COUNT,
      "Summary data must be retrieved from RFiles. For a large number of"
          + " RFiles, the files are broken into partitions of 100k files. This setting"
          + " determines how many of these groups of 100k RFiles will be processed"
          + " concurrently.",
      "2.0.0"),
  TSERV_SUMMARY_REMOTE_THREADS("tserver.summary.remote.threads", "128", PropertyType.COUNT,
      "For a partitioned group of 100k RFiles, those files are grouped by"
          + " tablet server. Then a remote tablet server is asked to gather summary"
          + " data. This setting determines how many concurrent request are made per"
          + " partition.",
      "2.0.0"),
  TSERV_SUMMARY_RETRIEVAL_THREADS("tserver.summary.retrieval.threads", "10", PropertyType.COUNT,
      "The number of threads on each tablet server available to retrieve"
          + " summary data, that is not currently in cache, from RFiles.",
      "2.0.0"),
  TSERV_ONDEMAND_UNLOADER_INTERVAL("tserver.ondemand.tablet.unloader.interval", "10m",
      PropertyType.TIMEDURATION,
      "The interval at which the TabletServer will check if on-demand tablets can be unloaded.",
      "4.0.0"),
  TSERV_GROUP_NAME("tserver.group", Constants.DEFAULT_RESOURCE_GROUP_NAME, PropertyType.STRING,
      "Resource group name for this TabletServer. Resource groups can be defined to dedicate resources "
          + " to specific tables (e.g. balancing tablets for table(s) within a group, see TableLoadBalancer).",
      "4.0.0"),
  TSERV_CONDITIONAL_UPDATE_THREADS_ROOT("tserver.conditionalupdate.threads.root", "16",
      PropertyType.COUNT, "Numbers of threads for executing conditional updates on the root table.",
      "4.0.0"),
  TSERV_CONDITIONAL_UPDATE_THREADS_META("tserver.conditionalupdate.threads.meta", "64",
      PropertyType.COUNT,
      "Numbers of threads for executing conditional updates on the metadata table.", "4.0.0"),
  TSERV_CONDITIONAL_UPDATE_THREADS_USER("tserver.conditionalupdate.threads.user", "64",
      PropertyType.COUNT, "Numbers of threads for executing conditional updates on user tables.",
      "4.0.0"),

  // accumulo garbage collector properties
  GC_PREFIX("gc.", null, PropertyType.PREFIX,
      "Properties in this category affect the behavior of the accumulo garbage collector.",
      "1.3.5"),
  GC_CANDIDATE_BATCH_SIZE("gc.candidate.batch.size", "50%", PropertyType.MEMORY,
      "The amount of memory used as the batch size for garbage collection.", "2.1.0"),
  GC_CYCLE_START("gc.cycle.start", "30s", PropertyType.TIMEDURATION,
      "Time to wait before attempting to garbage collect any old RFiles or write-ahead logs.",
      "1.3.5"),
  GC_CYCLE_DELAY("gc.cycle.delay", "5m", PropertyType.TIMEDURATION,
      "Time between garbage collection cycles. In each cycle, old RFiles or write-ahead logs "
          + "no longer in use are removed from the filesystem.",
      "1.3.5"),
  GC_PORT("gc.port.client", "9998", PropertyType.PORT,
      "The listening port for the garbage collector's monitor service.", "1.3.5"),
  GC_DELETE_WAL_THREADS("gc.threads.delete.wal", "4", PropertyType.COUNT,
      "The number of threads used to delete write-ahead logs and recovery files.", "2.1.4"),
  GC_DELETE_THREADS("gc.threads.delete", "16", PropertyType.COUNT,
      "The number of threads used to delete RFiles.", "1.3.5"),
  GC_SAFEMODE("gc.safemode", "false", PropertyType.BOOLEAN,
      "Provides listing of files to be deleted but does not delete any files.", "2.1.0"),
  GC_USE_FULL_COMPACTION("gc.post.metadata.action", "flush", PropertyType.GC_POST_ACTION,
      "When the gc runs it can make a lot of changes to the metadata, on completion, "
          + " to force the changes to be written to disk, the metadata and root tables can be flushed"
          + " and possibly compacted. Legal values are: compact - which both flushes and compacts the"
          + " metadata; flush - which flushes only (compactions may be triggered if required); or none.",
      "1.10.0"),

  // properties that are specific to the monitor server behavior
  MONITOR_PREFIX("monitor.", null, PropertyType.PREFIX,
      "Properties in this category affect the behavior of the monitor web server.", "1.3.5"),
  MONITOR_PORT("monitor.port.client", "9995", PropertyType.PORT,
      "The listening port for the monitor's http service.", "1.3.5"),
  MONITOR_SSL_KEYSTORE("monitor.ssl.keyStore", "", PropertyType.PATH,
      "The keystore for enabling monitor SSL.", "1.5.0"),
  @Sensitive
  MONITOR_SSL_KEYSTOREPASS("monitor.ssl.keyStorePassword", "", PropertyType.STRING,
      "The keystore password for enabling monitor SSL.", "1.5.0"),
  MONITOR_SSL_KEYSTORETYPE("monitor.ssl.keyStoreType", "jks", PropertyType.STRING,
      "Type of SSL keystore.", "1.7.0"),
  @Sensitive
  MONITOR_SSL_KEYPASS("monitor.ssl.keyPassword", "", PropertyType.STRING,
      "Optional: the password for the private key in the keyStore. When not provided, this "
          + "defaults to the keystore password.",
      "1.9.3"),
  MONITOR_SSL_TRUSTSTORE("monitor.ssl.trustStore", "", PropertyType.PATH,
      "The truststore for enabling monitor SSL.", "1.5.0"),
  @Sensitive
  MONITOR_SSL_TRUSTSTOREPASS("monitor.ssl.trustStorePassword", "", PropertyType.STRING,
      "The truststore password for enabling monitor SSL.", "1.5.0"),
  MONITOR_SSL_TRUSTSTORETYPE("monitor.ssl.trustStoreType", "jks", PropertyType.STRING,
      "Type of SSL truststore.", "1.7.0"),
  MONITOR_SSL_INCLUDE_CIPHERS("monitor.ssl.include.ciphers", "", PropertyType.STRING,
      "A comma-separated list of allows SSL Ciphers, see"
          + " monitor.ssl.exclude.ciphers to disallow ciphers.",
      "1.6.1"),
  MONITOR_SSL_EXCLUDE_CIPHERS("monitor.ssl.exclude.ciphers", "", PropertyType.STRING,
      "A comma-separated list of disallowed SSL Ciphers, see"
          + " monitor.ssl.include.ciphers to allow ciphers.",
      "1.6.1"),
  MONITOR_SSL_INCLUDE_PROTOCOLS("monitor.ssl.include.protocols", "TLSv1.3", PropertyType.STRING,
      "A comma-separate list of allowed SSL protocols.", "1.5.3"),
  MONITOR_LOCK_CHECK_INTERVAL("monitor.lock.check.interval", "5s", PropertyType.TIMEDURATION,
      "The amount of time to sleep between checking for the Monitor ZooKeeper lock.", "1.5.1"),
  MONITOR_RESOURCES_EXTERNAL("monitor.resources.external", "", PropertyType.JSON,
      "A JSON Map of Strings. Each String should be an HTML tag of an external"
          + " resource (JS or CSS) to be imported by the Monitor. Be sure to wrap"
          + " with CDATA tags. If this value is set, all of the external resources"
          + " in the `<head>` tag of the Monitor will be replaced with the tags set here."
          + " Be sure the jquery tag is first since other scripts will depend on it."
          + " The resources that are used by default can be seen in"
          + " `accumulo/server/monitor/src/main/resources/templates/default.ftl`.",
      "2.0.0"),
  MONITOR_FETCH_TIMEOUT("monitor.fetch.timeout", "5m", PropertyType.TIMEDURATION,
      "The Monitor fetches information for display in a set of background threads. This property"
          + " controls the amount of time that process should wait before cancelling any remaining"
          + " tasks to fetch information. These background threads could end up waiting on servers"
          + " to respond or for scans to complete.",
      "4.0.0"),
  MONITOR_DEAD_LIST_RG_EXCLUSIONS("monitor.dead.server.rg.exclusions", "", PropertyType.STRING,
      "The Monitor displays information about servers that it believes have died recently."
          + " This property accepts a comma separated list of resource group names. If"
          + " the dead servers resource group matches a resource group in this list,"
          + " then it will be suppressed from the dead servers list in the monitor.",
      "4.0.0"),
  // per table properties
  TABLE_PREFIX("table.", null, PropertyType.PREFIX,
      "Properties in this category affect tablet server treatment of tablets,"
          + " but can be configured on a per-table basis. Setting these properties in"
          + " accumulo.properties will override the default globally for all tables and not"
          + " any specific table. However, both the default and the global setting can"
          + " be overridden per table using the table operations API or in the shell,"
          + " which sets the overridden value in zookeeper. Restarting accumulo tablet"
          + " servers after setting these properties in accumulo.properties will cause the"
          + " global setting to take effect. However, you must use the API or the shell"
          + " to change properties in zookeeper that are set on a table.",
      "1.3.5"),
  TABLE_ARBITRARY_PROP_PREFIX("table.custom.", null, PropertyType.PREFIX,
      "Prefix to be used for user defined arbitrary properties.", "1.7.0"),
  TABLE_MINC_OUTPUT_DROP_CACHE("table.compaction.minor.output.drop.cache", "false",
      PropertyType.BOOLEAN,
      "Setting this property to true will call"
          + "FSDataOutputStream.setDropBehind(true) on the minor compaction output stream.",
      "2.1.1"),
  TABLE_MAJC_OUTPUT_DROP_CACHE("table.compaction.major.output.drop.cache", "false",
      PropertyType.BOOLEAN,
      "Setting this property to true will call"
          + "FSDataOutputStream.setDropBehind(true) on the major compaction output stream.",
      "2.1.1"),
  TABLE_MAJC_RATIO("table.compaction.major.ratio", "3", PropertyType.FRACTION,
      "Minimum ratio of total input size to maximum input RFile size for"
          + " running a major compaction.",
      "1.3.5"),
  TABLE_SPLIT_THRESHOLD("table.split.threshold", "1G", PropertyType.BYTES,
      "A tablet is split when the combined size of RFiles exceeds this amount.", "1.3.5"),
  TABLE_MAX_END_ROW_SIZE("table.split.endrow.size.max", "10k", PropertyType.BYTES,
      "Maximum size of end row.", "1.7.0"),
  TABLE_MINC_COMPACT_MAXAGE("table.compaction.minor.age", "10m", PropertyType.TIMEDURATION,
      "Key values written to a tablet are temporarily stored in a per tablet in memory map.  When "
          + "the age of the oldest key value in a tablets in memory map exceeds this configuration, then  "
          + "a minor compaction may be initiated. This determines the maximum amount of time new data can "
          + "be buffered in memory before being flushed to a file.  This is useful when using scan servers "
          + "in conjunction with the property " + SSERV_CACHED_TABLET_METADATA_EXPIRATION.getKey()
          + ". These two properties together can be used to control that amount of time it takes for a scan "
          + "server to see a write to a tablet server. The default value of this property is set to such a "
          + "high value that is should never cause a minor compaction.",
      "3.1.0"),
  TABLE_COMPACTION_DISPATCHER("table.compaction.dispatcher",
      SimpleCompactionDispatcher.class.getName(), PropertyType.CLASSNAME,
      "A configurable dispatcher that decides what compaction service a table should use.",
      "2.1.0"),
  TABLE_COMPACTION_DISPATCHER_OPTS("table.compaction.dispatcher.opts.", null, PropertyType.PREFIX,
      "Options for the table compaction dispatcher.", "2.1.0"),
  TABLE_COMPACTION_SELECTION_EXPIRATION("table.compaction.selection.expiration.ms", "2m",
      PropertyType.TIMEDURATION,
      "User compactions select files and are then queued for compaction, preventing these files "
          + "from being used in system compactions.  This timeout allows system compactions to cancel "
          + "the hold queued user compactions have on files, when its queued for more than the "
          + "specified time.  If a system compaction cancels a hold and runs, then the user compaction"
          + " can reselect and hold files after the system compaction runs.",
      "2.1.0"),
  TABLE_COMPACTION_CONFIGURER("table.compaction.configurer", "", PropertyType.CLASSNAME,
      "A plugin that can dynamically configure compaction output files based on input files.",
      "2.1.0"),
  TABLE_COMPACTION_CONFIGURER_OPTS("table.compaction.configurer.opts.", null, PropertyType.PREFIX,
      "Options for the table compaction configuror.", "2.1.0"),
  TABLE_ONDEMAND_UNLOADER("tserver.ondemand.tablet.unloader",
      "org.apache.accumulo.core.spi.ondemand.DefaultOnDemandTabletUnloader", PropertyType.CLASSNAME,
      "The class that will be used to determine which on-demand Tablets to unload.", "4.0.0"),
  TABLE_MAX_MERGEABILITY_THRESHOLD("table.mergeability.threshold", ".25", PropertyType.FRACTION,
      "A range of tablets are eligible for automatic merging until the combined size of RFiles reaches this percentage of the split threshold.",
      "4.0.0"),

  // Crypto-related properties
  @Experimental
  TABLE_CRYPTO_PREFIX("table.crypto.opts.", null, PropertyType.PREFIX,
      "Properties related to on-disk file encryption.", "2.1.0"),
  @Experimental
  @Sensitive
  TABLE_CRYPTO_SENSITIVE_PREFIX("table.crypto.opts.sensitive.", null, PropertyType.PREFIX,
      "Sensitive properties related to on-disk file encryption.", "2.1.0"),
  TABLE_SCAN_DISPATCHER("table.scan.dispatcher", SimpleScanDispatcher.class.getName(),
      PropertyType.CLASSNAME,
      "This class is used to dynamically dispatch scans to configured scan executors.  Configured "
          + "classes must implement {% jlink " + ScanDispatcher.class.getName() + " %}. See "
          + "[scan executors]({% durl administration/scan-executors %}) for an overview of why"
          + " and how to use this property. This property is ignored for the root and metadata"
          + " table.  The metadata table always dispatches to a scan executor named `meta`.",
      "2.0.0"),
  TABLE_SCAN_DISPATCHER_OPTS("table.scan.dispatcher.opts.", null, PropertyType.PREFIX,
      "Options for the table scan dispatcher.", "2.0.0"),
  TABLE_SCAN_MAXMEM("table.scan.max.memory", "512k", PropertyType.BYTES,
      "The maximum amount of memory that will be used to cache results of a client query/scan. "
          + "Once this limit is reached, the buffered data is sent to the client.",
      "1.3.5"),
  TABLE_BULK_MAX_TABLETS("table.bulk.max.tablets", "100", PropertyType.COUNT,
      "The maximum number of tablets allowed for one bulk import file. Value of 0 is Unlimited.",
      "2.1.0"),
  TABLE_BULK_MAX_TABLET_FILES("table.bulk.max.tablet.files", "100", PropertyType.COUNT,
      "The maximum number of files a bulk import can add to a single tablet.  When this property "
          + "is exceeded for any tablet the entire bulk import operation will fail before making any "
          + "changes. Value of 0 is unlimited.",
      "4.0.0"),
  TABLE_FILE_TYPE("table.file.type", RFile.EXTENSION, PropertyType.FILENAME_EXT,
      "Change the type of file a table writes.", "1.3.5"),
  TABLE_LOAD_BALANCER("table.balancer", "org.apache.accumulo.core.spi.balancer.SimpleLoadBalancer",
      PropertyType.STRING,
      "This property can be set to allow the LoadBalanceByTable load balancer"
          + " to change the called Load Balancer for this table.",
      "1.3.5"),
  TABLE_FILE_COMPRESSION_TYPE("table.file.compress.type", "gz", PropertyType.STRING,
      "Compression algorithm used on index and data blocks before they are"
          + " written. Possible values: zstd, gz, snappy, bzip2, lzo, lz4, none.",
      "1.3.5"),
  TABLE_FILE_COMPRESSED_BLOCK_SIZE("table.file.compress.blocksize", "100k", PropertyType.BYTES,
      "The maximum size of data blocks in RFiles before they are compressed and written.", "1.3.5"),
  TABLE_FILE_COMPRESSED_BLOCK_SIZE_INDEX("table.file.compress.blocksize.index", "128k",
      PropertyType.BYTES,
      "The maximum size of index blocks in RFiles before they are compressed and written.",
      "1.4.0"),
  TABLE_FILE_BLOCK_SIZE("table.file.blocksize", "0B", PropertyType.BYTES,
      "The HDFS block size used when writing RFiles. When set to 0B, the"
          + " value/defaults of HDFS property 'dfs.block.size' will be used.",
      "1.3.5"),
  TABLE_FILE_REPLICATION("table.file.replication", "0", PropertyType.COUNT,
      "The number of replicas for a table's RFiles in HDFS. When set to 0, HDFS"
          + " defaults are used.",
      "1.3.5"),
  TABLE_FILE_MAX("table.file.max", "15", PropertyType.COUNT,
      "This property is used to signal to the compaction planner that it should be more "
          + "aggressive for compacting tablets that exceed this limit. The "
          + "RatioBasedCompactionPlanner will lower the compaction ratio and increase the "
          + "priority for tablets that exceed this limit. When  adjusting this property you may "
          + "want to consider adjusting table.compaction.major.ratio also. Setting this property "
          + "to 0 will make it default to tserver.scan.files.open.max-1, this will prevent a tablet"
          + " from having more RFiles than can be opened by a scan.",
      "1.4.0"),
  TABLE_FILE_PAUSE("table.file.pause", "100", PropertyType.COUNT,
      "When a tablet has more than this number of files, bulk imports and minor compactions "
          + "will wait until the tablet has less files before proceeding.  This will cause back "
          + "pressure on bulk imports and writes to tables when compactions are not keeping up. "
          + "Only the number of files a tablet currently has is considered for pausing, the "
          + "number of files a bulk import will add is not considered. This means a bulk import "
          + "can surge above this limit once causing future bulk imports or minor compactions to "
          + "pause until compactions can catch up.  This property plus "
          + TABLE_BULK_MAX_TABLET_FILES.getKey()
          + " determines the total number of files a tablet could temporarily surge to based on bulk "
          + "imports.  Ideally this property would be set higher than " + TABLE_FILE_MAX.getKey()
          + " so that compactions are more aggressive prior to reaching the pause point. Value of 0 is "
          + "unlimited.",
      "4.0.0"),
  TABLE_MERGE_FILE_MAX("table.merge.file.max", "10000", PropertyType.COUNT,
      "The maximum number of files that a merge operation will process.  Before "
          + "merging a sum of the number of files in the merge range is computed and if it "
          + "exceeds this configuration then the merge will error and fail.  For example if "
          + "there are 100 tablets each having 10 files in the merge range, then the sum would "
          + "be 1000 and the merge will only proceed if this property is greater than 1000.",
      "4.0.0"),
  TABLE_FILE_SUMMARY_MAX_SIZE("table.file.summary.maxSize", "256k", PropertyType.BYTES,
      "The maximum size summary that will be stored. The number of RFiles that"
          + " had summary data exceeding this threshold is reported by"
          + " Summary.getFileStatistics().getLarge(). When adjusting this consider the"
          + " expected number RFiles with summaries on each tablet server and the"
          + " summary cache size.",
      "2.0.0"),
  TABLE_BLOOM_ENABLED("table.bloom.enabled", "false", PropertyType.BOOLEAN,
      "Use bloom filters on this table.", "1.3.5"),
  TABLE_BLOOM_LOAD_THRESHOLD("table.bloom.load.threshold", "1", PropertyType.COUNT,
      "This number of seeks that would actually use a bloom filter must occur"
          + " before a RFile's bloom filter is loaded. Set this to zero to initiate"
          + " loading of bloom filters when a RFile is opened.",
      "1.3.5"),
  TABLE_BLOOM_SIZE("table.bloom.size", "1048576", PropertyType.COUNT,
      "Bloom filter size, as number of keys.", "1.3.5"),
  TABLE_BLOOM_ERRORRATE("table.bloom.error.rate", "0.5%", PropertyType.FRACTION,
      "Bloom filter error rate.", "1.3.5"),
  TABLE_BLOOM_KEY_FUNCTOR("table.bloom.key.functor",
      "org.apache.accumulo.core.file.keyfunctor.RowFunctor", PropertyType.CLASSNAME,
      "A function that can transform the key prior to insertion and check of"
          + " bloom filter. org.apache.accumulo.core.file.keyfunctor.RowFunctor,"
          + " org.apache.accumulo.core.file.keyfunctor.ColumnFamilyFunctor, and"
          + " org.apache.accumulo.core.file.keyfunctor.ColumnQualifierFunctor are"
          + " allowable values. One can extend any of the above mentioned classes to"
          + " perform specialized parsing of the key.",
      "1.3.5"),
  TABLE_BLOOM_HASHTYPE("table.bloom.hash.type", "murmur", PropertyType.STRING,
      "The bloom filter hash type.", "1.3.5"),
<<<<<<< HEAD
=======
  TABLE_BULK_MAX_TABLETS("table.bulk.max.tablets", "0", PropertyType.COUNT,
      "The maximum number of tablets allowed for one bulk import file. Value of 0 is Unlimited. "
          + "This property is only enforced in the new bulk import API.",
      "2.1.0"),
  TABLE_BULK_SKIP_THRESHOLD("table.bulk.metadata.skip.distance", "0", PropertyType.COUNT,
      "When performing bulk v2 imports to a table, the Manager iterates over the tables metadata"
          + " tablets sequentially. When importing files into a small table or into all or a majority"
          + " of tablets of a large table then the tablet metadata information for most tablets will be needed."
          + " However, when importing files into a small number of non-contiguous tablets in a large table, then"
          + " the Manager will look at each tablets metadata when it could be skipped. The value of this"
          + " property tells the Manager if, and when, it should set up a new scanner over the metadata"
          + " table instead of just iterating over tablet metadata to find the matching tablet. Setting up"
          + " a new scanner is analogous to performing a seek in an iterator, but it has a cost. A value of zero (default) disables"
          + " this feature. A non-zero value enables this feature and the Manager will setup a new scanner"
          + " when the tablet metadata distance is above the supplied value.",
      "2.1.4"),
>>>>>>> dc2109ad
  TABLE_DURABILITY("table.durability", "sync", PropertyType.DURABILITY,
      "The durability used to write to the write-ahead log. Legal values are:"
          + " none, which skips the write-ahead log; log, which sends the data to the"
          + " write-ahead log, but does nothing to make it durable; flush, which pushes"
          + " data to the file system; and sync, which ensures the data is written to disk.",
      "1.7.0"),

  TABLE_FAILURES_IGNORE("table.failures.ignore", "false", PropertyType.BOOLEAN,
      "If you want queries for your table to hang or fail when data is missing"
          + " from the system, then set this to false. When this set to true missing"
          + " data will be reported but queries will still run possibly returning a"
          + " subset of the data.",
      "1.3.5"),
  TABLE_DEFAULT_SCANTIME_VISIBILITY("table.security.scan.visibility.default", "",
      PropertyType.STRING,
      "The security label that will be assumed at scan time if an entry does"
          + " not have a visibility expression.\n"
          + "Note: An empty security label is displayed as []. The scan results"
          + " will show an empty visibility even if the visibility from this"
          + " setting is applied to the entry.\n"
          + "CAUTION: If a particular key has an empty security label AND its"
          + " table's default visibility is also empty, access will ALWAYS be"
          + " granted for users with permission to that table. Additionally, if this"
          + " field is changed, all existing data with an empty visibility label"
          + " will be interpreted with the new label on the next scan.",
      "1.3.5"),
  TABLE_LOCALITY_GROUPS("table.groups.enabled", "", PropertyType.STRING,
      "A comma separated list of locality group names to enable for this table.", "1.3.5"),
  TABLE_CONSTRAINT_PREFIX("table.constraint.", null, PropertyType.PREFIX,
      "Properties in this category are per-table properties that add"
          + " constraints to a table. These properties start with the category"
          + " prefix, followed by a number, and their values correspond to a fully"
          + " qualified Java class that implements the Constraint interface.\nFor example:\n"
          + "table.constraint.1 = org.apache.accumulo.core.constraints.MyCustomConstraint\n"
          + "and:\n table.constraint.2 = my.package.constraints.MySecondConstraint.",
      "1.3.5"),
  TABLE_INDEXCACHE_ENABLED("table.cache.index.enable", "true", PropertyType.BOOLEAN,
      "Determines whether index block cache is enabled for a table.", "1.3.5"),
  TABLE_BLOCKCACHE_ENABLED("table.cache.block.enable", "false", PropertyType.BOOLEAN,
      "Determines whether data block cache is enabled for a table.", "1.3.5"),
  TABLE_ITERATOR_PREFIX("table.iterator.", null, PropertyType.PREFIX,
      "Properties in this category specify iterators that are applied at"
          + " various stages (scopes) of interaction with a table. These properties"
          + " start with the category prefix, followed by a scope (minc, majc, scan,"
          + " etc.), followed by a period, followed by a name, as in"
          + " table.iterator.scan.vers, or table.iterator.scan.custom. The values for"
          + " these properties are a number indicating the ordering in which it is"
          + " applied, and a class name such as:\n"
          + "table.iterator.scan.vers = 10,org.apache.accumulo.core.iterators.VersioningIterator\n"
          + "These iterators can take options if additional properties are set that"
          + " look like this property, but are suffixed with a period, followed by 'opt'"
          + " followed by another period, and a property name.\n"
          + "For example, table.iterator.minc.vers.opt.maxVersions = 3.",
      "1.3.5"),
  TABLE_ITERATOR_SCAN_PREFIX(TABLE_ITERATOR_PREFIX.getKey() + IteratorScope.scan.name() + ".", null,
      PropertyType.PREFIX, "Convenience prefix to find options for the scan iterator scope.",
      "1.5.2"),
  TABLE_ITERATOR_MINC_PREFIX(TABLE_ITERATOR_PREFIX.getKey() + IteratorScope.minc.name() + ".", null,
      PropertyType.PREFIX, "Convenience prefix to find options for the minc iterator scope.",
      "1.5.2"),
  TABLE_ITERATOR_MAJC_PREFIX(TABLE_ITERATOR_PREFIX.getKey() + IteratorScope.majc.name() + ".", null,
      PropertyType.PREFIX, "Convenience prefix to find options for the majc iterator scope.",
      "1.5.2"),
  TABLE_LOCALITY_GROUP_PREFIX("table.group.", null, PropertyType.PREFIX,
      "Properties in this category are per-table properties that define"
          + " locality groups in a table. These properties start with the category"
          + " prefix, followed by a name, followed by a period, and followed by a"
          + " property for that group.\n"
          + "For example table.group.group1=x,y,z sets the column families for a"
          + " group called group1. Once configured, group1 can be enabled by adding"
          + " it to the list of groups in the " + TABLE_LOCALITY_GROUPS.getKey() + " property.\n"
          + "Additional group options may be specified for a named group by setting"
          + " `table.group.<name>.opt.<key>=<value>`.",
      "1.3.5"),
  TABLE_FORMATTER_CLASS("table.formatter", DefaultFormatter.class.getName(), PropertyType.STRING,
      "The Formatter class to apply on results in the shell.", "1.4.0"),
  TABLE_CLASSLOADER_CONTEXT("table.class.loader.context", "", PropertyType.STRING,
      "The context to use for loading per-table resources, such as iterators"
          + " from the configured factory in `general.context.class.loader.factory`.",
      "2.1.0"),
  TABLE_SAMPLER("table.sampler", "", PropertyType.CLASSNAME,
      "The name of a class that implements org.apache.accumulo.core.Sampler."
          + " Setting this option enables storing a sample of data which can be"
          + " scanned. Always having a current sample can useful for query optimization"
          + " and data comprehension. After enabling sampling for an existing table,"
          + " a compaction is needed to compute the sample for existing data. The"
          + " compact command in the shell has an option to only compact RFiles without"
          + " sample data.",
      "1.8.0"),
  TABLE_SAMPLER_OPTS("table.sampler.opt.", null, PropertyType.PREFIX,
      "The property is used to set options for a sampler. If a sample had two"
          + " options like hasher and modulous, then the two properties"
          + " table.sampler.opt.hasher=${hash algorithm} and"
          + " table.sampler.opt.modulous=${mod} would be set.",
      "1.8.0"),
  TABLE_SUSPEND_DURATION("table.suspend.duration", "0s", PropertyType.TIMEDURATION,
      "For tablets belonging to this table: When a tablet server dies, allow"
          + " the tablet server this duration to revive before reassigning its tablets"
          + " to other tablet servers.",
      "1.8.0"),
  TABLE_SUMMARIZER_PREFIX("table.summarizer.", null, PropertyType.PREFIX,
      "Prefix for configuring summarizers for a table. Using this prefix"
          + " multiple summarizers can be configured with options for each one. Each"
          + " summarizer configured should have a unique id, this id can be anything."
          + " To add a summarizer set "
          + "`table.summarizer.<unique id>=<summarizer class name>.` If the summarizer has options"
          + ", then for each option set `table.summarizer.<unique id>.opt.<key>=<value>`.",
      "2.0.0"),
  @Experimental
  TABLE_DELETE_BEHAVIOR("table.delete.behavior",
      DeletingIterator.Behavior.PROCESS.name().toLowerCase(), PropertyType.STRING,
      "This determines what action to take when a delete marker is seen."
          + " Valid values are `process` and `fail` with `process` being the default.  When set to "
          + "`process`, deletes will suppress data.  When set to `fail`, any deletes seen will cause"
          + " an exception. The purpose of `fail` is to support tables that never delete data and"
          + " need fast seeks within the timestamp range of a column. When setting this to fail, "
          + "also consider configuring the `" + NoDeleteConstraint.class.getName() + "` "
          + "constraint.",
      "2.0.0"),
  // Compactor properties
  COMPACTOR_PREFIX("compactor.", null, PropertyType.PREFIX,
      "Properties in this category affect the behavior of the accumulo compactor server.", "2.1.0"),
  COMPACTOR_CANCEL_CHECK_INTERVAL("compactor.cancel.check.interval", "5m",
      PropertyType.TIMEDURATION,
      "Interval at which Compactors will check to see if the currently executing compaction"
          + " should be cancelled. This checks for situations like was the tablet deleted (split "
          + " and merge do this), was the table deleted, was a user compaction canceled, etc.",
      "2.1.4"),
  COMPACTOR_PORTSEARCH("compactor.port.search", "true", PropertyType.BOOLEAN,
      "If the compactor.port.client ports are in use, search higher ports until one is available.",
      "2.1.0"),
  COMPACTOR_CLIENTPORT("compactor.port.client", "9133", PropertyType.PORT,
      "The port used for handling client connections on the compactor servers.", "2.1.0"),
  COMPACTOR_MIN_JOB_WAIT_TIME("compactor.wait.time.job.min", "1s", PropertyType.TIMEDURATION,
      "The minimum amount of time to wait between checks for the next compaction job, backing off"
          + "exponentially until COMPACTOR_MAX_JOB_WAIT_TIME is reached.",
      "2.1.3"),
  COMPACTOR_MAX_JOB_WAIT_TIME("compactor.wait.time.job.max", "5m", PropertyType.TIMEDURATION,
      "Compactors do exponential backoff when their request for work repeatedly come back empty. "
          + "This is the maximum amount of time to wait between checks for the next compaction job.",
      "2.1.3"),
  COMPACTOR_MINTHREADS("compactor.threads.minimum", "1", PropertyType.COUNT,
      "The minimum number of threads to use to handle incoming requests.", "2.1.0"),
  COMPACTOR_MINTHREADS_TIMEOUT("compactor.threads.timeout", "0s", PropertyType.TIMEDURATION,
      "The time after which incoming request threads terminate with no work available.  Zero (0) will keep the threads alive indefinitely.",
      "2.1.0"),
  COMPACTOR_THREADCHECK("compactor.threadcheck.time", "1s", PropertyType.TIMEDURATION,
      "The time between adjustments of the server thread pool.", "2.1.0"),
  COMPACTOR_GROUP_NAME("compactor.group", Constants.DEFAULT_RESOURCE_GROUP_NAME,
      PropertyType.STRING, "Resource group name for this Compactor.", "3.0.0"),
  // CompactionCoordinator properties
  COMPACTION_COORDINATOR_PREFIX("compaction.coordinator.", null, PropertyType.PREFIX,
      "Properties in this category affect the behavior of the accumulo compaction coordinator server.",
      "2.1.0"),
  COMPACTION_COORDINATOR_RESERVATION_THREADS_ROOT("compaction.coordinator.reservation.threads.root",
      "1", PropertyType.COUNT,
      "The number of threads used to reserve files for compaction in a tablet for the root tablet.",
      "4.0.0"),
  COMPACTION_COORDINATOR_RESERVATION_THREADS_META("compaction.coordinator.reservation.threads.meta",
      "1", PropertyType.COUNT,
      "The number of threads used to reserve files for compaction in a tablet for accumulo.metadata tablets.",
      "4.0.0"),
  COMPACTION_COORDINATOR_RESERVATION_THREADS_USER("compaction.coordinator.reservation.threads.user",
      "64", PropertyType.COUNT,
      "The number of threads used to reserve files for compaction in a tablet for user tables.",
      "4.0.0"),
  COMPACTION_COORDINATOR_DEAD_COMPACTOR_CHECK_INTERVAL(
      "compaction.coordinator.compactor.dead.check.interval", "5m", PropertyType.TIMEDURATION,
      "The interval at which to check for dead compactors.", "2.1.0");

  private final String key;
  private final String defaultValue;
  private final String description;
  private String deprecatedSince;
  private final String availableSince;
  private boolean annotationsComputed = false;
  private boolean isSensitive;
  private boolean isDeprecated;
  private boolean isExperimental;
  private boolean isReplaced;
  private Property replacedBy = null;
  private final PropertyType type;

  Property(String name, String defaultValue, PropertyType type, String description,
      String availableSince) {
    this.key = name;
    this.defaultValue = defaultValue;
    this.description = description;
    this.availableSince = availableSince;
    this.type = type;
  }

  @Override
  public String toString() {
    return this.key;
  }

  /**
   * Gets the key (string) for this property.
   *
   * @return key
   */
  public String getKey() {
    return this.key;
  }

  /**
   * Gets the default value for this property. System properties are interpolated into the value if
   * necessary.
   *
   * @return default value
   */
  public String getDefaultValue() {
    return this.defaultValue;
  }

  /**
   * Gets the type of this property.
   *
   * @return property type
   */
  public PropertyType getType() {
    return this.type;
  }

  /**
   * Gets the description of this property.
   *
   * @return description
   */
  public String getDescription() {
    return this.description;
  }

  /**
   * Checks if this property is experimental.
   *
   * @return true if this property is experimental
   */
  public boolean isExperimental() {
    Preconditions.checkState(annotationsComputed,
        "precomputeAnnotations() must be called before calling this method");
    return isExperimental;
  }

  /**
   * Checks if this property is deprecated.
   *
   * @return true if this property is deprecated
   */
  public boolean isDeprecated() {
    Preconditions.checkState(annotationsComputed,
        "precomputeAnnotations() must be called before calling this method");
    return isDeprecated;
  }

  /**
   * Gets the version in which the property was deprecated.
   *
   * @return Accumulo Version
   */
  public String deprecatedSince() {
    Preconditions.checkState(annotationsComputed,
        "precomputeAnnotations() must be called before calling this method");
    return deprecatedSince;
  }

  /**
   * Gets the version in which the property was introduced.
   *
   * @return Accumulo Version
   */
  public String availableSince() {
    return this.availableSince;
  }

  /**
   * Checks if this property is sensitive.
   *
   * @return true if this property is sensitive
   */
  public boolean isSensitive() {
    Preconditions.checkState(annotationsComputed,
        "precomputeAnnotations() must be called before calling this method");
    return isSensitive;
  }

  /**
   * Checks if this property is replaced.
   *
   * @return true if this property is replaced
   */
  public boolean isReplaced() {
    Preconditions.checkState(annotationsComputed,
        "precomputeAnnotations() must be called before calling this method");
    return isReplaced;
  }

  /**
   * Gets the property in which the tagged property is replaced by.
   *
   * @return replacedBy
   */
  public Property replacedBy() {
    Preconditions.checkState(annotationsComputed,
        "precomputeAnnotations() must be called before calling this method");
    return replacedBy;
  }

  private void precomputeAnnotations() {
    isSensitive =
        hasAnnotation(Sensitive.class) || hasPrefixWithAnnotation(getKey(), Sensitive.class);
    isDeprecated =
        hasAnnotation(Deprecated.class) || hasPrefixWithAnnotation(getKey(), Deprecated.class);
    Deprecated dep = getAnnotation(Deprecated.class);
    if (dep != null) {
      deprecatedSince = dep.since();
    }
    isExperimental =
        hasAnnotation(Experimental.class) || hasPrefixWithAnnotation(getKey(), Experimental.class);
    isReplaced =
        hasAnnotation(ReplacedBy.class) || hasPrefixWithAnnotation(getKey(), ReplacedBy.class);
    ReplacedBy rb = getAnnotation(ReplacedBy.class);
    if (rb != null) {
      replacedBy = rb.property();
    } else {
      isReplaced = false;
    }
    annotationsComputed = true;
  }

  /**
   * Checks if a property with the given key is sensitive. The key must be for a valid property, and
   * must either itself be annotated as sensitive or have a prefix annotated as sensitive.
   *
   * @param key property key
   * @return true if property is sensitive
   */
  public static boolean isSensitive(String key) {
    Property prop = propertiesByKey.get(key);
    if (prop != null) {
      return prop.isSensitive();
    }
    return validPrefixes.stream().filter(key::startsWith).map(propertiesByKey::get)
        .anyMatch(Property::isSensitive);
  }

  private <T extends Annotation> boolean hasAnnotation(Class<T> annotationType) {
    return getAnnotation(annotationType) != null;
  }

  private <T extends Annotation> T getAnnotation(Class<T> annotationType) {
    try {
      return getClass().getField(name()).getAnnotation(annotationType);
    } catch (SecurityException | NoSuchFieldException e) {
      LoggerFactory.getLogger(getClass()).error("{}", e.getMessage(), e);
    }
    return null;
  }

  private static <T extends Annotation> boolean hasPrefixWithAnnotation(String key,
      Class<T> annotationType) {
    Predicate<Property> hasIt = prop -> prop.hasAnnotation(annotationType);
    return validPrefixes.stream().filter(key::startsWith).map(propertiesByKey::get).anyMatch(hasIt);
  }

  private static final HashSet<String> validTableProperties = new HashSet<>();
  private static final HashSet<String> validProperties = new HashSet<>();
  private static final HashSet<String> validPrefixes = new HashSet<>();
  private static final HashMap<String,Property> propertiesByKey = new HashMap<>();

  /**
   * Checks if the given property and value are valid. A property is valid if the property key is
   * valid see {@link #isValidPropertyKey} and that the value is a valid format for the type see
   * {@link PropertyType#isValidFormat}.
   *
   * @param key property key
   * @param value property value
   * @return true if key is valid (recognized, or has a recognized prefix)
   */
  public static boolean isValidProperty(final String key, final String value) {
    Property p = getPropertyByKey(key);
    if (p == null) {
      // If a key doesn't exist yet, then check if it follows a valid prefix
      return validPrefixes.stream().anyMatch(key::startsWith);
    }
    return (isValidPropertyKey(key) && p.getType().isValidFormat(value));
  }

  /**
   * Checks if the given property key is valid. A valid property key is either equal to the key of
   * some defined property or has a prefix matching some prefix defined in this class.
   *
   * @param key property key
   * @return true if key is valid (recognized, or has a recognized prefix)
   */
  public static boolean isValidPropertyKey(String key) {
    return validProperties.contains(key) || validPrefixes.stream().anyMatch(key::startsWith);

  }

  /**
   * Checks if the given property key is a valid property and is of type boolean.
   *
   * @param key property key
   * @return true if key is valid and is of type boolean, false otherwise
   */
  public static boolean isValidBooleanPropertyKey(String key) {
    return validProperties.contains(key) && getPropertyByKey(key).getType() == PropertyType.BOOLEAN;
  }

  /**
   * Checks if the given property key is for a valid table property. A valid table property key is
   * either equal to the key of some defined table property (which each start with
   * {@link #TABLE_PREFIX}) or has a prefix matching {@link #TABLE_CONSTRAINT_PREFIX},
   * {@link #TABLE_ITERATOR_PREFIX}, or {@link #TABLE_LOCALITY_GROUP_PREFIX}.
   *
   * @param key property key
   * @return true if key is valid for a table property (recognized, or has a recognized prefix)
   */
  public static boolean isValidTablePropertyKey(String key) {
    return validTableProperties.contains(key) || (key.startsWith(Property.TABLE_PREFIX.getKey())
        && (key.startsWith(Property.TABLE_CONSTRAINT_PREFIX.getKey())
            || key.startsWith(Property.TABLE_ITERATOR_PREFIX.getKey())
            || key.startsWith(Property.TABLE_LOCALITY_GROUP_PREFIX.getKey())
            || key.startsWith(Property.TABLE_ARBITRARY_PROP_PREFIX.getKey())
            || key.startsWith(TABLE_SAMPLER_OPTS.getKey())
            || key.startsWith(TABLE_SUMMARIZER_PREFIX.getKey())
            || key.startsWith(TABLE_SCAN_DISPATCHER_OPTS.getKey())
            || key.startsWith(TABLE_COMPACTION_DISPATCHER_OPTS.getKey())
            || key.startsWith(TABLE_COMPACTION_CONFIGURER_OPTS.getKey()))
        || key.startsWith(TABLE_CRYPTO_PREFIX.getKey()));
  }

  // these properties are fixed to a specific value at startup and require a restart for changes to
  // take effect; these are always system-level properties, and not namespace or table properties
  public static final EnumSet<Property> fixedProperties = EnumSet.of(
      // port options
      GC_PORT, MANAGER_CLIENTPORT, TSERV_CLIENTPORT, SSERV_CLIENTPORT, SSERV_PORTSEARCH,
      COMPACTOR_PORTSEARCH, TSERV_PORTSEARCH,

      // max message options
      RPC_MAX_MESSAGE_SIZE,

      // compaction coordiantor properties
      MANAGER_COMPACTION_SERVICE_PRIORITY_QUEUE_SIZE,

      // block cache options
      GENERAL_CACHE_MANAGER_IMPL, TSERV_DATACACHE_SIZE, TSERV_INDEXCACHE_SIZE,
      TSERV_SUMMARYCACHE_SIZE, SSERV_DATACACHE_SIZE, SSERV_INDEXCACHE_SIZE, SSERV_SUMMARYCACHE_SIZE,

      // blocksize options
      TSERV_DEFAULT_BLOCKSIZE, SSERV_DEFAULT_BLOCKSIZE,

      // sserver specific options
      SSERV_SCAN_REFERENCE_EXPIRATION_TIME, SSERV_CACHED_TABLET_METADATA_EXPIRATION,

      // thread options
      TSERV_MINTHREADS, TSERV_MINTHREADS_TIMEOUT, SSERV_MINTHREADS, SSERV_MINTHREADS_TIMEOUT,
      MANAGER_MINTHREADS, MANAGER_MINTHREADS_TIMEOUT, COMPACTOR_MINTHREADS,
      COMPACTOR_MINTHREADS_TIMEOUT,

      // others
      TSERV_NATIVEMAP_ENABLED, TSERV_SCAN_MAX_OPENFILES, MANAGER_RECOVERY_WAL_EXISTENCE_CACHE_TIME);

  /**
   * Checks if the given property may be changed via Zookeeper, but not recognized until the restart
   * of some relevant daemon.
   *
   * @param key property key
   * @return true if property may be changed via Zookeeper but only heeded upon some restart
   */
  public static boolean isFixedZooPropertyKey(Property key) {
    return fixedProperties.contains(key);
  }

  /**
   * Checks if the given property key is valid for a property that may be changed via Zookeeper.
   *
   * @param key property key
   * @return true if key's property may be changed via Zookeeper
   */
  public static boolean isValidZooPropertyKey(String key) {
    // white list prefixes
    return key.startsWith(Property.TABLE_PREFIX.getKey())
        || key.startsWith(Property.TSERV_PREFIX.getKey())
        || key.startsWith(Property.COMPACTION_SERVICE_PREFIX.getKey())
        || key.startsWith(Property.SSERV_PREFIX.getKey())
        || key.startsWith(Property.MANAGER_PREFIX.getKey())
        || key.startsWith(Property.GC_PREFIX.getKey())
        || key.startsWith(Property.GENERAL_ARBITRARY_PROP_PREFIX.getKey())
        || key.equals(Property.COMPACTION_WARN_TIME.getKey())
        || key.equals(Property.GENERAL_FILE_NAME_ALLOCATION_BATCH_SIZE_MIN.getKey())
        || key.equals(Property.GENERAL_FILE_NAME_ALLOCATION_BATCH_SIZE_MAX.getKey());
  }

  /**
   * Gets a {@link Property} instance with the given key.
   *
   * @param key property key
   * @return property, or null if not found
   */
  public static Property getPropertyByKey(String key) {
    return propertiesByKey.get(key);
  }

  /**
   * Checks if this property is expected to have a Java class as a value.
   *
   * @return true if this is property is a class property
   */
  public static boolean isClassProperty(String key) {
    return (key.startsWith(Property.TABLE_CONSTRAINT_PREFIX.getKey())
        && key.substring(Property.TABLE_CONSTRAINT_PREFIX.getKey().length()).split("\\.").length
            == 1)
        || (key.startsWith(Property.TABLE_ITERATOR_PREFIX.getKey())
            && key.substring(Property.TABLE_ITERATOR_PREFIX.getKey().length()).split("\\.").length
                == 2)
        || key.equals(Property.TABLE_LOAD_BALANCER.getKey());
  }

  /**
   * Creates a new instance of a class specified in a configuration property. The table classpath
   * context is used if set.
   *
   * @param conf configuration containing property
   * @param property property specifying class name
   * @param base base class of type
   * @param defaultInstance instance to use if creation fails
   * @return new class instance, or default instance if creation failed
   */
  public static <T> T createTableInstanceFromPropertyName(AccumuloConfiguration conf,
      Property property, Class<T> base, T defaultInstance) {
    Objects.requireNonNull(conf, "configuration cannot be null");
    Objects.requireNonNull(property, "property cannot be null");
    Objects.requireNonNull(base, "base class cannot be null");
    String clazzName = conf.get(property);
    String context = ClassLoaderUtil.tableContext(conf);
    return ConfigurationTypeHelper.getClassInstance(context, clazzName, base, defaultInstance);
  }

  /**
   * Creates a new instance of a class specified in a configuration property.
   *
   * @param conf configuration containing property
   * @param property property specifying class name
   * @param base base class of type
   * @param defaultInstance instance to use if creation fails
   * @return new class instance, or default instance if creation failed
   */
  public static <T> T createInstanceFromPropertyName(AccumuloConfiguration conf, Property property,
      Class<T> base, T defaultInstance) {
    String clazzName = conf.get(property);
    return ConfigurationTypeHelper.getClassInstance(null, clazzName, base, defaultInstance);
  }

  static {
    // Precomputing information here avoids :
    // * Computing it each time a method is called
    // * Using synch to compute the first time a method is called
    Predicate<Property> isPrefix = p -> p.getType() == PropertyType.PREFIX;
    Arrays.stream(Property.values())
        // record all properties by key
        .peek(p -> propertiesByKey.put(p.getKey(), p))
        // save all the prefix properties
        .peek(p -> {
          if (isPrefix.test(p)) {
            validPrefixes.add(p.getKey());
          }
        })
        // only use the keys for the non-prefix properties from here on
        .filter(isPrefix.negate()).map(Property::getKey)
        // everything left is a valid property
        .peek(validProperties::add)
        // but some are also valid table properties
        .filter(k -> k.startsWith(Property.TABLE_PREFIX.getKey()))
        .forEach(validTableProperties::add);

    // order is very important here the following code relies on the maps and sets populated above
    Arrays.stream(Property.values()).forEach(Property::precomputeAnnotations);
  }
}<|MERGE_RESOLUTION|>--- conflicted
+++ resolved
@@ -1055,12 +1055,6 @@
       "1.3.5"),
   TABLE_BLOOM_HASHTYPE("table.bloom.hash.type", "murmur", PropertyType.STRING,
       "The bloom filter hash type.", "1.3.5"),
-<<<<<<< HEAD
-=======
-  TABLE_BULK_MAX_TABLETS("table.bulk.max.tablets", "0", PropertyType.COUNT,
-      "The maximum number of tablets allowed for one bulk import file. Value of 0 is Unlimited. "
-          + "This property is only enforced in the new bulk import API.",
-      "2.1.0"),
   TABLE_BULK_SKIP_THRESHOLD("table.bulk.metadata.skip.distance", "0", PropertyType.COUNT,
       "When performing bulk v2 imports to a table, the Manager iterates over the tables metadata"
           + " tablets sequentially. When importing files into a small table or into all or a majority"
@@ -1073,7 +1067,6 @@
           + " this feature. A non-zero value enables this feature and the Manager will setup a new scanner"
           + " when the tablet metadata distance is above the supplied value.",
       "2.1.4"),
->>>>>>> dc2109ad
   TABLE_DURABILITY("table.durability", "sync", PropertyType.DURABILITY,
       "The durability used to write to the write-ahead log. Legal values are:"
           + " none, which skips the write-ahead log; log, which sends the data to the"
