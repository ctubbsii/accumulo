--- conflicted
+++ resolved
@@ -65,15 +65,9 @@
     for (SystemPermission s : SystemPermission.values())
       perms.add(s);
 
-<<<<<<< HEAD
-    Set<SystemPermission> converted = ZKSecurityTool
-        .convertSystemPermissions(ZKSecurityTool.convertSystemPermissions(perms));
-    assertEquals(perms.size(), converted.size());
-=======
     Set<SystemPermission> converted =
         ZKSecurityTool.convertSystemPermissions(ZKSecurityTool.convertSystemPermissions(perms));
-    assertTrue(perms.size() == converted.size());
->>>>>>> 0a9837f3
+    assertEquals(perms.size(), converted.size());
     for (SystemPermission s : perms)
       assertTrue(converted.contains(s));
   }
@@ -84,15 +78,9 @@
     for (TablePermission s : TablePermission.values())
       perms.add(s);
 
-<<<<<<< HEAD
-    Set<TablePermission> converted = ZKSecurityTool
-        .convertTablePermissions(ZKSecurityTool.convertTablePermissions(perms));
-    assertEquals(perms.size(), converted.size());
-=======
     Set<TablePermission> converted =
         ZKSecurityTool.convertTablePermissions(ZKSecurityTool.convertTablePermissions(perms));
-    assertTrue(perms.size() == converted.size());
->>>>>>> 0a9837f3
+    assertEquals(perms.size(), converted.size());
     for (TablePermission s : perms)
       assertTrue(converted.contains(s));
   }
