--- conflicted
+++ resolved
@@ -176,11 +176,7 @@
 
   public DistributedWorkQueue(String path, AccumuloConfiguration config, AbstractServer server) {
     // Preserve the old delay and period
-<<<<<<< HEAD
-    this(path, config, context, RANDOM.get().nextInt(toIntExact(MINUTES.toMillis(1))),
-=======
-    this(path, config, server, random.nextInt(toIntExact(MINUTES.toMillis(1))),
->>>>>>> f8fb8729
+    this(path, config, server, RANDOM.get().nextInt(toIntExact(MINUTES.toMillis(1))),
         MINUTES.toMillis(1));
   }
 
@@ -190,11 +186,7 @@
     this.server = server;
     this.timerInitialDelay = timerInitialDelay;
     this.timerPeriod = timerPeriod;
-<<<<<<< HEAD
-    zoo = context.getZooSession().asReaderWriter();
-=======
-    zoo = server.getContext().getZooReaderWriter();
->>>>>>> f8fb8729
+    zoo = server.getContext().getZooSession().asReaderWriter();
   }
 
   public ServerContext getContext() {
