/*
 * Licensed to the Apache Software Foundation (ASF) under one
 * or more contributor license agreements.  See the NOTICE file
 * distributed with this work for additional information
 * regarding copyright ownership.  The ASF licenses this file
 * to you under the Apache License, Version 2.0 (the
 * "License"); you may not use this file except in compliance
 * with the License.  You may obtain a copy of the License at
 *
 *   https://www.apache.org/licenses/LICENSE-2.0
 *
 * Unless required by applicable law or agreed to in writing,
 * software distributed under the License is distributed on an
 * "AS IS" BASIS, WITHOUT WARRANTIES OR CONDITIONS OF ANY
 * KIND, either express or implied.  See the License for the
 * specific language governing permissions and limitations
 * under the License.
 */
package org.apache.accumulo.core.client.rfile;

import java.io.IOException;
import java.io.UncheckedIOException;
import java.util.ArrayList;
import java.util.Collections;
import java.util.HashMap;
import java.util.Iterator;
import java.util.List;
import java.util.Map.Entry;
import java.util.Set;
import java.util.SortedSet;

import org.apache.accumulo.core.client.IteratorSetting;
import org.apache.accumulo.core.client.Scanner;
import org.apache.accumulo.core.client.rfile.RFileScannerBuilder.InputArgs;
import org.apache.accumulo.core.client.sample.SamplerConfiguration;
import org.apache.accumulo.core.clientImpl.ScannerOptions;
import org.apache.accumulo.core.conf.AccumuloConfiguration;
import org.apache.accumulo.core.conf.ConfigurationCopy;
import org.apache.accumulo.core.conf.DefaultConfiguration;
import org.apache.accumulo.core.conf.Property;
import org.apache.accumulo.core.crypto.CryptoFactoryLoader;
import org.apache.accumulo.core.data.ByteSequence;
import org.apache.accumulo.core.data.Column;
import org.apache.accumulo.core.data.Key;
import org.apache.accumulo.core.data.Range;
import org.apache.accumulo.core.data.Value;
import org.apache.accumulo.core.file.blockfile.cache.impl.BlockCacheConfiguration;
import org.apache.accumulo.core.file.blockfile.cache.impl.BlockCacheManagerFactory;
import org.apache.accumulo.core.file.blockfile.cache.impl.NoopCache;
import org.apache.accumulo.core.file.blockfile.impl.BasicCacheProvider;
import org.apache.accumulo.core.file.blockfile.impl.CachableBlockFile.CachableBuilder;
import org.apache.accumulo.core.file.blockfile.impl.CacheProvider;
import org.apache.accumulo.core.file.rfile.RFile;
import org.apache.accumulo.core.file.rfile.RFile.Reader;
import org.apache.accumulo.core.iterators.IteratorAdapter;
import org.apache.accumulo.core.iterators.IteratorEnvironment;
import org.apache.accumulo.core.iterators.IteratorUtil.IteratorScope;
import org.apache.accumulo.core.iterators.SortedKeyValueIterator;
import org.apache.accumulo.core.iteratorsImpl.IteratorBuilder;
import org.apache.accumulo.core.iteratorsImpl.IteratorConfigUtil;
import org.apache.accumulo.core.iteratorsImpl.system.MultiIterator;
import org.apache.accumulo.core.iteratorsImpl.system.SystemIteratorUtil;
import org.apache.accumulo.core.sample.impl.SamplerConfigurationImpl;
import org.apache.accumulo.core.security.Authorizations;
import org.apache.accumulo.core.spi.cache.BlockCache;
import org.apache.accumulo.core.spi.cache.BlockCacheManager;
import org.apache.accumulo.core.spi.cache.CacheType;
import org.apache.accumulo.core.spi.crypto.CryptoEnvironment;
import org.apache.accumulo.core.spi.crypto.CryptoService;
import org.apache.accumulo.core.util.LocalityGroupUtil;
import org.apache.hadoop.fs.FSDataInputStream;
import org.apache.hadoop.io.Text;

import com.google.common.base.Preconditions;

class RFileScanner extends ScannerOptions implements Scanner {

  private static final byte[] EMPTY_BYTES = new byte[0];
  private static final Range EMPTY_RANGE = new Range();

  private Range range;
  private BlockCacheManager blockCacheManager = null;
  private BlockCache dataCache = null;
  private BlockCache indexCache = null;
  private Opts opts;
  private int batchSize = 1000;
  private long readaheadThreshold = 3;
  private AccumuloConfiguration tableConf;
  private CryptoService cryptoService;

  static class Opts {
    InputArgs in;
    Authorizations auths = Authorizations.EMPTY;
    long dataCacheSize;
    long indexCacheSize;
    boolean useSystemIterators = true;
    public HashMap<String,String> tableConfig;
    Range bounds;
  }

<<<<<<< HEAD
  // This cache exist as a hack to avoid leaking decompressors. When the RFile code is not given a
  // cache it reads blocks directly from the decompressor. However if a user does not read all data
  // for a scan this can leave a BCFile block open and a decompressor allocated.
  //
  // By providing a cache to the RFile code it forces each block to be read into memory. When a
  // block is accessed the entire thing is read into memory immediately allocating and deallocating
  // a decompressor. If the user does not read all data, no decompressors are left allocated.
  private static class NoopCache implements BlockCache {

    @Override
    public CacheEntry cacheBlock(String blockName, byte[] buf) {
      return null;
    }

    @Override
    public CacheEntry getBlock(String blockName) {
      return null;
    }

    @Override
    public long getMaxHeapSize() {
      return getMaxSize();
    }

    @Override
    public long getMaxSize() {
      return Integer.MAX_VALUE;
    }

    @Override
    public Stats getStats() {
      return new BlockCache.Stats() {
        @Override
        public long hitCount() {
          return 0L;
        }

        @Override
        public long requestCount() {
          return 0L;
        }

        @Override
        public long evictionCount() {
          return 0L;
        }
      };
    }

    @Override
    public CacheEntry getBlock(String blockName, Loader loader) {
      Map<String,Loader> depLoaders = loader.getDependencies();
      Map<String,byte[]> depData;

      switch (depLoaders.size()) {
        case 0:
          depData = Collections.emptyMap();
          break;
        case 1:
          Entry<String,Loader> entry = depLoaders.entrySet().iterator().next();
          depData = Collections.singletonMap(entry.getKey(),
              getBlock(entry.getKey(), entry.getValue()).getBuffer());
          break;
        default:
          depData = new HashMap<>();
          depLoaders.forEach((k, v) -> depData.put(k, getBlock(k, v).getBuffer()));
      }

      byte[] data = loader.load(Integer.MAX_VALUE, depData);

      return new CacheEntry() {

        @Override
        public byte[] getBuffer() {
          return data;
        }

        @Override
        public <T extends Weighable> T getIndex(Supplier<T> supplier) {
          return null;
        }

        @Override
        public void indexWeightChanged() {}
      };
    }
  }

=======
>>>>>>> 3825d582
  RFileScanner(Opts opts) {
    if (!opts.auths.equals(Authorizations.EMPTY) && !opts.useSystemIterators) {
      throw new IllegalArgumentException(
          "Set authorizations and specified not to use system iterators");
    }

    this.opts = opts;
    if (opts.tableConfig != null && !opts.tableConfig.isEmpty()) {
      ConfigurationCopy tableCC = new ConfigurationCopy(DefaultConfiguration.getInstance());
      opts.tableConfig.forEach(tableCC::set);
      this.tableConf = tableCC;
    } else {
      this.tableConf = DefaultConfiguration.getInstance();
    }

    if (opts.indexCacheSize > 0 || opts.dataCacheSize > 0) {
      ConfigurationCopy cc = tableConf instanceof ConfigurationCopy ? (ConfigurationCopy) tableConf
          : new ConfigurationCopy(tableConf);
      try {
        blockCacheManager = BlockCacheManagerFactory.getClientInstance(cc);
        if (opts.indexCacheSize > 0) {
          cc.set(Property.TSERV_INDEXCACHE_SIZE, Long.toString(opts.indexCacheSize));
        }
        if (opts.dataCacheSize > 0) {
          cc.set(Property.TSERV_DATACACHE_SIZE, Long.toString(opts.dataCacheSize));
        }
        blockCacheManager.start(BlockCacheConfiguration.forTabletServer(cc));
        this.indexCache = blockCacheManager.getBlockCache(CacheType.INDEX);
        this.dataCache = blockCacheManager.getBlockCache(CacheType.DATA);
      } catch (ReflectiveOperationException e) {
        throw new IllegalArgumentException(
            "Configuration does not contain loadable class for block cache manager factory", e);
      }
    }
    if (indexCache == null) {
      this.indexCache = new NoopCache();
    }
    if (this.dataCache == null) {
      this.dataCache = new NoopCache();
    }
    this.cryptoService =
        CryptoFactoryLoader.getServiceForClient(CryptoEnvironment.Scope.TABLE, opts.tableConfig);
  }

  @Override
  public synchronized void fetchColumnFamily(Text col) {
    Preconditions.checkArgument(opts.useSystemIterators,
        "Can only fetch columns when using system iterators");
    super.fetchColumnFamily(col);
  }

  @Override
  public synchronized void fetchColumn(Text colFam, Text colQual) {
    Preconditions.checkArgument(opts.useSystemIterators,
        "Can only fetch columns when using system iterators");
    super.fetchColumn(colFam, colQual);
  }

  @Override
  public void fetchColumn(IteratorSetting.Column column) {
    Preconditions.checkArgument(opts.useSystemIterators,
        "Can only fetch columns when using system iterators");
    super.fetchColumn(column);
  }

  @Override
  public void setClassLoaderContext(String classLoaderContext) {
    throw new UnsupportedOperationException();
  }

  @Override
  public void setRange(Range range) {
    this.range = range;
  }

  @Override
  public Range getRange() {
    return range;
  }

  @Override
  public void setBatchSize(int size) {
    this.batchSize = size;
  }

  @Override
  public int getBatchSize() {
    return batchSize;
  }

  @Override
  public void enableIsolation() {}

  @Override
  public void disableIsolation() {}

  @Override
  public synchronized void setReadaheadThreshold(long batches) {
    Preconditions.checkArgument(batches > 0);
    readaheadThreshold = batches;
  }

  @Override
  public synchronized long getReadaheadThreshold() {
    return readaheadThreshold;
  }

  @Override
  public Authorizations getAuthorizations() {
    return opts.auths;
  }

  @Override
  public void addScanIterator(IteratorSetting cfg) {
    super.addScanIterator(cfg);
  }

  @Override
  public void removeScanIterator(String iteratorName) {
    super.removeScanIterator(iteratorName);
  }

  @Override
  public void updateScanIteratorOption(String iteratorName, String key, String value) {
    super.updateScanIteratorOption(iteratorName, key, value);
  }

  private class IterEnv implements IteratorEnvironment {
    @Override
    public IteratorScope getIteratorScope() {
      return IteratorScope.scan;
    }

    @Override
    public boolean isFullMajorCompaction() {
      return false;
    }

    @Override
    public Authorizations getAuthorizations() {
      return opts.auths;
    }

    @Override
    public boolean isSamplingEnabled() {
      return RFileScanner.this.getSamplerConfiguration() != null;
    }

    @Override
    public SamplerConfiguration getSamplerConfiguration() {
      return RFileScanner.this.getSamplerConfiguration();
    }
  }

  @Override
  public Iterator<Entry<Key,Value>> iterator() {
    try {
      RFileSource[] sources = opts.in.getSources();
      List<SortedKeyValueIterator<Key,Value>> readers = new ArrayList<>(sources.length);

      CacheProvider cacheProvider = new BasicCacheProvider(indexCache, dataCache);

      for (int i = 0; i < sources.length; i++) {
        // TODO may have been a bug with multiple files and caching in older version...
        CachableBuilder cb = new CachableBuilder()
            .input((FSDataInputStream) sources[i].getInputStream(), "source-" + i)
            .length(sources[i].getLength()).conf(opts.in.getConf()).cacheProvider(cacheProvider)
            .cryptoService(cryptoService);
        readers.add(RFile.getReader(cb, sources[i].getRange()));
      }

      if (getSamplerConfiguration() != null) {
        for (int i = 0; i < readers.size(); i++) {
          readers.set(i, ((Reader) readers.get(i))
              .getSample(new SamplerConfigurationImpl(getSamplerConfiguration())));
        }
      }

      SortedKeyValueIterator<Key,Value> iterator;
      if (opts.bounds != null) {
        iterator = new MultiIterator(readers, opts.bounds);
      } else {
        iterator = new MultiIterator(readers, false);
      }

      Set<ByteSequence> families = Collections.emptySet();

      if (opts.useSystemIterators) {
        SortedSet<Column> cols = this.getFetchedColumns();
        families = LocalityGroupUtil.families(cols);
        iterator = SystemIteratorUtil.setupSystemScanIterators(iterator, cols, getAuthorizations(),
            EMPTY_BYTES, tableConf);
      }

      try {
        if (opts.tableConfig != null && !opts.tableConfig.isEmpty()) {
          var ibEnv = IteratorConfigUtil.loadIterConf(IteratorScope.scan, serverSideIteratorList,
              serverSideIteratorOptions, tableConf);
          var iteratorBuilder = ibEnv.env(new IterEnv()).build();
          iterator = IteratorConfigUtil.loadIterators(iterator, iteratorBuilder);
        } else {
          var iteratorBuilder = IteratorBuilder.builder(serverSideIteratorList)
              .opts(serverSideIteratorOptions).env(new IterEnv()).build();
          iterator = IteratorConfigUtil.loadIterators(iterator, iteratorBuilder);
        }
      } catch (IOException e) {
        throw new UncheckedIOException(e);
      }

      iterator.seek(getRange() == null ? EMPTY_RANGE : getRange(), families, !families.isEmpty());
      return new IteratorAdapter(iterator);

    } catch (IOException e) {
      throw new UncheckedIOException(e);
    }
  }

  @Override
  public void close() {
    try {
      for (RFileSource source : opts.in.getSources()) {
        source.getInputStream().close();
      }
    } catch (IOException e) {
      throw new UncheckedIOException(e);
    }
    if (this.blockCacheManager != null) {
      this.blockCacheManager.stop();
    }
  }
}<|MERGE_RESOLUTION|>--- conflicted
+++ resolved
@@ -98,97 +98,6 @@
     Range bounds;
   }
 
-<<<<<<< HEAD
-  // This cache exist as a hack to avoid leaking decompressors. When the RFile code is not given a
-  // cache it reads blocks directly from the decompressor. However if a user does not read all data
-  // for a scan this can leave a BCFile block open and a decompressor allocated.
-  //
-  // By providing a cache to the RFile code it forces each block to be read into memory. When a
-  // block is accessed the entire thing is read into memory immediately allocating and deallocating
-  // a decompressor. If the user does not read all data, no decompressors are left allocated.
-  private static class NoopCache implements BlockCache {
-
-    @Override
-    public CacheEntry cacheBlock(String blockName, byte[] buf) {
-      return null;
-    }
-
-    @Override
-    public CacheEntry getBlock(String blockName) {
-      return null;
-    }
-
-    @Override
-    public long getMaxHeapSize() {
-      return getMaxSize();
-    }
-
-    @Override
-    public long getMaxSize() {
-      return Integer.MAX_VALUE;
-    }
-
-    @Override
-    public Stats getStats() {
-      return new BlockCache.Stats() {
-        @Override
-        public long hitCount() {
-          return 0L;
-        }
-
-        @Override
-        public long requestCount() {
-          return 0L;
-        }
-
-        @Override
-        public long evictionCount() {
-          return 0L;
-        }
-      };
-    }
-
-    @Override
-    public CacheEntry getBlock(String blockName, Loader loader) {
-      Map<String,Loader> depLoaders = loader.getDependencies();
-      Map<String,byte[]> depData;
-
-      switch (depLoaders.size()) {
-        case 0:
-          depData = Collections.emptyMap();
-          break;
-        case 1:
-          Entry<String,Loader> entry = depLoaders.entrySet().iterator().next();
-          depData = Collections.singletonMap(entry.getKey(),
-              getBlock(entry.getKey(), entry.getValue()).getBuffer());
-          break;
-        default:
-          depData = new HashMap<>();
-          depLoaders.forEach((k, v) -> depData.put(k, getBlock(k, v).getBuffer()));
-      }
-
-      byte[] data = loader.load(Integer.MAX_VALUE, depData);
-
-      return new CacheEntry() {
-
-        @Override
-        public byte[] getBuffer() {
-          return data;
-        }
-
-        @Override
-        public <T extends Weighable> T getIndex(Supplier<T> supplier) {
-          return null;
-        }
-
-        @Override
-        public void indexWeightChanged() {}
-      };
-    }
-  }
-
-=======
->>>>>>> 3825d582
   RFileScanner(Opts opts) {
     if (!opts.auths.equals(Authorizations.EMPTY) && !opts.useSystemIterators) {
       throw new IllegalArgumentException(
