/*
 * Licensed to the Apache Software Foundation (ASF) under one
 * or more contributor license agreements.  See the NOTICE file
 * distributed with this work for additional information
 * regarding copyright ownership.  The ASF licenses this file
 * to you under the Apache License, Version 2.0 (the
 * "License"); you may not use this file except in compliance
 * with the License.  You may obtain a copy of the License at
 *
 *   https://www.apache.org/licenses/LICENSE-2.0
 *
 * Unless required by applicable law or agreed to in writing,
 * software distributed under the License is distributed on an
 * "AS IS" BASIS, WITHOUT WARRANTIES OR CONDITIONS OF ANY
 * KIND, either express or implied.  See the License for the
 * specific language governing permissions and limitations
 * under the License.
 */
package org.apache.accumulo.server.util;

import static java.nio.charset.StandardCharsets.UTF_8;
import static org.apache.accumulo.core.Constants.ZGC_LOCK;
import static org.easymock.EasyMock.createMock;
import static org.easymock.EasyMock.expect;
import static org.easymock.EasyMock.replay;
import static org.easymock.EasyMock.verify;
import static org.junit.jupiter.api.Assertions.assertEquals;
import static org.junit.jupiter.api.Assertions.assertFalse;

import java.util.List;
import java.util.Map;
import java.util.Set;
import java.util.TreeMap;
import java.util.TreeSet;
import java.util.UUID;

import org.apache.accumulo.core.Constants;
import org.apache.accumulo.core.data.InstanceId;
import org.apache.accumulo.core.fate.zookeeper.ZooReader;
import org.apache.accumulo.core.fate.zookeeper.ZooUtil;
import org.apache.accumulo.core.zookeeper.ZooSession;
import org.apache.accumulo.server.util.serviceStatus.ServiceStatusReport;
import org.apache.accumulo.server.util.serviceStatus.StatusSummary;
import org.apache.zookeeper.KeeperException;
import org.junit.jupiter.api.AfterEach;
import org.junit.jupiter.api.BeforeEach;
import org.junit.jupiter.api.Test;
import org.slf4j.Logger;
import org.slf4j.LoggerFactory;

public class ServiceStatusCmdTest {

  private static final Logger LOG = LoggerFactory.getLogger(ServiceStatusCmdTest.class);

  private final String zRoot = ZooUtil.getRoot(InstanceId.of(UUID.randomUUID()));
  private ZooSession zk;
  private ZooReader zooReader;

  @BeforeEach
  public void populateContext() {
    zk = createMock(ZooSession.class);
    zooReader = new ZooReader(zk);
  }

  @AfterEach
  public void validateMocks() {
    verify(zk);
  }

  @Test
  void testManagerHosts() throws Exception {
    String lock1Name = "zlock#" + UUID.randomUUID() + "#0000000001";
    String lock2Name = "zlock#" + UUID.randomUUID() + "#0000000002";
    String lock3Name = "zlock#" + UUID.randomUUID() + "#0000000003";

    String lock1data =
        "{\"descriptors\":[{\"uuid\":\"6effb690-c29c-4e0b-92ff-f6b308385a42\",\"service\":\"MANAGER\",\"address\":\"localhost:9991\",\"group\":\"default\"}]}";
    String lock2Data =
        "{\"descriptors\":[{\"uuid\":\"6effb690-c29c-4e0b-92ff-f6b308385a42\",\"service\":\"MANAGER\",\"address\":\"localhost:9992\",\"group\":\"default\"}]}";
    String lock3Data =
        "{\"descriptors\":[{\"uuid\":\"6effb690-c29c-4e0b-92ff-f6b308385a42\",\"service\":\"MANAGER\",\"address\":\"hostA:9999\",\"group\":\"manager1\"}]}";

    String lockPath = zRoot + Constants.ZMANAGER_LOCK;
    expect(zk.getChildren(lockPath, null)).andReturn(List.of(lock1Name, lock2Name, lock3Name))
        .anyTimes();
    expect(zk.getData(lockPath + "/" + lock1Name, null, null)).andReturn(lock1data.getBytes(UTF_8))
        .anyTimes();
    expect(zk.getData(lockPath + "/" + lock2Name, null, null)).andReturn(lock2Data.getBytes(UTF_8))
        .anyTimes();
    expect(zk.getData(lockPath + "/" + lock3Name, null, null)).andReturn(lock3Data.getBytes(UTF_8))
        .anyTimes();

    replay(zk);

    ServiceStatusCmd cmd = new ServiceStatusCmd();
    StatusSummary status = cmd.getManagerStatus(zooReader, zRoot);
    LOG.info("manager status data: {}", status);

    assertEquals(3, status.getServiceCount());

    // expect sorted by name
    Map<String,Set<String>> hostByGroup = new TreeMap<>();
    hostByGroup.put("default", new TreeSet<>(List.of("localhost:9991", "localhost:9992")));
    hostByGroup.put("manager1", new TreeSet<>(List.of("hostA:9999")));

    StatusSummary expected = new StatusSummary(ServiceStatusReport.ReportKey.MANAGER,
        new TreeSet<>(List.of("default", "manager1")), hostByGroup, 0);

    assertEquals(expected.hashCode(), status.hashCode());
    assertEquals(expected.getDisplayName(), status.getDisplayName());
    assertEquals(expected.getResourceGroups(), status.getResourceGroups());
    assertEquals(expected.getServiceByGroups(), status.getServiceByGroups());
    assertEquals(expected.getServiceCount(), status.getServiceCount());
    assertEquals(expected.getErrorCount(), status.getErrorCount());
    assertEquals(expected, status);
  }

  @Test
  void testMonitorHosts() throws Exception {
    String lock1Name = "zlock#" + UUID.randomUUID() + "#0000000001";
    String lock2Name = "zlock#" + UUID.randomUUID() + "#0000000002";

    String host1 =
        "{\"descriptors\":[{\"uuid\":\"87465459-9c8f-4f95-b4c6-ef3029030d05\",\"service\":\"NONE\",\"address\":\"hostA\",\"group\":\"default\"}]}";
    String host2 =
        "{\"descriptors\":[{\"uuid\":\"87465459-9c8f-4f95-b4c6-ef3029030d05\",\"service\":\"NONE\",\"address\":\"hostB\",\"group\":\"default\"}]}";

    String lockPath = zRoot + Constants.ZMONITOR_LOCK;
    expect(zk.getChildren(lockPath, null)).andReturn(List.of(lock1Name, lock2Name)).anyTimes();
    expect(zk.getData(lockPath + "/" + lock1Name, null, null)).andReturn(host1.getBytes(UTF_8))
        .anyTimes();
    expect(zk.getData(lockPath + "/" + lock2Name, null, null)).andReturn(host2.getBytes(UTF_8))
        .anyTimes();

    replay(zk);

    ServiceStatusCmd cmd = new ServiceStatusCmd();
    StatusSummary status = cmd.getMonitorStatus(zooReader, zRoot);
    LOG.info("monitor status data: {}", status);

    assertEquals(2, status.getServiceCount());

    // expect sorted by name
    Map<String,Set<String>> hostByGroup = new TreeMap<>();
    hostByGroup.put("default", new TreeSet<>(List.of("hostA", "hostB")));

    StatusSummary expected = new StatusSummary(ServiceStatusReport.ReportKey.MONITOR,
        new TreeSet<>(List.of("default")), hostByGroup, 0);

    assertEquals(expected.hashCode(), status.hashCode());
    assertEquals(expected.getDisplayName(), status.getDisplayName());
    assertEquals(expected.getResourceGroups(), status.getResourceGroups());
    assertEquals(expected.getServiceByGroups(), status.getServiceByGroups());
    assertEquals(expected.getServiceCount(), status.getServiceCount());
    assertEquals(expected.getErrorCount(), status.getErrorCount());
    assertEquals(expected, status);
  }

  @Test
  void testTServerHosts() throws Exception {
    String lock1Name = "zlock#" + UUID.randomUUID() + "#0000000001";
    String lock2Name = "zlock#" + UUID.randomUUID() + "#0000000002";
    String lock3Name = "zlock#" + UUID.randomUUID() + "#0000000003";

    String host1 = "localhost:9997";
    String host2 = "localhost:10000";
    String host3 = "hostZ:9999";

    String lockData1 =
        "{\"descriptors\":[{\"uuid\":\"e0a717f2-43a1-466c-aa91-8b33e20e17e5\",\"service\":\"TABLET_SCAN\",\"address\":\""
            + host1
            + "\",\"group\":\"default\"},{\"uuid\":\"e0a717f2-43a1-466c-aa91-8b33e20e17e5\",\"service\":\"CLIENT\",\"address\":\""
            + host1
            + "\",\"group\":\"default\"},{\"uuid\":\"e0a717f2-43a1-466c-aa91-8b33e20e17e5\",\"service\":\"TABLET_INGEST\",\"address\":\""
            + host1
            + "\",\"group\":\"default\"},{\"uuid\":\"e0a717f2-43a1-466c-aa91-8b33e20e17e5\",\"service\":\"TABLET_MANAGEMENT\",\"address\":\""
            + host1
            + "\",\"group\":\"default\"},{\"uuid\":\"e0a717f2-43a1-466c-aa91-8b33e20e17e5\",\"service\":\"TSERV\",\"address\":\""
            + host1 + "\",\"group\":\"default\"}]}\n";
    String lockData2 =
        "{\"descriptors\":[{\"uuid\":\"d0e29f70-1eb5-4dc5-9ad6-2466ab56ea32\",\"service\":\"TABLET_SCAN\",\"address\":\""
            + host2
            + "\",\"group\":\"default\"},{\"uuid\":\"d0e29f70-1eb5-4dc5-9ad6-2466ab56ea32\",\"service\":\"TABLET_MANAGEMENT\",\"address\":\""
            + host2
            + "\",\"group\":\"default\"},{\"uuid\":\"d0e29f70-1eb5-4dc5-9ad6-2466ab56ea32\",\"service\":\"CLIENT\",\"address\":\""
            + host2
            + "\",\"group\":\"default\"},{\"uuid\":\"d0e29f70-1eb5-4dc5-9ad6-2466ab56ea32\",\"service\":\"TSERV\",\"address\":\""
            + host2
            + "\",\"group\":\"default\"},{\"uuid\":\"d0e29f70-1eb5-4dc5-9ad6-2466ab56ea32\",\"service\":\"TABLET_INGEST\",\"address\":\""
            + host2 + "\",\"group\":\"default\"}]}";
    String lockData3 =
        "{\"descriptors\":[{\"uuid\":\"d0e29f70-1eb5-4dc5-9ad6-2466ab56ea32\",\"service\":\"TABLET_SCAN\",\"address\":\""
            + host3
            + "\",\"group\":\"default\"},{\"uuid\":\"d0e29f70-1eb5-4dc5-9ad6-2466ab56ea32\",\"service\":\"TABLET_MANAGEMENT\",\"address\":\""
            + host3
            + "\",\"group\":\"default\"},{\"uuid\":\"d0e29f70-1eb5-4dc5-9ad6-2466ab56ea32\",\"service\":\"CLIENT\",\"address\":\""
            + host3
            + "\",\"group\":\"default\"},{\"uuid\":\"d0e29f70-1eb5-4dc5-9ad6-2466ab56ea32\",\"service\":\"TSERV\",\"address\":\""
            + host3
            + "\",\"group\":\"default\"},{\"uuid\":\"d0e29f70-1eb5-4dc5-9ad6-2466ab56ea32\",\"service\":\"TABLET_INGEST\",\"address\":\""
            + host3 + "\",\"group\":\"default\"}]}";

    String basePath = zRoot + Constants.ZTSERVERS;
    expect(zk.getChildren(basePath, null)).andReturn(List.of(host1, host2, host3)).anyTimes();

    expect(zk.getChildren(basePath + "/" + host1, null)).andReturn(List.of(lock1Name)).once();
    expect(zk.getData(basePath + "/" + host1 + "/" + lock1Name, null, null))
        .andReturn(lockData1.getBytes(UTF_8)).anyTimes();

    expect(zk.getChildren(basePath + "/" + host2, null)).andReturn(List.of(lock2Name)).once();
    expect(zk.getData(basePath + "/" + host2 + "/" + lock2Name, null, null))
        .andReturn(lockData2.getBytes(UTF_8)).anyTimes();

    expect(zk.getChildren(basePath + "/" + host3, null)).andReturn(List.of(lock3Name)).once();
    expect(zk.getData(basePath + "/" + host3 + "/" + lock3Name, null, null))
        .andReturn(lockData3.getBytes(UTF_8)).anyTimes();

    replay(zk);

    ServiceStatusCmd cmd = new ServiceStatusCmd();
    StatusSummary status = cmd.getTServerStatus(zooReader, zRoot);
    LOG.info("tserver status data: {}", status);

    assertEquals(3, status.getServiceCount());

    // expect sorted by name
    Map<String,Set<String>> hostByGroup = new TreeMap<>();
    hostByGroup.put("default", new TreeSet<>(List.of(host1, host2, host3)));

    StatusSummary expected = new StatusSummary(ServiceStatusReport.ReportKey.T_SERVER,
        Set.of("default"), hostByGroup, 0);

    LOG.info("read: {}", status);
    LOG.info("need: {}", expected);

    assertEquals(expected.hashCode(), status.hashCode());
    assertEquals(expected.getDisplayName(), status.getDisplayName());
    assertEquals(expected.getResourceGroups(), status.getResourceGroups());
    assertEquals(expected.getServiceByGroups(), status.getServiceByGroups());
    assertEquals(expected.getServiceCount(), status.getServiceCount());
    assertEquals(expected.getErrorCount(), status.getErrorCount());
    assertEquals(expected, status);
  }

  @Test
  void testScanServerHosts() throws Exception {
    UUID uuid1 = UUID.randomUUID();
    String lock1Name = "zlock#" + uuid1 + "#0000000001";
    UUID uuid2 = UUID.randomUUID();
    String lock2Name = "zlock#" + uuid2 + "#0000000022";
    UUID uuid3 = UUID.randomUUID();
    String lock3Name = "zlock#" + uuid3 + "#0000000033";
    String lock4Name = "zlock#" + uuid3 + "#0000000044";

    String host1 = "host1:8080";
    String host2 = "host2:9090";
    String host3 = "host3:9091";
    String host4 = "host4:9091";

    String lockData1 =
        "{\"descriptors\":[{\"uuid\":\"f408fed7-ce93-40d2-8e60-63e8a3daf416\",\"service\":\"TABLET_SCAN\",\"address\":\""
            + host1
            + "\",\"group\":\"sg1\"},{\"uuid\":\"f408fed7-ce93-40d2-8e60-63e8a3daf416\",\"service\":\"CLIENT\",\"address\":\""
            + host1 + "\",\"group\":\"sg1\"}]}";
    String lockData2 =
        "{\"descriptors\":[{\"uuid\":\"f408fed7-ce93-40d2-8e60-63e8a3daf416\",\"service\":\"TABLET_SCAN\",\"address\":\""
            + host2
            + "\",\"group\":\"default\"},{\"uuid\":\"f408fed7-ce93-40d2-8e60-63e8a3daf416\",\"service\":\"CLIENT\",\"address\":\""
            + host2 + "\",\"group\":\"default\"}]}";
    String lockData3 =
        "{\"descriptors\":[{\"uuid\":\"f408fed7-ce93-40d2-8e60-63e8a3daf416\",\"service\":\"TABLET_SCAN\",\"address\":\""
            + host3
            + "\",\"group\":\"sg1\"},{\"uuid\":\"f408fed7-ce93-40d2-8e60-63e8a3daf416\",\"service\":\"CLIENT\",\"address\":\""
            + host3 + "\",\"group\":\"sg1\"}]}";
    String lockData4 =
        "{\"descriptors\":[{\"uuid\":\"f408fed7-ce93-40d2-8e60-63e8a3daf416\",\"service\":\"TABLET_SCAN\",\"address\":\""
            + host4
            + "\",\"group\":\"default\"},{\"uuid\":\"f408fed7-ce93-40d2-8e60-63e8a3daf416\",\"service\":\"CLIENT\",\"address\":\""
            + host4 + "\",\"group\":\"default\"}]}";

    String lockPath = zRoot + Constants.ZSSERVERS;
    expect(zk.getChildren(lockPath, null)).andReturn(List.of(host1, host2, host3, host4))
        .anyTimes();

    expect(zk.getChildren(lockPath + "/" + host1, null)).andReturn(List.of(lock1Name)).once();
    expect(zk.getData(lockPath + "/" + host1 + "/" + lock1Name, null, null))
        .andReturn(lockData1.getBytes(UTF_8)).once();

    expect(zk.getChildren(lockPath + "/" + host2, null)).andReturn(List.of(lock2Name)).once();
    expect(zk.getData(lockPath + "/" + host2 + "/" + lock2Name, null, null))
        .andReturn(lockData2.getBytes(UTF_8)).once();

    expect(zk.getChildren(lockPath + "/" + host3, null)).andReturn(List.of(lock3Name)).once();
    expect(zk.getData(lockPath + "/" + host3 + "/" + lock3Name, null, null))
        .andReturn(lockData3.getBytes(UTF_8)).once();

    expect(zk.getChildren(lockPath + "/" + host4, null)).andReturn(List.of(lock4Name)).once();
    expect(zk.getData(lockPath + "/" + host4 + "/" + lock4Name, null, null))
        .andReturn(lockData4.getBytes(UTF_8)).once();

    replay(zk);

    ServiceStatusCmd cmd = new ServiceStatusCmd();
    StatusSummary status = cmd.getScanServerStatus(zooReader, zRoot);
    assertEquals(4, status.getServiceCount());

    Map<String,Set<String>> hostByGroup = new TreeMap<>();
    hostByGroup.put("default", new TreeSet<>(List.of("host2:9090", "host4:9091")));
    hostByGroup.put("sg1", new TreeSet<>(List.of("host1:8080", "host3:9091")));

    StatusSummary expected = new StatusSummary(ServiceStatusReport.ReportKey.S_SERVER,
        Set.of("default", "sg1"), hostByGroup, 0);

    assertEquals(expected, status);

  }

  @Test
  void testCoordinatorHosts() throws Exception {
    String lock1Name = "zlock#" + UUID.randomUUID() + "#0000000001";
    String lock2Name = "zlock#" + UUID.randomUUID() + "#0000000002";
    String lock3Name = "zlock#" + UUID.randomUUID() + "#0000000003";

    String host1 = "hostA:8080";
    String host2 = "hostB:9090";
    String host3 = "host1:9091";

    String lockData1 =
        "{\"descriptors\":[{\"uuid\":\"1d55f7a5-090d-48fc-a3ea-f1a66e984a21\",\"service\":\"COORDINATOR\",\"address\":\""
            + host1 + "\",\"group\":\"default\"}]}\n";
    String lockData2 =
        "{\"descriptors\":[{\"uuid\":\"1d55f7a5-090d-48fc-a3ea-f1a66e984a21\",\"service\":\"COORDINATOR\",\"address\":\""
            + host2 + "\",\"group\":\"coord1\"}]}\n";
    String lockData3 =
        "{\"descriptors\":[{\"uuid\":\"1d55f7a5-090d-48fc-a3ea-f1a66e984a21\",\"service\":\"COORDINATOR\",\"address\":\""
            + host3 + "\",\"group\":\"coord2\"}]}\n";

    String lockPath = zRoot + Constants.ZCOORDINATOR_LOCK;
    expect(zk.getChildren(lockPath, null)).andReturn(List.of(lock1Name, lock2Name, lock3Name))
        .anyTimes();
    expect(zk.getData(lockPath + "/" + lock1Name, null, null)).andReturn(lockData1.getBytes(UTF_8))
        .anyTimes();
    expect(zk.getData(lockPath + "/" + lock2Name, null, null)).andReturn(lockData2.getBytes(UTF_8))
        .anyTimes();
    expect(zk.getData(lockPath + "/" + lock3Name, null, null)).andReturn(lockData3.getBytes(UTF_8))
        .anyTimes();

    replay(zk);

    ServiceStatusCmd cmd = new ServiceStatusCmd();
    StatusSummary status = cmd.getCoordinatorStatus(zooReader, zRoot);
    LOG.info("tserver status data: {}", status);

    assertEquals(3, status.getServiceCount());

    // expect sorted by name
    Map<String,Set<String>> hostByGroup = new TreeMap<>();
    hostByGroup.put("default", new TreeSet<>(List.of(host1)));
    hostByGroup.put("coord1", new TreeSet<>(List.of(host2)));
    hostByGroup.put("coord2", new TreeSet<>(List.of(host3)));

    StatusSummary expected = new StatusSummary(ServiceStatusReport.ReportKey.COORDINATOR,
        new TreeSet<>(List.of("coord1", "default", "coord2")), hostByGroup, 0);

    assertEquals(expected.hashCode(), status.hashCode());
    assertEquals(expected.getDisplayName(), status.getDisplayName());
    assertEquals(expected.getResourceGroups(), status.getResourceGroups());
    assertEquals(expected.getServiceByGroups(), status.getServiceByGroups());
    assertEquals(expected.getServiceCount(), status.getServiceCount());
    assertEquals(expected.getErrorCount(), status.getErrorCount());
    assertEquals(expected, status);
  }

  @Test
  public void testCompactorStatus() throws Exception {
    String lockPath = zRoot + Constants.ZCOMPACTORS;
    expect(zk.getChildren(lockPath, null)).andReturn(List.of("q1", "q2")).once();

    expect(zk.getChildren(lockPath + "/q1", null)).andReturn(List.of("hostA:8080", "hostC:8081"))
        .once();
    expect(zk.getChildren(lockPath + "/q2", null)).andReturn(List.of("hostB:9090", "hostD:9091"))
        .once();

    replay(zk);

    ServiceStatusCmd cmd = new ServiceStatusCmd();
    StatusSummary status = cmd.getCompactorStatus(zooReader, zRoot);
    LOG.info("compactor group counts: {}", status);
    assertEquals(2, status.getResourceGroups().size());
  }

  @Test
  public void testGcHosts() throws Exception {

    String lockPath = zRoot + ZGC_LOCK;
    UUID uuid1 = UUID.randomUUID();
    String lock1Name = "zlock#" + uuid1 + "#0000000001";
    UUID uuid2 = UUID.randomUUID();
    String lock2Name = "zlock#" + uuid2 + "#0000000022";

    String host1 = "host1:8080";
    String host2 = "host2:9090";

    String lockData1 =
        "{\"descriptors\":[{\"uuid\":\"5c901352-b027-4f78-8ee1-05ae163fbb0e\",\"service\":\"GC\",\"address\":\""
            + host2 + "\",\"group\":\"default\"}]}";
    String lockData2 =
        "{\"descriptors\":[{\"uuid\":\"5c901352-b027-4f78-8ee1-05ae163fbb0e\",\"service\":\"GC\",\"address\":\""
            + host1 + "\",\"group\":\"gc1\"}]}";

    expect(zk.getChildren(lockPath, null)).andReturn(List.of(lock1Name, lock2Name)).once();
    expect(zk.getData(lockPath + "/" + lock1Name, null, null)).andReturn(lockData1.getBytes(UTF_8))
        .once();
    expect(zk.getData(lockPath + "/" + lock2Name, null, null)).andReturn(lockData2.getBytes(UTF_8))
        .once();

    replay(zk);

    ServiceStatusCmd cmd = new ServiceStatusCmd();
    StatusSummary status = cmd.getGcStatus(zooReader, zRoot);
    LOG.info("gc server counts: {}", status);
    assertEquals(2, status.getResourceGroups().size());
    assertEquals(2, status.getServiceCount());
    assertEquals(0, status.getErrorCount());
    assertEquals(2, status.getServiceByGroups().size());
    assertEquals(1, status.getServiceByGroups().get("default").size());
    assertEquals(1, status.getServiceByGroups().get("gc1").size());
    assertEquals(new TreeSet<>(List.of("default", "gc1")), status.getResourceGroups());
    assertEquals(new TreeSet<>(List.of(host1)), status.getServiceByGroups().get("gc1"));
    assertEquals(new TreeSet<>(List.of(host2)), status.getServiceByGroups().get("default"));
  }

  /**
   * Simulates node being deleted after lock list is read from ZooKeeper. Expect that the no node
   * error is skipped and available hosts are returned.
   */
  @Test
  void zkNodeDeletedTest() throws Exception {
    String lock1Name = "zlock#" + UUID.randomUUID() + "#0000000001";
    String lock2Name = "zlock#" + UUID.randomUUID() + "#0000000002";
    String lock3Name = "zlock#" + UUID.randomUUID() + "#0000000003";

    String host2 = "localhost:9992";
    String host3 = "hostA:9999";

    String lock2Data =
        "{\"descriptors\":[{\"uuid\":\"6effb690-c29c-4e0b-92ff-f6b308385a42\",\"service\":\"MANAGER\",\"address\":\""
            + host2 + "\",\"group\":\"default\"}]}";
    String lock3Data =
        "{\"descriptors\":[{\"uuid\":\"6effb690-c29c-4e0b-92ff-f6b308385a42\",\"service\":\"MANAGER\",\"address\":\""
            + host3 + "\",\"group\":\"manager1\"}]}";

    String lockPath = zRoot + Constants.ZMANAGER_LOCK;
    expect(zk.getChildren(lockPath, null)).andReturn(List.of(lock1Name, lock2Name, lock3Name))
        .anyTimes();
    expect(zk.getData(lockPath + "/" + lock1Name, null, null))
        .andThrow(new KeeperException.NoNodeException("no node forced exception")).once();
    expect(zk.getData(lockPath + "/" + lock2Name, null, null)).andReturn(lock2Data.getBytes(UTF_8))
        .anyTimes();
    expect(zk.getData(lockPath + "/" + lock3Name, null, null)).andReturn(lock3Data.getBytes(UTF_8))
        .anyTimes();

    replay(zk);

    ServiceStatusCmd cmd = new ServiceStatusCmd();
    StatusSummary status = cmd.getManagerStatus(zooReader, zRoot);
    LOG.info("manager status data: {}", status);

    assertEquals(2, status.getServiceByGroups().size());
    assertEquals(1, status.getServiceByGroups().get("default").size());
    assertEquals(1, status.getServiceByGroups().get("manager1").size());
    assertEquals(1, status.getErrorCount());

    // host 1 missing - no node exception
    assertEquals(new TreeSet<>(List.of(host2)), status.getServiceByGroups().get("default"));
    assertEquals(new TreeSet<>(List.of(host3)), status.getServiceByGroups().get("manager1"));
  }

  @Test
  public void testServiceStatusCommandOpts() {
<<<<<<< HEAD
    replay(zk);
    ServiceStatusCmd.Opts opts = new ServiceStatusCmd.Opts();
=======
    replay(zooReader); // needed for @AfterAll verify
    Admin.ServiceStatusCmdOpts opts = new Admin.ServiceStatusCmdOpts();
>>>>>>> 7f8f1203
    assertFalse(opts.json);
    assertFalse(opts.noHosts);
  }

}<|MERGE_RESOLUTION|>--- conflicted
+++ resolved
@@ -478,13 +478,8 @@
 
   @Test
   public void testServiceStatusCommandOpts() {
-<<<<<<< HEAD
-    replay(zk);
-    ServiceStatusCmd.Opts opts = new ServiceStatusCmd.Opts();
-=======
-    replay(zooReader); // needed for @AfterAll verify
+    replay(zk);
     Admin.ServiceStatusCmdOpts opts = new Admin.ServiceStatusCmdOpts();
->>>>>>> 7f8f1203
     assertFalse(opts.json);
     assertFalse(opts.noHosts);
   }
