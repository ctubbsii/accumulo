--- conflicted
+++ resolved
@@ -67,12 +67,7 @@
 
     ClientOpts opts = new ClientOpts();
     opts.parseArgs(MetadataBatchScanTest.class.getName(), args);
-<<<<<<< HEAD
     Instance inst = new ZooKeeperInstance("acu14", "localhost");
-=======
-    Instance inst = new ZooKeeperInstance(
-        ClientConfiguration.create().withInstance("acu14").withZkHosts("localhost"));
->>>>>>> f4f43feb
     final Connector connector = inst.getConnector(opts.getPrincipal(), opts.getToken());
 
     TreeSet<Long> splits = new TreeSet<>();
@@ -181,20 +176,12 @@
 
   }
 
-<<<<<<< HEAD
-  private static ScanStats runScanTest(Connector connector, int numLoop, List<Range> ranges) throws Exception {
-    ScanStats stats = new ScanStats();
-=======
   private static ScanStats runScanTest(Connector connector, int numLoop, List<Range> ranges)
       throws Exception {
-    Scanner scanner = null;
-
-    BatchScanner bs = connector.createBatchScanner(MetadataTable.NAME, Authorizations.EMPTY, 1);
-    bs.fetchColumnFamily(TabletsSection.CurrentLocationColumnFamily.NAME);
-    TabletsSection.TabletColumnFamily.PREV_ROW_COLUMN.fetch(bs);
->>>>>>> f4f43feb
-
-    try (BatchScanner bs = connector.createBatchScanner(MetadataTable.NAME, Authorizations.EMPTY, 1)) {
+    ScanStats stats = new ScanStats();
+
+    try (BatchScanner bs = connector.createBatchScanner(MetadataTable.NAME, Authorizations.EMPTY,
+        1)) {
       bs.fetchColumnFamily(TabletsSection.CurrentLocationColumnFamily.NAME);
       TabletsSection.TabletColumnFamily.PREV_ROW_COLUMN.fetch(bs);
 
