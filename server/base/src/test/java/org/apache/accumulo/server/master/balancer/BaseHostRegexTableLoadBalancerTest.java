/*
 * Licensed to the Apache Software Foundation (ASF) under one or more
 * contributor license agreements.  See the NOTICE file distributed with
 * this work for additional information regarding copyright ownership.
 * The ASF licenses this file to You under the Apache License, Version 2.0
 * (the "License"); you may not use this file except in compliance with
 * the License.  You may obtain a copy of the License at
 *
 *     http://www.apache.org/licenses/LICENSE-2.0
 *
 * Unless required by applicable law or agreed to in writing, software
 * distributed under the License is distributed on an "AS IS" BASIS,
 * WITHOUT WARRANTIES OR CONDITIONS OF ANY KIND, either express or implied.
 * See the License for the specific language governing permissions and
 * limitations under the License.
 */
package org.apache.accumulo.server.master.balancer;

import java.net.UnknownHostException;
import java.nio.ByteBuffer;
import java.util.ArrayList;
import java.util.HashMap;
import java.util.List;
import java.util.Map;
import java.util.Map.Entry;
import java.util.SortedMap;
import java.util.SortedSet;
import java.util.TreeMap;
import java.util.TreeSet;
import java.util.function.Predicate;

import org.apache.accumulo.core.client.AccumuloException;
import org.apache.accumulo.core.client.AccumuloSecurityException;
import org.apache.accumulo.core.client.Connector;
import org.apache.accumulo.core.client.Instance;
import org.apache.accumulo.core.client.admin.TableOperations;
import org.apache.accumulo.core.client.impl.ClientContext;
import org.apache.accumulo.core.client.impl.Namespace;
import org.apache.accumulo.core.client.impl.Table;
import org.apache.accumulo.core.client.impl.TableOperationsImpl;
import org.apache.accumulo.core.client.impl.thrift.ThriftSecurityException;
import org.apache.accumulo.core.client.security.tokens.AuthenticationToken;
import org.apache.accumulo.core.conf.AccumuloConfiguration;
import org.apache.accumulo.core.conf.ConfigurationCopy;
import org.apache.accumulo.core.conf.DefaultConfiguration;
import org.apache.accumulo.core.conf.Property;
import org.apache.accumulo.core.data.impl.KeyExtent;
import org.apache.accumulo.core.master.thrift.TableInfo;
import org.apache.accumulo.core.master.thrift.TabletServerStatus;
import org.apache.accumulo.core.tabletserver.thrift.TabletStats;
import org.apache.accumulo.server.conf.NamespaceConfiguration;
import org.apache.accumulo.server.conf.ServerConfigurationFactory;
import org.apache.accumulo.server.conf.TableConfiguration;
import org.apache.accumulo.server.master.state.TServerInstance;
import org.apache.hadoop.io.Text;
import org.apache.thrift.TException;
import org.easymock.EasyMock;

public abstract class BaseHostRegexTableLoadBalancerTest extends HostRegexTableLoadBalancer {

  protected static class TestInstance implements Instance {

    @Override
    public String getRootTabletLocation() {
      throw new UnsupportedOperationException();
    }

    @Override
    public List<String> getMasterLocations() {
      throw new UnsupportedOperationException();
    }

    @Override
    public String getInstanceID() {
      return "1111";
    }

    @Override
    public String getInstanceName() {
      return "test";
    }

    @Override
    public String getZooKeepers() {
      return "";
    }

    @Override
    public int getZooKeepersSessionTimeOut() {
      return 30;
    }

    @Deprecated
    @Override
    public Connector getConnector(String user, byte[] pass)
        throws AccumuloException, AccumuloSecurityException {
      throw new UnsupportedOperationException();
    }

    @Deprecated
    @Override
    public Connector getConnector(String user, ByteBuffer pass)
        throws AccumuloException, AccumuloSecurityException {
      throw new UnsupportedOperationException();
    }

    @Deprecated
    @Override
    public Connector getConnector(String user, CharSequence pass)
        throws AccumuloException, AccumuloSecurityException {
      throw new UnsupportedOperationException();
    }

    @Override
    public Connector getConnector(String principal, AuthenticationToken token)
        throws AccumuloException, AccumuloSecurityException {
      throw new UnsupportedOperationException();
    }

  }

  protected static class TestTable {
    private String tableName;
    private Table.ID id;

    TestTable(String tableName, Table.ID id) {
      this.tableName = tableName;
      this.id = id;
    }

    public String getTableName() {
      return tableName;
    }

    public Table.ID getId() {
      return id;
    }
  }

  protected static final HashMap<String,String> DEFAULT_TABLE_PROPERTIES = new HashMap<>();
  {
    DEFAULT_TABLE_PROPERTIES.put(HostRegexTableLoadBalancer.HOST_BALANCER_OOB_CHECK_KEY, "7s");
    DEFAULT_TABLE_PROPERTIES.put(HostRegexTableLoadBalancer.HOST_BALANCER_REGEX_MAX_MIGRATIONS_KEY,
        "4");
    DEFAULT_TABLE_PROPERTIES
        .put(HostRegexTableLoadBalancer.HOST_BALANCER_OUTSTANDING_MIGRATIONS_KEY, "10");
    DEFAULT_TABLE_PROPERTIES
        .put(HostRegexTableLoadBalancer.HOST_BALANCER_PREFIX + FOO.getTableName(), "r01.*");
    DEFAULT_TABLE_PROPERTIES
        .put(HostRegexTableLoadBalancer.HOST_BALANCER_PREFIX + BAR.getTableName(), "r02.*");
    DEFAULT_TABLE_PROPERTIES.put(Property.TABLE_LOAD_BALANCER.getKey(),
        TestDefaultBalancer.class.getName());
  }

  protected static class TestServerConfigurationFactory extends ServerConfigurationFactory {

    final Instance instance;

    public TestServerConfigurationFactory(Instance instance) {
      super(instance);
      this.instance = instance;
    }

    @Override
    public synchronized AccumuloConfiguration getSystemConfiguration() {
      return new ConfigurationCopy(DEFAULT_TABLE_PROPERTIES);
    }

    @Override
    public TableConfiguration getTableConfiguration(final Table.ID tableId) {
      // create a dummy namespaceConfiguration to satisfy requireNonNull in TableConfiguration constructor
      NamespaceConfiguration dummyConf = new NamespaceConfiguration(Namespace.ID.DEFAULT, this.instance, DefaultConfiguration.getInstance());
      return new TableConfiguration(this.instance, tableId, dummyConf) {
        @Override
        public String get(Property property) {
          return DEFAULT_TABLE_PROPERTIES.get(property.name());
        }

        @Override
        public void getProperties(Map<String,String> props, Predicate<String> filter) {
          for (Entry<String,String> e : DEFAULT_TABLE_PROPERTIES.entrySet()) {
            if (filter.test(e.getKey())) {
              props.put(e.getKey(), e.getValue());
            }
          }
        }

        @Override
        public long getUpdateCount() {
          return 0;
        }
      };
    }
  }

  protected static final TestTable FOO = new TestTable("foo", Table.ID.of("1"));
  protected static final TestTable BAR = new TestTable("bar", Table.ID.of("2"));
  protected static final TestTable BAZ = new TestTable("baz", Table.ID.of("3"));

  protected class TestDefaultBalancer extends DefaultLoadBalancer {
    @Override
<<<<<<< HEAD
    public List<TabletStats> getOnlineTabletsForTable(TServerInstance tserver, Table.ID tableId) throws ThriftSecurityException, TException {
=======
    public List<TabletStats> getOnlineTabletsForTable(TServerInstance tserver, String tableId)
        throws ThriftSecurityException, TException {
>>>>>>> f4f43feb
      String tableName = idToTableName(tableId);
      TServerInstance initialLocation = initialTableLocation.get(tableName);
      if (tserver.equals(initialLocation)) {
        List<TabletStats> list = new ArrayList<>(5);
        for (KeyExtent extent : tableExtents.get(tableName)) {
          TabletStats stats = new TabletStats();
          stats.setExtent(extent.toThrift());
          list.add(stats);
        }
        return list;
      }
      return null;
    }
  }

  protected final TestInstance instance = new TestInstance();
  protected final TestServerConfigurationFactory factory = new TestServerConfigurationFactory(
      instance);
  protected final Map<String,String> servers = new HashMap<>(15);
  protected final SortedMap<TServerInstance,TabletServerStatus> allTabletServers = new TreeMap<>();
  protected final Map<String,List<KeyExtent>> tableExtents = new HashMap<>(3);
  protected final Map<String,TServerInstance> initialTableLocation = new HashMap<>(3);

  {
    servers.put("192.168.0.1", "r01s01");
    servers.put("192.168.0.2", "r01s02");
    servers.put("192.168.0.3", "r01s03");
    servers.put("192.168.0.4", "r01s04");
    servers.put("192.168.0.5", "r01s05");
    servers.put("192.168.0.6", "r02s01");
    servers.put("192.168.0.7", "r02s02");
    servers.put("192.168.0.8", "r02s03");
    servers.put("192.168.0.9", "r02s04");
    servers.put("192.168.0.10", "r02s05");
    servers.put("192.168.0.11", "r03s01");
    servers.put("192.168.0.12", "r03s02");
    servers.put("192.168.0.13", "r03s03");
    servers.put("192.168.0.14", "r03s04");
    servers.put("192.168.0.15", "r03s05");

    allTabletServers.put(new TServerInstance("192.168.0.1:9997", 1), new TabletServerStatus());
    allTabletServers.put(new TServerInstance("192.168.0.2:9997", 1), new TabletServerStatus());
    allTabletServers.put(new TServerInstance("192.168.0.3:9997", 1), new TabletServerStatus());
    allTabletServers.put(new TServerInstance("192.168.0.4:9997", 1), new TabletServerStatus());
    allTabletServers.put(new TServerInstance("192.168.0.5:9997", 1), new TabletServerStatus());
    allTabletServers.put(new TServerInstance("192.168.0.6:9997", 1), new TabletServerStatus());
    allTabletServers.put(new TServerInstance("192.168.0.7:9997", 1), new TabletServerStatus());
    allTabletServers.put(new TServerInstance("192.168.0.8:9997", 1), new TabletServerStatus());
    allTabletServers.put(new TServerInstance("192.168.0.9:9997", 1), new TabletServerStatus());
    allTabletServers.put(new TServerInstance("192.168.0.10:9997", 1), new TabletServerStatus());
    allTabletServers.put(new TServerInstance("192.168.0.11:9997", 1), new TabletServerStatus());
    allTabletServers.put(new TServerInstance("192.168.0.12:9997", 1), new TabletServerStatus());
    allTabletServers.put(new TServerInstance("192.168.0.13:9997", 1), new TabletServerStatus());
    allTabletServers.put(new TServerInstance("192.168.0.14:9997", 1), new TabletServerStatus());
    allTabletServers.put(new TServerInstance("192.168.0.15:9997", 1), new TabletServerStatus());

    initialTableLocation.put(FOO.getTableName(), new TServerInstance("192.168.0.1:9997", 1));
    initialTableLocation.put(BAR.getTableName(), new TServerInstance("192.168.0.6:9997", 1));
    initialTableLocation.put(BAZ.getTableName(), new TServerInstance("192.168.0.11:9997", 1));

<<<<<<< HEAD
    tableExtents.put(FOO.getTableName(), new ArrayList<>());
    tableExtents.get(FOO.getTableName()).add(new KeyExtent(FOO.getId(), new Text("1"), new Text("0")));
    tableExtents.get(FOO.getTableName()).add(new KeyExtent(FOO.getId(), new Text("2"), new Text("1")));
    tableExtents.get(FOO.getTableName()).add(new KeyExtent(FOO.getId(), new Text("3"), new Text("2")));
    tableExtents.get(FOO.getTableName()).add(new KeyExtent(FOO.getId(), new Text("4"), new Text("3")));
    tableExtents.get(FOO.getTableName()).add(new KeyExtent(FOO.getId(), new Text("5"), new Text("4")));
    tableExtents.put(BAR.getTableName(), new ArrayList<>());
    tableExtents.get(BAR.getTableName()).add(new KeyExtent(BAR.getId(), new Text("11"), new Text("10")));
    tableExtents.get(BAR.getTableName()).add(new KeyExtent(BAR.getId(), new Text("12"), new Text("11")));
    tableExtents.get(BAR.getTableName()).add(new KeyExtent(BAR.getId(), new Text("13"), new Text("12")));
    tableExtents.get(BAR.getTableName()).add(new KeyExtent(BAR.getId(), new Text("14"), new Text("13")));
    tableExtents.get(BAR.getTableName()).add(new KeyExtent(BAR.getId(), new Text("15"), new Text("14")));
    tableExtents.put(BAZ.getTableName(), new ArrayList<>());
    tableExtents.get(BAZ.getTableName()).add(new KeyExtent(BAZ.getId(), new Text("21"), new Text("20")));
    tableExtents.get(BAZ.getTableName()).add(new KeyExtent(BAZ.getId(), new Text("22"), new Text("21")));
    tableExtents.get(BAZ.getTableName()).add(new KeyExtent(BAZ.getId(), new Text("23"), new Text("22")));
    tableExtents.get(BAZ.getTableName()).add(new KeyExtent(BAZ.getId(), new Text("24"), new Text("23")));
    tableExtents.get(BAZ.getTableName()).add(new KeyExtent(BAZ.getId(), new Text("25"), new Text("24")));
=======
    tableExtents.put(FOO.getTableName(), new ArrayList<KeyExtent>());
    tableExtents.get(FOO.getTableName())
        .add(new KeyExtent(FOO.getId(), new Text("1"), new Text("0")));
    tableExtents.get(FOO.getTableName())
        .add(new KeyExtent(FOO.getId(), new Text("2"), new Text("1")));
    tableExtents.get(FOO.getTableName())
        .add(new KeyExtent(FOO.getId(), new Text("3"), new Text("2")));
    tableExtents.get(FOO.getTableName())
        .add(new KeyExtent(FOO.getId(), new Text("4"), new Text("3")));
    tableExtents.get(FOO.getTableName())
        .add(new KeyExtent(FOO.getId(), new Text("5"), new Text("4")));
    tableExtents.put(BAR.getTableName(), new ArrayList<KeyExtent>());
    tableExtents.get(BAR.getTableName())
        .add(new KeyExtent(BAR.getId(), new Text("11"), new Text("10")));
    tableExtents.get(BAR.getTableName())
        .add(new KeyExtent(BAR.getId(), new Text("12"), new Text("11")));
    tableExtents.get(BAR.getTableName())
        .add(new KeyExtent(BAR.getId(), new Text("13"), new Text("12")));
    tableExtents.get(BAR.getTableName())
        .add(new KeyExtent(BAR.getId(), new Text("14"), new Text("13")));
    tableExtents.get(BAR.getTableName())
        .add(new KeyExtent(BAR.getId(), new Text("15"), new Text("14")));
    tableExtents.put(BAZ.getTableName(), new ArrayList<KeyExtent>());
    tableExtents.get(BAZ.getTableName())
        .add(new KeyExtent(BAZ.getId(), new Text("21"), new Text("20")));
    tableExtents.get(BAZ.getTableName())
        .add(new KeyExtent(BAZ.getId(), new Text("22"), new Text("21")));
    tableExtents.get(BAZ.getTableName())
        .add(new KeyExtent(BAZ.getId(), new Text("23"), new Text("22")));
    tableExtents.get(BAZ.getTableName())
        .add(new KeyExtent(BAZ.getId(), new Text("24"), new Text("23")));
    tableExtents.get(BAZ.getTableName())
        .add(new KeyExtent(BAZ.getId(), new Text("25"), new Text("24")));
>>>>>>> f4f43feb

  }

  protected boolean tabletInBounds(KeyExtent ke, TServerInstance tsi) {
    String tid = ke.getTableId().canonicalID();
    String host = tsi.host();
    if (tid.equals("1")
        && (host.equals("192.168.0.1") || host.equals("192.168.0.2") || host.equals("192.168.0.3")
            || host.equals("192.168.0.4") || host.equals("192.168.0.5"))) {
      return true;
    } else if (tid.equals("2")
        && (host.equals("192.168.0.6") || host.equals("192.168.0.7") || host.equals("192.168.0.8")
            || host.equals("192.168.0.9") || host.equals("192.168.0.10"))) {
      return true;
    } else if (tid.equals("3") && (host.equals("192.168.0.11") || host.equals("192.168.0.12")
        || host.equals("192.168.0.13") || host.equals("192.168.0.14")
        || host.equals("192.168.0.15"))) {
      return true;
    } else {
      return false;
    }
  }

  protected String idToTableName(Table.ID id) {
    if (id.equals(FOO.getId())) {
      return FOO.getTableName();
    } else if (id.equals(BAR.getId())) {
      return BAR.getTableName();
    } else if (id.equals(BAZ.getId())) {
      return BAZ.getTableName();
    } else {
      return null;
    }
  }

  @Override
  protected TableOperations getTableOperations() {
    return new TableOperationsImpl(EasyMock.createMock(ClientContext.class)) {
      @Override
      public Map<String,String> tableIdMap() {
        HashMap<String,String> tables = new HashMap<>();
        tables.put(FOO.getTableName(), FOO.getId().canonicalID());
        tables.put(BAR.getTableName(), BAR.getId().canonicalID());
        tables.put(BAZ.getTableName(), BAZ.getId().canonicalID());
        return tables;
      }

      @Override
      public SortedSet<String> list() {
        TreeSet<String> tables = new TreeSet<>();
        tables.add(BAR.getTableName());
        tables.add(BAZ.getTableName());
        tables.add(FOO.getTableName());
        return tables;
      }
    };
  }

  @Override
  protected TabletBalancer getBalancerForTable(Table.ID table) {
    return new TestDefaultBalancer();
  }

  @Override
  protected String getNameFromIp(String hostIp) throws UnknownHostException {
    if (servers.containsKey(hostIp)) {
      return servers.get(hostIp);
    } else {
      throw new UnknownHostException();
    }
  }

  protected SortedMap<TServerInstance,TabletServerStatus> createCurrent(int numTservers) {
    String base = "192.168.0.";
    TreeMap<TServerInstance,TabletServerStatus> current = new TreeMap<>();
    for (int i = 1; i <= numTservers; i++) {
      TabletServerStatus status = new TabletServerStatus();
      Map<String,TableInfo> tableMap = new HashMap<>();
      tableMap.put(FOO.getId().canonicalID(), new TableInfo());
      tableMap.put(BAR.getId().canonicalID(), new TableInfo());
      tableMap.put(BAZ.getId().canonicalID(), new TableInfo());
      status.setTableMap(tableMap);
      current.put(new TServerInstance(base + i + ":9997", 1), status);
    }
    // now put all of the tablets on one server
    for (Map.Entry<String,TServerInstance> entry : initialTableLocation.entrySet()) {
      TabletServerStatus status = current.get(entry.getValue());
      if (status != null) {
        String tableId = getTableOperations().tableIdMap().get(entry.getKey());
        status.getTableMap().get(tableId).setOnlineTablets(5);
      }
    }
    return current;
  }

}<|MERGE_RESOLUTION|>--- conflicted
+++ resolved
@@ -168,8 +168,10 @@
 
     @Override
     public TableConfiguration getTableConfiguration(final Table.ID tableId) {
-      // create a dummy namespaceConfiguration to satisfy requireNonNull in TableConfiguration constructor
-      NamespaceConfiguration dummyConf = new NamespaceConfiguration(Namespace.ID.DEFAULT, this.instance, DefaultConfiguration.getInstance());
+      // create a dummy namespaceConfiguration to satisfy requireNonNull in TableConfiguration
+      // constructor
+      NamespaceConfiguration dummyConf = new NamespaceConfiguration(Namespace.ID.DEFAULT,
+          this.instance, DefaultConfiguration.getInstance());
       return new TableConfiguration(this.instance, tableId, dummyConf) {
         @Override
         public String get(Property property) {
@@ -199,12 +201,8 @@
 
   protected class TestDefaultBalancer extends DefaultLoadBalancer {
     @Override
-<<<<<<< HEAD
-    public List<TabletStats> getOnlineTabletsForTable(TServerInstance tserver, Table.ID tableId) throws ThriftSecurityException, TException {
-=======
-    public List<TabletStats> getOnlineTabletsForTable(TServerInstance tserver, String tableId)
+    public List<TabletStats> getOnlineTabletsForTable(TServerInstance tserver, Table.ID tableId)
         throws ThriftSecurityException, TException {
->>>>>>> f4f43feb
       String tableName = idToTableName(tableId);
       TServerInstance initialLocation = initialTableLocation.get(tableName);
       if (tserver.equals(initialLocation)) {
@@ -265,49 +263,29 @@
     initialTableLocation.put(BAR.getTableName(), new TServerInstance("192.168.0.6:9997", 1));
     initialTableLocation.put(BAZ.getTableName(), new TServerInstance("192.168.0.11:9997", 1));
 
-<<<<<<< HEAD
     tableExtents.put(FOO.getTableName(), new ArrayList<>());
-    tableExtents.get(FOO.getTableName()).add(new KeyExtent(FOO.getId(), new Text("1"), new Text("0")));
-    tableExtents.get(FOO.getTableName()).add(new KeyExtent(FOO.getId(), new Text("2"), new Text("1")));
-    tableExtents.get(FOO.getTableName()).add(new KeyExtent(FOO.getId(), new Text("3"), new Text("2")));
-    tableExtents.get(FOO.getTableName()).add(new KeyExtent(FOO.getId(), new Text("4"), new Text("3")));
-    tableExtents.get(FOO.getTableName()).add(new KeyExtent(FOO.getId(), new Text("5"), new Text("4")));
+    tableExtents.get(FOO.getTableName())
+        .add(new KeyExtent(FOO.getId(), new Text("1"), new Text("0")));
+    tableExtents.get(FOO.getTableName())
+        .add(new KeyExtent(FOO.getId(), new Text("2"), new Text("1")));
+    tableExtents.get(FOO.getTableName())
+        .add(new KeyExtent(FOO.getId(), new Text("3"), new Text("2")));
+    tableExtents.get(FOO.getTableName())
+        .add(new KeyExtent(FOO.getId(), new Text("4"), new Text("3")));
+    tableExtents.get(FOO.getTableName())
+        .add(new KeyExtent(FOO.getId(), new Text("5"), new Text("4")));
     tableExtents.put(BAR.getTableName(), new ArrayList<>());
-    tableExtents.get(BAR.getTableName()).add(new KeyExtent(BAR.getId(), new Text("11"), new Text("10")));
-    tableExtents.get(BAR.getTableName()).add(new KeyExtent(BAR.getId(), new Text("12"), new Text("11")));
-    tableExtents.get(BAR.getTableName()).add(new KeyExtent(BAR.getId(), new Text("13"), new Text("12")));
-    tableExtents.get(BAR.getTableName()).add(new KeyExtent(BAR.getId(), new Text("14"), new Text("13")));
-    tableExtents.get(BAR.getTableName()).add(new KeyExtent(BAR.getId(), new Text("15"), new Text("14")));
+    tableExtents.get(BAR.getTableName())
+        .add(new KeyExtent(BAR.getId(), new Text("11"), new Text("10")));
+    tableExtents.get(BAR.getTableName())
+        .add(new KeyExtent(BAR.getId(), new Text("12"), new Text("11")));
+    tableExtents.get(BAR.getTableName())
+        .add(new KeyExtent(BAR.getId(), new Text("13"), new Text("12")));
+    tableExtents.get(BAR.getTableName())
+        .add(new KeyExtent(BAR.getId(), new Text("14"), new Text("13")));
+    tableExtents.get(BAR.getTableName())
+        .add(new KeyExtent(BAR.getId(), new Text("15"), new Text("14")));
     tableExtents.put(BAZ.getTableName(), new ArrayList<>());
-    tableExtents.get(BAZ.getTableName()).add(new KeyExtent(BAZ.getId(), new Text("21"), new Text("20")));
-    tableExtents.get(BAZ.getTableName()).add(new KeyExtent(BAZ.getId(), new Text("22"), new Text("21")));
-    tableExtents.get(BAZ.getTableName()).add(new KeyExtent(BAZ.getId(), new Text("23"), new Text("22")));
-    tableExtents.get(BAZ.getTableName()).add(new KeyExtent(BAZ.getId(), new Text("24"), new Text("23")));
-    tableExtents.get(BAZ.getTableName()).add(new KeyExtent(BAZ.getId(), new Text("25"), new Text("24")));
-=======
-    tableExtents.put(FOO.getTableName(), new ArrayList<KeyExtent>());
-    tableExtents.get(FOO.getTableName())
-        .add(new KeyExtent(FOO.getId(), new Text("1"), new Text("0")));
-    tableExtents.get(FOO.getTableName())
-        .add(new KeyExtent(FOO.getId(), new Text("2"), new Text("1")));
-    tableExtents.get(FOO.getTableName())
-        .add(new KeyExtent(FOO.getId(), new Text("3"), new Text("2")));
-    tableExtents.get(FOO.getTableName())
-        .add(new KeyExtent(FOO.getId(), new Text("4"), new Text("3")));
-    tableExtents.get(FOO.getTableName())
-        .add(new KeyExtent(FOO.getId(), new Text("5"), new Text("4")));
-    tableExtents.put(BAR.getTableName(), new ArrayList<KeyExtent>());
-    tableExtents.get(BAR.getTableName())
-        .add(new KeyExtent(BAR.getId(), new Text("11"), new Text("10")));
-    tableExtents.get(BAR.getTableName())
-        .add(new KeyExtent(BAR.getId(), new Text("12"), new Text("11")));
-    tableExtents.get(BAR.getTableName())
-        .add(new KeyExtent(BAR.getId(), new Text("13"), new Text("12")));
-    tableExtents.get(BAR.getTableName())
-        .add(new KeyExtent(BAR.getId(), new Text("14"), new Text("13")));
-    tableExtents.get(BAR.getTableName())
-        .add(new KeyExtent(BAR.getId(), new Text("15"), new Text("14")));
-    tableExtents.put(BAZ.getTableName(), new ArrayList<KeyExtent>());
     tableExtents.get(BAZ.getTableName())
         .add(new KeyExtent(BAZ.getId(), new Text("21"), new Text("20")));
     tableExtents.get(BAZ.getTableName())
@@ -318,7 +296,6 @@
         .add(new KeyExtent(BAZ.getId(), new Text("24"), new Text("23")));
     tableExtents.get(BAZ.getTableName())
         .add(new KeyExtent(BAZ.getId(), new Text("25"), new Text("24")));
->>>>>>> f4f43feb
 
   }
 
