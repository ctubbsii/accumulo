/*
 * Licensed to the Apache Software Foundation (ASF) under one or more
 * contributor license agreements.  See the NOTICE file distributed with
 * this work for additional information regarding copyright ownership.
 * The ASF licenses this file to You under the Apache License, Version 2.0
 * (the "License"); you may not use this file except in compliance with
 * the License.  You may obtain a copy of the License at
 *
 *     http://www.apache.org/licenses/LICENSE-2.0
 *
 * Unless required by applicable law or agreed to in writing, software
 * distributed under the License is distributed on an "AS IS" BASIS,
 * WITHOUT WARRANTIES OR CONDITIONS OF ANY KIND, either express or implied.
 * See the License for the specific language governing permissions and
 * limitations under the License.
 */
package org.apache.accumulo.master;

import static java.nio.charset.StandardCharsets.UTF_8;
import static org.apache.accumulo.fate.util.UtilWaitThread.sleepUninterruptibly;

import java.io.IOException;
import java.net.UnknownHostException;
import java.util.ArrayList;
import java.util.Collection;
import java.util.Collections;
import java.util.HashMap;
import java.util.HashSet;
import java.util.Iterator;
import java.util.List;
import java.util.Map;
import java.util.Map.Entry;
import java.util.Set;
import java.util.SortedMap;
import java.util.TreeMap;
import java.util.concurrent.ConcurrentSkipListMap;
import java.util.concurrent.CountDownLatch;
import java.util.concurrent.ExecutorService;
import java.util.concurrent.Executors;
import java.util.concurrent.TimeUnit;
import java.util.concurrent.atomic.AtomicBoolean;
import java.util.concurrent.atomic.AtomicInteger;
import java.util.concurrent.atomic.AtomicReference;

import org.apache.accumulo.core.Constants;
import org.apache.accumulo.core.client.AccumuloClient;
import org.apache.accumulo.core.client.Scanner;
import org.apache.accumulo.core.client.TableNotFoundException;
import org.apache.accumulo.core.clientImpl.Namespace;
import org.apache.accumulo.core.clientImpl.Namespaces;
import org.apache.accumulo.core.clientImpl.Tables;
import org.apache.accumulo.core.clientImpl.ThriftTransportPool;
import org.apache.accumulo.core.clientImpl.thrift.TableOperation;
import org.apache.accumulo.core.clientImpl.thrift.TableOperationExceptionType;
import org.apache.accumulo.core.clientImpl.thrift.ThriftTableOperationException;
import org.apache.accumulo.core.conf.AccumuloConfiguration;
import org.apache.accumulo.core.conf.Property;
import org.apache.accumulo.core.data.Key;
import org.apache.accumulo.core.data.NamespaceId;
import org.apache.accumulo.core.data.TableId;
import org.apache.accumulo.core.data.Value;
import org.apache.accumulo.core.dataImpl.KeyExtent;
import org.apache.accumulo.core.master.state.tables.TableState;
import org.apache.accumulo.core.master.thrift.BulkImportState;
import org.apache.accumulo.core.master.thrift.MasterClientService.Iface;
import org.apache.accumulo.core.master.thrift.MasterClientService.Processor;
import org.apache.accumulo.core.master.thrift.MasterGoalState;
import org.apache.accumulo.core.master.thrift.MasterMonitorInfo;
import org.apache.accumulo.core.master.thrift.MasterState;
import org.apache.accumulo.core.master.thrift.TableInfo;
import org.apache.accumulo.core.master.thrift.TabletServerStatus;
import org.apache.accumulo.core.metadata.MetadataTable;
import org.apache.accumulo.core.metadata.RootTable;
import org.apache.accumulo.core.metadata.schema.MetadataSchema.TabletsSection;
import org.apache.accumulo.core.replication.ReplicationTable;
import org.apache.accumulo.core.replication.thrift.ReplicationCoordinator;
import org.apache.accumulo.core.security.Authorizations;
import org.apache.accumulo.core.security.NamespacePermission;
import org.apache.accumulo.core.security.TablePermission;
import org.apache.accumulo.core.tabletserver.thrift.TUnloadTabletGoal;
import org.apache.accumulo.core.trace.TraceUtil;
import org.apache.accumulo.core.util.Daemon;
import org.apache.accumulo.core.util.Pair;
import org.apache.accumulo.fate.AgeOffStore;
import org.apache.accumulo.fate.Fate;
import org.apache.accumulo.fate.zookeeper.IZooReaderWriter;
import org.apache.accumulo.fate.zookeeper.ZooLock;
import org.apache.accumulo.fate.zookeeper.ZooLock.LockLossReason;
import org.apache.accumulo.fate.zookeeper.ZooReaderWriter;
import org.apache.accumulo.fate.zookeeper.ZooUtil;
import org.apache.accumulo.fate.zookeeper.ZooUtil.NodeExistsPolicy;
import org.apache.accumulo.fate.zookeeper.ZooUtil.NodeMissingPolicy;
import org.apache.accumulo.master.metrics.MasterMetricsFactory;
import org.apache.accumulo.master.recovery.RecoveryManager;
import org.apache.accumulo.master.replication.MasterReplicationCoordinator;
import org.apache.accumulo.master.replication.ReplicationDriver;
import org.apache.accumulo.master.replication.WorkDriver;
import org.apache.accumulo.master.state.TableCounts;
import org.apache.accumulo.server.HighlyAvailableService;
import org.apache.accumulo.server.ServerConstants;
import org.apache.accumulo.server.ServerContext;
import org.apache.accumulo.server.ServerOpts;
import org.apache.accumulo.server.ServerUtil;
import org.apache.accumulo.server.conf.ServerConfigurationFactory;
import org.apache.accumulo.server.fs.VolumeChooserEnvironment;
import org.apache.accumulo.server.fs.VolumeChooserEnvironmentImpl;
import org.apache.accumulo.server.fs.VolumeManager;
import org.apache.accumulo.server.fs.VolumeManager.FileType;
import org.apache.accumulo.server.init.Initialize;
import org.apache.accumulo.server.log.WalStateManager;
import org.apache.accumulo.server.log.WalStateManager.WalMarkerException;
import org.apache.accumulo.server.master.LiveTServerSet;
import org.apache.accumulo.server.master.LiveTServerSet.TServerConnection;
import org.apache.accumulo.server.master.balancer.DefaultLoadBalancer;
import org.apache.accumulo.server.master.balancer.TabletBalancer;
import org.apache.accumulo.server.master.state.CurrentState;
import org.apache.accumulo.server.master.state.DeadServerList;
import org.apache.accumulo.server.master.state.MergeInfo;
import org.apache.accumulo.server.master.state.MergeState;
import org.apache.accumulo.server.master.state.MetaDataStateStore;
import org.apache.accumulo.server.master.state.RootTabletStateStore;
import org.apache.accumulo.server.master.state.TServerInstance;
import org.apache.accumulo.server.master.state.TabletLocationState;
import org.apache.accumulo.server.master.state.TabletMigration;
import org.apache.accumulo.server.master.state.TabletServerState;
import org.apache.accumulo.server.master.state.TabletState;
import org.apache.accumulo.server.master.state.ZooStore;
import org.apache.accumulo.server.master.state.ZooTabletStateStore;
<<<<<<< HEAD
import org.apache.accumulo.server.metrics.Metrics;
=======
import org.apache.accumulo.server.metrics.MetricsSystemHelper;
>>>>>>> 0a2457b5
import org.apache.accumulo.server.replication.ZooKeeperInitialization;
import org.apache.accumulo.server.rpc.HighlyAvailableServiceWrapper;
import org.apache.accumulo.server.rpc.ServerAddress;
import org.apache.accumulo.server.rpc.TCredentialsUpdatingWrapper;
import org.apache.accumulo.server.rpc.TServerUtils;
import org.apache.accumulo.server.rpc.ThriftServerType;
import org.apache.accumulo.server.security.AuditedSecurityOperation;
import org.apache.accumulo.server.security.SecurityOperation;
import org.apache.accumulo.server.security.delegation.AuthenticationTokenKeyManager;
import org.apache.accumulo.server.security.delegation.AuthenticationTokenSecretManager;
import org.apache.accumulo.server.security.delegation.ZooAuthenticationKeyDistributor;
import org.apache.accumulo.server.security.handler.ZKPermHandler;
import org.apache.accumulo.server.tables.TableManager;
import org.apache.accumulo.server.tables.TableObserver;
import org.apache.accumulo.server.util.DefaultMap;
import org.apache.accumulo.server.util.Halt;
import org.apache.accumulo.server.util.MetadataTableUtil;
import org.apache.accumulo.server.util.ServerBulkImportStatus;
import org.apache.accumulo.server.util.TableInfoUtil;
import org.apache.accumulo.server.util.time.SimpleTimer;
import org.apache.accumulo.start.classloader.vfs.AccumuloVFSClassLoader;
import org.apache.accumulo.start.classloader.vfs.ContextManager;
import org.apache.hadoop.fs.FSDataInputStream;
import org.apache.hadoop.fs.FSDataOutputStream;
import org.apache.hadoop.fs.FileSystem;
import org.apache.hadoop.fs.Path;
import org.apache.hadoop.io.DataInputBuffer;
import org.apache.hadoop.io.DataOutputBuffer;
import org.apache.thrift.TException;
import org.apache.thrift.server.TServer;
import org.apache.thrift.transport.TTransportException;
import org.apache.zookeeper.KeeperException;
import org.apache.zookeeper.KeeperException.NoAuthException;
import org.apache.zookeeper.WatchedEvent;
import org.apache.zookeeper.Watcher;
import org.apache.zookeeper.data.Stat;
import org.slf4j.Logger;
import org.slf4j.LoggerFactory;

import com.google.common.collect.ImmutableSortedMap;
import com.google.common.collect.Iterables;

import edu.umd.cs.findbugs.annotations.SuppressFBWarnings;

/**
 * The Master is responsible for assigning and balancing tablets to tablet servers.
 * <p>
 * The master will also coordinate log recoveries and reports general status.
 */
public class Master
    implements LiveTServerSet.Listener, TableObserver, CurrentState, HighlyAvailableService {

  static final Logger log = LoggerFactory.getLogger(Master.class);

  static final int ONE_SECOND = 1000;
  static final long TIME_TO_WAIT_BETWEEN_SCANS = 60 * ONE_SECOND;
  private static final long TIME_BETWEEN_MIGRATION_CLEANUPS = 5 * 60 * ONE_SECOND;
  static final long WAIT_BETWEEN_ERRORS = ONE_SECOND;
  private static final long DEFAULT_WAIT_FOR_WATCHER = 10 * ONE_SECOND;
  private static final int MAX_CLEANUP_WAIT_TIME = ONE_SECOND;
  private static final int TIME_TO_WAIT_BETWEEN_LOCK_CHECKS = ONE_SECOND;
  static final int MAX_TSERVER_WORK_CHUNK = 5000;
  private static final int MAX_BAD_STATUS_COUNT = 3;

  final VolumeManager fs;
  private final String hostname;
  private final Object balancedNotifier = new Object();
  final LiveTServerSet tserverSet;
  private final List<TabletGroupWatcher> watchers = new ArrayList<>();
  final SecurityOperation security;
  final Map<TServerInstance,AtomicInteger> badServers = Collections
      .synchronizedMap(new DefaultMap<>(new AtomicInteger()));
  final Set<TServerInstance> serversToShutdown = Collections.synchronizedSet(new HashSet<>());
  final SortedMap<KeyExtent,TServerInstance> migrations = Collections
      .synchronizedSortedMap(new TreeMap<>());
  final EventCoordinator nextEvent = new EventCoordinator();
  private final Object mergeLock = new Object();
  private ReplicationDriver replicationWorkDriver;
  private WorkDriver replicationWorkAssigner;
  RecoveryManager recoveryManager = null;
  private final MasterTime timeKeeper;

  // Delegation Token classes
  private final boolean delegationTokensAvailable;
  private ZooAuthenticationKeyDistributor keyDistributor;
  private AuthenticationTokenKeyManager authenticationTokenKeyManager;

  ZooLock masterLock = null;
  private TServer clientService = null;
  TabletBalancer tabletBalancer;

  private MasterState state = MasterState.INITIAL;

  Fate<Master> fate;

  volatile SortedMap<TServerInstance,TabletServerStatus> tserverStatus = Collections
      .unmodifiableSortedMap(new TreeMap<>());
  final ServerBulkImportStatus bulkImportStatus = new ServerBulkImportStatus();

  private final AtomicBoolean masterInitialized = new AtomicBoolean(false);

  @Override
  public synchronized MasterState getMasterState() {
    return state;
  }

  public boolean stillMaster() {
    return getMasterState() != MasterState.STOP;
  }

  static final boolean X = true;
  static final boolean O = false;
  // @formatter:off
  static final boolean[][] transitionOK = {
      //                            INITIAL HAVE_LOCK SAFE_MODE NORMAL UNLOAD_META UNLOAD_ROOT STOP
      /* INITIAL */                 {X, X, O, O, O, O, X},
      /* HAVE_LOCK */               {O, X, X, X, O, O, X},
      /* SAFE_MODE */               {O, O, X, X, X, O, X},
      /* NORMAL */                  {O, O, X, X, X, O, X},
      /* UNLOAD_METADATA_TABLETS */ {O, O, X, X, X, X, X},
      /* UNLOAD_ROOT_TABLET */      {O, O, O, X, X, X, X},
      /* STOP */                    {O, O, O, O, O, X, X}};
  //@formatter:on
  synchronized void setMasterState(MasterState newState) {
    if (state.equals(newState))
      return;
    if (!transitionOK[state.ordinal()][newState.ordinal()]) {
      log.error("Programmer error: master should not transition from {} to {}", state, newState);
    }
    MasterState oldState = state;
    state = newState;
    nextEvent.event("State changed from %s to %s", oldState, newState);
    if (newState == MasterState.STOP) {
      // Give the server a little time before shutdown so the client
      // thread requesting the stop can return
      SimpleTimer.getInstance(getConfiguration()).schedule(new Runnable() {
        @Override
        public void run() {
          // This frees the main thread and will cause the master to exit
          clientService.stop();
          Master.this.nextEvent.event("stopped event loop");
        }

      }, 100L, 1000L);
    }

    if (oldState != newState && (newState == MasterState.HAVE_LOCK)) {
      upgradeZookeeper();
    }

    if (oldState != newState && (newState == MasterState.NORMAL)) {
      upgradeMetadata();
    }
  }

  private void moveRootTabletToRootTable(IZooReaderWriter zoo) throws Exception {
    String dirZPath = getZooKeeperRoot() + RootTable.ZROOT_TABLET_PATH;

    if (!zoo.exists(dirZPath)) {
      Path oldPath = fs.getFullPath(FileType.TABLE, "/" + MetadataTable.ID + "/root_tablet");
      if (fs.exists(oldPath)) {
        VolumeChooserEnvironment chooserEnv = new VolumeChooserEnvironmentImpl(RootTable.ID,
            RootTable.EXTENT.getEndRow(), context);
        String newPath = fs.choose(chooserEnv, ServerConstants.getBaseUris(context))
            + Constants.HDFS_TABLES_DIR + Path.SEPARATOR + RootTable.ID;
        fs.mkdirs(new Path(newPath));
        if (!fs.rename(oldPath, new Path(newPath))) {
          throw new IOException("Failed to move root tablet from " + oldPath + " to " + newPath);
        }

        log.info("Upgrade renamed {} to {}", oldPath, newPath);
      }

      Path location = null;

      for (String basePath : ServerConstants.getTablesDirs(context)) {
        Path path = new Path(basePath + "/" + RootTable.ID + RootTable.ROOT_TABLET_LOCATION);
        if (fs.exists(path)) {
          if (location != null) {
            throw new IllegalStateException(
                "Root table at multiple locations " + location + " " + path);
          }

          location = path;
        }
      }

      if (location == null)
        throw new IllegalStateException("Failed to find root tablet");

      log.info("Upgrade setting root table location in zookeeper {}", location);
      zoo.putPersistentData(dirZPath, location.toString().getBytes(), NodeExistsPolicy.FAIL);
    }
  }

  private boolean haveUpgradedZooKeeper = false;

  @SuppressFBWarnings(value = "DM_EXIT",
      justification = "TODO probably not the best to call System.exit here")
  private void upgradeZookeeper() {
    // 1.5.1 and 1.6.0 both do some state checking after obtaining the zoolock for the
    // monitor and before starting up. It's not tied to the data version at all (and would
    // introduce unnecessary complexity to try to make the master do it), but be aware
    // that the master is not the only thing that may alter zookeeper before starting.

    final int accumuloPersistentVersion = ServerUtil.getAccumuloPersistentVersion(fs);
    if (ServerUtil.persistentVersionNeedsUpgrade(accumuloPersistentVersion)) {
      // This Master hasn't started Fate yet, so any outstanding transactions must be from before
      // the upgrade.
      // Change to Guava's Verify once we use Guava 17.
      if (fate != null) {
        throw new IllegalStateException("Access to Fate should not have been"
            + " initialized prior to the Master transitioning to active. Please"
            + " save all logs and file a bug.");
      }
      ServerUtil.abortIfFateTransactions(getContext());
      try {
        log.info("Upgrading zookeeper");

        IZooReaderWriter zoo = context.getZooReaderWriter();
        final String zooRoot = getZooKeeperRoot();

        log.debug("Handling updates for version {}", accumuloPersistentVersion);

        log.debug("Cleaning out remnants of logger role.");
        zoo.recursiveDelete(zooRoot + "/loggers", NodeMissingPolicy.SKIP);
        zoo.recursiveDelete(zooRoot + "/dead/loggers", NodeMissingPolicy.SKIP);

        final byte[] zero = {'0'};
        log.debug("Initializing recovery area.");
        zoo.putPersistentData(zooRoot + Constants.ZRECOVERY, zero, NodeExistsPolicy.SKIP);

        for (String id : zoo.getChildren(zooRoot + Constants.ZTABLES)) {
          log.debug("Prepping table {} for compaction cancellations.", id);
          zoo.putPersistentData(
              zooRoot + Constants.ZTABLES + "/" + id + Constants.ZTABLE_COMPACT_CANCEL_ID, zero,
              NodeExistsPolicy.SKIP);
        }

        @SuppressWarnings("deprecation")
        String zpath = zooRoot + Constants.ZCONFIG + "/" + Property.TSERV_WAL_SYNC_METHOD.getKey();
        // is the entire instance set to use flushing vs sync?
        boolean flushDefault = false;
        try {
          byte[] data = zoo.getData(zpath, null);
          if (new String(data, UTF_8).endsWith("flush")) {
            flushDefault = true;
          }
        } catch (KeeperException.NoNodeException ex) {
          // skip
        }
        for (String id : zoo.getChildren(zooRoot + Constants.ZTABLES)) {
          log.debug("Converting table {} WALog setting to Durability", id);
          try {
            @SuppressWarnings("deprecation")
            String path = zooRoot + Constants.ZTABLES + "/" + id + Constants.ZTABLE_CONF + "/"
                + Property.TABLE_WALOG_ENABLED.getKey();
            byte[] data = zoo.getData(path, null);
            boolean useWAL = Boolean.parseBoolean(new String(data, UTF_8));
            zoo.recursiveDelete(path, NodeMissingPolicy.FAIL);
            path = zooRoot + Constants.ZTABLES + "/" + id + Constants.ZTABLE_CONF + "/"
                + Property.TABLE_DURABILITY.getKey();
            if (useWAL) {
              if (flushDefault) {
                zoo.putPersistentData(path, "flush".getBytes(), NodeExistsPolicy.SKIP);
              } else {
                zoo.putPersistentData(path, "sync".getBytes(), NodeExistsPolicy.SKIP);
              }
            } else {
              zoo.putPersistentData(path, "none".getBytes(), NodeExistsPolicy.SKIP);
            }
          } catch (KeeperException.NoNodeException ex) {
            // skip it
          }
        }

        // create initial namespaces
        String namespaces = getZooKeeperRoot() + Constants.ZNAMESPACES;
        zoo.putPersistentData(namespaces, new byte[0], NodeExistsPolicy.SKIP);
        for (Pair<String,NamespaceId> namespace : Iterables.concat(
            Collections.singleton(new Pair<>(Namespace.ACCUMULO.name(), Namespace.ACCUMULO.id())),
            Collections.singleton(new Pair<>(Namespace.DEFAULT.name(), Namespace.DEFAULT.id())))) {
          String ns = namespace.getFirst();
          NamespaceId id = namespace.getSecond();
          log.debug("Upgrade creating namespace \"{}\" (ID: {})", ns, id);
          if (!Namespaces.exists(context, id))
            TableManager.prepareNewNamespaceState(zoo, getInstanceID(), id, ns,
                NodeExistsPolicy.SKIP);
        }

        // create replication table in zk
        log.debug("Upgrade creating table {} (ID: {})", ReplicationTable.NAME, ReplicationTable.ID);
        TableManager.prepareNewTableState(zoo, getInstanceID(), ReplicationTable.ID,
            Namespace.ACCUMULO.id(), ReplicationTable.NAME, TableState.OFFLINE,
            NodeExistsPolicy.SKIP);

        // create root table
        log.debug("Upgrade creating table {} (ID: {})", RootTable.NAME, RootTable.ID);
        TableManager.prepareNewTableState(zoo, getInstanceID(), RootTable.ID,
            Namespace.ACCUMULO.id(), RootTable.NAME, TableState.ONLINE, NodeExistsPolicy.SKIP);
        Initialize.initSystemTablesConfig(context.getZooReaderWriter(), context.getZooKeeperRoot(),
            context.getHadoopConf());
        // ensure root user can flush root table
        security.grantTablePermission(context.rpcCreds(), security.getRootUsername(), RootTable.ID,
            TablePermission.ALTER_TABLE, Namespace.ACCUMULO.id());

        // put existing tables in the correct namespaces
        String tables = getZooKeeperRoot() + Constants.ZTABLES;
        for (String tableId : zoo.getChildren(tables)) {
          NamespaceId targetNamespace = (MetadataTable.ID.canonical().equals(tableId)
              || RootTable.ID.canonical().equals(tableId)) ? Namespace.ACCUMULO.id()
                  : Namespace.DEFAULT.id();
          log.debug("Upgrade moving table {} (ID: {}) into namespace with ID {}",
              new String(zoo.getData(tables + "/" + tableId + Constants.ZTABLE_NAME, null), UTF_8),
              tableId, targetNamespace);
          zoo.putPersistentData(tables + "/" + tableId + Constants.ZTABLE_NAMESPACE,
              targetNamespace.canonical().getBytes(UTF_8), NodeExistsPolicy.SKIP);
        }

        // rename metadata table
        log.debug("Upgrade renaming table {} (ID: {}) to {}", MetadataTable.OLD_NAME,
            MetadataTable.ID, MetadataTable.NAME);
        zoo.putPersistentData(tables + "/" + MetadataTable.ID + Constants.ZTABLE_NAME,
            Tables.qualify(MetadataTable.NAME).getSecond().getBytes(UTF_8),
            NodeExistsPolicy.OVERWRITE);

        moveRootTabletToRootTable(zoo);

        // add system namespace permissions to existing users
        // N.B. this section is ignoring the configured PermissionHandler
        // under the assumption that these details are in zk and we can
        // modify the structure so long as we pass back in whatever we read.
        // This is true for any permission handler, including KerberosPermissionHandler,
        // that uses the ZKPermHandler for permissions storage so long
        // as the PermHandler only overrides the user name, and we don't care what the user name is.
        ZKPermHandler perm = new ZKPermHandler();
        perm.initialize(getContext(), true);
        String users = getZooKeeperRoot() + "/users";
        for (String user : zoo.getChildren(users)) {
          zoo.putPersistentData(users + "/" + user + "/Namespaces", new byte[0],
              NodeExistsPolicy.SKIP);
          perm.grantNamespacePermission(user, Namespace.ACCUMULO.id().canonical(),
              NamespacePermission.READ);
        }
        // because we need to refer to the root username, we can't use the
        // ZKPermHandler directly since that violates our earlier assumption that we don't
        // care about contents of the username. When using a PermissionHandler that needs to
        // encode the username in some way, i.e. the KerberosPermissionHandler, things would
        // fail. Instead we should be able to use the security object since
        // the loop above should have made the needed structure in ZK.
        security.grantNamespacePermission(context.rpcCreds(), security.getRootUsername(),
            Namespace.ACCUMULO.id(), NamespacePermission.ALTER_TABLE);

        // add the currlog location for root tablet current logs
        zoo.putPersistentData(getZooKeeperRoot() + RootTable.ZROOT_TABLET_CURRENT_LOGS, new byte[0],
            NodeExistsPolicy.SKIP);

        // create tablet server wal logs node in ZK
        zoo.putPersistentData(getZooKeeperRoot() + WalStateManager.ZWALS, new byte[0],
            NodeExistsPolicy.SKIP);

        haveUpgradedZooKeeper = true;
      } catch (Exception ex) {
        // ACCUMULO-3651 Changed level to error and added FATAL to message for slf4j compatibility
        log.error("FATAL: Error performing upgrade", ex);
        System.exit(1);
      }
    }
  }

  private final AtomicBoolean upgradeMetadataRunning = new AtomicBoolean(false);
  private final CountDownLatch waitForMetadataUpgrade = new CountDownLatch(1);

  private final ServerContext context;
  private final ServerConfigurationFactory serverConfig;

  private MasterClientServiceHandler clientHandler;

  private void upgradeMetadata() {
    // we make sure we're only doing the rest of this method once so that we can signal to other
    // threads that an upgrade wasn't needed.
    if (upgradeMetadataRunning.compareAndSet(false, true)) {
      final int accumuloPersistentVersion = ServerUtil.getAccumuloPersistentVersion(fs);
      if (ServerUtil.persistentVersionNeedsUpgrade(accumuloPersistentVersion)) {
        // sanity check that we passed the Fate verification prior to ZooKeeper upgrade, and that
        // Fate still hasn't been started.
        // Change both to use Guava's Verify once we use Guava 17.
        if (!haveUpgradedZooKeeper) {
          throw new IllegalStateException("We should only attempt to upgrade"
              + " Accumulo's metadata table if we've already upgraded ZooKeeper."
              + " Please save all logs and file a bug.");
        }
        if (fate != null) {
          throw new IllegalStateException("Access to Fate should not have been"
              + " initialized prior to the Master finishing upgrades. Please save"
              + " all logs and file a bug.");
        }
        Runnable upgradeTask = new Runnable() {
          int version = accumuloPersistentVersion;

          @SuppressFBWarnings(value = "DM_EXIT",
              justification = "TODO probably not the best to call System.exit here")
          @Override
          public void run() {
            try {
              log.info("Starting to upgrade metadata table.");
              if (version == ServerConstants.MOVE_DELETE_MARKERS - 1) {
                log.info("Updating Delete Markers in metadata table for version 1.4");
                MetadataTableUtil.moveMetaDeleteMarkersFrom14(context);
                version++;
              }
              if (version == ServerConstants.MOVE_TO_ROOT_TABLE - 1) {
                log.info("Updating Delete Markers in metadata table.");
                MetadataTableUtil.moveMetaDeleteMarkers(context);
                version++;
              }
              if (version == ServerConstants.MOVE_TO_REPLICATION_TABLE - 1) {
                log.info("Updating metadata table with entries for the replication table");
                MetadataTableUtil.createReplicationTable(context);
                version++;
              }
              log.info("Updating persistent data version.");
              ServerUtil.updateAccumuloVersion(fs, accumuloPersistentVersion);
              log.info("Upgrade complete");
              waitForMetadataUpgrade.countDown();
            } catch (Exception ex) {
              // ACCUMULO-3651 Changed level to error and added FATAL to message for slf4j
              // compatibility
              log.error("FATAL: Error performing upgrade", ex);
              System.exit(1);
            }

          }
        };

        // need to run this in a separate thread because a lock is held that prevents metadata
        // tablets from being assigned and this task writes to the
        // metadata table
        new Thread(upgradeTask).start();
      } else {
        waitForMetadataUpgrade.countDown();
      }
    }
  }

  private int assignedOrHosted(TableId tableId) {
    int result = 0;
    for (TabletGroupWatcher watcher : watchers) {
      TableCounts count = watcher.getStats(tableId);
      result += count.hosted() + count.assigned();
    }
    return result;
  }

  private int totalAssignedOrHosted() {
    int result = 0;
    for (TabletGroupWatcher watcher : watchers) {
      for (TableCounts counts : watcher.getStats().values()) {
        result += counts.assigned() + counts.hosted();
      }
    }
    return result;
  }

  private int nonMetaDataTabletsAssignedOrHosted() {
    return totalAssignedOrHosted() - assignedOrHosted(MetadataTable.ID)
        - assignedOrHosted(RootTable.ID);
  }

  private int notHosted() {
    int result = 0;
    for (TabletGroupWatcher watcher : watchers) {
      for (TableCounts counts : watcher.getStats().values()) {
        result += counts.assigned() + counts.assignedToDeadServers() + counts.suspended();
      }
    }
    return result;
  }

  // The number of unassigned tablets that should be assigned: displayed on the monitor page
  int displayUnassigned() {
    int result = 0;
    switch (getMasterState()) {
      case NORMAL:
        // Count offline tablets for online tables
        for (TabletGroupWatcher watcher : watchers) {
          TableManager manager = context.getTableManager();
          for (Entry<TableId,TableCounts> entry : watcher.getStats().entrySet()) {
            TableId tableId = entry.getKey();
            TableCounts counts = entry.getValue();
            TableState tableState = manager.getTableState(tableId);
            if (tableState != null && tableState.equals(TableState.ONLINE)) {
              result += counts.unassigned() + counts.assignedToDeadServers() + counts.assigned()
                  + counts.suspended();
            }
          }
        }
        break;
      case SAFE_MODE:
        // Count offline tablets for the metadata table
        for (TabletGroupWatcher watcher : watchers) {
          TableCounts counts = watcher.getStats(MetadataTable.ID);
          result += counts.unassigned() + counts.suspended();
        }
        break;
      case UNLOAD_METADATA_TABLETS:
      case UNLOAD_ROOT_TABLET:
        for (TabletGroupWatcher watcher : watchers) {
          TableCounts counts = watcher.getStats(MetadataTable.ID);
          result += counts.unassigned() + counts.suspended();
        }
        break;
      default:
        break;
    }
    return result;
  }

  public void mustBeOnline(final TableId tableId) throws ThriftTableOperationException {
    Tables.clearCache(context);
    if (!Tables.getTableState(context, tableId).equals(TableState.ONLINE))
      throw new ThriftTableOperationException(tableId.canonical(), null, TableOperation.MERGE,
          TableOperationExceptionType.OFFLINE, "table is not online");
  }

  public ServerContext getContext() {
    return context;
  }

  public TableManager getTableManager() {
    return context.getTableManager();
  }

  public Master(ServerContext context) throws IOException {
    this.context = context;
    this.serverConfig = context.getServerConfFactory();
    this.fs = context.getVolumeManager();
    this.hostname = context.getHostname();

    AccumuloConfiguration aconf = serverConfig.getSystemConfiguration();

    log.info("Version {}", Constants.VERSION);
    log.info("Instance {}", getInstanceID());
    timeKeeper = new MasterTime(this);
    ThriftTransportPool.getInstance()
        .setIdleTime(aconf.getTimeInMillis(Property.GENERAL_RPC_TIMEOUT));
    tserverSet = new LiveTServerSet(context, this);
    this.tabletBalancer = Property.createInstanceFromPropertyName(aconf,
        Property.MASTER_TABLET_BALANCER, TabletBalancer.class, new DefaultLoadBalancer());
    this.tabletBalancer.init(context);

    try {
      AccumuloVFSClassLoader.getContextManager()
          .setContextConfig(new ContextManager.DefaultContextsConfig() {
            @Override
            public Map<String,String> getVfsContextClasspathProperties() {
              return getConfiguration()
                  .getAllPropertiesWithPrefix(Property.VFS_CONTEXT_CLASSPATH_PROPERTY);
            }
          });
    } catch (IOException e) {
      throw new RuntimeException(e);
    }

    this.security = AuditedSecurityOperation.getInstance(context);

    // Create the secret manager (can generate and verify delegation tokens)
    final long tokenLifetime = aconf.getTimeInMillis(Property.GENERAL_DELEGATION_TOKEN_LIFETIME);
    context.setSecretManager(new AuthenticationTokenSecretManager(getInstanceID(), tokenLifetime));

    authenticationTokenKeyManager = null;
    keyDistributor = null;
    if (getConfiguration().getBoolean(Property.INSTANCE_RPC_SASL_ENABLED)) {
      // SASL is enabled, create the key distributor (ZooKeeper) and manager (generates/rolls secret
      // keys)
      log.info("SASL is enabled, creating delegation token key manager and distributor");
      final long tokenUpdateInterval = aconf
          .getTimeInMillis(Property.GENERAL_DELEGATION_TOKEN_UPDATE_INTERVAL);
      keyDistributor = new ZooAuthenticationKeyDistributor(context.getZooReaderWriter(),
          getZooKeeperRoot() + Constants.ZDELEGATION_TOKEN_KEYS);
      authenticationTokenKeyManager = new AuthenticationTokenKeyManager(context.getSecretManager(),
          keyDistributor, tokenUpdateInterval, tokenLifetime);
      delegationTokensAvailable = true;
    } else {
      log.info("SASL is not enabled, delegation tokens will not be available");
      delegationTokensAvailable = false;
    }

  }

  public String getInstanceID() {
    return context.getInstanceID();
  }

  public String getZooKeeperRoot() {
    return context.getZooKeeperRoot();
  }

  public AccumuloConfiguration getConfiguration() {
    return context.getConfiguration();
  }

  public TServerConnection getConnection(TServerInstance server) {
    return tserverSet.getConnection(server);
  }

  public MergeInfo getMergeInfo(TableId tableId) {
    synchronized (mergeLock) {
      try {
        String path = getZooKeeperRoot() + Constants.ZTABLES + "/" + tableId + "/merge";
        if (!context.getZooReaderWriter().exists(path))
          return new MergeInfo();
        byte[] data = context.getZooReaderWriter().getData(path, new Stat());
        DataInputBuffer in = new DataInputBuffer();
        in.reset(data, data.length);
        MergeInfo info = new MergeInfo();
        info.readFields(in);
        return info;
      } catch (KeeperException.NoNodeException ex) {
        log.info("Error reading merge state, it probably just finished");
        return new MergeInfo();
      } catch (Exception ex) {
        log.warn("Unexpected error reading merge state", ex);
        return new MergeInfo();
      }
    }
  }

  public void setMergeState(MergeInfo info, MergeState state)
      throws KeeperException, InterruptedException {
    synchronized (mergeLock) {
      String path = getZooKeeperRoot() + Constants.ZTABLES + "/" + info.getExtent().getTableId()
          + "/merge";
      info.setState(state);
      if (state.equals(MergeState.NONE)) {
        context.getZooReaderWriter().recursiveDelete(path, NodeMissingPolicy.SKIP);
      } else {
        DataOutputBuffer out = new DataOutputBuffer();
        try {
          info.write(out);
        } catch (IOException ex) {
          throw new AssertionError("Unlikely", ex);
        }
        context.getZooReaderWriter().putPersistentData(path, out.getData(),
            state.equals(MergeState.STARTED) ? ZooUtil.NodeExistsPolicy.FAIL
                : ZooUtil.NodeExistsPolicy.OVERWRITE);
      }
      mergeLock.notifyAll();
    }
    nextEvent.event("Merge state of %s set to %s", info.getExtent(), state);
  }

  public void clearMergeState(TableId tableId) throws KeeperException, InterruptedException {
    synchronized (mergeLock) {
      String path = getZooKeeperRoot() + Constants.ZTABLES + "/" + tableId + "/merge";
      context.getZooReaderWriter().recursiveDelete(path, NodeMissingPolicy.SKIP);
      mergeLock.notifyAll();
    }
    nextEvent.event("Merge state of %s cleared", tableId);
  }

  void setMasterGoalState(MasterGoalState state) {
    try {
      context.getZooReaderWriter().putPersistentData(
          getZooKeeperRoot() + Constants.ZMASTER_GOAL_STATE, state.name().getBytes(),
          NodeExistsPolicy.OVERWRITE);
    } catch (Exception ex) {
      log.error("Unable to set master goal state in zookeeper");
    }
  }

  MasterGoalState getMasterGoalState() {
    while (true)
      try {
        byte[] data = context.getZooReaderWriter()
            .getData(getZooKeeperRoot() + Constants.ZMASTER_GOAL_STATE, null);
        return MasterGoalState.valueOf(new String(data));
      } catch (Exception e) {
        log.error("Problem getting real goal state from zookeeper: ", e);
        sleepUninterruptibly(1, TimeUnit.SECONDS);
      }
  }

  public boolean hasCycled(long time) {
    for (TabletGroupWatcher watcher : watchers) {
      if (watcher.stats.lastScanFinished() < time)
        return false;
    }

    return true;
  }

  public void clearMigrations(TableId tableId) {
    synchronized (migrations) {
      migrations.keySet().removeIf(extent -> extent.getTableId().equals(tableId));
    }
  }

  static enum TabletGoalState {
    HOSTED(TUnloadTabletGoal.UNKNOWN),
    UNASSIGNED(TUnloadTabletGoal.UNASSIGNED),
    DELETED(TUnloadTabletGoal.DELETED),
    SUSPENDED(TUnloadTabletGoal.SUSPENDED);

    private final TUnloadTabletGoal unloadGoal;

    TabletGoalState(TUnloadTabletGoal unloadGoal) {
      this.unloadGoal = unloadGoal;
    }

    /** The purpose of unloading this tablet. */
    public TUnloadTabletGoal howUnload() {
      return unloadGoal;
    }
  }

  TabletGoalState getSystemGoalState(TabletLocationState tls) {
    switch (getMasterState()) {
      case NORMAL:
        return TabletGoalState.HOSTED;
      case HAVE_LOCK: // fall-through intended
      case INITIAL: // fall-through intended
      case SAFE_MODE:
        if (tls.extent.isMeta())
          return TabletGoalState.HOSTED;
        return TabletGoalState.UNASSIGNED;
      case UNLOAD_METADATA_TABLETS:
        if (tls.extent.isRootTablet())
          return TabletGoalState.HOSTED;
        return TabletGoalState.UNASSIGNED;
      case UNLOAD_ROOT_TABLET:
        return TabletGoalState.UNASSIGNED;
      case STOP:
        return TabletGoalState.UNASSIGNED;
      default:
        throw new IllegalStateException("Unknown Master State");
    }
  }

  TabletGoalState getTableGoalState(KeyExtent extent) {
    TableState tableState = context.getTableManager().getTableState(extent.getTableId());
    if (tableState == null)
      return TabletGoalState.DELETED;
    switch (tableState) {
      case DELETING:
        return TabletGoalState.DELETED;
      case OFFLINE:
      case NEW:
        return TabletGoalState.UNASSIGNED;
      default:
        return TabletGoalState.HOSTED;
    }
  }

  TabletGoalState getGoalState(TabletLocationState tls, MergeInfo mergeInfo) {
    KeyExtent extent = tls.extent;
    // Shutting down?
    TabletGoalState state = getSystemGoalState(tls);
    if (state == TabletGoalState.HOSTED) {
      if (tls.current != null && serversToShutdown.contains(tls.current)) {
        return TabletGoalState.SUSPENDED;
      }
      // Handle merge transitions
      if (mergeInfo.getExtent() != null) {
        log.debug("mergeInfo overlaps: {} {}", extent, mergeInfo.overlaps(extent));
        if (mergeInfo.overlaps(extent)) {
          switch (mergeInfo.getState()) {
            case NONE:
            case COMPLETE:
              break;
            case STARTED:
            case SPLITTING:
              return TabletGoalState.HOSTED;
            case WAITING_FOR_CHOPPED:
              if (tls.getState(tserverSet.getCurrentServers()).equals(TabletState.HOSTED)) {
                if (tls.chopped)
                  return TabletGoalState.UNASSIGNED;
              } else {
                if (tls.chopped && tls.walogs.isEmpty())
                  return TabletGoalState.UNASSIGNED;
              }

              return TabletGoalState.HOSTED;
            case WAITING_FOR_OFFLINE:
            case MERGING:
              return TabletGoalState.UNASSIGNED;
          }
        }
      }

      // taking table offline?
      state = getTableGoalState(extent);
      if (state == TabletGoalState.HOSTED) {
        // Maybe this tablet needs to be migrated
        TServerInstance dest = migrations.get(extent);
        if (dest != null && tls.current != null && !dest.equals(tls.current)) {
          return TabletGoalState.UNASSIGNED;
        }
      }
    }
    return state;
  }

  private class MigrationCleanupThread extends Daemon {

    @Override
    public void run() {
      setName("Migration Cleanup Thread");
      while (stillMaster()) {
        if (!migrations.isEmpty()) {
          try {
            cleanupOfflineMigrations();
            cleanupNonexistentMigrations(context);
          } catch (Exception ex) {
            log.error("Error cleaning up migrations", ex);
          }
        }
        sleepUninterruptibly(TIME_BETWEEN_MIGRATION_CLEANUPS, TimeUnit.MILLISECONDS);
      }
    }

    /**
     * If a migrating tablet splits, and the tablet dies before sending the master a message, the
     * migration will refer to a non-existing tablet, so it can never complete. Periodically scan
     * the metadata table and remove any migrating tablets that no longer exist.
     */
    private void cleanupNonexistentMigrations(final AccumuloClient accumuloClient)
        throws TableNotFoundException {
      Scanner scanner = accumuloClient.createScanner(MetadataTable.NAME, Authorizations.EMPTY);
      TabletsSection.TabletColumnFamily.PREV_ROW_COLUMN.fetch(scanner);
      Set<KeyExtent> found = new HashSet<>();
      for (Entry<Key,Value> entry : scanner) {
        KeyExtent extent = new KeyExtent(entry.getKey().getRow(), entry.getValue());
        if (migrations.containsKey(extent)) {
          found.add(extent);
        }
      }
      migrations.keySet().retainAll(found);
    }

    /**
     * If migrating a tablet for a table that is offline, the migration can never succeed because no
     * tablet server will load the tablet. check for offline tables and remove their migrations.
     */
    private void cleanupOfflineMigrations() {
      TableManager manager = context.getTableManager();
      for (TableId tableId : Tables.getIdToNameMap(context).keySet()) {
        TableState state = manager.getTableState(tableId);
        if (state == TableState.OFFLINE) {
          clearMigrations(tableId);
        }
      }
    }
  }

  private class StatusThread extends Daemon {

    private boolean goodStats() {
      int start;
      switch (getMasterState()) {
        case UNLOAD_METADATA_TABLETS:
          start = 1;
          break;
        case UNLOAD_ROOT_TABLET:
          start = 2;
          break;
        default:
          start = 0;
      }
      for (int i = start; i < watchers.size(); i++) {
        TabletGroupWatcher watcher = watchers.get(i);
        if (watcher.stats.getLastMasterState() != getMasterState()) {
          log.debug("{}: {} != {}", watcher.getName(), watcher.stats.getLastMasterState(),
              getMasterState());
          return false;
        }
      }
      return true;
    }

    @Override
    public void run() {
      setName("Status Thread");
      EventCoordinator.Listener eventListener = nextEvent.getListener();
      while (stillMaster()) {
        long wait = DEFAULT_WAIT_FOR_WATCHER;
        try {
          switch (getMasterGoalState()) {
            case NORMAL:
              setMasterState(MasterState.NORMAL);
              break;
            case SAFE_MODE:
              if (getMasterState() == MasterState.NORMAL) {
                setMasterState(MasterState.SAFE_MODE);
              }
              if (getMasterState() == MasterState.HAVE_LOCK) {
                setMasterState(MasterState.SAFE_MODE);
              }
              break;
            case CLEAN_STOP:
              switch (getMasterState()) {
                case NORMAL:
                  setMasterState(MasterState.SAFE_MODE);
                  break;
                case SAFE_MODE: {
                  int count = nonMetaDataTabletsAssignedOrHosted();
                  log.debug(
                      String.format("There are %d non-metadata tablets assigned or hosted", count));
                  if (count == 0 && goodStats())
                    setMasterState(MasterState.UNLOAD_METADATA_TABLETS);
                }
                  break;
                case UNLOAD_METADATA_TABLETS: {
                  int count = assignedOrHosted(MetadataTable.ID);
                  log.debug(
                      String.format("There are %d metadata tablets assigned or hosted", count));
                  if (count == 0 && goodStats())
                    setMasterState(MasterState.UNLOAD_ROOT_TABLET);
                }
                  break;
                case UNLOAD_ROOT_TABLET:
                  int count = assignedOrHosted(MetadataTable.ID);
                  if (count > 0 && goodStats()) {
                    log.debug(String.format("%d metadata tablets online", count));
                    setMasterState(MasterState.UNLOAD_ROOT_TABLET);
                  }
                  int root_count = assignedOrHosted(RootTable.ID);
                  if (root_count > 0 && goodStats())
                    log.debug("The root tablet is still assigned or hosted");
                  if (count + root_count == 0 && goodStats()) {
                    Set<TServerInstance> currentServers = tserverSet.getCurrentServers();
                    log.debug("stopping {} tablet servers", currentServers.size());
                    for (TServerInstance server : currentServers) {
                      try {
                        serversToShutdown.add(server);
                        tserverSet.getConnection(server).fastHalt(masterLock);
                      } catch (TException e) {
                        // its probably down, and we don't care
                      } finally {
                        tserverSet.remove(server);
                      }
                    }
                    if (currentServers.size() == 0)
                      setMasterState(MasterState.STOP);
                  }
                  break;
                default:
                  break;
              }
          }
        } catch (Throwable t) {
          log.error("Error occurred reading / switching master goal state. Will"
              + " continue with attempt to update status", t);
        }

        try {
          wait = updateStatus();
          eventListener.waitForEvents(wait);
        } catch (Throwable t) {
          log.error("Error balancing tablets, will wait for {} (seconds) and then retry ",
              WAIT_BETWEEN_ERRORS / ONE_SECOND, t);
          sleepUninterruptibly(WAIT_BETWEEN_ERRORS, TimeUnit.MILLISECONDS);
        }
      }
    }

    private long updateStatus() {
      Set<TServerInstance> currentServers = tserverSet.getCurrentServers();
      tserverStatus = gatherTableInformation(currentServers);
      checkForHeldServer(tserverStatus);

      if (!badServers.isEmpty()) {
        log.debug("not balancing because the balance information is out-of-date {}",
            badServers.keySet());
      } else if (notHosted() > 0) {
        log.debug("not balancing because there are unhosted tablets: {}", notHosted());
      } else if (getMasterGoalState() == MasterGoalState.CLEAN_STOP) {
        log.debug("not balancing because the master is attempting to stop cleanly");
      } else if (!serversToShutdown.isEmpty()) {
        log.debug("not balancing while shutting down servers {}", serversToShutdown);
      } else {
        for (TabletGroupWatcher tgw : watchers) {
          if (!tgw.isSameTserversAsLastScan(currentServers)) {
            log.debug("not balancing just yet, as collection of live tservers is in flux");
            return DEFAULT_WAIT_FOR_WATCHER;
          }
        }
        return balanceTablets();
      }
      return DEFAULT_WAIT_FOR_WATCHER;
    }

    private void checkForHeldServer(SortedMap<TServerInstance,TabletServerStatus> tserverStatus) {
      TServerInstance instance = null;
      int crazyHoldTime = 0;
      int someHoldTime = 0;
      final long maxWait = getConfiguration().getTimeInMillis(Property.TSERV_HOLD_TIME_SUICIDE);
      for (Entry<TServerInstance,TabletServerStatus> entry : tserverStatus.entrySet()) {
        if (entry.getValue().getHoldTime() > 0) {
          someHoldTime++;
          if (entry.getValue().getHoldTime() > maxWait) {
            instance = entry.getKey();
            crazyHoldTime++;
          }
        }
      }
      if (crazyHoldTime == 1 && someHoldTime == 1 && tserverStatus.size() > 1) {
        log.warn("Tablet server {} exceeded maximum hold time: attempting to kill it", instance);
        try {
          TServerConnection connection = tserverSet.getConnection(instance);
          if (connection != null)
            connection.fastHalt(masterLock);
        } catch (TException e) {
          log.error("{}", e.getMessage(), e);
        }
        tserverSet.remove(instance);
      }
    }

    private long balanceTablets() {
      List<TabletMigration> migrationsOut = new ArrayList<>();
      long wait = tabletBalancer.balance(Collections.unmodifiableSortedMap(tserverStatus),
          migrationsSnapshot(), migrationsOut);

      for (TabletMigration m : TabletBalancer.checkMigrationSanity(tserverStatus.keySet(),
          migrationsOut)) {
        if (migrations.containsKey(m.tablet)) {
          log.warn("balancer requested migration more than once, skipping {}", m);
          continue;
        }
        migrations.put(m.tablet, m.newServer);
        log.debug("migration {}", m);
      }
      if (migrationsOut.size() > 0) {
        nextEvent.event("Migrating %d more tablets, %d total", migrationsOut.size(),
            migrations.size());
      } else {
        synchronized (balancedNotifier) {
          balancedNotifier.notifyAll();
        }
      }
      return wait;
    }

  }

  private SortedMap<TServerInstance,TabletServerStatus> gatherTableInformation(
      Set<TServerInstance> currentServers) {
    final long rpcTimeout = getConfiguration().getTimeInMillis(Property.GENERAL_RPC_TIMEOUT);
    int threads = getConfiguration().getCount(Property.MASTER_STATUS_THREAD_POOL_SIZE);
    ExecutorService tp = threads == 0 ? Executors.newCachedThreadPool()
        : Executors.newFixedThreadPool(threads);
    long start = System.currentTimeMillis();
    final SortedMap<TServerInstance,TabletServerStatus> result = new ConcurrentSkipListMap<>();
    for (TServerInstance serverInstance : currentServers) {
      final TServerInstance server = serverInstance;
      if (threads == 0) {
        // Since an unbounded thread pool is being used, rate limit how fast task are added to the
        // executor. This prevents the threads from growing large unless there are lots of
        // unresponsive tservers.
        sleepUninterruptibly(Math.max(1, rpcTimeout / 120_000), TimeUnit.MILLISECONDS);
      }
      tp.submit(new Runnable() {
        @Override
        public void run() {
          try {
            Thread t = Thread.currentThread();
            String oldName = t.getName();
            try {
              t.setName("Getting status from " + server);
              TServerConnection connection = tserverSet.getConnection(server);
              if (connection == null)
                throw new IOException("No connection to " + server);
              TabletServerStatus status = connection.getTableMap(false);
              result.put(server, status);
            } finally {
              t.setName(oldName);
            }
          } catch (Exception ex) {
            log.error("unable to get tablet server status {} {}", server, ex.toString());
            log.debug("unable to get tablet server status {}", server, ex);
            if (badServers.get(server).incrementAndGet() > MAX_BAD_STATUS_COUNT) {
              log.warn("attempting to stop {}", server);
              try {
                TServerConnection connection = tserverSet.getConnection(server);
                if (connection != null) {
                  connection.halt(masterLock);
                }
              } catch (TTransportException e) {
                // ignore: it's probably down
              } catch (Exception e) {
                log.info("error talking to troublesome tablet server", e);
              }
              badServers.remove(server);
            }
          }
        }
      });
    }
    tp.shutdown();
    try {
      tp.awaitTermination(Math.max(10000, rpcTimeout / 3), TimeUnit.MILLISECONDS);
    } catch (InterruptedException e) {
      log.debug("Interrupted while fetching status");
    }

    tp.shutdownNow();

    // Threads may still modify map after shutdownNow is called, so create an immutable snapshot.
    SortedMap<TServerInstance,TabletServerStatus> info = ImmutableSortedMap.copyOf(result);

    synchronized (badServers) {
      badServers.keySet().retainAll(currentServers);
      badServers.keySet().removeAll(info.keySet());
    }
    log.debug(String.format("Finished gathering information from %d of %d servers in %.2f seconds",
        info.size(), currentServers.size(), (System.currentTimeMillis() - start) / 1000.));

    return info;
  }

  public void run() throws IOException, InterruptedException, KeeperException {
    final String zroot = getZooKeeperRoot();

    // ACCUMULO-4424 Put up the Thrift servers before getting the lock as a sign of process health
    // when a hot-standby
    //
    // Start the Master's Client service
    clientHandler = new MasterClientServiceHandler(this);
    // Ensure that calls before the master gets the lock fail
    Iface haProxy = HighlyAvailableServiceWrapper.service(clientHandler, this);
    Iface rpcProxy = TraceUtil.wrapService(haProxy);
    final Processor<Iface> processor;
    if (context.getThriftServerType() == ThriftServerType.SASL) {
      Iface tcredsProxy = TCredentialsUpdatingWrapper.service(rpcProxy, clientHandler.getClass(),
          getConfiguration());
      processor = new Processor<>(tcredsProxy);
    } else {
      processor = new Processor<>(rpcProxy);
    }
    ServerAddress sa = TServerUtils.startServer(context, hostname, Property.MASTER_CLIENTPORT,
        processor, "Master", "Master Client Service Handler", null, Property.MASTER_MINTHREADS,
        Property.MASTER_THREADCHECK, Property.GENERAL_MAX_MESSAGE_SIZE);
    clientService = sa.server;
    log.info("Started Master client service at {}", sa.address);

    // block until we can obtain the ZK lock for the master
    getMasterLock(zroot + Constants.ZMASTER_LOCK);

    recoveryManager = new RecoveryManager(this);

    context.getTableManager().addObserver(this);

    StatusThread statusThread = new StatusThread();
    statusThread.start();

    MigrationCleanupThread migrationCleanupThread = new MigrationCleanupThread();
    migrationCleanupThread.start();

    tserverSet.startListeningForTabletServerChanges();

    ZooReaderWriter zReaderWriter = context.getZooReaderWriter();

    zReaderWriter.getChildren(zroot + Constants.ZRECOVERY, new Watcher() {
      @Override
      public void process(WatchedEvent event) {
        nextEvent.event("Noticed recovery changes %s", event.getType());
        try {
          // watcher only fires once, add it back
          zReaderWriter.getChildren(zroot + Constants.ZRECOVERY, this);
        } catch (Exception e) {
          log.error("Failed to add log recovery watcher back", e);
        }
      }
    });

    watchers.add(new TabletGroupWatcher(this, new MetaDataStateStore(context, this), null) {
      @Override
      boolean canSuspendTablets() {
        // Always allow user data tablets to enter suspended state.
        return true;
      }
    });

    watchers.add(
        new TabletGroupWatcher(this, new RootTabletStateStore(context, this), watchers.get(0)) {
          @Override
          boolean canSuspendTablets() {
            // Allow metadata tablets to enter suspended state only if so configured. Generally
            // we'll want metadata tablets to
            // be immediately reassigned, even if there's a global table.suspension.duration
            // setting.
            return getConfiguration().getBoolean(Property.MASTER_METADATA_SUSPENDABLE);
          }
        });

    watchers.add(new TabletGroupWatcher(this, new ZooTabletStateStore(new ZooStore(context)),
        watchers.get(1)) {
      @Override
      boolean canSuspendTablets() {
        // Never allow root tablet to enter suspended state.
        return false;
      }
    });
    for (TabletGroupWatcher watcher : watchers) {
      watcher.start();
    }

    // Once we are sure the upgrade is complete, we can safely allow fate use.
    waitForMetadataUpgrade.await();

    try {
      final AgeOffStore<Master> store = new AgeOffStore<>(new org.apache.accumulo.fate.ZooStore<>(
          getZooKeeperRoot() + Constants.ZFATE, context.getZooReaderWriter()), 1000 * 60 * 60 * 8);

      int threads = getConfiguration().getCount(Property.MASTER_FATE_THREADPOOL_SIZE);

      fate = new Fate<>(this, store);
      fate.startTransactionRunners(threads);

      SimpleTimer.getInstance(getConfiguration()).schedule(new Runnable() {

        @Override
        public void run() {
          store.ageOff();
        }
      }, 63000, 63000);
    } catch (KeeperException | InterruptedException e) {
      throw new IOException(e);
    }

    ZooKeeperInitialization.ensureZooKeeperInitialized(zReaderWriter, zroot);

    // Make sure that we have a secret key (either a new one or an old one from ZK) before we start
    // the master client service.
    if (authenticationTokenKeyManager != null && keyDistributor != null) {
      log.info("Starting delegation-token key manager");
      keyDistributor.initialize();
      authenticationTokenKeyManager.start();
      boolean logged = false;
      while (!authenticationTokenKeyManager.isInitialized()) {
        // Print out a status message when we start waiting for the key manager to get initialized
        if (!logged) {
          log.info("Waiting for AuthenticationTokenKeyManager to be initialized");
          logged = true;
        }
        sleepUninterruptibly(200, TimeUnit.MILLISECONDS);
      }
      // And log when we are initialized
      log.info("AuthenticationTokenSecretManager is initialized");
    }

    String address = sa.address.toString();
    log.info("Setting master lock data to {}", address);
    masterLock.replaceLockData(address.getBytes());

    while (!clientService.isServing()) {
      sleepUninterruptibly(100, TimeUnit.MILLISECONDS);
    }

    // if the replication name is ever set, then start replication services
    final AtomicReference<TServer> replServer = new AtomicReference<>();
    SimpleTimer.getInstance(getConfiguration()).schedule(() -> {
      try {
        if (replServer.get() == null) {
          if (!getConfiguration().get(Property.REPLICATION_NAME).isEmpty()) {
            log.info(Property.REPLICATION_NAME.getKey() + " was set, starting repl services.");
            replServer.set(setupReplication());
          }
        }
      } catch (UnknownHostException | KeeperException | InterruptedException e) {
        log.error("Error occurred starting replication services. ", e);
      }
    }, 0, 5000);

    // The master is fully initialized. Clients are allowed to connect now.
    masterInitialized.set(true);

    while (clientService.isServing()) {
      sleepUninterruptibly(500, TimeUnit.MILLISECONDS);
    }
    log.info("Shutting down fate.");
    fate.shutdown();

    log.info("Shutting down timekeeping.");
    timeKeeper.shutdown();

    final long deadline = System.currentTimeMillis() + MAX_CLEANUP_WAIT_TIME;
    statusThread.join(remaining(deadline));
    if (replicationWorkAssigner != null)
      replicationWorkAssigner.join(remaining(deadline));
    if (replicationWorkDriver != null)
      replicationWorkDriver.join(remaining(deadline));
    TServerUtils.stopTServer(replServer.get());

    // Signal that we want it to stop, and wait for it to do so.
    if (authenticationTokenKeyManager != null) {
      authenticationTokenKeyManager.gracefulStop();
      authenticationTokenKeyManager.join(remaining(deadline));
    }

    // quit, even if the tablet servers somehow jam up and the watchers
    // don't stop
    for (TabletGroupWatcher watcher : watchers) {
      watcher.join(remaining(deadline));
    }
    log.info("exiting");
  }

  private TServer setupReplication()
      throws UnknownHostException, KeeperException, InterruptedException {
    // Start the replication coordinator which assigns tservers to service replication requests
    MasterReplicationCoordinator impl = new MasterReplicationCoordinator(this);
    ReplicationCoordinator.Iface haReplicationProxy = HighlyAvailableServiceWrapper.service(impl,
        this);
    // @formatter:off
    ReplicationCoordinator.Processor<ReplicationCoordinator.Iface> replicationCoordinatorProcessor =
            new ReplicationCoordinator.Processor<>(TraceUtil.wrapService(haReplicationProxy));
    // @formatter:on
    ServerAddress replAddress = TServerUtils.startServer(context, hostname,
        Property.MASTER_REPLICATION_COORDINATOR_PORT, replicationCoordinatorProcessor,
        "Master Replication Coordinator", "Replication Coordinator", null,
        Property.MASTER_REPLICATION_COORDINATOR_MINTHREADS,
        Property.MASTER_REPLICATION_COORDINATOR_THREADCHECK, Property.GENERAL_MAX_MESSAGE_SIZE);

    log.info("Started replication coordinator service at " + replAddress.address);
    // Start the daemon to scan the replication table and make units of work
    replicationWorkDriver = new ReplicationDriver(this);
    replicationWorkDriver.start();

    // Start the daemon to assign work to tservers to replicate to our peers
    replicationWorkAssigner = new WorkDriver(this);
    replicationWorkAssigner.start();

    // Advertise that port we used so peers don't have to be told what it is
    context.getZooReaderWriter().putPersistentData(
        getZooKeeperRoot() + Constants.ZMASTER_REPLICATION_COORDINATOR_ADDR,
        replAddress.address.toString().getBytes(UTF_8), NodeExistsPolicy.OVERWRITE);

    // Register metrics modules
    MasterMetricsFactory factory = new MasterMetricsFactory(getConfiguration(), this);

    int failureCount = factory.register();

    if (failureCount > 0) {
      log.info("Failed to register {} metrics modules", failureCount);
    } else {
      log.info("All metrics modules registered");
    }
    return replAddress.server;
  }

  private long remaining(long deadline) {
    return Math.max(1, deadline - System.currentTimeMillis());
  }

  public ZooLock getMasterLock() {
    return masterLock;
  }

  private static class MasterLockWatcher implements ZooLock.AsyncLockWatcher {

    boolean acquiredLock = false;
    boolean failedToAcquireLock = false;

    @Override
    public void lostLock(LockLossReason reason) {
      Halt.halt("Master lock in zookeeper lost (reason = " + reason + "), exiting!", -1);
    }

    @Override
    public void unableToMonitorLockNode(final Throwable e) {
      // ACCUMULO-3651 Changed level to error and added FATAL to message for slf4j compatibility
      Halt.halt(-1, new Runnable() {
        @Override
        public void run() {
          log.error("FATAL: No longer able to monitor master lock node", e);
        }
      });

    }

    @Override
    public synchronized void acquiredLock() {
      log.debug("Acquired master lock");

      if (acquiredLock || failedToAcquireLock) {
        Halt.halt("Zoolock in unexpected state AL " + acquiredLock + " " + failedToAcquireLock, -1);
      }

      acquiredLock = true;
      notifyAll();
    }

    @Override
    public synchronized void failedToAcquireLock(Exception e) {
      log.warn("Failed to get master lock", e);

      if (e instanceof NoAuthException) {
        String msg = "Failed to acquire master lock due to incorrect ZooKeeper authentication.";
        log.error("{} Ensure instance.secret is consistent across Accumulo configuration", msg, e);
        Halt.halt(msg, -1);
      }

      if (acquiredLock) {
        Halt.halt("Zoolock in unexpected state FAL " + acquiredLock + " " + failedToAcquireLock,
            -1);
      }

      failedToAcquireLock = true;
      notifyAll();
    }

    public synchronized void waitForChange() {
      while (!acquiredLock && !failedToAcquireLock) {
        try {
          wait();
        } catch (InterruptedException e) {}
      }
    }
  }

  private void getMasterLock(final String zMasterLoc) throws KeeperException, InterruptedException {
    log.info("trying to get master lock");

    final String masterClientAddress = hostname + ":"
        + getConfiguration().getPort(Property.MASTER_CLIENTPORT)[0];

    while (true) {

      MasterLockWatcher masterLockWatcher = new MasterLockWatcher();
      masterLock = new ZooLock(getContext().getZooReaderWriter(), zMasterLoc);
      masterLock.lockAsync(masterLockWatcher, masterClientAddress.getBytes());

      masterLockWatcher.waitForChange();

      if (masterLockWatcher.acquiredLock) {
        break;
      }

      if (!masterLockWatcher.failedToAcquireLock) {
        throw new IllegalStateException("master lock in unknown state");
      }

      masterLock.tryToCancelAsyncLockOrUnlock();

      sleepUninterruptibly(TIME_TO_WAIT_BETWEEN_LOCK_CHECKS, TimeUnit.MILLISECONDS);
    }

    setMasterState(MasterState.HAVE_LOCK);
  }

  public static void main(String[] args) throws Exception {
    final String app = "master";
    ServerOpts opts = new ServerOpts();
    opts.parseArgs(app, args);
    ServerContext context = new ServerContext(opts.getSiteConfiguration());
    context.setupServer(app, Master.class.getName(), opts.getAddress());
    try {
      Master master = new Master(context);
      master.run();
    } finally {
      context.teardownServer();
    }
  }

  @Override
  public void update(LiveTServerSet current, Set<TServerInstance> deleted,
      Set<TServerInstance> added) {
    // if we have deleted or added tservers, then adjust our dead server list
    if (!deleted.isEmpty() || !added.isEmpty()) {
      DeadServerList obit = new DeadServerList(context,
          getZooKeeperRoot() + Constants.ZDEADTSERVERS);
      if (added.size() > 0) {
        log.info("New servers: {}", added);
        for (TServerInstance up : added)
          obit.delete(up.hostPort());
      }
      for (TServerInstance dead : deleted) {
        String cause = "unexpected failure";
        if (serversToShutdown.contains(dead))
          cause = "clean shutdown"; // maybe an incorrect assumption
        if (!getMasterGoalState().equals(MasterGoalState.CLEAN_STOP))
          obit.post(dead.hostPort(), cause);
      }

      Set<TServerInstance> unexpected = new HashSet<>(deleted);
      unexpected.removeAll(this.serversToShutdown);
      if (unexpected.size() > 0) {
        if (stillMaster() && !getMasterGoalState().equals(MasterGoalState.CLEAN_STOP)) {
          log.warn("Lost servers {}", unexpected);
        }
      }
      serversToShutdown.removeAll(deleted);
      badServers.keySet().removeAll(deleted);
      // clear out any bad server with the same host/port as a new server
      synchronized (badServers) {
        cleanListByHostAndPort(badServers.keySet(), deleted, added);
      }
      synchronized (serversToShutdown) {
        cleanListByHostAndPort(serversToShutdown, deleted, added);
      }

      synchronized (migrations) {
        Iterator<Entry<KeyExtent,TServerInstance>> iter = migrations.entrySet().iterator();
        while (iter.hasNext()) {
          Entry<KeyExtent,TServerInstance> entry = iter.next();
          if (deleted.contains(entry.getValue())) {
            log.info("Canceling migration of {} to {}", entry.getKey(), entry.getValue());
            iter.remove();
          }
        }
      }
      nextEvent.event("There are now %d tablet servers", current.size());
    }

    // clear out any servers that are no longer current
    // this is needed when we are using a fate operation to shutdown a tserver as it
    // will continue to add the server to the serversToShutdown (ACCUMULO-4410)
    serversToShutdown.retainAll(current.getCurrentServers());
  }

  private static void cleanListByHostAndPort(Collection<TServerInstance> badServers,
      Set<TServerInstance> deleted, Set<TServerInstance> added) {
    Iterator<TServerInstance> badIter = badServers.iterator();
    while (badIter.hasNext()) {
      TServerInstance bad = badIter.next();
      for (TServerInstance add : added) {
        if (bad.hostPort().equals(add.hostPort())) {
          badIter.remove();
          break;
        }
      }
      for (TServerInstance del : deleted) {
        if (bad.hostPort().equals(del.hostPort())) {
          badIter.remove();
          break;
        }
      }
    }
  }

  @Override
  public void stateChanged(TableId tableId, TableState state) {
    nextEvent.event("Table state in zookeeper changed for %s to %s", tableId, state);
    if (state == TableState.OFFLINE) {
      clearMigrations(tableId);
    }
  }

  @Override
  public void initialize() {}

  @Override
  public void sessionExpired() {}

  @Override
  public Set<TableId> onlineTables() {
    Set<TableId> result = new HashSet<>();
    if (getMasterState() != MasterState.NORMAL) {
      if (getMasterState() != MasterState.UNLOAD_METADATA_TABLETS)
        result.add(MetadataTable.ID);
      if (getMasterState() != MasterState.UNLOAD_ROOT_TABLET)
        result.add(RootTable.ID);
      return result;
    }
    TableManager manager = context.getTableManager();

    for (TableId tableId : Tables.getIdToNameMap(context).keySet()) {
      TableState state = manager.getTableState(tableId);
      if (state != null) {
        if (state == TableState.ONLINE)
          result.add(tableId);
      }
    }
    return result;
  }

  @Override
  public Set<TServerInstance> onlineTabletServers() {
    return tserverSet.getCurrentServers();
  }

  @Override
  public Collection<MergeInfo> merges() {
    List<MergeInfo> result = new ArrayList<>();
    for (TableId tableId : Tables.getIdToNameMap(context).keySet()) {
      result.add(getMergeInfo(tableId));
    }
    return result;
  }

  // recovers state from the persistent transaction to shutdown a server
  public void shutdownTServer(TServerInstance server) {
    nextEvent.event("Tablet Server shutdown requested for %s", server);
    serversToShutdown.add(server);
  }

  public EventCoordinator getEventCoordinator() {
    return nextEvent;
  }

  public ServerConfigurationFactory getConfigurationFactory() {
    return serverConfig;
  }

  public VolumeManager getFileSystem() {
    return this.fs;
  }

  public void assignedTablet(KeyExtent extent) {
    if (extent.isMeta()) {
      if (getMasterState().equals(MasterState.UNLOAD_ROOT_TABLET)) {
        setMasterState(MasterState.UNLOAD_METADATA_TABLETS);
      }
    }
    if (extent.isRootTablet()) {
      // probably too late, but try anyhow
      if (getMasterState().equals(MasterState.STOP)) {
        setMasterState(MasterState.UNLOAD_ROOT_TABLET);
      }
    }
  }

  @SuppressFBWarnings(value = "UW_UNCOND_WAIT", justification = "TODO needs triage")
  public void waitForBalance() {
    synchronized (balancedNotifier) {
      long eventCounter;
      do {
        eventCounter = nextEvent.waitForEvents(0, 0);
        try {
          balancedNotifier.wait();
        } catch (InterruptedException e) {
          log.debug(e.toString(), e);
        }
      } while (displayUnassigned() > 0 || migrations.size() > 0
          || eventCounter != nextEvent.waitForEvents(0, 0));
    }
  }

  public MasterMonitorInfo getMasterMonitorInfo() {
    final MasterMonitorInfo result = new MasterMonitorInfo();

    result.tServerInfo = new ArrayList<>();
    result.tableMap = new DefaultMap<>(new TableInfo());
    for (Entry<TServerInstance,TabletServerStatus> serverEntry : tserverStatus.entrySet()) {
      final TabletServerStatus status = serverEntry.getValue();
      result.tServerInfo.add(status);
      for (Entry<String,TableInfo> entry : status.tableMap.entrySet()) {
        TableInfoUtil.add(result.tableMap.get(entry.getKey()), entry.getValue());
      }
    }
    result.badTServers = new HashMap<>();
    synchronized (badServers) {
      for (TServerInstance bad : badServers.keySet()) {
        result.badTServers.put(bad.hostPort(), TabletServerState.UNRESPONSIVE.getId());
      }
    }
    result.state = getMasterState();
    result.goalState = getMasterGoalState();
    result.unassignedTablets = displayUnassigned();
    result.serversShuttingDown = new HashSet<>();
    synchronized (serversToShutdown) {
      for (TServerInstance server : serversToShutdown)
        result.serversShuttingDown.add(server.hostPort());
    }
    DeadServerList obit = new DeadServerList(context, getZooKeeperRoot() + Constants.ZDEADTSERVERS);
    result.deadTabletServers = obit.getList();
    result.bulkImports = bulkImportStatus.getBulkLoadStatus();
    return result;
  }

  /**
   * Can delegation tokens be generated for users
   */
  public boolean delegationTokensAvailable() {
    return delegationTokensAvailable;
  }

  @Override
  public Set<KeyExtent> migrationsSnapshot() {
    Set<KeyExtent> migrationKeys = new HashSet<>();
    synchronized (migrations) {
      migrationKeys.addAll(migrations.keySet());
    }
    return Collections.unmodifiableSet(migrationKeys);
  }

  @Override
  public Set<TServerInstance> shutdownServers() {
    synchronized (serversToShutdown) {
      return new HashSet<>(serversToShutdown);
    }
  }

  public void markDeadServerLogsAsClosed(Map<TServerInstance,List<Path>> logsForDeadServers)
      throws WalMarkerException {
    WalStateManager mgr = new WalStateManager(context);
    for (Entry<TServerInstance,List<Path>> server : logsForDeadServers.entrySet()) {
      for (Path path : server.getValue()) {
        mgr.closeWal(server.getKey(), path);
      }
    }
  }

  public void updateBulkImportStatus(String directory, BulkImportState state) {
    bulkImportStatus.updateBulkImportStatus(Collections.singletonList(directory), state);
  }

  public void removeBulkImportStatus(String directory) {
    bulkImportStatus.removeBulkImportStatus(Collections.singletonList(directory));
  }

  /**
   * Return how long (in milliseconds) there has been a master overseeing this cluster. This is an
   * approximately monotonic clock, which will be approximately consistent between different masters
   * or different runs of the same master.
   */
  public Long getSteadyTime() {
    return timeKeeper.getTime();
  }

  @Override
  public boolean isActiveService() {
    return masterInitialized.get();
  }

  public FSDataOutputStream getOutputStream(final String path) throws IOException {
    FileSystem fileSystem = fs.getDefaultVolume().getFileSystem();
    return fileSystem.create(new Path(path));
  }

  public FSDataInputStream getInputStream(final String path) throws IOException {
    FileSystem fileSystem = fs.getDefaultVolume().getFileSystem();
    return fileSystem.open(new Path(path));
  }

}<|MERGE_RESOLUTION|>--- conflicted
+++ resolved
@@ -126,11 +126,6 @@
 import org.apache.accumulo.server.master.state.TabletState;
 import org.apache.accumulo.server.master.state.ZooStore;
 import org.apache.accumulo.server.master.state.ZooTabletStateStore;
-<<<<<<< HEAD
-import org.apache.accumulo.server.metrics.Metrics;
-=======
-import org.apache.accumulo.server.metrics.MetricsSystemHelper;
->>>>>>> 0a2457b5
 import org.apache.accumulo.server.replication.ZooKeeperInitialization;
 import org.apache.accumulo.server.rpc.HighlyAvailableServiceWrapper;
 import org.apache.accumulo.server.rpc.ServerAddress;
@@ -255,8 +250,9 @@
       /* STOP */                    {O, O, O, O, O, X, X}};
   //@formatter:on
   synchronized void setMasterState(MasterState newState) {
-    if (state.equals(newState))
+    if (state.equals(newState)) {
       return;
+    }
     if (!transitionOK[state.ordinal()][newState.ordinal()]) {
       log.error("Programmer error: master should not transition from {} to {}", state, newState);
     }
@@ -266,14 +262,10 @@
     if (newState == MasterState.STOP) {
       // Give the server a little time before shutdown so the client
       // thread requesting the stop can return
-      SimpleTimer.getInstance(getConfiguration()).schedule(new Runnable() {
-        @Override
-        public void run() {
-          // This frees the main thread and will cause the master to exit
-          clientService.stop();
-          Master.this.nextEvent.event("stopped event loop");
-        }
-
+      SimpleTimer.getInstance(getConfiguration()).schedule(() -> {
+        // This frees the main thread and will cause the master to exit
+        clientService.stop();
+        Master.this.nextEvent.event("stopped event loop");
       }, 100L, 1000L);
     }
 
@@ -318,8 +310,9 @@
         }
       }
 
-      if (location == null)
+      if (location == null) {
         throw new IllegalStateException("Failed to find root tablet");
+      }
 
       log.info("Upgrade setting root table location in zookeeper {}", location);
       zoo.putPersistentData(dirZPath, location.toString().getBytes(), NodeExistsPolicy.FAIL);
@@ -416,9 +409,10 @@
           String ns = namespace.getFirst();
           NamespaceId id = namespace.getSecond();
           log.debug("Upgrade creating namespace \"{}\" (ID: {})", ns, id);
-          if (!Namespaces.exists(context, id))
+          if (!Namespaces.exists(context, id)) {
             TableManager.prepareNewNamespaceState(zoo, getInstanceID(), id, ns,
                 NodeExistsPolicy.SKIP);
+          }
         }
 
         // create replication table in zk
@@ -651,9 +645,10 @@
 
   public void mustBeOnline(final TableId tableId) throws ThriftTableOperationException {
     Tables.clearCache(context);
-    if (!Tables.getTableState(context, tableId).equals(TableState.ONLINE))
+    if (!Tables.getTableState(context, tableId).equals(TableState.ONLINE)) {
       throw new ThriftTableOperationException(tableId.canonical(), null, TableOperation.MERGE,
           TableOperationExceptionType.OFFLINE, "table is not online");
+    }
   }
 
   public ServerContext getContext() {
@@ -741,8 +736,9 @@
     synchronized (mergeLock) {
       try {
         String path = getZooKeeperRoot() + Constants.ZTABLES + "/" + tableId + "/merge";
-        if (!context.getZooReaderWriter().exists(path))
+        if (!context.getZooReaderWriter().exists(path)) {
           return new MergeInfo();
+        }
         byte[] data = context.getZooReaderWriter().getData(path, new Stat());
         DataInputBuffer in = new DataInputBuffer();
         in.reset(data, data.length);
@@ -803,7 +799,7 @@
   }
 
   MasterGoalState getMasterGoalState() {
-    while (true)
+    while (true) {
       try {
         byte[] data = context.getZooReaderWriter()
             .getData(getZooKeeperRoot() + Constants.ZMASTER_GOAL_STATE, null);
@@ -812,12 +808,14 @@
         log.error("Problem getting real goal state from zookeeper: ", e);
         sleepUninterruptibly(1, TimeUnit.SECONDS);
       }
+    }
   }
 
   public boolean hasCycled(long time) {
     for (TabletGroupWatcher watcher : watchers) {
-      if (watcher.stats.lastScanFinished() < time)
+      if (watcher.stats.lastScanFinished() < time) {
         return false;
+      }
     }
 
     return true;
@@ -829,7 +827,7 @@
     }
   }
 
-  static enum TabletGoalState {
+  enum TabletGoalState {
     HOSTED(TUnloadTabletGoal.UNKNOWN),
     UNASSIGNED(TUnloadTabletGoal.UNASSIGNED),
     DELETED(TUnloadTabletGoal.DELETED),
@@ -854,12 +852,14 @@
       case HAVE_LOCK: // fall-through intended
       case INITIAL: // fall-through intended
       case SAFE_MODE:
-        if (tls.extent.isMeta())
+        if (tls.extent.isMeta()) {
           return TabletGoalState.HOSTED;
+        }
         return TabletGoalState.UNASSIGNED;
       case UNLOAD_METADATA_TABLETS:
-        if (tls.extent.isRootTablet())
+        if (tls.extent.isRootTablet()) {
           return TabletGoalState.HOSTED;
+        }
         return TabletGoalState.UNASSIGNED;
       case UNLOAD_ROOT_TABLET:
         return TabletGoalState.UNASSIGNED;
@@ -872,8 +872,9 @@
 
   TabletGoalState getTableGoalState(KeyExtent extent) {
     TableState tableState = context.getTableManager().getTableState(extent.getTableId());
-    if (tableState == null)
+    if (tableState == null) {
       return TabletGoalState.DELETED;
+    }
     switch (tableState) {
       case DELETING:
         return TabletGoalState.DELETED;
@@ -906,11 +907,13 @@
               return TabletGoalState.HOSTED;
             case WAITING_FOR_CHOPPED:
               if (tls.getState(tserverSet.getCurrentServers()).equals(TabletState.HOSTED)) {
-                if (tls.chopped)
+                if (tls.chopped) {
                   return TabletGoalState.UNASSIGNED;
+                }
               } else {
-                if (tls.chopped && tls.walogs.isEmpty())
+                if (tls.chopped && tls.walogs.isEmpty()) {
                   return TabletGoalState.UNASSIGNED;
+                }
               }
 
               return TabletGoalState.HOSTED;
@@ -1039,16 +1042,18 @@
                   int count = nonMetaDataTabletsAssignedOrHosted();
                   log.debug(
                       String.format("There are %d non-metadata tablets assigned or hosted", count));
-                  if (count == 0 && goodStats())
+                  if (count == 0 && goodStats()) {
                     setMasterState(MasterState.UNLOAD_METADATA_TABLETS);
+                  }
                 }
                   break;
                 case UNLOAD_METADATA_TABLETS: {
                   int count = assignedOrHosted(MetadataTable.ID);
                   log.debug(
                       String.format("There are %d metadata tablets assigned or hosted", count));
-                  if (count == 0 && goodStats())
+                  if (count == 0 && goodStats()) {
                     setMasterState(MasterState.UNLOAD_ROOT_TABLET);
+                  }
                 }
                   break;
                 case UNLOAD_ROOT_TABLET:
@@ -1058,8 +1063,9 @@
                     setMasterState(MasterState.UNLOAD_ROOT_TABLET);
                   }
                   int root_count = assignedOrHosted(RootTable.ID);
-                  if (root_count > 0 && goodStats())
+                  if (root_count > 0 && goodStats()) {
                     log.debug("The root tablet is still assigned or hosted");
+                  }
                   if (count + root_count == 0 && goodStats()) {
                     Set<TServerInstance> currentServers = tserverSet.getCurrentServers();
                     log.debug("stopping {} tablet servers", currentServers.size());
@@ -1073,8 +1079,9 @@
                         tserverSet.remove(server);
                       }
                     }
-                    if (currentServers.size() == 0)
+                    if (currentServers.size() == 0) {
                       setMasterState(MasterState.STOP);
+                    }
                   }
                   break;
                 default:
@@ -1141,8 +1148,9 @@
         log.warn("Tablet server {} exceeded maximum hold time: attempting to kill it", instance);
         try {
           TServerConnection connection = tserverSet.getConnection(instance);
-          if (connection != null)
+          if (connection != null) {
             connection.fastHalt(masterLock);
+          }
         } catch (TException e) {
           log.error("{}", e.getMessage(), e);
         }
@@ -1193,39 +1201,37 @@
         // unresponsive tservers.
         sleepUninterruptibly(Math.max(1, rpcTimeout / 120_000), TimeUnit.MILLISECONDS);
       }
-      tp.submit(new Runnable() {
-        @Override
-        public void run() {
+      tp.submit(() -> {
+        try {
+          Thread t = Thread.currentThread();
+          String oldName = t.getName();
           try {
-            Thread t = Thread.currentThread();
-            String oldName = t.getName();
+            t.setName("Getting status from " + server);
+            TServerConnection connection1 = tserverSet.getConnection(server);
+            if (connection1 == null) {
+              throw new IOException("No connection to " + server);
+            }
+            TabletServerStatus status = connection1.getTableMap(false);
+            result.put(server, status);
+          } finally {
+            t.setName(oldName);
+          }
+        } catch (Exception ex) {
+          log.error("unable to get tablet server status {} {}", server, ex.toString());
+          log.debug("unable to get tablet server status {}", server, ex);
+          if (badServers.get(server).incrementAndGet() > MAX_BAD_STATUS_COUNT) {
+            log.warn("attempting to stop {}", server);
             try {
-              t.setName("Getting status from " + server);
-              TServerConnection connection = tserverSet.getConnection(server);
-              if (connection == null)
-                throw new IOException("No connection to " + server);
-              TabletServerStatus status = connection.getTableMap(false);
-              result.put(server, status);
-            } finally {
-              t.setName(oldName);
+              TServerConnection connection2 = tserverSet.getConnection(server);
+              if (connection2 != null) {
+                connection2.halt(masterLock);
+              }
+            } catch (TTransportException e1) {
+              // ignore: it's probably down
+            } catch (Exception e2) {
+              log.info("error talking to troublesome tablet server", e2);
             }
-          } catch (Exception ex) {
-            log.error("unable to get tablet server status {} {}", server, ex.toString());
-            log.debug("unable to get tablet server status {}", server, ex);
-            if (badServers.get(server).incrementAndGet() > MAX_BAD_STATUS_COUNT) {
-              log.warn("attempting to stop {}", server);
-              try {
-                TServerConnection connection = tserverSet.getConnection(server);
-                if (connection != null) {
-                  connection.halt(masterLock);
-                }
-              } catch (TTransportException e) {
-                // ignore: it's probably down
-              } catch (Exception e) {
-                log.info("error talking to troublesome tablet server", e);
-              }
-              badServers.remove(server);
-            }
+            badServers.remove(server);
           }
         }
       });
@@ -1351,13 +1357,7 @@
       fate = new Fate<>(this, store);
       fate.startTransactionRunners(threads);
 
-      SimpleTimer.getInstance(getConfiguration()).schedule(new Runnable() {
-
-        @Override
-        public void run() {
-          store.ageOff();
-        }
-      }, 63000, 63000);
+      SimpleTimer.getInstance(getConfiguration()).schedule(() -> store.ageOff(), 63000, 63000);
     } catch (KeeperException | InterruptedException e) {
       throw new IOException(e);
     }
@@ -1420,10 +1420,12 @@
 
     final long deadline = System.currentTimeMillis() + MAX_CLEANUP_WAIT_TIME;
     statusThread.join(remaining(deadline));
-    if (replicationWorkAssigner != null)
+    if (replicationWorkAssigner != null) {
       replicationWorkAssigner.join(remaining(deadline));
-    if (replicationWorkDriver != null)
+    }
+    if (replicationWorkDriver != null) {
       replicationWorkDriver.join(remaining(deadline));
+    }
     TServerUtils.stopTServer(replServer.get());
 
     // Signal that we want it to stop, and wait for it to do so.
@@ -1504,12 +1506,7 @@
     @Override
     public void unableToMonitorLockNode(final Throwable e) {
       // ACCUMULO-3651 Changed level to error and added FATAL to message for slf4j compatibility
-      Halt.halt(-1, new Runnable() {
-        @Override
-        public void run() {
-          log.error("FATAL: No longer able to monitor master lock node", e);
-        }
-      });
+      Halt.halt(-1, () -> log.error("FATAL: No longer able to monitor master lock node", e));
 
     }
 
@@ -1606,15 +1603,18 @@
           getZooKeeperRoot() + Constants.ZDEADTSERVERS);
       if (added.size() > 0) {
         log.info("New servers: {}", added);
-        for (TServerInstance up : added)
+        for (TServerInstance up : added) {
           obit.delete(up.hostPort());
+        }
       }
       for (TServerInstance dead : deleted) {
         String cause = "unexpected failure";
-        if (serversToShutdown.contains(dead))
+        if (serversToShutdown.contains(dead)) {
           cause = "clean shutdown"; // maybe an incorrect assumption
-        if (!getMasterGoalState().equals(MasterGoalState.CLEAN_STOP))
+        }
+        if (!getMasterGoalState().equals(MasterGoalState.CLEAN_STOP)) {
           obit.post(dead.hostPort(), cause);
+        }
       }
 
       Set<TServerInstance> unexpected = new HashSet<>(deleted);
@@ -1691,10 +1691,12 @@
   public Set<TableId> onlineTables() {
     Set<TableId> result = new HashSet<>();
     if (getMasterState() != MasterState.NORMAL) {
-      if (getMasterState() != MasterState.UNLOAD_METADATA_TABLETS)
+      if (getMasterState() != MasterState.UNLOAD_METADATA_TABLETS) {
         result.add(MetadataTable.ID);
-      if (getMasterState() != MasterState.UNLOAD_ROOT_TABLET)
+      }
+      if (getMasterState() != MasterState.UNLOAD_ROOT_TABLET) {
         result.add(RootTable.ID);
+      }
       return result;
     }
     TableManager manager = context.getTableManager();
@@ -1702,8 +1704,9 @@
     for (TableId tableId : Tables.getIdToNameMap(context).keySet()) {
       TableState state = manager.getTableState(tableId);
       if (state != null) {
-        if (state == TableState.ONLINE)
+        if (state == TableState.ONLINE) {
           result.add(tableId);
+        }
       }
     }
     return result;
@@ -1794,8 +1797,9 @@
     result.unassignedTablets = displayUnassigned();
     result.serversShuttingDown = new HashSet<>();
     synchronized (serversToShutdown) {
-      for (TServerInstance server : serversToShutdown)
+      for (TServerInstance server : serversToShutdown) {
         result.serversShuttingDown.add(server.hostPort());
+      }
     }
     DeadServerList obit = new DeadServerList(context, getZooKeeperRoot() + Constants.ZDEADTSERVERS);
     result.deadTabletServers = obit.getList();
