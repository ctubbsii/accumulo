/*
 * Licensed to the Apache Software Foundation (ASF) under one
 * or more contributor license agreements.  See the NOTICE file
 * distributed with this work for additional information
 * regarding copyright ownership.  The ASF licenses this file
 * to you under the Apache License, Version 2.0 (the
 * "License"); you may not use this file except in compliance
 * with the License.  You may obtain a copy of the License at
 *
 *   https://www.apache.org/licenses/LICENSE-2.0
 *
 * Unless required by applicable law or agreed to in writing,
 * software distributed under the License is distributed on an
 * "AS IS" BASIS, WITHOUT WARRANTIES OR CONDITIONS OF ANY
 * KIND, either express or implied.  See the License for the
 * specific language governing permissions and limitations
 * under the License.
 */
package org.apache.accumulo.core.spi.compaction;

import static org.apache.accumulo.core.util.LazySingletons.GSON;

import java.net.URI;
import java.net.URISyntaxException;
import java.util.ArrayList;
import java.util.Collection;
import java.util.Collections;
import java.util.Comparator;
import java.util.HashSet;
import java.util.List;
import java.util.Objects;
import java.util.Set;

import org.apache.accumulo.core.client.admin.compaction.CompactableFile;
import org.apache.accumulo.core.conf.ConfigurationTypeHelper;
import org.apache.accumulo.core.util.compaction.CompactionJobPrioritizer;

import com.google.common.base.Preconditions;

import edu.umd.cs.findbugs.annotations.SuppressFBWarnings;

/**
 * Finds the largest continuous set of small files that meet the compaction ratio and do not prevent
 * future compactions.
 *
 * <p>
 * The following configuration options are supported. Replace {@code <service>} with the name of the
 * compaction service you are configuring.
 *
 * <ul>
 * <li>{@code tserver.compaction.major.service.<service>.opts.executors} This is a json array of
 * objects where each object has the fields:
 * <table>
 * <caption>Default Compaction Planner Executor options</caption>
 * <tr>
 * <th>Field Name</th>
 * <th>Description</th>
 * </tr>
 * <tr>
 * <td>name</td>
 * <td>name or alias of the executor (required)</td>
 * </tr>
 * <tr>
 * <td>type</td>
 * <td>valid values 'internal' or 'external' (required)</td>
 * </tr>
 * <tr>
 * <td>maxSize</td>
 * <td>threshold sum of the input files (required for all but one of the configs)</td>
 * </tr>
 * <tr>
 * <td>numThreads</td>
 * <td>number of threads for this executor configuration (required for 'internal', cannot be
 * specified for 'external')</td>
 * </tr>
 * <tr>
 * <td>group</td>
 * <td>name of the external compaction group (required for 'external', cannot be specified for
 * 'internal')</td>
 * </tr>
 * </table>
 * <br>
 * The maxSize field determines the maximum size of compaction that will run on an executor. The
 * maxSize field can have a suffix of K,M,G for kilobytes, megabytes, or gigabytes and represents
 * the sum of the input files for a given compaction. One executor can have no max size and it will
 * run everything that is too large for the other executors. If all executors have a max size, then
 * system compactions will only run for compactions smaller than the largest max size. User, chop,
 * and selector compactions will always run, even if there is no executor for their size. These
 * compactions will run on the executor with the largest max size. The following example value for
 * this property will create 3 threads to run compactions of files whose file size sum is less than
 * 100M, 3 threads to run compactions of files whose file size sum is less than 500M, and run all
 * other compactions on Compactors configured to run compactions for Queue1:
 *
 * <pre>
 * {@code
 * [{"name":"small", "type": "internal", "maxSize":"100M","numThreads":3},
 *  {"name":"medium", "type": "internal", "maxSize":"500M","numThreads":3},
 *  {"name: "large", "type": "external", "group", "Queue1"}
 * ]}
 * </pre>
 *
 * Note that the use of 'external' requires that the CompactionCoordinator and at least one
 * Compactor for Queue1 is running.
 * <li>{@code tserver.compaction.major.service.<service>.opts.maxOpen} This determines the maximum
 * number of files that will be included in a single compaction.
 * </ul>
 *
 * @since 2.1.0
 * @see org.apache.accumulo.core.spi.compaction
 */

public class DefaultCompactionPlanner implements CompactionPlanner {

  public static class ExecutorConfig {
    String type;
    String name;
    String maxSize;
    Integer numThreads;
    String group;

    public String getType() {
      return type;
    }

    public void setType(String type) {
      this.type = type;
    }

    public String getName() {
      return name;
    }

    public void setName(String name) {
      this.name = name;
    }

    public String getMaxSize() {
      return maxSize;
    }

    public void setMaxSize(String maxSize) {
      this.maxSize = maxSize;
    }

    public Integer getNumThreads() {
      return numThreads;
    }

    public void setNumThreads(Integer numThreads) {
      this.numThreads = numThreads;
    }

    public String getQueue() {
      return group;
    }

    public void setGroup(String group) {
      this.group = group;
    }

  }

  private static class Executor {
    final CompactionExecutorId ceid;
    final Long maxSize;

    public Executor(CompactionExecutorId ceid, Long maxSize) {
      Preconditions.checkArgument(maxSize == null || maxSize > 0, "Invalid value for maxSize");
      this.ceid = Objects.requireNonNull(ceid, "Compaction ID is null");
      this.maxSize = maxSize;
    }

    Long getMaxSize() {
      return maxSize;
    }

    @Override
    public String toString() {
      return "[ceid=" + ceid + ", maxSize=" + maxSize + "]";
    }
  }

  private static class FakeFileGenerator {

    private int count = 0;

    public CompactableFile create(long size) {
      try {
        count++;
        return CompactableFile.create(
            new URI("hdfs://fake/accumulo/tables/adef/t-zzFAKEzz/FAKE-0000" + count + ".rf"), size,
            0);
      } catch (URISyntaxException e) {
        throw new IllegalStateException(e);
      }
    }
  }

  private List<Executor> executors;
  private int maxFilesToCompact;

  @SuppressFBWarnings(value = {"UWF_UNWRITTEN_FIELD", "NP_UNWRITTEN_FIELD"},
      justification = "Field is written by Gson")
  @Override
  public void init(InitParameters params) {
    ExecutorConfig[] execConfigs =
        GSON.get().fromJson(params.getOptions().get("executors"), ExecutorConfig[].class);

    List<Executor> tmpExec = new ArrayList<>();

    for (ExecutorConfig executorConfig : execConfigs) {
      Long maxSize = executorConfig.maxSize == null ? null
          : ConfigurationTypeHelper.getFixedMemoryAsBytes(executorConfig.maxSize);

      CompactionExecutorId ceid;

      // If not supplied, GSON will leave type null. Default to internal
      if (executorConfig.type == null) {
        executorConfig.type = "internal";
      }

      switch (executorConfig.type) {
        case "internal":
          Preconditions.checkArgument(null == executorConfig.group,
              "'group' should not be specified for internal compactions");
          int numThreads = Objects.requireNonNull(executorConfig.numThreads,
              "'numThreads' must be specified for internal type");
          ceid = params.getExecutorManager().createExecutor(executorConfig.name, numThreads);
          break;
        case "external":
          Preconditions.checkArgument(null == executorConfig.numThreads,
              "'numThreads' should not be specified for external compactions");
          String group = Objects.requireNonNull(executorConfig.group,
              "'group' must be specified for external type");
          ceid = params.getExecutorManager().getExternalExecutor(group);
          break;
        default:
          throw new IllegalArgumentException("type must be 'internal' or 'external'");
      }
      tmpExec.add(new Executor(ceid, maxSize));
    }

    Collections.sort(tmpExec, Comparator.comparing(Executor::getMaxSize,
        Comparator.nullsLast(Comparator.naturalOrder())));

    executors = List.copyOf(tmpExec);

    if (executors.stream().filter(e -> e.getMaxSize() == null).count() > 1) {
      throw new IllegalArgumentException(
          "Can only have one executor w/o a maxSize. " + params.getOptions().get("executors"));
    }

    // use the add method on the Set interface to check for duplicate maxSizes
    Set<Long> maxSizes = new HashSet<>();
    executors.forEach(e -> {
      if (!maxSizes.add(e.getMaxSize())) {
        throw new IllegalArgumentException(
            "Duplicate maxSize set in executors. " + params.getOptions().get("executors"));
      }
    });

    determineMaxFilesToCompact(params);
  }

  private void determineMaxFilesToCompact(InitParameters params) {
    this.maxFilesToCompact = Integer.parseInt(params.getOptions().getOrDefault("maxOpen", "10"));
  }

  @Override
  public CompactionPlan makePlan(PlanningParameters params) {
    if (params.getCandidates().isEmpty()) {
      return params.createPlanBuilder().build();
    }

    Set<CompactableFile> filesCopy = new HashSet<>(params.getCandidates());

    FakeFileGenerator fakeFileGenerator = new FakeFileGenerator();

    long maxSizeToCompact = getMaxSizeToCompact(params.getKind());

    // This set represents future files that will be produced by running compactions. If the optimal
    // set of files to compact is computed and contains one of these files, then its optimal to wait
    // for this compaction to finish.
    Set<CompactableFile> expectedFiles = new HashSet<>();
    params.getRunningCompactions().stream().filter(job -> job.getKind() == params.getKind())
        .map(job -> getExpected(job.getFiles(), fakeFileGenerator))
        .forEach(compactableFile -> Preconditions.checkState(expectedFiles.add(compactableFile)));
    Preconditions.checkState(Collections.disjoint(expectedFiles, filesCopy));
    filesCopy.addAll(expectedFiles);

    List<Collection<CompactableFile>> compactionJobs = new ArrayList<>();

    while (true) {
      var filesToCompact =
          findDataFilesToCompact(filesCopy, params.getRatio(), maxFilesToCompact, maxSizeToCompact);
      if (!Collections.disjoint(filesToCompact, expectedFiles)) {
        // the optimal set of files to compact includes the output of a running compaction, so lets
        // wait for that running compaction to finish.
        break;
      }

      if (filesToCompact.isEmpty()) {
        break;
      }

      filesCopy.removeAll(filesToCompact);

      // A compaction job will be created for these files, so lets add an expected file for that
      // planned compaction job. Then if future iterations of this loop will include that file then
      // they will not compact.
      var expectedFile = getExpected(filesToCompact, fakeFileGenerator);
      Preconditions.checkState(expectedFiles.add(expectedFile));
      Preconditions.checkState(filesCopy.add(expectedFile));

      compactionJobs.add(filesToCompact);

      if (filesToCompact.size() < maxFilesToCompact) {
        // Only continue looking for more compaction jobs when a set of files is found equals
        // maxFilesToCompact in size. When the files found is less than the max size its an
        // indication that the compaction ratio was no longer met and therefore it would be
        // suboptimal to look for more jobs because the smallest optimal set was found.
        break;
      }
    }

    if (compactionJobs.size() == 1
        && (params.getKind() == CompactionKind.USER || params.getKind() == CompactionKind.SELECTOR)
        && compactionJobs.get(0).size() < params.getCandidates().size()
        && compactionJobs.get(0).size() <= maxFilesToCompact) {
      // USER and SELECTOR compactions must eventually compact all files. When a subset of files
      // that meets the compaction ratio is selected, look ahead and see if the next compaction
      // would also meet the compaction ratio. If not then compact everything to avoid doing
      // more than logarithmic work across multiple comapctions.

      var group = compactionJobs.get(0);
      var candidatesCopy = new HashSet<>(params.getCandidates());

      candidatesCopy.removeAll(group);
      Preconditions.checkState(candidatesCopy.add(getExpected(group, fakeFileGenerator)));

      if (findDataFilesToCompact(candidatesCopy, params.getRatio(), maxFilesToCompact,
          maxSizeToCompact).isEmpty()) {
        // The next possible compaction does not meet the compaction ratio, so compact
        // everything.
        compactionJobs.set(0, Set.copyOf(params.getCandidates()));
      }
    }

<<<<<<< HEAD
    if (compactionJobs.isEmpty()
        && (params.getKind() == CompactionKind.USER || params.getKind() == CompactionKind.SELECTOR
            || params.getKind() == CompactionKind.CHOP)
=======
    if (group.isEmpty()
        && (params.getKind() == CompactionKind.USER || params.getKind() == CompactionKind.SELECTOR)
>>>>>>> 6bf3aeec
        && params.getRunningCompactions().stream()
            .noneMatch(job -> job.getKind() == params.getKind())) {
      // These kinds of compaction require files to compact even if none of the files meet the
      // compaction ratio. No files were found using the compaction ratio and no compactions are
      // running, so force a compaction.
      compactionJobs = findMaximalRequiredSetToCompact(params.getCandidates(), maxFilesToCompact);
    }

    var builder = params.createPlanBuilder();
    compactionJobs.forEach(jobFiles -> builder.addJob(createPriority(params, jobFiles),
        getExecutor(jobFiles), jobFiles));
    return builder.build();
  }

  private static short createPriority(PlanningParameters params,
      Collection<CompactableFile> group) {
    return CompactionJobPrioritizer.createPriority(params.getKind(), params.getAll().size(),
        group.size());
  }

  private long getMaxSizeToCompact(CompactionKind kind) {
    if (kind == CompactionKind.SYSTEM) {
      Long max = executors.get(executors.size() - 1).maxSize;
      if (max != null) {
        return max;
      }
    }
    return Long.MAX_VALUE;
  }

  private CompactableFile getExpected(Collection<CompactableFile> files,
      FakeFileGenerator fakeFileGenerator) {
    long size = files.stream().mapToLong(CompactableFile::getEstimatedSize).sum();
    return fakeFileGenerator.create(size);
  }

  private static List<Collection<CompactableFile>>
      findMaximalRequiredSetToCompact(Collection<CompactableFile> files, int maxFilesToCompact) {

    if (files.size() <= maxFilesToCompact) {
      return List.of(files);
    }

    List<CompactableFile> sortedFiles = sortByFileSize(files);

    // compute the number of full compaction jobs with full files that could run and then subtract
    // 1. The 1 is subtracted because the last job is a special case.
    int batches = sortedFiles.size() / maxFilesToCompact - 1;

    if (batches > 0) {
      ArrayList<Collection<CompactableFile>> jobs = new ArrayList<>();
      for (int i = 0; i < batches; i++) {
        jobs.add(sortedFiles.subList(i * maxFilesToCompact, (i + 1) * maxFilesToCompact));
      }
      return jobs;
    } else {
      int numToCompact = maxFilesToCompact;

      if (sortedFiles.size() > maxFilesToCompact && sortedFiles.size() < 2 * maxFilesToCompact) {
        // On the second to last compaction pass, compact the minimum amount of files possible. This
        // is done to avoid unnecessarily compacting the largest files more than once.
        numToCompact = sortedFiles.size() - maxFilesToCompact + 1;
      }

      return List.of(sortedFiles.subList(0, numToCompact));
    }
  }

  static Collection<CompactableFile> findDataFilesToCompact(Set<CompactableFile> files,
      double ratio, int maxFilesToCompact, long maxSizeToCompact) {
    if (files.size() <= 1) {
      return Collections.emptySet();
    }

    // sort files from smallest to largest. So position 0 has the smallest file.
    List<CompactableFile> sortedFiles = sortByFileSize(files);

    int maxSizeIndex = sortedFiles.size();
    long sum = 0;
    for (int i = 0; i < sortedFiles.size(); i++) {
      sum += sortedFiles.get(i).getEstimatedSize();
      if (sum > maxSizeToCompact) {
        maxSizeIndex = i;
        break;
      }
    }

    if (maxSizeIndex < sortedFiles.size()) {
      sortedFiles = sortedFiles.subList(0, maxSizeIndex);
      if (sortedFiles.size() <= 1) {
        return Collections.emptySet();
      }
    }

    var loops = Math.max(1, sortedFiles.size() - maxFilesToCompact + 1);
    for (int i = 0; i < loops; i++) {
      var filesToCompact = findDataFilesToCompact(
          sortedFiles.subList(i, Math.min(sortedFiles.size(), maxFilesToCompact) + i), ratio);
      if (!filesToCompact.isEmpty()) {
        return filesToCompact;
      }
    }

    return Collections.emptySet();

  }

  /**
   * Find the largest set of contiguous small files that meet the compaction ratio. For a set of
   * file size like [101M,102M,103M,104M,4M,3M,3M,3M,3M], it would be nice compact the smaller files
   * [4M,3M,3M,3M,3M] followed by the larger ones. The reason to do the smaller ones first is to
   * more quickly reduce the number of files. However, all compactions should still follow the
   * compaction ratio in order to ensure the amount of data rewriting is logarithmic.
   *
   * <p>
   * A set of files meets the compaction ratio when the largestFileinSet * compactionRatio &lt;
   * sumOfFileSizesInSet. This algorithm grows the set of small files until it meets the compaction
   * ratio, then keeps growing it while it continues to meet the ratio. Once a set does not meet the
   * compaction ratio, the last set that did is returned. Growing the set of small files means
   * adding the smallest file not in the set.
   *
   * <p>
   * There is one caveat to the algorithm mentioned above, if a smaller set of files would prevent a
   * future compaction then do not select it. This code in this function performs a look ahead to
   * see if a candidate set will prevent future compactions.
   *
   * <p>
   * As an example of a small set of files that could prevent a future compaction, consider the
   * files sizes [100M,99M,33M,33M,33M,33M]. For a compaction ratio of 3, the set
   * [100M,99M,33M,33M,33M,33M] and [33M,33M,33M,33M] both meet the compaction ratio. If the set
   * [33M,33M,33M,33M] is compacted, then it will result in a tablet having [132M, 100M, 99M] which
   * does not meet the compaction ration. So in this case, choosing the set [33M,33M,33M,33M]
   * prevents a future compaction that could have occurred. This function will not choose the
   * smaller set because of it would prevent the future compaction.
   */
  private static Collection<CompactableFile>
      findDataFilesToCompact(List<CompactableFile> sortedFiles, double ratio) {

    int larsmaIndex = -1;
    long larsmaSum = Long.MIN_VALUE;

    // index into sortedFiles, everything at and below this index meets the compaction ratio
    int goodIndex = -1;

    long sum = sortedFiles.get(0).getEstimatedSize();

    for (int c = 1; c < sortedFiles.size(); c++) {
      long currSize = sortedFiles.get(c).getEstimatedSize();

      // ensure data is sorted
      Preconditions.checkArgument(currSize >= sortedFiles.get(c - 1).getEstimatedSize());

      sum += currSize;

      if (currSize * ratio < sum) {
        goodIndex = c;
      } else if (c - 1 == goodIndex) {
        // The previous file met the compaction ratio, but the current file does not. So all of the
        // previous files are candidates. However we must ensure that any candidate set produces a
        // file smaller than the next largest file in the next candidate set to ensure future
        // compactions are not prevented.
        if (larsmaIndex == -1 || larsmaSum > sortedFiles.get(goodIndex).getEstimatedSize()) {
          larsmaIndex = goodIndex;
          larsmaSum = sum - currSize;
        } else {
          break;
        }
      }
    }

    if (sortedFiles.size() - 1 == goodIndex
        && (larsmaIndex == -1 || larsmaSum > sortedFiles.get(goodIndex).getEstimatedSize())) {
      larsmaIndex = goodIndex;
    }

    if (larsmaIndex == -1) {
      return Collections.emptySet();
    }

    return sortedFiles.subList(0, larsmaIndex + 1);
  }

  CompactionExecutorId getExecutor(Collection<CompactableFile> files) {

    long size = files.stream().mapToLong(CompactableFile::getEstimatedSize).sum();

    for (Executor executor : executors) {
      if (executor.maxSize == null || size < executor.maxSize) {
        return executor.ceid;
      }
    }

    return executors.get(executors.size() - 1).ceid;
  }

  private static List<CompactableFile> sortByFileSize(Collection<CompactableFile> files) {
    ArrayList<CompactableFile> sortedFiles = new ArrayList<>(files);

    // sort from smallest file to largest
    Collections.sort(sortedFiles, Comparator.comparingLong(CompactableFile::getEstimatedSize)
        .thenComparing(CompactableFile::getUri));

    return sortedFiles;
  }
}<|MERGE_RESOLUTION|>--- conflicted
+++ resolved
@@ -346,14 +346,8 @@
       }
     }
 
-<<<<<<< HEAD
     if (compactionJobs.isEmpty()
-        && (params.getKind() == CompactionKind.USER || params.getKind() == CompactionKind.SELECTOR
-            || params.getKind() == CompactionKind.CHOP)
-=======
-    if (group.isEmpty()
         && (params.getKind() == CompactionKind.USER || params.getKind() == CompactionKind.SELECTOR)
->>>>>>> 6bf3aeec
         && params.getRunningCompactions().stream()
             .noneMatch(job -> job.getKind() == params.getKind())) {
       // These kinds of compaction require files to compact even if none of the files meet the
