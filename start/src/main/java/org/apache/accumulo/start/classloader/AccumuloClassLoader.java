/*
 * Licensed to the Apache Software Foundation (ASF) under one or more
 * contributor license agreements.  See the NOTICE file distributed with
 * this work for additional information regarding copyright ownership.
 * The ASF licenses this file to You under the Apache License, Version 2.0
 * (the "License"); you may not use this file except in compliance with
 * the License.  You may obtain a copy of the License at
 *
 *     http://www.apache.org/licenses/LICENSE-2.0
 *
 * Unless required by applicable law or agreed to in writing, software
 * distributed under the License is distributed on an "AS IS" BASIS,
 * WITHOUT WARRANTIES OR CONDITIONS OF ANY KIND, either express or implied.
 * See the License for the specific language governing permissions and
 * limitations under the License.
 */
package org.apache.accumulo.start.classloader;

import java.io.File;
import java.io.FilenameFilter;
import java.io.IOException;
import java.net.MalformedURLException;
import java.net.URI;
import java.net.URISyntaxException;
import java.net.URL;
import java.net.URLClassLoader;
import java.util.ArrayList;
import java.util.Collections;
import java.util.Map;
import java.util.Set;
import java.util.TreeSet;
import java.util.regex.Matcher;
import java.util.regex.Pattern;

import javax.xml.parsers.DocumentBuilder;
import javax.xml.parsers.DocumentBuilderFactory;

import org.slf4j.Logger;
import org.slf4j.LoggerFactory;
import org.w3c.dom.Document;
import org.w3c.dom.Element;
import org.w3c.dom.Node;
import org.w3c.dom.NodeList;

public class AccumuloClassLoader {

  public static final String GENERAL_CLASSPATHS = "general.classpaths";
  public static final String MAVEN_PROJECT_BASEDIR_PROPERTY_NAME = "general.maven.project.basedir";
  public static final String DEFAULT_MAVEN_PROJECT_BASEDIR_VALUE = "";

  private static URL accumuloConfigUrl;
  private static URLClassLoader classloader;
  private static final Logger log = LoggerFactory.getLogger(AccumuloClassLoader.class);

  static {
    String configFile = System.getProperty("accumulo.configuration", "accumulo-site.xml");
    if (configFile.startsWith("file://")) {
      try {
        File f = new File(new URI(configFile));
        if (f.exists() && !f.isDirectory()) {
          accumuloConfigUrl = f.toURI().toURL();
        } else {
          log.warn("Failed to load Accumulo configuration from " + configFile);
        }
      } catch (URISyntaxException | MalformedURLException e) {
        log.warn("Failed to load Accumulo configuration from " + configFile, e);
      }
    } else {
      accumuloConfigUrl = AccumuloClassLoader.class.getClassLoader().getResource(configFile);
      if (accumuloConfigUrl == null)
        log.warn("Failed to load Accumulo configuration '{}' from classpath", configFile);
    }
    if (accumuloConfigUrl != null)
      log.debug("Using Accumulo configuration at {}", accumuloConfigUrl.getFile());
  }

  /**
   * Parses an XML Document for a property node for a &lt;name&gt; with the value propertyName if it
   * finds one the function return that property's value for its &lt;value&gt; node. If not found
   * the function will return null.
   *
   * @param d
   *          XMLDocument to search through
   */
  private static String getAccumuloProperty(Document d, String propertyName) {
    NodeList pnodes = d.getElementsByTagName("property");
    for (int i = pnodes.getLength() - 1; i >= 0; i--) {
      Element current_property = (Element) pnodes.item(i);
      Node cname = current_property.getElementsByTagName("name").item(0);
      if (cname != null && cname.getTextContent().compareTo(propertyName) == 0) {
        Node cvalue = current_property.getElementsByTagName("value").item(0);
        if (cvalue != null) {
          return cvalue.getTextContent();
        }
      }
    }
    return null;
  }

  /**
   * Looks for the site configuration file for Accumulo and if it has a property for propertyName
   * return it otherwise returns defaultValue Should throw an exception if the default configuration
   * can not be read;
   *
   * @param propertyName
   *          Name of the property to pull
   * @param defaultValue
   *          Value to default to if not found.
   * @return site or default class path String
   */
  public static String getAccumuloProperty(String propertyName, String defaultValue) {
    if (accumuloConfigUrl == null) {
      log.warn("Using default value '{}' for '{}' as there is no Accumulo configuration on classpath", defaultValue, propertyName);
      return defaultValue;
    }
    try {
      DocumentBuilderFactory dbf = DocumentBuilderFactory.newInstance();
      DocumentBuilder db = dbf.newDocumentBuilder();
      Document siteDoc = db.parse(accumuloConfigUrl.getFile());
      String value = getAccumuloProperty(siteDoc, propertyName);
      if (value != null)
        return value;
      return defaultValue;
    } catch (Exception e) {
      throw new IllegalStateException("Failed to look up property " + propertyName + " in " + accumuloConfigUrl.getFile(), e);
    }
  }

  /**
   * Replace environment variables in the classpath string with their actual value
   */
  public static String replaceEnvVars(String classpath, Map<String,String> env) {
    Pattern envPat = Pattern.compile("\\$[A-Za-z][a-zA-Z0-9_]*");
    Matcher envMatcher = envPat.matcher(classpath);
    while (envMatcher.find(0)) {
      // name comes after the '$'
      String varName = envMatcher.group().substring(1);
      String varValue = env.get(varName);
      if (varValue == null) {
        varValue = "";
      }
      classpath = (classpath.substring(0, envMatcher.start()) + varValue
          + classpath.substring(envMatcher.end()));
      envMatcher.reset(classpath);
    }
    return classpath;
  }

  /**
   * Populate the list of URLs with the items in the classpath string
   */
  private static void addUrl(String classpath, ArrayList<URL> urls) throws MalformedURLException {
    classpath = classpath.trim();
    if (classpath.length() == 0)
      return;

    classpath = replaceEnvVars(classpath, System.getenv());

    // Try to make a URI out of the classpath
    URI uri = null;
    try {
      uri = new URI(classpath);
    } catch (URISyntaxException e) {
      // Not a valid URI
    }

    if (null == uri || !uri.isAbsolute()
        || (null != uri.getScheme() && uri.getScheme().equals("file://"))) {
      // Then treat this URI as a File.
      // This checks to see if the url string is a dir if it expand and get all jars in that
      // directory
      final File extDir = new File(classpath);
      if (extDir.isDirectory())
        urls.add(extDir.toURI().toURL());
      else {
        if (extDir.getParentFile() != null) {
          File[] extJars = extDir.getParentFile().listFiles(new FilenameFilter() {
            @Override
            public boolean accept(File dir, String name) {
              return name.matches("^" + extDir.getName());
            }
          });
          if (extJars != null && extJars.length > 0) {
            for (File jar : extJars)
              urls.add(jar.toURI().toURL());
          } else {
            log.debug("ignoring classpath entry {}", classpath);
          }
        } else {
          log.debug("ignoring classpath entry {}", classpath);
        }
      }
    } else {
      urls.add(uri.toURL());
    }

  }

  private static ArrayList<URL> findAccumuloURLs() throws IOException {
<<<<<<< HEAD
    String cp = getAccumuloProperty(GENERAL_CLASSPATHS, null);
=======
    String cp = getAccumuloString(AccumuloClassLoader.CLASSPATH_PROPERTY_NAME,
        AccumuloClassLoader.ACCUMULO_CLASSPATH_VALUE);
>>>>>>> f4f43feb
    if (cp == null)
      return new ArrayList<>();
    log.warn("'{}' is deprecated but was set to '{}' ", GENERAL_CLASSPATHS, cp);
    String[] cps = replaceEnvVars(cp, System.getenv()).split(",");
    ArrayList<URL> urls = new ArrayList<>();
    for (String classpath : getMavenClasspaths())
      addUrl(classpath, urls);
    for (String classpath : cps) {
      if (!classpath.startsWith("#")) {
        addUrl(classpath, urls);
      }
    }
    return urls;
  }

  private static Set<String> getMavenClasspaths() {
<<<<<<< HEAD
    String baseDirname = AccumuloClassLoader.getAccumuloProperty(MAVEN_PROJECT_BASEDIR_PROPERTY_NAME, DEFAULT_MAVEN_PROJECT_BASEDIR_VALUE);
=======
    String baseDirname = AccumuloClassLoader.getAccumuloString(MAVEN_PROJECT_BASEDIR_PROPERTY_NAME,
        DEFAULT_MAVEN_PROJECT_BASEDIR_VALUE);
>>>>>>> f4f43feb
    if (baseDirname == null || baseDirname.trim().isEmpty())
      return Collections.emptySet();
    Set<String> paths = new TreeSet<>();
    findMavenTargetClasses(paths, new File(baseDirname.trim()), 0);
    return paths;
  }

  private static void findMavenTargetClasses(Set<String> paths, File file, int depth) {
    if (depth > 3)
      return;
    if (file.isDirectory()) {
      File[] children = file.listFiles();
      if (children != null) {
        for (File child : children) {
          findMavenTargetClasses(paths, child, depth + 1);
        }
      }
    } else if ("pom.xml".equals(file.getName())) {
      paths.add(file.getParentFile().getAbsolutePath() + File.separator + "target" + File.separator
          + "classes");
    }
  }

  public static synchronized ClassLoader getClassLoader() throws IOException {
    if (classloader == null) {
      ArrayList<URL> urls = findAccumuloURLs();

      ClassLoader parentClassLoader = AccumuloClassLoader.class.getClassLoader();

<<<<<<< HEAD
      log.debug("Create 2nd tier ClassLoader using URLs: {}", urls.toString());
      URLClassLoader aClassLoader = new URLClassLoader(urls.toArray(new URL[urls.size()]), parentClassLoader) {
=======
      log.debug("Create 2nd tier ClassLoader using URLs: " + urls.toString());
      URLClassLoader aClassLoader = new URLClassLoader(urls.toArray(new URL[urls.size()]),
          parentClassLoader) {
>>>>>>> f4f43feb
        @Override
        protected synchronized Class<?> loadClass(String name, boolean resolve)
            throws ClassNotFoundException {

          if (name.startsWith("org.apache.accumulo.start.classloader.vfs")) {
            Class<?> c = findLoadedClass(name);
            if (c == null) {
              try {
                // try finding this class here instead of parent
                findClass(name);
              } catch (ClassNotFoundException e) {}
            }
          }
          return super.loadClass(name, resolve);
        }
      };
      classloader = aClassLoader;
    }

    return classloader;
  }
}<|MERGE_RESOLUTION|>--- conflicted
+++ resolved
@@ -110,7 +110,9 @@
    */
   public static String getAccumuloProperty(String propertyName, String defaultValue) {
     if (accumuloConfigUrl == null) {
-      log.warn("Using default value '{}' for '{}' as there is no Accumulo configuration on classpath", defaultValue, propertyName);
+      log.warn(
+          "Using default value '{}' for '{}' as there is no Accumulo configuration on classpath",
+          defaultValue, propertyName);
       return defaultValue;
     }
     try {
@@ -122,7 +124,8 @@
         return value;
       return defaultValue;
     } catch (Exception e) {
-      throw new IllegalStateException("Failed to look up property " + propertyName + " in " + accumuloConfigUrl.getFile(), e);
+      throw new IllegalStateException(
+          "Failed to look up property " + propertyName + " in " + accumuloConfigUrl.getFile(), e);
     }
   }
 
@@ -197,12 +200,7 @@
   }
 
   private static ArrayList<URL> findAccumuloURLs() throws IOException {
-<<<<<<< HEAD
     String cp = getAccumuloProperty(GENERAL_CLASSPATHS, null);
-=======
-    String cp = getAccumuloString(AccumuloClassLoader.CLASSPATH_PROPERTY_NAME,
-        AccumuloClassLoader.ACCUMULO_CLASSPATH_VALUE);
->>>>>>> f4f43feb
     if (cp == null)
       return new ArrayList<>();
     log.warn("'{}' is deprecated but was set to '{}' ", GENERAL_CLASSPATHS, cp);
@@ -219,12 +217,8 @@
   }
 
   private static Set<String> getMavenClasspaths() {
-<<<<<<< HEAD
-    String baseDirname = AccumuloClassLoader.getAccumuloProperty(MAVEN_PROJECT_BASEDIR_PROPERTY_NAME, DEFAULT_MAVEN_PROJECT_BASEDIR_VALUE);
-=======
-    String baseDirname = AccumuloClassLoader.getAccumuloString(MAVEN_PROJECT_BASEDIR_PROPERTY_NAME,
-        DEFAULT_MAVEN_PROJECT_BASEDIR_VALUE);
->>>>>>> f4f43feb
+    String baseDirname = AccumuloClassLoader.getAccumuloProperty(
+        MAVEN_PROJECT_BASEDIR_PROPERTY_NAME, DEFAULT_MAVEN_PROJECT_BASEDIR_VALUE);
     if (baseDirname == null || baseDirname.trim().isEmpty())
       return Collections.emptySet();
     Set<String> paths = new TreeSet<>();
@@ -254,14 +248,9 @@
 
       ClassLoader parentClassLoader = AccumuloClassLoader.class.getClassLoader();
 
-<<<<<<< HEAD
       log.debug("Create 2nd tier ClassLoader using URLs: {}", urls.toString());
-      URLClassLoader aClassLoader = new URLClassLoader(urls.toArray(new URL[urls.size()]), parentClassLoader) {
-=======
-      log.debug("Create 2nd tier ClassLoader using URLs: " + urls.toString());
       URLClassLoader aClassLoader = new URLClassLoader(urls.toArray(new URL[urls.size()]),
           parentClassLoader) {
->>>>>>> f4f43feb
         @Override
         protected synchronized Class<?> loadClass(String name, boolean resolve)
             throws ClassNotFoundException {
