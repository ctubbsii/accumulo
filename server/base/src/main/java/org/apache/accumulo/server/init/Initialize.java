--- conflicted
+++ resolved
@@ -248,21 +248,12 @@
     String fsUri = sconf.get(Property.INSTANCE_DFS_URI);
     if (fsUri.equals(""))
       fsUri = FileSystem.getDefaultUri(conf).toString();
-<<<<<<< HEAD
     log.info("Hadoop Filesystem is {}", fsUri);
     log.info("Accumulo data dirs are {}",
         Arrays.asList(VolumeConfiguration.getVolumeUris(SiteConfiguration.getInstance())));
     log.info("Zookeeper server is {}", sconf.get(Property.INSTANCE_ZK_HOST));
     log.info(
         "Checking if Zookeeper is available. If this hangs, then you need to make sure zookeeper is running");
-=======
-    log.info("Hadoop Filesystem is " + fsUri);
-    log.info("Accumulo data dirs are "
-        + Arrays.asList(VolumeConfiguration.getVolumeUris(SiteConfiguration.getInstance())));
-    log.info("Zookeeper server is " + sconf.get(Property.INSTANCE_ZK_HOST));
-    log.info("Checking if Zookeeper is available. If this hangs, then you need"
-        + " to make sure zookeeper is running");
->>>>>>> b8c19f83
     if (!zookeeperAvailable()) {
       // ACCUMULO-3651 Changed level to error and added FATAL to message for slf4j compatibility
       log.error("FATAL Zookeeper needs to be up and running in order to init. Exiting ...");
@@ -278,18 +269,10 @@
       c.println();
       c.println();
       c.println("You can change the instance secret in accumulo by using:");
-<<<<<<< HEAD
       c.println("   bin/accumulo " + org.apache.accumulo.server.util.ChangeSecret.class.getName());
       c.println(
           "You will also need to edit your secret in your configuration file by adding the property instance.secret to your accumulo-site.xml. "
               + "Without this accumulo will not operate correctly");
-=======
-      c.println("   bin/accumulo " + org.apache.accumulo.server.util.ChangeSecret.class.getName()
-          + " oldPassword newPassword.");
-      c.println("You will also need to edit your secret in your configuration"
-          + " file by adding the property instance.secret to your"
-          + " conf/accumulo-site.xml. Without this accumulo will not operate" + " correctly");
->>>>>>> b8c19f83
     }
     try {
       if (isInitialized(fs)) {
@@ -400,18 +383,11 @@
 
         // Try to determine when we couldn't find an appropriate core-site.xml on the classpath
         if (defaultFsUri.equals(fsDefaultName) && defaultFsUri.equals(fsDefaultFS)) {
-<<<<<<< HEAD
           log.error(
               "FATAL: Default filesystem value ('fs.defaultFS' or 'fs.default.name') of '{}' was found in the Hadoop configuration",
               defaultFsUri);
           log.error(
               "FATAL: Please ensure that the Hadoop core-site.xml is on the classpath using 'general.classpaths' in accumulo-site.xml");
-=======
-          log.error("FATAL: Default filesystem value ('fs.defaultFS' or 'fs.default.name') of '"
-              + defaultFsUri + "' was found in the Hadoop configuration");
-          log.error("FATAL: Please ensure that the Hadoop core-site.xml is on"
-              + " the classpath using 'general.classpaths' in accumulo-site.xml");
->>>>>>> b8c19f83
         }
       }
 
@@ -882,16 +858,9 @@
         .fromString(ZooUtil.getInstanceIDFromHdfs(iidPath, SiteConfiguration.getInstance()));
     for (Pair<Path,Path> replacementVolume : ServerConstants.getVolumeReplacements()) {
       if (aBasePath.equals(replacementVolume.getFirst()))
-<<<<<<< HEAD
         log.error("{} is set to be replaced in {} and should not appear in {}"
             + ". It is highly recommended that this property be removed as data could still be written to this volume.",
             aBasePath, Property.INSTANCE_VOLUMES_REPLACEMENTS, Property.INSTANCE_VOLUMES);
-=======
-        log.error(aBasePath + " is set to be replaced in " + Property.INSTANCE_VOLUMES_REPLACEMENTS
-            + " and should not appear in " + Property.INSTANCE_VOLUMES
-            + ". It is highly recommended that this property be removed as data"
-            + " could still be written to this volume.");
->>>>>>> b8c19f83
     }
 
     if (ServerConstants.DATA_VERSION != Accumulo.getAccumuloPersistentVersion(
