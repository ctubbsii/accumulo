--- conflicted
+++ resolved
@@ -67,15 +67,11 @@
 import org.apache.accumulo.core.conf.Property;
 import org.apache.accumulo.core.data.NamespaceId;
 import org.apache.accumulo.core.data.TableId;
-<<<<<<< HEAD
 import org.apache.accumulo.core.dataImpl.KeyExtent;
 import org.apache.accumulo.core.dataImpl.thrift.TRange;
 import org.apache.accumulo.core.fate.FateInstanceType;
 import org.apache.accumulo.core.fate.ReadOnlyFateStore.TStatus;
-=======
-import org.apache.accumulo.core.fate.ReadOnlyTStore.TStatus;
 import org.apache.accumulo.core.manager.state.tables.TableState;
->>>>>>> bed5e362
 import org.apache.accumulo.core.manager.thrift.BulkImportState;
 import org.apache.accumulo.core.manager.thrift.FateOperation;
 import org.apache.accumulo.core.manager.thrift.FateService;
@@ -413,18 +409,12 @@
         }
 
         goalMessage += "Online table " + tableId;
-<<<<<<< HEAD
-        manager.fate(type).seedTransaction(op.toString(), tid,
-            new TraceRepo<>(new ChangeTableState(namespaceId, tableId, tableOp)), autoCleanup,
-            goalMessage);
-=======
         final EnumSet<TableState> expectedCurrStates =
             EnumSet.of(TableState.ONLINE, TableState.OFFLINE);
-        manager.fate().seedTransaction(op.toString(), opid,
+        manager.fate(type).seedTransaction(op.toString(), tid,
             new TraceRepo<>(
                 new ChangeTableState(namespaceId, tableId, tableOp, expectedCurrStates)),
             autoCleanup, goalMessage);
->>>>>>> bed5e362
         break;
       }
       case TABLE_OFFLINE: {
@@ -447,18 +437,12 @@
         }
 
         goalMessage += "Offline table " + tableId;
-<<<<<<< HEAD
-        manager.fate(type).seedTransaction(op.toString(), tid,
-            new TraceRepo<>(new ChangeTableState(namespaceId, tableId, tableOp)), autoCleanup,
-            goalMessage);
-=======
         final EnumSet<TableState> expectedCurrStates =
             EnumSet.of(TableState.ONLINE, TableState.OFFLINE);
-        manager.fate().seedTransaction(op.toString(), opid,
+        manager.fate(type).seedTransaction(op.toString(), tid,
             new TraceRepo<>(
                 new ChangeTableState(namespaceId, tableId, tableOp, expectedCurrStates)),
             autoCleanup, goalMessage);
->>>>>>> bed5e362
         break;
       }
       case TABLE_MERGE: {
