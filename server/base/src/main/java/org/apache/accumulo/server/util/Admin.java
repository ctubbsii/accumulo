--- conflicted
+++ resolved
@@ -344,11 +344,7 @@
     boolean fail;
 
     @Parameter(names = {"-d", "--delete"},
-<<<<<<< HEAD
-        description = "<FateId>... Delete locks associated with transactions (Requires Manager to be down)")
-=======
-        description = "<txId>... Delete FaTE transaction and its associated table locks (requires Manager to be down)")
->>>>>>> a937ad3b
+        description = "<FateId>... Delete FaTE transaction and its associated table locks (requires Manager to be down)")
     boolean delete;
 
     @Parameter(names = {"-p", "--print", "-print", "-l", "--list", "-list"},
