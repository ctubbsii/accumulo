/*
 * Licensed to the Apache Software Foundation (ASF) under one
 * or more contributor license agreements.  See the NOTICE file
 * distributed with this work for additional information
 * regarding copyright ownership.  The ASF licenses this file
 * to you under the Apache License, Version 2.0 (the
 * "License"); you may not use this file except in compliance
 * with the License.  You may obtain a copy of the License at
 *
 *   https://www.apache.org/licenses/LICENSE-2.0
 *
 * Unless required by applicable law or agreed to in writing,
 * software distributed under the License is distributed on an
 * "AS IS" BASIS, WITHOUT WARRANTIES OR CONDITIONS OF ANY
 * KIND, either express or implied.  See the License for the
 * specific language governing permissions and limitations
 * under the License.
 */
package org.apache.accumulo.tserver;

import static com.google.common.util.concurrent.Uninterruptibles.sleepUninterruptibly;
import static org.apache.accumulo.core.util.LazySingletons.RANDOM;
import static org.apache.accumulo.core.util.threads.ThreadPools.watchCriticalFixedDelay;
import static org.apache.accumulo.core.util.threads.ThreadPools.watchCriticalScheduledTask;
import static org.apache.accumulo.core.util.threads.ThreadPools.watchNonCriticalScheduledTask;

import java.io.IOException;
import java.io.UncheckedIOException;
import java.lang.management.ManagementFactory;
import java.lang.reflect.InvocationTargetException;
import java.net.UnknownHostException;
import java.time.Duration;
import java.util.ArrayList;
import java.util.Arrays;
import java.util.Collection;
import java.util.Collections;
import java.util.EnumSet;
import java.util.HashMap;
import java.util.HashSet;
import java.util.Iterator;
import java.util.LinkedHashSet;
import java.util.List;
import java.util.Map;
import java.util.Map.Entry;
import java.util.Optional;
import java.util.Set;
import java.util.SortedMap;
import java.util.SortedSet;
import java.util.TreeMap;
import java.util.TreeSet;
import java.util.UUID;
import java.util.concurrent.BlockingDeque;
import java.util.concurrent.ConcurrentHashMap;
import java.util.concurrent.Future;
import java.util.concurrent.LinkedBlockingDeque;
import java.util.concurrent.ScheduledFuture;
import java.util.concurrent.ThreadPoolExecutor;
import java.util.concurrent.TimeUnit;
import java.util.concurrent.atomic.AtomicInteger;
import java.util.concurrent.atomic.AtomicLong;
import java.util.concurrent.locks.ReentrantLock;
import java.util.function.Consumer;
import java.util.function.Function;
import java.util.stream.Collectors;

import org.apache.accumulo.core.Constants;
import org.apache.accumulo.core.classloader.ClassLoaderUtil;
import org.apache.accumulo.core.cli.ConfigOpts;
import org.apache.accumulo.core.client.Durability;
import org.apache.accumulo.core.client.admin.servers.ServerId;
import org.apache.accumulo.core.client.admin.servers.ServerId.Type;
import org.apache.accumulo.core.clientImpl.DurabilityImpl;
import org.apache.accumulo.core.conf.AccumuloConfiguration;
import org.apache.accumulo.core.conf.Property;
import org.apache.accumulo.core.conf.SiteConfiguration;
import org.apache.accumulo.core.data.InstanceId;
import org.apache.accumulo.core.data.TableId;
import org.apache.accumulo.core.dataImpl.KeyExtent;
import org.apache.accumulo.core.fate.zookeeper.ZooReaderWriter;
import org.apache.accumulo.core.fate.zookeeper.ZooUtil;
import org.apache.accumulo.core.fate.zookeeper.ZooUtil.NodeExistsPolicy;
import org.apache.accumulo.core.file.blockfile.cache.impl.BlockCacheConfiguration;
import org.apache.accumulo.core.lock.ServiceLock;
import org.apache.accumulo.core.lock.ServiceLock.LockWatcher;
import org.apache.accumulo.core.lock.ServiceLockData;
import org.apache.accumulo.core.lock.ServiceLockData.ServiceDescriptor;
import org.apache.accumulo.core.lock.ServiceLockData.ServiceDescriptors;
import org.apache.accumulo.core.lock.ServiceLockData.ThriftService;
import org.apache.accumulo.core.lock.ServiceLockPaths.ServiceLockPath;
import org.apache.accumulo.core.lock.ServiceLockSupport;
import org.apache.accumulo.core.lock.ServiceLockSupport.ServiceLockWatcher;
import org.apache.accumulo.core.manager.thrift.Compacting;
import org.apache.accumulo.core.manager.thrift.ManagerClientService;
import org.apache.accumulo.core.manager.thrift.TableInfo;
import org.apache.accumulo.core.manager.thrift.TabletServerStatus;
import org.apache.accumulo.core.metadata.SystemTables;
import org.apache.accumulo.core.metadata.TServerInstance;
import org.apache.accumulo.core.metadata.schema.Ample;
import org.apache.accumulo.core.metadata.schema.Ample.DataLevel;
import org.apache.accumulo.core.metadata.schema.TabletMetadata;
import org.apache.accumulo.core.metrics.MetricsInfo;
import org.apache.accumulo.core.rpc.ThriftUtil;
import org.apache.accumulo.core.rpc.clients.ThriftClientTypes;
import org.apache.accumulo.core.spi.fs.VolumeChooserEnvironment;
import org.apache.accumulo.core.spi.ondemand.OnDemandTabletUnloader;
import org.apache.accumulo.core.spi.ondemand.OnDemandTabletUnloader.UnloaderParams;
import org.apache.accumulo.core.tablet.thrift.TUnloadTabletGoal;
import org.apache.accumulo.core.tabletserver.UnloaderParamsImpl;
import org.apache.accumulo.core.tabletserver.log.LogEntry;
import org.apache.accumulo.core.trace.TraceUtil;
import org.apache.accumulo.core.util.ComparablePair;
import org.apache.accumulo.core.util.Halt;
import org.apache.accumulo.core.util.MapCounter;
import org.apache.accumulo.core.util.Pair;
import org.apache.accumulo.core.util.Retry;
import org.apache.accumulo.core.util.Retry.RetryFactory;
import org.apache.accumulo.core.util.UtilWaitThread;
import org.apache.accumulo.core.util.threads.ThreadPoolNames;
import org.apache.accumulo.core.util.threads.Threads;
import org.apache.accumulo.core.util.time.SteadyTime;
import org.apache.accumulo.server.AbstractServer;
import org.apache.accumulo.server.ServerContext;
import org.apache.accumulo.server.ServiceEnvironmentImpl;
import org.apache.accumulo.server.TabletLevel;
import org.apache.accumulo.server.client.ClientServiceHandler;
import org.apache.accumulo.server.compaction.CompactionWatcher;
import org.apache.accumulo.server.compaction.PausedCompactionMetrics;
import org.apache.accumulo.server.conf.TableConfiguration;
import org.apache.accumulo.server.fs.VolumeChooserEnvironmentImpl;
import org.apache.accumulo.server.fs.VolumeManager;
import org.apache.accumulo.server.log.WalStateManager;
import org.apache.accumulo.server.log.WalStateManager.WalMarkerException;
import org.apache.accumulo.server.rpc.TServerUtils;
import org.apache.accumulo.server.rpc.ThriftProcessorTypes;
import org.apache.accumulo.server.security.SecurityUtil;
import org.apache.accumulo.server.security.delegation.ZooAuthenticationKeyWatcher;
import org.apache.accumulo.server.util.time.RelativeTime;
import org.apache.accumulo.tserver.log.DfsLogger;
import org.apache.accumulo.tserver.log.LogSorter;
import org.apache.accumulo.tserver.log.MutationReceiver;
import org.apache.accumulo.tserver.log.TabletServerLogger;
import org.apache.accumulo.tserver.managermessage.ManagerMessage;
import org.apache.accumulo.tserver.metrics.TabletServerMetrics;
import org.apache.accumulo.tserver.metrics.TabletServerMinCMetrics;
import org.apache.accumulo.tserver.metrics.TabletServerScanMetrics;
import org.apache.accumulo.tserver.metrics.TabletServerUpdateMetrics;
import org.apache.accumulo.tserver.scan.ScanRunState;
import org.apache.accumulo.tserver.session.Session;
import org.apache.accumulo.tserver.session.SessionManager;
import org.apache.accumulo.tserver.tablet.CommitSession;
import org.apache.accumulo.tserver.tablet.Tablet;
import org.apache.commons.collections4.map.LRUMap;
import org.apache.hadoop.fs.Path;
import org.apache.thrift.TException;
import org.apache.thrift.TProcessor;
import org.apache.thrift.TServiceClient;
import org.apache.zookeeper.KeeperException;
import org.slf4j.Logger;
import org.slf4j.LoggerFactory;

import com.google.common.annotations.VisibleForTesting;
import com.google.common.net.HostAndPort;

public class TabletServer extends AbstractServer implements TabletHostingServer {

  private static final Logger log = LoggerFactory.getLogger(TabletServer.class);
  private static final long TIME_BETWEEN_LOCATOR_CACHE_CLEARS = TimeUnit.HOURS.toMillis(1);

  final TabletServerLogger logger;

  private TabletServerMetrics metrics;
  TabletServerUpdateMetrics updateMetrics;
  TabletServerScanMetrics scanMetrics;
  TabletServerMinCMetrics mincMetrics;
  PausedCompactionMetrics pausedMetrics;
  BlockCacheMetrics blockCacheMetrics;

  @Override
  public TabletServerScanMetrics getScanMetrics() {
    return scanMetrics;
  }

  public TabletServerMinCMetrics getMinCMetrics() {
    return mincMetrics;
  }

  @Override
  public PausedCompactionMetrics getPausedCompactionMetrics() {
    return pausedMetrics;
  }

  private final LogSorter logSorter;
  final TabletStatsKeeper statsKeeper;
  private final AtomicInteger logIdGenerator = new AtomicInteger();

  private final AtomicLong flushCounter = new AtomicLong(0);
  private final AtomicLong syncCounter = new AtomicLong(0);

  final OnlineTablets onlineTablets = new OnlineTablets();
  final SortedSet<KeyExtent> unopenedTablets = Collections.synchronizedSortedSet(new TreeSet<>());
  final SortedSet<KeyExtent> openingTablets = Collections.synchronizedSortedSet(new TreeSet<>());
  final Map<KeyExtent,Long> recentlyUnloadedCache = Collections.synchronizedMap(new LRUMap<>(1000));

  final TabletServerResourceManager resourceManager;

  private final BlockingDeque<ManagerMessage> managerMessages = new LinkedBlockingDeque<>();

  private ServiceLock tabletServerLock;

  private volatile ZooUtil.LockID lockID;
  private volatile long lockSessionId = -1;

  public static final AtomicLong seekCount = new AtomicLong(0);

  private final AtomicLong totalMinorCompactions = new AtomicLong(0);
  private final AtomicInteger onDemandUnloadedLowMemory = new AtomicInteger(0);

  private final ZooAuthenticationKeyWatcher authKeyWatcher;
  private final WalStateManager walMarker;
  private final ServerContext context;

  public static void main(String[] args) throws Exception {
    try (TabletServer tserver = new TabletServer(new ConfigOpts(), ServerContext::new, args)) {
      tserver.runServer();
    }
  }

  protected TabletServer(ConfigOpts opts,
      Function<SiteConfiguration,ServerContext> serverContextFactory, String[] args) {
    super(ServerId.Type.TABLET_SERVER, opts, serverContextFactory, args);
    context = super.getContext();
    final AccumuloConfiguration aconf = getConfiguration();
    log.info("Version " + Constants.VERSION);
    log.info("Instance " + getInstanceID());
    this.sessionManager = new SessionManager(context);
    this.logSorter = new LogSorter(this);
    this.statsKeeper = new TabletStatsKeeper();
    final int numBusyTabletsToLog = aconf.getCount(Property.TSERV_LOG_BUSY_TABLETS_COUNT);
    final long logBusyTabletsDelay =
        aconf.getTimeInMillis(Property.TSERV_LOG_BUSY_TABLETS_INTERVAL);

    // check early whether the WAL directory supports sync. issue warning if
    // it doesn't
    checkWalCanSync(context);

    // This thread will calculate and log out the busiest tablets based on ingest count and
    // query count every #{logBusiestTabletsDelay}
    if (numBusyTabletsToLog > 0) {
      ScheduledFuture<?> future = context.getScheduledExecutor()
          .scheduleWithFixedDelay(Threads.createNamedRunnable("BusyTabletLogger", new Runnable() {
            private final BusiestTracker ingestTracker =
                BusiestTracker.newBusiestIngestTracker(numBusyTabletsToLog);
            private final BusiestTracker queryTracker =
                BusiestTracker.newBusiestQueryTracker(numBusyTabletsToLog);

            @Override
            public void run() {
              Collection<Tablet> tablets = onlineTablets.snapshot().values();
              logBusyTablets(ingestTracker.computeBusiest(tablets), "ingest count");
              logBusyTablets(queryTracker.computeBusiest(tablets), "query count");
            }

            private void logBusyTablets(List<ComparablePair<Long,KeyExtent>> busyTablets,
                String label) {

              int i = 1;
              for (Pair<Long,KeyExtent> pair : busyTablets) {
                log.debug("{} busiest tablet by {}: {} -- extent: {} ", i, label.toLowerCase(),
                    pair.getFirst(), pair.getSecond());
                i++;
              }
            }
          }), logBusyTabletsDelay, logBusyTabletsDelay, TimeUnit.MILLISECONDS);
      watchNonCriticalScheduledTask(future);
    }

    ScheduledFuture<?> future = context.getScheduledExecutor()
        .scheduleWithFixedDelay(Threads.createNamedRunnable("TabletRateUpdater", () -> {
          long now = System.currentTimeMillis();
          for (Tablet tablet : getOnlineTablets().values()) {
            try {
              tablet.updateRates(now);
            } catch (Exception ex) {
              log.error("Error updating rates for {}", tablet.getExtent(), ex);
            }
          }
        }), 5, 5, TimeUnit.SECONDS);
    watchNonCriticalScheduledTask(future);

    ScheduledFuture<?> cleanupTask =
        context.getScheduledExecutor().scheduleWithFixedDelay(Threads.createNamedRunnable(
            "ScanRefCleanupTask", () -> getOnlineTablets().values().forEach(tablet -> {
              try {
                tablet.removeBatchedScanRefs();
              } catch (Exception e) {
                log.error("Error cleaning up stale scan references for tablet {}",
                    tablet.getExtent(), e);
              }
            })), 5, 5, TimeUnit.MINUTES);
    watchNonCriticalScheduledTask(cleanupTask);

    final long walMaxSize = aconf.getAsBytes(Property.TSERV_WAL_MAX_SIZE);
    final long walMaxAge = aconf.getTimeInMillis(Property.TSERV_WAL_MAX_AGE);
    final long minBlockSize =
        context.getHadoopConf().getLong("dfs.namenode.fs-limits.min-block-size", 0);
    if (minBlockSize != 0 && minBlockSize > walMaxSize) {
      throw new RuntimeException("Unable to start TabletServer. Logger is set to use blocksize "
          + walMaxSize + " but hdfs minimum block size is " + minBlockSize
          + ". Either increase the " + Property.TSERV_WAL_MAX_SIZE
          + " or decrease dfs.namenode.fs-limits.min-block-size in hdfs-site.xml.");
    }

    final long toleratedWalCreationFailures =
        aconf.getCount(Property.TSERV_WAL_TOLERATED_CREATION_FAILURES);
    final long walFailureRetryIncrement =
        aconf.getTimeInMillis(Property.TSERV_WAL_TOLERATED_WAIT_INCREMENT);
    final long walFailureRetryMax =
        aconf.getTimeInMillis(Property.TSERV_WAL_TOLERATED_MAXIMUM_WAIT_DURATION);
    final RetryFactory walCreationRetryFactory =
        Retry.builder().maxRetries(toleratedWalCreationFailures)
            .retryAfter(Duration.ofMillis(walFailureRetryIncrement))
            .incrementBy(Duration.ofMillis(walFailureRetryIncrement))
            .maxWait(Duration.ofMillis(walFailureRetryMax)).backOffFactor(1.5)
            .logInterval(Duration.ofMinutes(3)).createFactory();
    // Tolerate infinite failures for the write, however backing off the same as for creation
    // failures.
    final RetryFactory walWritingRetryFactory =
        Retry.builder().infiniteRetries().retryAfter(Duration.ofMillis(walFailureRetryIncrement))
            .incrementBy(Duration.ofMillis(walFailureRetryIncrement))
            .maxWait(Duration.ofMillis(walFailureRetryMax)).backOffFactor(1.5)
            .logInterval(Duration.ofMinutes(3)).createFactory();

    logger = new TabletServerLogger(this, walMaxSize, syncCounter, flushCounter,
        walCreationRetryFactory, walWritingRetryFactory, walMaxAge);
    this.resourceManager = new TabletServerResourceManager(context, this);

    watchCriticalScheduledTask(context.getScheduledExecutor().scheduleWithFixedDelay(
        () -> context.clearTabletLocationCache(), jitter(), jitter(), TimeUnit.MILLISECONDS));
    walMarker = new WalStateManager(context);

    if (aconf.getBoolean(Property.INSTANCE_RPC_SASL_ENABLED)) {
      log.info("SASL is enabled, creating ZooKeeper watcher for AuthenticationKeys");
      // Watcher to notice new AuthenticationKeys which enable delegation tokens
      authKeyWatcher = new ZooAuthenticationKeyWatcher(context.getSecretManager(),
          context.getZooSession(), Constants.ZDELEGATION_TOKEN_KEYS);
    } else {
      authKeyWatcher = null;
    }
    config();
  }

  @Override
  protected String getResourceGroupPropertyValue(SiteConfiguration conf) {
    return conf.get(Property.TSERV_GROUP_NAME);
  }

  public InstanceId getInstanceID() {
    return getContext().getInstanceID();
  }

  public String getVersion() {
    return Constants.VERSION;
  }

  private static long jitter() {
    // add a random 10% wait
    return (long) ((1. + (RANDOM.get().nextDouble() / 10))
        * TabletServer.TIME_BETWEEN_LOCATOR_CACHE_CLEARS);
  }

  final SessionManager sessionManager;

  private final AtomicLong totalQueuedMutationSize = new AtomicLong(0);
  private final ReentrantLock recoveryLock = new ReentrantLock(true);
  private ClientServiceHandler clientHandler;
  private TabletClientHandler thriftClientHandler;
  private ThriftScanClientHandler scanClientHandler;

  ZooUtil.LockID getLockID() {
    return lockID;
  }

  void requestStop() {
    log.info("Stop requested.");
    gracefulShutdown(getContext().rpcCreds());
  }

  public long updateTotalQueuedMutationSize(long additionalMutationSize) {
    var newTotal = totalQueuedMutationSize.addAndGet(additionalMutationSize);
    if (log.isTraceEnabled()) {
      log.trace("totalQueuedMutationSize is now {} after adding {}", newTotal,
          additionalMutationSize);
    }
    return newTotal;
  }

  @Override
  public Session getSession(long sessionId) {
    return sessionManager.getSession(sessionId);
  }

  // add a message for the main thread to send back to the manager
  public void enqueueManagerMessage(ManagerMessage m) {
    managerMessages.addLast(m);
  }

  private static final AutoCloseable NOOP_CLOSEABLE = () -> {};

  AutoCloseable acquireRecoveryMemory(TabletMetadata tabletMetadata) {
    if (tabletMetadata.getExtent().isMeta() || !needsRecovery(tabletMetadata)) {
      return NOOP_CLOSEABLE;
    } else {
      recoveryLock.lock();
      return recoveryLock::unlock;
    }
  }

  private void startServer(String address, TProcessor processor) throws UnknownHostException {
    updateThriftServer(() -> {
      return TServerUtils.createThriftServer(getContext(), address, Property.TSERV_CLIENTPORT,
          processor, this.getClass().getSimpleName(), Property.TSERV_PORTSEARCH,
          Property.TSERV_MINTHREADS, Property.TSERV_MINTHREADS_TIMEOUT, Property.TSERV_THREADCHECK);
    }, true);
  }

  private HostAndPort getManagerAddress() {
    try {
      Set<ServerId> managers = getContext().instanceOperations().getServers(ServerId.Type.MANAGER);
      if (managers == null || managers.isEmpty()) {
        return null;
      }
      return HostAndPort.fromString(managers.iterator().next().toHostPortString());
    } catch (Exception e) {
      log.warn("Failed to obtain manager host " + e);
    }

    return null;
  }

  // Connect to the manager for posting asynchronous results
  private ManagerClientService.Client managerConnection(HostAndPort address) {
    try {
      if (address == null) {
        return null;
      }
      // log.info("Listener API to manager has been opened");
      return ThriftUtil.getClient(ThriftClientTypes.MANAGER, address, getContext());
    } catch (Exception e) {
      log.warn("Issue with managerConnection (" + address + ") " + e, e);
    }
    return null;
  }

  protected ClientServiceHandler newClientHandler() {
    return new ClientServiceHandler(context);
  }

  // exists to be overridden in tests
  protected TabletClientHandler newTabletClientHandler(WriteTracker writeTracker) {
    return new TabletClientHandler(this, writeTracker);
  }

  protected ThriftScanClientHandler newThriftScanClientHandler(WriteTracker writeTracker) {
    return new ThriftScanClientHandler(this, writeTracker);
  }

  private void returnManagerConnection(ManagerClientService.Client client) {
    ThriftUtil.returnClient(client, context);
  }

  private void startTabletClientService() throws UnknownHostException {
    // start listening for client connection last
    WriteTracker writeTracker = new WriteTracker();
    clientHandler = newClientHandler();
    thriftClientHandler = newTabletClientHandler(writeTracker);
    scanClientHandler = newThriftScanClientHandler(writeTracker);

    TProcessor processor =
        ThriftProcessorTypes.getTabletServerTProcessor(this, clientHandler, thriftClientHandler,
            scanClientHandler, thriftClientHandler, thriftClientHandler, getContext());
    startServer(getBindAddress(), processor);
  }

  @Override
  public ServiceLock getLock() {
    return tabletServerLock;
  }

  private void announceExistence() {
    final ZooReaderWriter zoo = getContext().getZooSession().asReaderWriter();
    try {

      final ServiceLockPath zLockPath = context.getServerPaths()
          .createTabletServerPath(getResourceGroup(), getAdvertiseAddress());
      ServiceLockSupport.createNonHaServiceLockPath(Type.TABLET_SERVER, zoo, zLockPath);
      UUID tabletServerUUID = UUID.randomUUID();
      tabletServerLock = new ServiceLock(getContext().getZooSession(), zLockPath, tabletServerUUID);

      LockWatcher lw = new ServiceLockWatcher(Type.TABLET_SERVER, () -> getShutdownComplete().get(),
          (type) -> context.getLowMemoryDetector().logGCInfo(getConfiguration()));

      for (int i = 0; i < 120 / 5; i++) {
        zoo.putPersistentData(zLockPath.toString(), new byte[0], NodeExistsPolicy.SKIP);

        ServiceDescriptors descriptors = new ServiceDescriptors();
        for (ThriftService svc : new ThriftService[] {ThriftService.CLIENT,
            ThriftService.TABLET_INGEST, ThriftService.TABLET_MANAGEMENT, ThriftService.TABLET_SCAN,
            ThriftService.TSERV}) {
          descriptors.addService(new ServiceDescriptor(tabletServerUUID, svc,
              getAdvertiseAddress().toString(), this.getResourceGroup()));
        }

        if (tabletServerLock.tryLock(lw, new ServiceLockData(descriptors))) {
          lockID = tabletServerLock.getLockID();
          lockSessionId = tabletServerLock.getSessionId();
          log.debug("Obtained tablet server lock {} {}", tabletServerLock.getLockPath(),
              getTabletSession());
          startServiceLockVerificationThread();
          return;
        }
        log.info("Waiting for tablet server lock");
        sleepUninterruptibly(5, TimeUnit.SECONDS);
      }
      String msg = "Too many retries, exiting.";
      log.info(msg);
      throw new RuntimeException(msg);
    } catch (Exception e) {
      log.info("Could not obtain tablet server lock, exiting.", e);
      throw new RuntimeException(e);
    }
  }

  // main loop listens for client requests
  @Override
  public void run() {
    SecurityUtil.serverLogin(getConfiguration());

    if (authKeyWatcher != null) {
      log.info("Seeding ZooKeeper watcher for authentication keys");
      try {
        authKeyWatcher.updateAuthKeys();
      } catch (KeeperException | InterruptedException e) {
        // TODO Does there need to be a better check? What are the error conditions that we'd fall
        // out here? AUTH_FAILURE?
        // If we get the error, do we just put it on a timer and retry the exists(String, Watcher)
        // call?
        log.error("Failed to perform initial check for authentication tokens in"
            + " ZooKeeper. Delegation token authentication will be unavailable.", e);
      }
    }
    try {
      startTabletClientService();
    } catch (UnknownHostException e1) {
      throw new RuntimeException("Failed to start the tablet client service", e1);
    }

    MetricsInfo metricsInfo = context.getMetricsInfo();

    metrics = new TabletServerMetrics(this);
    updateMetrics = new TabletServerUpdateMetrics();
    scanMetrics = new TabletServerScanMetrics(this.resourceManager::getOpenFiles);
    sessionManager.setZombieCountConsumer(scanMetrics::setZombieScanThreads);
    mincMetrics = new TabletServerMinCMetrics();
    pausedMetrics = new PausedCompactionMetrics();
    blockCacheMetrics = new BlockCacheMetrics(this.resourceManager.getIndexCache(),
        this.resourceManager.getDataCache(), this.resourceManager.getSummaryCache());

    metricsInfo.addMetricsProducers(this, metrics, updateMetrics, scanMetrics, mincMetrics,
        pausedMetrics, blockCacheMetrics);
    metricsInfo.init(MetricsInfo.serviceTags(context.getInstanceName(), getApplicationName(),
        getAdvertiseAddress(), getResourceGroup()));

    announceExistence();
    getContext().setServiceLock(tabletServerLock);

    try {
      walMarker.initWalMarker(getTabletSession());
    } catch (Exception e) {
      log.error("Unable to create WAL marker node in zookeeper", e);
      throw new RuntimeException(e);
    }

    int threadPoolSize =
        getContext().getConfiguration().getCount(Property.TSERV_WAL_SORT_MAX_CONCURRENT);
    if (threadPoolSize > 0) {
      try {
        // Attempt to process all existing log sorting work and start a background
        // thread to look for log sorting work in the future
        logSorter.startWatchingForRecoveryLogs(threadPoolSize);
      } catch (Exception ex) {
        log.error("Error starting LogSorter");
        throw new RuntimeException(ex);
      }
    } else {
      log.info(
          "Log sorting for tablet recovery is disabled, TSERV_WAL_SORT_MAX_CONCURRENT is less than 1.");
    }

    final AccumuloConfiguration aconf = getConfiguration();

    final long onDemandUnloaderInterval =
        aconf.getTimeInMillis(Property.TSERV_ONDEMAND_UNLOADER_INTERVAL);
    watchCriticalFixedDelay(aconf, onDemandUnloaderInterval, () -> {
      evaluateOnDemandTabletsForUnload();
    });

    HostAndPort managerHost;
    final String advertiseAddressString = getAdvertiseAddress().toString();
    while (!isShutdownRequested()) {
      if (Thread.currentThread().isInterrupted()) {
        log.info("Server process thread has been interrupted, shutting down");
        break;
      }

      updateIdleStatus(getOnlineTablets().isEmpty());

      // send all of the pending messages
      try {
        ManagerMessage mm = null;
        ManagerClientService.Client iface = null;

        try {
          // wait until a message is ready to send, or a server stop
          // was requested
          while (mm == null && !isShutdownRequested() && !Thread.currentThread().isInterrupted()) {
            mm = managerMessages.poll(1, TimeUnit.SECONDS);
            updateIdleStatus(getOnlineTablets().isEmpty());
          }

          // have a message to send to the manager, so grab a
          // connection
          managerHost = getManagerAddress();
          iface = managerConnection(managerHost);
          TServiceClient client = iface;

          // if while loop does not execute at all and mm != null,
          // then finally block should place mm back on queue
          while (!Thread.currentThread().isInterrupted() && !isShutdownRequested() && mm != null
              && client != null && client.getOutputProtocol() != null
              && client.getOutputProtocol().getTransport() != null
              && client.getOutputProtocol().getTransport().isOpen()) {
            try {
              mm.send(getContext().rpcCreds(), advertiseAddressString, iface);
              mm = null;
            } catch (TException ex) {
              log.warn("Error sending message: queuing message again");
              managerMessages.putFirst(mm);
              mm = null;
              throw ex;
            }

            // if any messages are immediately available grab em and
            // send them
            mm = managerMessages.poll();
            updateIdleStatus(getOnlineTablets().isEmpty());
          }

        } finally {

          if (mm != null) {
            managerMessages.putFirst(mm);
          }
          returnManagerConnection(iface);

          sleepUninterruptibly(1, TimeUnit.SECONDS);
        }
      } catch (InterruptedException e) {
        log.info("Interrupt Exception received, shutting down");
        gracefulShutdown(getContext().rpcCreds());
      } catch (Exception e) {
        // may have lost connection with manager
        // loop back to the beginning and wait for a new one
        // this way we survive manager failures
        log.error("{}: TServerInfo: Exception. Manager down?", advertiseAddressString, e);
      }
    }

    // Tell the Manager we are shutting down so that it doesn't try
    // to assign tablets.
    ManagerClientService.Client iface = managerConnection(getManagerAddress());
    try {
      iface.tabletServerStopping(TraceUtil.traceInfo(), getContext().rpcCreds(),
          advertiseAddressString);
    } catch (TException e) {
      Halt.halt(-1, "Error informing Manager that we are shutting down, exiting!", e);
    } finally {
      returnManagerConnection(iface);
    }

    // Best-effort attempt at unloading tablets.
    log.debug("Unloading tablets");
    final List<Future<?>> futures = new ArrayList<>();
    final ThreadPoolExecutor tpe = getContext().threadPools()
        .getPoolBuilder(ThreadPoolNames.TSERVER_SHUTDOWN_UNLOAD_TABLET_POOL).numCoreThreads(8)
        .numMaxThreads(16).build();

    iface = managerConnection(getManagerAddress());
    boolean managerDown = false;

    try {
      for (DataLevel level : new DataLevel[] {DataLevel.USER, DataLevel.METADATA, DataLevel.ROOT}) {
        getOnlineTablets().keySet().forEach(ke -> {
          if (DataLevel.of(ke.tableId()) == level) {
            futures.add(tpe.submit(new UnloadTabletHandler(this, ke, TUnloadTabletGoal.UNASSIGNED,
                SteadyTime.from(System.currentTimeMillis(), TimeUnit.MILLISECONDS))));
          }
        });
        while (!futures.isEmpty()) {
          Iterator<Future<?>> unloads = futures.iterator();
          while (unloads.hasNext()) {
            Future<?> f = unloads.next();
            if (f.isDone()) {
              if (!managerDown) {
                ManagerMessage mm = managerMessages.poll();
                try {
                  mm.send(getContext().rpcCreds(), advertiseAddressString, iface);
                } catch (TException e) {
                  managerDown = true;
                  log.debug("Error sending message to Manager during tablet unloading, msg: {}",
                      e.getMessage());
                }
              }
              unloads.remove();
            }
          }
          log.debug("Waiting on {} {} tablets to close.", futures.size(), level);
          UtilWaitThread.sleep(1000);
        }
        log.debug("All {} tablets unloaded", level);
      }
    } finally {
      if (!managerDown) {
        try {
          ManagerMessage mm = managerMessages.poll();
          do {
            if (mm != null) {
              mm.send(getContext().rpcCreds(), advertiseAddressString, iface);
            }
            mm = managerMessages.poll();
          } while (mm != null);
        } catch (TException e) {
          log.debug("Error sending message to Manager during tablet unloading, msg: {}",
              e.getMessage());
        }
      }
      returnManagerConnection(iface);
      tpe.shutdown();
    }

    log.debug("Stopping Thrift Servers");
    if (getThriftServer() != null) {
      getThriftServer().stop();
    }

    try {
      log.debug("Closing filesystems");
      getVolumeManager().close();
    } catch (IOException e) {
      log.warn("Failed to close filesystem : {}", e.getMessage(), e);
    }

<<<<<<< HEAD
    context.getLowMemoryDetector().logGCInfo(getConfiguration());

=======
    gcLogger.logGCInfo(getConfiguration());
    super.close();
>>>>>>> b2c5fc48
    getShutdownComplete().set(true);
    log.info("TServerInfo: stop requested. exiting ... ");
    try {
      tabletServerLock.unlock();
    } catch (Exception e) {
      log.warn("Failed to release tablet server lock", e);
    }
  }

  public TServerInstance getTabletSession() {
    if (getAdvertiseAddress() == null) {
      return null;
    }
    if (lockSessionId == -1) {
      return null;
    }

    try {
      return new TServerInstance(getAdvertiseAddress().toString(), lockSessionId);
    } catch (Exception ex) {
      log.warn("Unable to read session from tablet server lock" + ex);
      return null;
    }
  }

  private static void checkWalCanSync(ServerContext context) {
    VolumeChooserEnvironment chooserEnv =
        new VolumeChooserEnvironmentImpl(VolumeChooserEnvironment.Scope.LOGGER, context);
    Set<String> prefixes;
    var options = context.getBaseUris();
    try {
      prefixes = context.getVolumeManager().choosable(chooserEnv, options);
    } catch (RuntimeException e) {
      log.warn("Unable to determine if WAL directories ({}) support sync or flush. "
          + "Data loss may occur.", Arrays.asList(options), e);
      return;
    }

    boolean warned = false;
    for (String prefix : prefixes) {
      String logPath = prefix + Path.SEPARATOR + Constants.WAL_DIR;
      if (!context.getVolumeManager().canSyncAndFlush(new Path(logPath))) {
        // sleep a few seconds in case this is at cluster start...give monitor
        // time to start so the warning will be more visible
        if (!warned) {
          UtilWaitThread.sleep(5000);
          warned = true;
        }
        log.warn("WAL directory ({}) implementation does not support sync or flush."
            + " Data loss may occur.", logPath);
      }
    }
  }

  private void config() {
    log.info("Tablet server starting on {}", getBindAddress());
    CompactionWatcher.startWatching(context);
  }

  public TabletServerStatus getStats(Map<TableId,MapCounter<ScanRunState>> scanCounts) {
    long start = System.currentTimeMillis();
    TabletServerStatus result = new TabletServerStatus();

    final Map<String,TableInfo> tables = new HashMap<>();

    getOnlineTablets().forEach((ke, tablet) -> {
      String tableId = ke.tableId().canonical();
      TableInfo table = tables.get(tableId);
      if (table == null) {
        table = new TableInfo();
        table.minors = new Compacting();
        tables.put(tableId, table);
      }
      long recs = tablet.getNumEntries();
      table.tablets++;
      table.onlineTablets++;
      table.recs += recs;
      table.queryRate += tablet.queryRate();
      table.queryByteRate += tablet.queryByteRate();
      table.ingestRate += tablet.ingestRate();
      table.ingestByteRate += tablet.ingestByteRate();
      table.scanRate += tablet.scanRate();
      long recsInMemory = tablet.getNumEntriesInMemory();
      table.recsInMemory += recsInMemory;
      if (tablet.isMinorCompactionRunning()) {
        table.minors.running++;
      }
      if (tablet.isMinorCompactionQueued()) {
        table.minors.queued++;
      }
    });

    scanCounts.forEach((tableId, mapCounter) -> {
      TableInfo table = tables.get(tableId.canonical());
      if (table == null) {
        table = new TableInfo();
        tables.put(tableId.canonical(), table);
      }

      if (table.scans == null) {
        table.scans = new Compacting();
      }

      table.scans.queued += mapCounter.getInt(ScanRunState.QUEUED);
      table.scans.running += mapCounter.getInt(ScanRunState.RUNNING);
    });

    ArrayList<KeyExtent> offlineTabletsCopy = new ArrayList<>();
    synchronized (this.unopenedTablets) {
      synchronized (this.openingTablets) {
        offlineTabletsCopy.addAll(this.unopenedTablets);
        offlineTabletsCopy.addAll(this.openingTablets);
      }
    }

    for (KeyExtent extent : offlineTabletsCopy) {
      String tableId = extent.tableId().canonical();
      TableInfo table = tables.get(tableId);
      if (table == null) {
        table = new TableInfo();
        tables.put(tableId, table);
      }
      table.tablets++;
    }

    result.lastContact = RelativeTime.currentTimeMillis();
    result.tableMap = tables;
    result.osLoad = ManagementFactory.getOperatingSystemMXBean().getSystemLoadAverage();
    result.name = String.valueOf(getAdvertiseAddress());
    result.holdTime = resourceManager.holdTime();
    result.lookups = seekCount.get();
    result.indexCacheHits = resourceManager.getIndexCache().getStats().hitCount();
    result.indexCacheRequest = resourceManager.getIndexCache().getStats().requestCount();
    result.dataCacheHits = resourceManager.getDataCache().getStats().hitCount();
    result.dataCacheRequest = resourceManager.getDataCache().getStats().requestCount();
    result.logSorts = logSorter.getLogSorts();
    result.flushs = flushCounter.get();
    result.syncs = syncCounter.get();
    result.version = getVersion();
    result.responseTime = System.currentTimeMillis() - start;
    return result;
  }

  private Durability getMincEventDurability(KeyExtent extent) {
    TableConfiguration conf;
    if (extent.isMeta()) {
      conf = getContext().getTableConfiguration(SystemTables.ROOT.tableId());
    } else {
      conf = getContext().getTableConfiguration(SystemTables.METADATA.tableId());
    }
    return DurabilityImpl.fromString(conf.get(Property.TABLE_DURABILITY));
  }

  public void minorCompactionFinished(CommitSession tablet, long walogSeq) throws IOException {
    Durability durability = getMincEventDurability(tablet.getExtent());
    totalMinorCompactions.incrementAndGet();
    logger.minorCompactionFinished(tablet, walogSeq, durability);
    markUnusedWALs();
  }

  public void minorCompactionStarted(CommitSession tablet, long lastUpdateSequence,
      String newDataFileLocation) throws IOException {
    Durability durability = getMincEventDurability(tablet.getExtent());
    logger.minorCompactionStarted(tablet, lastUpdateSequence, newDataFileLocation, durability);
  }

  public boolean needsRecovery(TabletMetadata tabletMetadata) {

    var logEntries = tabletMetadata.getLogs();

    if (logEntries.isEmpty()) {
      return false;
    }

    try {
      return logger.needsRecovery(getContext(), tabletMetadata.getExtent(), logEntries);
    } catch (IOException e) {
      throw new UncheckedIOException(e);
    }
  }

  public void recover(VolumeManager fs, KeyExtent extent, Collection<LogEntry> logEntries,
      Set<String> tabletFiles, MutationReceiver mutationReceiver) throws IOException {
    logger.recover(getContext(), extent, logEntries, tabletFiles, mutationReceiver);
  }

  public int createLogId() {
    int logId = logIdGenerator.incrementAndGet();
    if (logId < 0) {
      throw new IllegalStateException("Log Id rolled");
    }
    return logId;
  }

  @Override
  public TableConfiguration getTableConfiguration(KeyExtent extent) {
    return getContext().getTableConfiguration(extent.tableId());
  }

  public SortedMap<KeyExtent,Tablet> getOnlineTablets() {
    return onlineTablets.snapshot();
  }

  @Override
  public Tablet getOnlineTablet(KeyExtent extent) {
    Tablet t = onlineTablets.snapshot().get(extent);
    if (t != null) {
      t.setLastAccessTime();
    }
    return t;
  }

  @Override
  public SessionManager getSessionManager() {
    return sessionManager;
  }

  @Override
  public TabletServerResourceManager getResourceManager() {
    return resourceManager;
  }

  public VolumeManager getVolumeManager() {
    return getContext().getVolumeManager();
  }

  public int getOpeningCount() {
    return openingTablets.size();
  }

  public int getUnopenedCount() {
    return unopenedTablets.size();
  }

  public long getTotalMinorCompactions() {
    return totalMinorCompactions.get();
  }

  public double getHoldTimeMillis() {
    return resourceManager.holdTime();
  }

  // avoid unnecessary redundant markings to meta
  final ConcurrentHashMap<DfsLogger,EnumSet<TabletLevel>> metadataTableLogs =
      new ConcurrentHashMap<>();

  // This is a set of WALs that are closed but may still be referenced by tablets. A LinkedHashSet
  // is used because its very import to know the order in which WALs were closed when deciding if a
  // WAL is eligible for removal. Maintaining the order that logs were used in is currently a simple
  // task because there is only one active log at a time.
  final LinkedHashSet<DfsLogger> closedLogs = new LinkedHashSet<>();

  /**
   * For a closed WAL to be eligible for removal it must be unreferenced AND all closed WALs older
   * than it must be unreferenced. This method finds WALs that meet those conditions. See Github
   * issue #537.
   */
  @VisibleForTesting
  static Set<DfsLogger> findOldestUnreferencedWals(List<DfsLogger> closedLogs,
      Consumer<Set<DfsLogger>> referencedRemover) {
    LinkedHashSet<DfsLogger> unreferenced = new LinkedHashSet<>(closedLogs);

    referencedRemover.accept(unreferenced);

    Iterator<DfsLogger> closedIter = closedLogs.iterator();
    Iterator<DfsLogger> unrefIter = unreferenced.iterator();

    Set<DfsLogger> eligible = new HashSet<>();

    while (closedIter.hasNext() && unrefIter.hasNext()) {
      DfsLogger closed = closedIter.next();
      DfsLogger unref = unrefIter.next();

      if (closed.equals(unref)) {
        eligible.add(unref);
      } else {
        break;
      }
    }

    return eligible;
  }

  private void markUnusedWALs() {

    List<DfsLogger> closedCopy;

    synchronized (closedLogs) {
      closedCopy = List.copyOf(closedLogs);
    }

    Consumer<Set<DfsLogger>> refRemover = candidates -> {
      for (Tablet tablet : getOnlineTablets().values()) {
        tablet.removeInUseLogs(candidates);
        if (candidates.isEmpty()) {
          break;
        }
      }
    };

    Set<DfsLogger> eligible = findOldestUnreferencedWals(closedCopy, refRemover);

    try {
      TServerInstance session = this.getTabletSession();
      for (DfsLogger candidate : eligible) {
        log.info("Marking " + candidate.getPath() + " as unreferenced");
        walMarker.walUnreferenced(session, candidate.getPath());
      }
      synchronized (closedLogs) {
        closedLogs.removeAll(eligible);
      }
    } catch (WalMarkerException ex) {
      log.info(ex.toString(), ex);
    }
  }

  public void addNewLogMarker(DfsLogger copy) throws WalMarkerException {
    log.info("Writing log marker for " + copy.getPath());
    walMarker.addNewWalMarker(getTabletSession(), copy.getPath());
  }

  public void walogClosed(DfsLogger currentLog) throws WalMarkerException {
    metadataTableLogs.remove(currentLog);

    if (currentLog.getWrites() > 0) {
      int clSize;
      synchronized (closedLogs) {
        closedLogs.add(currentLog);
        clSize = closedLogs.size();
      }
      log.info("Marking " + currentLog.getPath() + " as closed. Total closed logs " + clSize);
      walMarker.closeWal(getTabletSession(), currentLog.getPath());

      // whenever a new log is added to the set of closed logs, go through all of the tablets and
      // see if any need to minor compact
      List<DfsLogger> closedCopy;
      synchronized (closedLogs) {
        closedCopy = List.copyOf(closedLogs);
      }

      int maxLogs = getConfiguration().getCount(Property.TSERV_WAL_MAX_REFERENCED);
      if (closedCopy.size() >= maxLogs) {
        for (Entry<KeyExtent,Tablet> entry : getOnlineTablets().entrySet()) {
          Tablet tablet = entry.getValue();
          tablet.checkIfMinorCompactionNeededForLogs(closedCopy, maxLogs);
        }
      }
    } else {
      log.info(
          "Marking " + currentLog.getPath() + " as unreferenced (skipping closed writes == 0)");
      walMarker.walUnreferenced(getTabletSession(), currentLog.getPath());
    }
  }

  @Override
  public BlockCacheConfiguration getBlockCacheConfiguration(AccumuloConfiguration acuConf) {
    return BlockCacheConfiguration.forTabletServer(acuConf);
  }

  public int getOnDemandOnlineUnloadedForLowMemory() {
    return onDemandUnloadedLowMemory.get();
  }

  private boolean isTabletInUse(KeyExtent extent) {
    // Don't call getOnlineTablet as that will update the last access time
    final Tablet t = onlineTablets.snapshot().get(extent);
    if (t == null) {
      return false;
    }
    return t.isInUse();
  }

  public void evaluateOnDemandTabletsForUnload() {

    final SortedMap<KeyExtent,Tablet> online = getOnlineTablets();

    // Sort the extents so that we can process them by table.
    final SortedMap<KeyExtent,Long> sortedOnDemandExtents = new TreeMap<>();
    // We only want to operate on OnDemand Tablets
    online.entrySet().forEach((e) -> {
      if (e.getValue().isOnDemand()) {
        sortedOnDemandExtents.put(e.getKey(), e.getValue().getLastAccessTime());
      }
    });

    if (sortedOnDemandExtents.isEmpty()) {
      return;
    }

    log.debug("Evaluating online on-demand tablets: {}", sortedOnDemandExtents);

    // If the TabletServer is running low on memory, don't call the SPI
    // plugin to evaluate which on-demand tablets to unload, just get the
    // on-demand tablet with the oldest access time and unload it.
    if (getContext().getLowMemoryDetector().isRunningLowOnMemory()) {
      final SortedMap<Long,KeyExtent> timeSortedOnDemandExtents = new TreeMap<>();
      long currTime = System.nanoTime();
      sortedOnDemandExtents.forEach((k, v) -> timeSortedOnDemandExtents.put(v - currTime, k));
      Long oldestAccessTime = timeSortedOnDemandExtents.lastKey();
      KeyExtent oldestKeyExtent = timeSortedOnDemandExtents.get(oldestAccessTime);
      log.warn("Unloading on-demand tablet: {} for table: {} due to low memory", oldestKeyExtent,
          oldestKeyExtent.tableId());
      removeHostingRequests(List.of(oldestKeyExtent));
      onDemandUnloadedLowMemory.addAndGet(1);
      return;
    }

    // The access times are updated when getOnlineTablet is called by other methods,
    // but may not necessarily capture whether or not the Tablet is currently being used.
    // For example, getOnlineTablet is called from startScan but not from continueScan.
    // Instead of instrumenting all of the locations where the tablet is touched we
    // can use the Tablet metrics.
    final Set<KeyExtent> onDemandTabletsInUse = new HashSet<>();
    for (KeyExtent extent : sortedOnDemandExtents.keySet()) {
      if (isTabletInUse(extent)) {
        onDemandTabletsInUse.add(extent);
      }
    }
    if (!onDemandTabletsInUse.isEmpty()) {
      log.debug("Removing onDemandAccessTimes for tablets as tablets are in use: {}",
          onDemandTabletsInUse);
      onDemandTabletsInUse.forEach(sortedOnDemandExtents::remove);
      if (sortedOnDemandExtents.isEmpty()) {
        return;
      }
    }

    Set<TableId> tableIds = sortedOnDemandExtents.keySet().stream().map((k) -> {
      return k.tableId();
    }).distinct().collect(Collectors.toSet());
    log.debug("Tables that have online on-demand tablets: {}", tableIds);
    final Map<TableId,OnDemandTabletUnloader> unloaders = new HashMap<>();
    tableIds.forEach(tid -> {
      TableConfiguration tconf = getContext().getTableConfiguration(tid);
      String tableContext = ClassLoaderUtil.tableContext(tconf);
      String unloaderClassName = tconf.get(Property.TABLE_ONDEMAND_UNLOADER);
      try {
        Class<? extends OnDemandTabletUnloader> clazz = ClassLoaderUtil.loadClass(tableContext,
            unloaderClassName, OnDemandTabletUnloader.class);
        unloaders.put(tid, clazz.getConstructor().newInstance());
      } catch (ClassNotFoundException | InstantiationException | IllegalAccessException
          | IllegalArgumentException | InvocationTargetException | NoSuchMethodException
          | SecurityException e) {
        log.error(
            "Error constructing OnDemandTabletUnloader implementation, not unloading on-demand tablets",
            e);
        return;
      }
    });

    tableIds.forEach(tid -> {
      Map<KeyExtent,
          Long> subset = sortedOnDemandExtents.entrySet().stream()
              .filter((e) -> e.getKey().tableId().equals(tid))
              .collect(Collectors.toMap(e -> e.getKey(), e -> e.getValue()));
      Set<KeyExtent> onDemandTabletsToUnload = new HashSet<>();
      log.debug("Evaluating on-demand tablets for unload for table {}, extents {}", tid,
          subset.keySet());
      UnloaderParams params = new UnloaderParamsImpl(tid, new ServiceEnvironmentImpl(context),
          subset, onDemandTabletsToUnload);
      unloaders.get(tid).evaluate(params);
      removeHostingRequests(onDemandTabletsToUnload);
    });
  }

  private void removeHostingRequests(Collection<KeyExtent> extents) {
    var myLocation = TabletMetadata.Location.current(getTabletSession());

    try (var tabletsMutator = getContext().getAmple().conditionallyMutateTablets()) {
      extents.forEach(ke -> {
        log.debug("Unloading on-demand tablet: {}", ke);
        tabletsMutator.mutateTablet(ke).requireLocation(myLocation).deleteHostingRequested()
            .submit(tm -> !tm.getHostingRequested());
      });

      tabletsMutator.process().forEach((extent, result) -> {
        if (result.getStatus() != Ample.ConditionalResult.Status.ACCEPTED) {
          var loc = Optional.ofNullable(result.readMetadata()).map(TabletMetadata::getLocation)
              .orElse(null);
          log.debug("Failed to clear hosting request marker for {} location in metadata:{}", extent,
              loc);
        }
      });
    }
  }
}<|MERGE_RESOLUTION|>--- conflicted
+++ resolved
@@ -759,13 +759,8 @@
       log.warn("Failed to close filesystem : {}", e.getMessage(), e);
     }
 
-<<<<<<< HEAD
     context.getLowMemoryDetector().logGCInfo(getConfiguration());
-
-=======
-    gcLogger.logGCInfo(getConfiguration());
     super.close();
->>>>>>> b2c5fc48
     getShutdownComplete().set(true);
     log.info("TServerInfo: stop requested. exiting ... ");
     try {
