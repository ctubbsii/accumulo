--- conflicted
+++ resolved
@@ -31,23 +31,13 @@
 
 public class TabletServerUpdateMetrics implements MetricsProducer {
 
-<<<<<<< HEAD
   private final AtomicLong permissionErrorsCount = new AtomicLong();
   private final AtomicLong unknownTabletErrorsCount = new AtomicLong();
   private final AtomicLong constraintViolationsCount = new AtomicLong();
-  private Timer commitPrepStat;
-  private Timer walogWriteTimeStat;
-  private Timer commitTimeStat;
-  private DistributionSummary mutationArraySizeStat = new NoOpDistributionSummary();
-=======
-  private Counter permissionErrorsCounter = NoopMetrics.useNoopCounter();
-  private Counter unknownTabletErrorsCounter = NoopMetrics.useNoopCounter();
-  private Counter constraintViolationsCounter = NoopMetrics.useNoopCounter();
   private Timer commitPrepStat = NoopMetrics.useNoopTimer();
-  private Timer walogWriteTimeStat = NoopMetrics.useNoopTimer();;
-  private Timer commitTimeStat = NoopMetrics.useNoopTimer();;
+  private Timer walogWriteTimeStat = NoopMetrics.useNoopTimer();
+  private Timer commitTimeStat = NoopMetrics.useNoopTimer();
   private DistributionSummary mutationArraySizeStat = NoopMetrics.useNoopDistributionSummary();
->>>>>>> 38d9da71
 
   public void addPermissionErrors(long value) {
     permissionErrorsCount.addAndGet(value);
