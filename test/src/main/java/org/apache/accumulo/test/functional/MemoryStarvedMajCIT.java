/*
 * Licensed to the Apache Software Foundation (ASF) under one
 * or more contributor license agreements.  See the NOTICE file
 * distributed with this work for additional information
 * regarding copyright ownership.  The ASF licenses this file
 * to you under the Apache License, Version 2.0 (the
 * "License"); you may not use this file except in compliance
 * with the License.  You may obtain a copy of the License at
 *
 *   https://www.apache.org/licenses/LICENSE-2.0
 *
 * Unless required by applicable law or agreed to in writing,
 * software distributed under the License is distributed on an
 * "AS IS" BASIS, WITHOUT WARRANTIES OR CONDITIONS OF ANY
 * KIND, either express or implied.  See the License for the
 * specific language governing permissions and limitations
 * under the License.
 */
package org.apache.accumulo.test.functional;

import static org.apache.accumulo.core.metrics.Metric.MAJC_PAUSED;
import static org.apache.accumulo.test.util.Wait.waitFor;
import static org.junit.jupiter.api.Assertions.assertEquals;
import static org.junit.jupiter.api.Assertions.assertNull;
import static org.junit.jupiter.api.Assertions.assertTrue;

import java.util.ArrayList;
import java.util.List;
import java.util.Map;
import java.util.Set;
import java.util.concurrent.atomic.AtomicReference;
import java.util.concurrent.atomic.DoubleAdder;

import org.apache.accumulo.core.Constants;
import org.apache.accumulo.core.client.Accumulo;
import org.apache.accumulo.core.client.AccumuloClient;
import org.apache.accumulo.core.client.admin.CompactionConfig;
import org.apache.accumulo.core.client.admin.TableOperations;
import org.apache.accumulo.core.clientImpl.ClientContext;
import org.apache.accumulo.core.conf.Property;
<<<<<<< HEAD
import org.apache.accumulo.core.metrics.MetricsProducer;
import org.apache.accumulo.core.util.UtilWaitThread;
import org.apache.accumulo.core.util.compaction.ExternalCompactionUtil;
=======
>>>>>>> 173a4479
import org.apache.accumulo.harness.MiniClusterConfigurationCallback;
import org.apache.accumulo.harness.SharedMiniClusterBase;
import org.apache.accumulo.minicluster.ServerType;
import org.apache.accumulo.miniclusterImpl.MiniAccumuloConfigImpl;
import org.apache.accumulo.test.metrics.TestStatsDRegistryFactory;
import org.apache.accumulo.test.metrics.TestStatsDSink;
import org.apache.accumulo.test.metrics.TestStatsDSink.Metric;
import org.apache.accumulo.test.util.Wait;
import org.apache.hadoop.conf.Configuration;
import org.junit.jupiter.api.AfterAll;
import org.junit.jupiter.api.BeforeAll;
import org.junit.jupiter.api.BeforeEach;
import org.junit.jupiter.api.Test;
import org.slf4j.Logger;
import org.slf4j.LoggerFactory;

import com.google.common.net.HostAndPort;

public class MemoryStarvedMajCIT extends SharedMiniClusterBase {

  private static final Logger LOG = LoggerFactory.getLogger(MemoryStarvedMajCIT.class);

  public static class MemoryStarvedITConfiguration implements MiniClusterConfigurationCallback {

    @Override
    public void configureMiniCluster(MiniAccumuloConfigImpl cfg, Configuration coreSite) {
      cfg.getClusterServerConfiguration().setNumDefaultTabletServers(1);
      cfg.getClusterServerConfiguration().setNumDefaultScanServers(0);
      cfg.getClusterServerConfiguration().setNumDefaultCompactors(1);
      cfg.setProperty(Property.INSTANCE_ZK_TIMEOUT, "15s");
      cfg.setProperty(Property.GENERAL_LOW_MEM_DETECTOR_INTERVAL, "5s");
      cfg.setProperty(Property.GENERAL_LOW_MEM_DETECTOR_THRESHOLD,
          Double.toString(MemoryStarvedScanIT.FREE_MEMORY_THRESHOLD));
      cfg.setProperty(Property.GENERAL_LOW_MEM_MAJC_PROTECTION, "true");
      // Tell the server processes to use a StatsDMeterRegistry that will be configured
      // to push all metrics to the sink we started.
      cfg.setProperty(Property.GENERAL_MICROMETER_ENABLED, "true");
      cfg.setProperty(Property.GENERAL_MICROMETER_FACTORY,
          TestStatsDRegistryFactory.class.getName());
      Map<String,String> sysProps = Map.of(TestStatsDRegistryFactory.SERVER_HOST, "127.0.0.1",
          TestStatsDRegistryFactory.SERVER_PORT, Integer.toString(sink.getPort()));
      cfg.setSystemProperties(sysProps);

      // Set a compactor that will consume and free memory when we need it to
      cfg.setServerClass(ServerType.COMPACTOR, MemoryConsumingCompactor.class);
    }
  }

  private static final DoubleAdder MAJC_PAUSED_COUNT = new DoubleAdder();
  private static TestStatsDSink sink;
  private static Thread metricConsumer;

  @BeforeAll
  public static void start() throws Exception {
    sink = new TestStatsDSink();
    metricConsumer = new Thread(() -> {
      while (!Thread.currentThread().isInterrupted()) {
        List<String> statsDMetrics = sink.getLines();
        for (String line : statsDMetrics) {
          if (Thread.currentThread().isInterrupted()) {
            break;
          }
          if (line.startsWith("accumulo")) {
            Metric metric = TestStatsDSink.parseStatsDMetric(line);
            if (MAJC_PAUSED.getName().equals(metric.getName())) {
              double val = Double.parseDouble(metric.getValue());
              MAJC_PAUSED_COUNT.add(val);
            }
          }
        }
      }
    });
    metricConsumer.start();

    SharedMiniClusterBase.startMiniClusterWithConfig(new MemoryStarvedITConfiguration());
  }

  @AfterAll
  public static void stop() throws Exception {
    SharedMiniClusterBase.stopMiniCluster();
    sink.close();
    metricConsumer.interrupt();
    metricConsumer.join();
  }

  @BeforeEach
  public void beforeEach() {
    // Reset the client side counters
    MAJC_PAUSED_COUNT.reset();
  }

  @Test
  public void testMajCPauses() throws Exception {

    String table = getUniqueNames(1)[0];
    try (AccumuloClient client = Accumulo.newClient().from(getClientProps()).build()) {

      ClientContext ctx = (ClientContext) client;

      Wait.waitFor(() -> ExternalCompactionUtil.getCompactorAddrs(ctx).size() == 1, 60_000);
      Wait.waitFor(() -> ExternalCompactionUtil.getCompactorAddrs(ctx)
          .get(Constants.DEFAULT_RESOURCE_GROUP_NAME).size() == 1, 60_000);

      Map<String,Set<HostAndPort>> groupedCompactors =
          ExternalCompactionUtil.getCompactorAddrs(ctx);
      List<HostAndPort> compactorAddresses =
          new ArrayList<>(groupedCompactors.get(Constants.DEFAULT_RESOURCE_GROUP_NAME));
      HostAndPort compactorAddr = compactorAddresses.get(0);

      TableOperations to = client.tableOperations();
      to.create(table);

      AtomicReference<Throwable> error = new AtomicReference<>();
      Thread compactionThread = new Thread(() -> {
        try {
          to.compact(table, new CompactionConfig().setWait(false));
        } catch (Exception e) {
          error.set(e);
        }
      });

      int paused = MAJC_PAUSED.intValue();
      assertEquals(0, paused);

      // Calling getRunningCompaction on the MemoryConsumingCompactor
      // will consume the free memory
      LOG.info("Calling getRunningCompaction on {}", compactorAddr);
      boolean success = false;
      while (!success) {
        try {
          ExternalCompactionUtil.getRunningCompaction(compactorAddr, ctx);
          success = true;
        } catch (Exception e) {
          UtilWaitThread.sleep(3000);
        }
      }

<<<<<<< HEAD
      ReadWriteIT.ingest(client, 100, 100, 100, 0, table);
      compactionThread.start();
=======
        int paused = MAJC_PAUSED_COUNT.intValue();
        assertEquals(0, paused);
>>>>>>> 173a4479

      waitFor(() -> MAJC_PAUSED.intValue() > 0);

<<<<<<< HEAD
      // Calling cancel on the MemoryConsumingCompactor will free
      // the consumed memory
      LOG.info("Calling cancel on {}", compactorAddr);
      ExternalCompactionUtil.cancelCompaction(ctx, compactorAddr, "fakeECID");
=======
        waitFor(() -> MAJC_PAUSED_COUNT.intValue() > 0);
>>>>>>> 173a4479

      compactionThread.interrupt();
      compactionThread.join();
      assertNull(error.get());
      assertTrue(client.instanceOperations().getActiveCompactions().stream()
          .anyMatch(ac -> ac.getPausedCount() > 0));
    }

  }
}<|MERGE_RESOLUTION|>--- conflicted
+++ resolved
@@ -38,12 +38,8 @@
 import org.apache.accumulo.core.client.admin.TableOperations;
 import org.apache.accumulo.core.clientImpl.ClientContext;
 import org.apache.accumulo.core.conf.Property;
-<<<<<<< HEAD
-import org.apache.accumulo.core.metrics.MetricsProducer;
 import org.apache.accumulo.core.util.UtilWaitThread;
 import org.apache.accumulo.core.util.compaction.ExternalCompactionUtil;
-=======
->>>>>>> 173a4479
 import org.apache.accumulo.harness.MiniClusterConfigurationCallback;
 import org.apache.accumulo.harness.SharedMiniClusterBase;
 import org.apache.accumulo.minicluster.ServerType;
@@ -165,7 +161,7 @@
         }
       });
 
-      int paused = MAJC_PAUSED.intValue();
+      int paused = MAJC_PAUSED_COUNT.intValue();
       assertEquals(0, paused);
 
       // Calling getRunningCompaction on the MemoryConsumingCompactor
@@ -181,24 +177,15 @@
         }
       }
 
-<<<<<<< HEAD
       ReadWriteIT.ingest(client, 100, 100, 100, 0, table);
       compactionThread.start();
-=======
-        int paused = MAJC_PAUSED_COUNT.intValue();
-        assertEquals(0, paused);
->>>>>>> 173a4479
 
-      waitFor(() -> MAJC_PAUSED.intValue() > 0);
+      waitFor(() -> MAJC_PAUSED_COUNT.intValue() > 0);
 
-<<<<<<< HEAD
       // Calling cancel on the MemoryConsumingCompactor will free
       // the consumed memory
       LOG.info("Calling cancel on {}", compactorAddr);
       ExternalCompactionUtil.cancelCompaction(ctx, compactorAddr, "fakeECID");
-=======
-        waitFor(() -> MAJC_PAUSED_COUNT.intValue() > 0);
->>>>>>> 173a4479
 
       compactionThread.interrupt();
       compactionThread.join();
