/*
 * Licensed to the Apache Software Foundation (ASF) under one
 * or more contributor license agreements.  See the NOTICE file
 * distributed with this work for additional information
 * regarding copyright ownership.  The ASF licenses this file
 * to you under the Apache License, Version 2.0 (the
 * "License"); you may not use this file except in compliance
 * with the License.  You may obtain a copy of the License at
 *
 *   https://www.apache.org/licenses/LICENSE-2.0
 *
 * Unless required by applicable law or agreed to in writing,
 * software distributed under the License is distributed on an
 * "AS IS" BASIS, WITHOUT WARRANTIES OR CONDITIONS OF ANY
 * KIND, either express or implied.  See the License for the
 * specific language governing permissions and limitations
 * under the License.
 */
package org.apache.accumulo.server.metrics;

<<<<<<< HEAD
=======
import java.util.List;
import java.util.concurrent.atomic.AtomicInteger;

>>>>>>> 5ab0bd82
import org.apache.accumulo.core.metrics.MetricsProducer;
import org.apache.accumulo.server.ServerContext;

import io.micrometer.core.instrument.Counter;
import io.micrometer.core.instrument.MeterRegistry;

public class ProcessMetrics implements MetricsProducer {

  private final ServerContext context;
<<<<<<< HEAD
  private Counter idleCounter;
=======
  private final AtomicInteger isIdle;
>>>>>>> 5ab0bd82

  public ProcessMetrics(final ServerContext context) {
    this.context = context;
    this.isIdle = new AtomicInteger(-1);
  }

  @Override
  public void registerMetrics(MeterRegistry registry) {
<<<<<<< HEAD
    registry.gauge(METRICS_LOW_MEMORY, this, this::lowMemDetected);
    idleCounter = registry.counter(METRICS_SERVER_IDLE);
  }

  public void incrementIdleCounter() {
    if (idleCounter != null) {
      idleCounter.increment();
    }
=======
    registry.gauge(METRICS_LOW_MEMORY, List.of(), this, this::lowMemDetected);
    registry.gauge(METRICS_SERVER_IDLE, isIdle, AtomicInteger::get);
>>>>>>> 5ab0bd82
  }

  private int lowMemDetected(ProcessMetrics processMetrics) {
    return context.getLowMemoryDetector().isRunningLowOnMemory() ? 1 : 0;
  }

  public void setIdleValue(boolean isIdle) {
    this.isIdle.set(isIdle ? 1 : 0);
  }
}<|MERGE_RESOLUTION|>--- conflicted
+++ resolved
@@ -18,26 +18,17 @@
  */
 package org.apache.accumulo.server.metrics;
 
-<<<<<<< HEAD
-=======
-import java.util.List;
 import java.util.concurrent.atomic.AtomicInteger;
 
->>>>>>> 5ab0bd82
 import org.apache.accumulo.core.metrics.MetricsProducer;
 import org.apache.accumulo.server.ServerContext;
 
-import io.micrometer.core.instrument.Counter;
 import io.micrometer.core.instrument.MeterRegistry;
 
 public class ProcessMetrics implements MetricsProducer {
 
   private final ServerContext context;
-<<<<<<< HEAD
-  private Counter idleCounter;
-=======
   private final AtomicInteger isIdle;
->>>>>>> 5ab0bd82
 
   public ProcessMetrics(final ServerContext context) {
     this.context = context;
@@ -46,19 +37,8 @@
 
   @Override
   public void registerMetrics(MeterRegistry registry) {
-<<<<<<< HEAD
     registry.gauge(METRICS_LOW_MEMORY, this, this::lowMemDetected);
-    idleCounter = registry.counter(METRICS_SERVER_IDLE);
-  }
-
-  public void incrementIdleCounter() {
-    if (idleCounter != null) {
-      idleCounter.increment();
-    }
-=======
-    registry.gauge(METRICS_LOW_MEMORY, List.of(), this, this::lowMemDetected);
     registry.gauge(METRICS_SERVER_IDLE, isIdle, AtomicInteger::get);
->>>>>>> 5ab0bd82
   }
 
   private int lowMemDetected(ProcessMetrics processMetrics) {
