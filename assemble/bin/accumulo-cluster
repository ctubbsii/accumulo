--- conflicted
+++ resolved
@@ -273,20 +273,10 @@
   exit 1
 }
 
-<<<<<<< HEAD
-function parse_config {
-
-  if [[ ! -f ${conf}/cluster.yaml ]]; then
-    echo "ERROR: A 'cluster.yaml' file was not found at ${conf}/cluster.yaml"
-    echo "Please make sure it exists and is configured with the host information. Run 'accumulo-cluster create-config' to create an example configuration."
-    exit 1
-  fi
-=======
 # call debug to print, or execute if debug is off
 function debugOrRun() {
   debug "$(quote "$@")" || "$@"
 }
->>>>>>> 9e146f95
 
 function canRunOnHost() {
 
@@ -312,15 +302,6 @@
 }
 
 function parse_config() {
-
-  for file in slaves tservers monitor tracers gc managers masters; do
-    if [[ -f $conf/$file ]]; then
-      echo "$(red ERROR): A $(yellow "$file") file was found in $(yellow "$conf/")"
-      echo "$(red ERROR): Accumulo now uses cluster host configuration information from $(yellow cluster.yaml)"
-      echo "$(red ERROR): and requires that the $(yellow "$file") file not be present to reduce confusion."
-      exit 1
-    fi
-  done
 
   local manager1
   local tservers_found
@@ -379,51 +360,9 @@
   for group in $COMPACTOR_GROUPS; do
     var_name="NUM_COMPACTORS_$group"
     if [[ -n ${!var_name} ]]; then
-<<<<<<< HEAD
-      echo "INFO: ${!var_name} compactors will be started per host for queue ${queue}"
-    fi
-  done
-}
-
-function control_service() {
-  control_cmd="$1"
-  host="$2"
-  service="$3"
-
-  local last_instance_id
-  last_instance_id=1
-  [[ $service == "tserver" ]] && last_instance_id=${NUM_TSERVERS:-1}
-  [[ $service == "sserver" ]] && last_instance_id=${NUM_SSERVERS:-1}
-  [[ $service == "compactor" ]] && last_instance_id=${NUM_COMPACTORS:-1}
-
-  for ((inst_id = 1; inst_id <= last_instance_id; inst_id++)); do
-    # Only increment the service name when more than one service is desired.
-    ACCUMULO_SERVICE_INSTANCE=""
-    [[ last_instance_id -gt 1 ]] && ACCUMULO_SERVICE_INSTANCE="${inst_id}"
-    [[ $service =~ ^compactor|sserver$ ]] && ACCUMULO_SERVICE_INSTANCE="${ACCUMULO_SERVICE_INSTANCE}_${5}"
-
-    if [[ $host == localhost || $host == "$(hostname -s)" || $host == "$(hostname -f)" || "$(hostname -I)" =~ $host ]]; then
-      #
-      # The server processes take arguments (e.g. -p, -o, -q [in the case of the Compactor]). Always add the -a argument
-      # using the value of $host
-      #
-      if [[ $# -gt 3 ]]; then
-        debugAndRun ACCUMULO_SERVICE_INSTANCE="${ACCUMULO_SERVICE_INSTANCE}" "${bin}/accumulo-service" "$service" "$control_cmd" "-o" "general.process.bind.addr=$host" "${@:4}"
-      else
-        debugAndRun ACCUMULO_SERVICE_INSTANCE="${ACCUMULO_SERVICE_INSTANCE}" "${bin}/accumulo-service" "$service" "$control_cmd" "-o" "general.process.bind.addr=$host"
-      fi
-    else
-      if [[ $# -gt 3 ]]; then
-        EXTRA_ARGS="${*:4}"
-        debugAndRun "$SSH" "$host" "bash -c 'ACCUMULO_SERVICE_INSTANCE=${ACCUMULO_SERVICE_INSTANCE} ${bin}/accumulo-service \"$service\" \"$control_cmd\" \"-o\" \"general.process.bind.addr=$host\" $EXTRA_ARGS '"
-      else
-        debugAndRun "$SSH" "$host" "bash -c 'ACCUMULO_SERVICE_INSTANCE=${ACCUMULO_SERVICE_INSTANCE} ${bin}/accumulo-service \"$service\" \"$control_cmd\" \"-o\" \"general.process.bind.addr=$host\"'"
-      fi
-=======
       declare "COMPACTORS_PER_HOST_$group"="${!var_name}"
     else
       declare "COMPACTORS_PER_HOST_$group"="${NUM_COMPACTORS:-1}"
->>>>>>> 9e146f95
     fi
   done
 
@@ -436,29 +375,10 @@
     # no compactor groups are required for this version
     debug "No compactor groups configured"
   else
-<<<<<<< HEAD
-    echo -n "Starting compactor servers ..."
-    queues=$COMPACTION_QUEUES
-    if [[ -n $1 ]]; then
-      queues="$1"
-      echo "Only starting servers for group: ${queues}"
-    fi
-    for queue in $queues; do
-      var_name="NUM_COMPACTORS_${queue}"
-      [[ -n ${!var_name} ]] && NUM_COMPACTORS=${!var_name}
-      Q="COMPACTOR_HOSTS_${queue}"
-      if [[ -n ${!Q} ]]; then
-        for compactor in ${!Q}; do
-          start_service "$compactor" compactor "-o" "compactor.queue=$queue"
-        done
-      else
-        echo "${queue} is not a valid queue ...exiting"
-=======
     for group in $COMPACTOR_GROUPS; do
       G="COMPACTOR_HOSTS_$group"
       if [[ -z ${!G} ]]; then
         echo "$(yellow WARN): External compactor group $(yellow "$group") configured, but no compactors configured for it"
->>>>>>> 9e146f95
       fi
     done
   fi
@@ -467,91 +387,26 @@
   if [[ -z $TSERVER_GROUPS ]]; then
     echo "$(yellow WARN): No tablet server groups configured"
   else
-<<<<<<< HEAD
-    echo "Stopping compactor servers ..."
-    queues=$COMPACTION_QUEUES
-    if [[ -n $1 ]]; then
-      queues="$1"
-      echo "Only stopping servers for group: ${queues}"
-    fi
-    for queue in $queues; do
-      var_name="NUM_COMPACTORS_${queue}"
-      [[ -n ${!var_name} ]] && NUM_COMPACTORS=${!var_name}
-      Q="COMPACTOR_HOSTS_${queue}"
-      if [[ -n ${!Q} ]]; then
-        for compactor in ${!Q}; do
-          stop_service "$compactor" compactor "-o" "compactor.queue=$queue"
-        done
-=======
     for group in $TSERVER_GROUPS; do
       G="TSERVER_HOSTS_$group"
       if [[ -z ${!G} ]]; then
         echo "$(yellow WARN): tablet server group $(yellow "$group") configured, but no hosts configured for it"
->>>>>>> 9e146f95
       else
         tservers_found="true"
       fi
     done
   fi
 
-<<<<<<< HEAD
-function start_sservers() {
-  if [[ -z $SSERVER_GROUPS ]]; then
-    echo "No scan server groups configured..."
-  else
-    echo "Starting scan servers ..."
-    groups=$SSERVER_GROUPS
-    if [[ -n $1 ]]; then
-      groups="$1"
-      echo "Only starting servers for group: ${groups}"
-    fi
-    for group in $groups; do
-      var_name="NUM_SSERVERS_${group}"
-      [[ -n ${!var_name} ]] && NUM_SSERVERS=${!var_name}
-      G="SSERVER_HOSTS_${group}"
-      if [[ -n ${!G} ]]; then
-        for sserver in ${!G}; do
-          start_service "$sserver" sserver "-o" "sserver.group=$group"
-        done
-      else
-        echo "${group} is not a valid resource group ...exiting"
-      fi
-    done
-=======
   if [[ $tservers_found != "true" ]]; then
     echo "$(red ERROR): There are no tablet servers configured, Accumulo requires at least $(yellow 1) tablets server to host system tables"
     exit 1
->>>>>>> 9e146f95
-  fi
-
-<<<<<<< HEAD
-function stop_sservers() {
-  if [[ -z $SSERVER_GROUPS ]]; then
-    echo "No scan server groups configured..."
-  else
-    echo "Stopping scan servers ..."
-    groups=$SSERVER_GROUPS
-    if [[ -n $1 ]]; then
-      groups="$1"
-      echo "Only stopping servers for group: ${groups}"
-    fi
-    for group in $groups; do
-      var_name="NUM_SSERVERS_${group}"
-      [[ -n ${!var_name} ]] && NUM_SSERVERS=${!var_name}
-      G="SSERVER_HOSTS_${group}"
-      if [[ -n ${!G} ]]; then
-        for sserver in ${!G}; do
-          stop_service "$sserver" sserver "-o" "sserver.group=$group"
-        done
-      else
-        echo "${group} is not a valid resource group ...exiting"
-=======
+  fi
+
   if [[ -n $SSERVER_GROUPS ]]; then
     for group in $SSERVER_GROUPS; do
       G="SSERVER_HOSTS_$group"
       if [[ -z ${!G} ]]; then
         echo "$(yellow WARN): scan server group $(yellow "$group") configured, but no hosts configured for it"
->>>>>>> 9e146f95
       fi
     done
   fi
@@ -577,41 +432,19 @@
   group=$4
   shift 4
 
-<<<<<<< HEAD
-  for group in $SSERVER_GROUPS; do
-    var_name="NUM_SSERVERS_${group}"
-    [[ -n ${!var_name} ]] && NUM_SSERVERS=${!var_name}
-    G="SSERVER_HOSTS_${group}"
-    for sserver in ${!G}; do
-      start_service "$sserver" sserver "-o" "sserver.group=$group"
-    done
-  done
-=======
   local S
   local servers_per_host
->>>>>>> 9e146f95
 
   S="${service^^}S_PER_HOST_$group"
   S="${S//-/_}" # replace dashes in service/group name with underscores
   servers_per_host="${!S:-1}"
 
-<<<<<<< HEAD
-  for queue in $COMPACTION_QUEUES; do
-    var_name="NUM_COMPACTORS_${queue}"
-    [[ -n ${!var_name} ]] && NUM_COMPACTORS=${!var_name}
-    Q="COMPACTOR_HOSTS_${queue}"
-    for compactor in ${!Q}; do
-      start_service "$compactor" compactor "-o" "compactor.queue=$queue"
-    done
-  done
-=======
   if [[ $ARG_LOCAL == 1 ]]; then
-    debugOrRun bash -c "ACCUMULO_CLUSTER_ARG=$servers_per_host \"$bin/accumulo-service\" $service $control_cmd -a $host $*"
+    debugOrRun bash -c "ACCUMULO_CLUSTER_ARG=$servers_per_host \"$bin/accumulo-service\" $service $control_cmd -o general.process.bind.addr=$host $*"
   else
-    debugOrRun "${SSH[@]}" "$host" "bash -c 'ACCUMULO_CLUSTER_ARG=$servers_per_host \"$bin/accumulo-service\" $service $control_cmd -a $host $*'"
-  fi
-}
->>>>>>> 9e146f95
+    debugOrRun "${SSH[@]}" "$host" "bash -c 'ACCUMULO_CLUSTER_ARG=$servers_per_host \"$bin/accumulo-service\" $service $control_cmd -o general.process.bind.addr=$host $*'"
+  fi
+}
 
 function get_localhost_addresses() {
   local localaddresses
@@ -759,93 +592,10 @@
       hosts="SSERVER_HOSTS_$group"
       for sserver in ${!hosts}; do
         if canRunOnHost "$sserver"; then
-          execute_command "$operation" "$sserver" sserver "$group" "-g" "$group"
+          execute_command "$operation" "$sserver" sserver "$group" "-o" "sserver.group=$group"
         fi
       done
     done
-<<<<<<< HEAD
-  done
-
-}
-
-function end_service() {
-  control_service "$@"
-}
-
-function stop_service() {
-  end_service "stop" "$@"
-}
-
-function kill_service() {
-  end_service "kill" "$@"
-}
-
-function stop_tservers() {
-
-  echo "Stopping unresponsive tablet servers (if any)..."
-  for host in $TSERVER_HOSTS; do
-    stop_service "$host" tserver &
-  done
-
-  sleep 10
-
-  echo "Stopping unresponsive tablet servers hard (if any)..."
-  for host in $TSERVER_HOSTS; do
-    kill_service "$host" tserver &
-  done
-
-  echo "Cleaning tablet server entries from zookeeper"
-  if ! isDebug; then
-    ${accumulo_cmd} org.apache.accumulo.server.util.ZooZap -tservers
-  fi
-}
-
-function kill_all() {
-  echo "Killing Accumulo cluster..."
-
-  for manager in $MANAGER_HOSTS; do
-    kill_service "$manager" manager
-  done
-
-  for gc in $GC_HOSTS; do
-    kill_service "$gc" gc
-  done
-
-  for monitor in $MONITOR_HOSTS; do
-    kill_service "$monitor" monitor
-  done
-
-  for group in $SSERVER_GROUPS; do
-    var_name="NUM_SSERVERS_${group}"
-    [[ -n ${!var_name} ]] && NUM_SSERVERS=${!var_name}
-    G="SSERVER_HOSTS_${group}"
-    for sserver in ${!G}; do
-      kill_service "$sserver" sserver "-o" "sserver.group=$group"
-    done
-  done
-
-  for host in $TSERVER_HOSTS; do
-    kill_service "$host" tserver
-  done
-
-  for coordinator in $COORDINATOR_HOSTS; do
-    kill_service "$coordinator" compaction-coordinator
-  done
-
-  for queue in $COMPACTION_QUEUES; do
-    var_name="NUM_COMPACTORS_${queue}"
-    [[ -n ${!var_name} ]] && NUM_COMPACTORS=${!var_name}
-    Q="COMPACTOR_HOSTS_${queue}"
-    for compactor in ${!Q}; do
-      kill_service "$compactor" compactor "-o" "compactor.queue=$queue"
-    done
-  done
-
-  echo "Cleaning all server entries in ZooKeeper"
-  if ! isDebug; then
-    ${accumulo_cmd} org.apache.accumulo.server.util.ZooZap -manager -tservers -compaction-coordinators -compactors -sservers
-=======
->>>>>>> 9e146f95
   fi
 
   local compactor_groups
@@ -855,54 +605,13 @@
     if [[ -n $ARG_COMPACTOR_GROUP ]]; then
       compactor_groups=$ARG_COMPACTOR_GROUP
     fi
-<<<<<<< HEAD
-    sleep 5
-  fi
-
-  # Look for processes not killed by 'admin stopAll'
-
-  for end_cmd in "stop" "kill"; do
-
-    for manager in $MANAGER_HOSTS; do
-      end_service $end_cmd "$manager" manager
-    done
-
-    for gc in $GC_HOSTS; do
-      end_service $end_cmd "$gc" gc
-    done
-
-    for monitor in $MONITOR_HOSTS; do
-      end_service $end_cmd "$monitor" monitor
-    done
-
-    for group in $SSERVER_GROUPS; do
-      var_name="NUM_SSERVERS_${group}"
-      [[ -n ${!var_name} ]] && NUM_SSERVERS=${!var_name}
-      G="SSERVER_HOSTS_${group}"
-      for sserver in ${!G}; do
-        end_service $end_cmd "$sserver" sserver "-o" "sserver.group=$group"
-      done
-    done
-
-    for coordinator in $COORDINATOR_HOSTS; do
-      end_service $end_cmd "$coordinator" compaction-coordinator
-    done
-
-    for queue in $COMPACTION_QUEUES; do
-      var_name="NUM_COMPACTORS_${queue}"
-      [[ -n ${!var_name} ]] && NUM_COMPACTORS=${!var_name}
-      Q="COMPACTOR_HOSTS_${queue}"
-      for compactor in ${!Q}; do
-        end_service $end_cmd "$compactor" compactor "-o" "compactor.queue=$queue"
-=======
     for group in $compactor_groups; do
       echo "Executing $(green "$ARG_CMD") on $(purple compactors) for group $(yellow "$group")"
       hosts="COMPACTOR_HOSTS_$group"
       for compactor in ${!hosts}; do
         if canRunOnHost "$compactor"; then
-          execute_command "$operation" "$compactor" compactor "$group" "-q" "$group"
+          execute_command "$operation" "$compactor" compactor "$group" "-o" "compactor.queue=$group"
         fi
->>>>>>> 9e146f95
       done
     done
   fi
@@ -914,32 +623,6 @@
     fi
   fi
 
-<<<<<<< HEAD
-  for host in "${hosts_to_check[@]}"; do
-    for end_cmd in "stop" "kill"; do
-      for svc in tserver gc manager monitor compaction-coordinator; do
-        end_service $end_cmd "$host" $svc
-      done
-      for group in $SSERVER_GROUPS; do
-        var_name="NUM_SSERVERS_${group}"
-        [[ -n ${!var_name} ]] && NUM_SSERVERS=${!var_name}
-        G="SSERVER_HOSTS_${group}"
-        for sserver in ${!G}; do
-          end_service $end_cmd "$sserver" sserver "-o" "sserver.group=$group"
-        done
-      done
-      for queue in $COMPACTION_QUEUES; do
-        var_name="NUM_COMPACTORS_${queue}"
-        [[ -n ${!var_name} ]] && NUM_COMPACTORS=${!var_name}
-        Q="COMPACTOR_HOSTS_${queue}"
-        for compactor in ${!Q}; do
-          end_service $end_cmd "$host" compactor "-o" "compactor.queue=$queue"
-        done
-      done
-    done
-  done
-=======
->>>>>>> 9e146f95
 }
 
 function main() {
