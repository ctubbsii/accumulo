/*
 * Licensed to the Apache Software Foundation (ASF) under one
 * or more contributor license agreements.  See the NOTICE file
 * distributed with this work for additional information
 * regarding copyright ownership.  The ASF licenses this file
 * to you under the Apache License, Version 2.0 (the
 * "License"); you may not use this file except in compliance
 * with the License.  You may obtain a copy of the License at
 *
 *   https://www.apache.org/licenses/LICENSE-2.0
 *
 * Unless required by applicable law or agreed to in writing,
 * software distributed under the License is distributed on an
 * "AS IS" BASIS, WITHOUT WARRANTIES OR CONDITIONS OF ANY
 * KIND, either express or implied.  See the License for the
 * specific language governing permissions and limitations
 * under the License.
 */
package org.apache.accumulo.core.conf;

import static org.apache.accumulo.core.Constants.DEFAULT_COMPACTION_SERVICE_NAME;

import java.lang.annotation.Annotation;
import java.util.Arrays;
import java.util.Collections;
import java.util.EnumSet;
import java.util.HashMap;
import java.util.HashSet;
import java.util.Objects;
import java.util.Set;
import java.util.function.Predicate;

import org.apache.accumulo.core.Constants;
import org.apache.accumulo.core.classloader.ClassLoaderUtil;
import org.apache.accumulo.core.data.constraints.NoDeleteConstraint;
import org.apache.accumulo.core.file.blockfile.cache.tinylfu.TinyLfuBlockCacheManager;
import org.apache.accumulo.core.file.rfile.RFile;
import org.apache.accumulo.core.iterators.IteratorUtil.IteratorScope;
import org.apache.accumulo.core.iteratorsImpl.system.DeletingIterator;
import org.apache.accumulo.core.metadata.SystemTables;
import org.apache.accumulo.core.spi.compaction.RatioBasedCompactionPlanner;
import org.apache.accumulo.core.spi.compaction.SimpleCompactionDispatcher;
import org.apache.accumulo.core.spi.fs.RandomVolumeChooser;
import org.apache.accumulo.core.spi.scan.ScanDispatcher;
import org.apache.accumulo.core.spi.scan.ScanPrioritizer;
import org.apache.accumulo.core.spi.scan.ScanServerSelector;
import org.apache.accumulo.core.spi.scan.SimpleScanDispatcher;
import org.apache.accumulo.core.util.format.DefaultFormatter;
import org.slf4j.LoggerFactory;

import com.google.common.base.Preconditions;

public enum Property {
  COMPACTION_PREFIX("compaction.", null, PropertyType.PREFIX,
      "Both major and minor compaction properties can be included under this prefix.", "4.0.0"),
  COMPACTION_SERVICE_PREFIX(COMPACTION_PREFIX + "service.", null, PropertyType.PREFIX,
      "This prefix should be used to define all properties for the compaction services."
          + "See {% jlink -f org.apache.accumulo.core.spi.compaction.RatioBasedCompactionPlanner %}.\n"
          + "A new external compaction service would be defined like the following:\n"
          + "`compaction.service.newService.planner="
          + "\"org.apache.accumulo.core.spi.compaction.RatioBasedCompactionPlanner\".`\n"
          + "`compaction.service.newService.opts.groups=\""
          + "[{\"group\": \"small\", \"maxSize\":\"32M\"},"
          + "{ \"group\":\"medium\", \"maxSize\":\"512M\"},{\"group\":\"large\"}]`\n"
          + "`compaction.service.newService.opts.maxOpen=50`.\n"
          + "Additional options can be defined using the `compaction.service.<service>.opts.<option>` property.",
      "4.0.0"),
  COMPACTION_SERVICE_DEFAULT_PLANNER(
      COMPACTION_SERVICE_PREFIX + DEFAULT_COMPACTION_SERVICE_NAME + ".planner",
      RatioBasedCompactionPlanner.class.getName(), PropertyType.CLASSNAME,
      "Planner for default compaction service.", "4.0.0"),
  COMPACTION_SERVICE_DEFAULT_MAX_OPEN(COMPACTION_SERVICE_DEFAULT_PLANNER + ".opts.maxOpen", "10",
      PropertyType.COUNT, "The maximum number of files a compaction will open.", "4.0.0"),
  COMPACTION_SERVICE_DEFAULT_GROUPS(COMPACTION_SERVICE_DEFAULT_PLANNER + ".opts.groups",
      ("[{'group':'default'}]").replaceAll("'", "\""), PropertyType.JSON,
      "See {% jlink -f org.apache.accumulo.core.spi.compaction.RatioBasedCompactionPlanner %}.",
      "4.0.0"),
  COMPACTION_WARN_TIME(COMPACTION_PREFIX + "warn.time", "10m", PropertyType.TIMEDURATION,
      "When a compaction has not made progress for this time period, a warning will be logged.",
      "4.0.0"),
  // SSL properties local to each node (see also instance.ssl.enabled which must be consistent
  // across all nodes in an instance)
  RPC_PREFIX("rpc.", null, PropertyType.PREFIX,
      "Properties in this category related to the configuration of SSL keys for"
          + " RPC. See also `instance.ssl.enabled`.",
      "1.6.0"),
  RPC_PROCESS_ADVERTISE_ADDRESS("rpc.advertise.addr", "", PropertyType.STRING,
      "The address to use when registering this server in ZooKeeper. This could be an"
          + " IP address or hostname and defaults to rpc.bind.addr property value. Port "
          + "numbers, if not specified, will default to the port property for the specific server type.",
      "2.1.4"),
  RPC_PROCESS_BIND_ADDRESS("rpc.bind.addr", "", PropertyType.STRING,
      "The local IP address to which this server should bind for sending and receiving network traffic. If not set then the process binds to all addresses.",
      "2.1.4"),
  RPC_MAX_MESSAGE_SIZE("rpc.message.size.max", Integer.toString(Integer.MAX_VALUE),
      PropertyType.BYTES, "The maximum size of a message that can be received by a server.",
      "2.1.3"),
  RPC_BACKLOG("rpc.backlog", "50", PropertyType.COUNT,
      "Configures the TCP backlog for the server side sockets created by Thrift."
          + " This property is not used for SSL type server sockets. A value of zero"
          + " will use the Thrift default value.",
      "2.1.3"),
  RPC_SSL_KEYSTORE_PATH("rpc.javax.net.ssl.keyStore", "", PropertyType.PATH,
      "Path of the keystore file for the server's private SSL key.", "1.6.0"),
  @Sensitive
  RPC_SSL_KEYSTORE_PASSWORD("rpc.javax.net.ssl.keyStorePassword", "", PropertyType.STRING,
      "Password used to encrypt the SSL private keystore. "
          + "Leave blank to use the Accumulo instance secret.",
      "1.6.0"),
  RPC_SSL_KEYSTORE_TYPE("rpc.javax.net.ssl.keyStoreType", "jks", PropertyType.STRING,
      "Type of SSL keystore.", "1.6.0"),
  RPC_SSL_TRUSTSTORE_PATH("rpc.javax.net.ssl.trustStore", "", PropertyType.PATH,
      "Path of the truststore file for the root cert.", "1.6.0"),
  @Sensitive
  RPC_SSL_TRUSTSTORE_PASSWORD("rpc.javax.net.ssl.trustStorePassword", "", PropertyType.STRING,
      "Password used to encrypt the SSL truststore. Leave blank to use no password.", "1.6.0"),
  RPC_SSL_TRUSTSTORE_TYPE("rpc.javax.net.ssl.trustStoreType", "jks", PropertyType.STRING,
      "Type of SSL truststore.", "1.6.0"),
  RPC_USE_JSSE("rpc.useJsse", "false", PropertyType.BOOLEAN,
      "Use JSSE system properties to configure SSL rather than the " + RPC_PREFIX.getKey()
          + "javax.net.ssl.* Accumulo properties.",
      "1.6.0"),
  RPC_SSL_CIPHER_SUITES("rpc.ssl.cipher.suites", "", PropertyType.STRING,
      "Comma separated list of cipher suites that can be used by accepted connections.", "1.6.1"),
  RPC_SSL_ENABLED_PROTOCOLS("rpc.ssl.server.enabled.protocols", "TLSv1.3", PropertyType.STRING,
      "Comma separated list of protocols that can be used to accept connections.", "1.6.2"),
  RPC_SSL_CLIENT_PROTOCOL("rpc.ssl.client.protocol", "TLSv1.3", PropertyType.STRING,
      "The protocol used to connect to a secure server. Must be in the list of enabled protocols "
          + "on the server side `rpc.ssl.server.enabled.protocols`.",
      "1.6.2"),
  RPC_SASL_QOP("rpc.sasl.qop", "auth", PropertyType.STRING,
      "The quality of protection to be used with SASL. Valid values are 'auth', 'auth-int',"
          + " and 'auth-conf'.",
      "1.7.0"),

  // instance properties (must be the same for every node in an instance)
  INSTANCE_PREFIX("instance.", null, PropertyType.PREFIX,
      "Properties in this category must be consistent throughout a cloud. "
          + "This is enforced and servers won't be able to communicate if these differ.",
      "1.3.5"),
  INSTANCE_ZK_HOST("instance.zookeeper.host", "localhost:2181", PropertyType.HOSTLIST,
      "Comma separated list of zookeeper servers.", "1.3.5"),
  INSTANCE_ZK_TIMEOUT("instance.zookeeper.timeout", "30s", PropertyType.TIMEDURATION,
      "Zookeeper session timeout; "
          + "max value when represented as milliseconds should be no larger than "
          + Integer.MAX_VALUE + ".",
      "1.3.5"),
  @Sensitive
  INSTANCE_SECRET("instance.secret", "DEFAULT", PropertyType.STRING,
      "A secret unique to a given instance that all servers must know in order"
          + " to communicate with one another. It should be changed prior to the"
          + " initialization of Accumulo. To change it after Accumulo has been"
          + " initialized, use the ChangeSecret tool and then update accumulo.properties"
          + " everywhere. Before using the ChangeSecret tool, make sure Accumulo is not"
          + " running and you are logged in as the user that controls Accumulo files in"
          + " HDFS. To use the ChangeSecret tool, run the command: `./bin/accumulo"
          + " admin changeSecret`.",
      "1.3.5"),
  INSTANCE_VOLUMES("instance.volumes", "", PropertyType.VOLUMES,
      "A comma separated list of dfs uris to use. Files will be stored across"
          + " these filesystems. In some situations, the first volume in this list"
          + " may be treated differently, such as being preferred for writing out"
          + " temporary files (for example, when creating a pre-split table)."
          + " After adding uris to this list, run 'accumulo init --add-volume' and then"
          + " restart tservers. If entries are removed from this list then tservers"
          + " will need to be restarted. After a uri is removed from the list Accumulo"
          + " will not create new files in that location, however Accumulo can still"
          + " reference files created at that location before the config change. To use"
          + " a comma or other reserved characters in a URI use standard URI hex"
          + " encoding. For example replace commas with %2C.",
      "1.6.0"),
  INSTANCE_VOLUME_CONFIG_PREFIX("instance.volume.config.", null, PropertyType.PREFIX,
      "Properties in this category are used to provide volume specific overrides to "
          + "the general filesystem client configuration. Properties using this prefix "
          + "should be in the form "
          + "'instance.volume.config.<volume-uri>.<property-name>=<property-value>. An "
          + "example: "
          + "'instance.volume.config.hdfs://namespace-a:8020/accumulo.dfs.client.hedged.read.threadpool.size=10'. "
          + "Note that when specifying property names that contain colons in the properties "
          + "files that the colons need to be escaped with a backslash.",
      "2.1.1"),
  INSTANCE_VOLUMES_REPLACEMENTS("instance.volumes.replacements", "", PropertyType.STRING,
      "Since accumulo stores absolute URIs changing the location of a namenode "
          + "could prevent Accumulo from starting. The property helps deal with "
          + "that situation. Provide a comma separated list of uri replacement "
          + "pairs here if a namenode location changes. Each pair should be separated "
          + "with a space. For example, if hdfs://nn1 was replaced with "
          + "hdfs://nnA and hdfs://nn2 was replaced with hdfs://nnB, then set this "
          + "property to 'hdfs://nn1 hdfs://nnA,hdfs://nn2 hdfs://nnB' "
          + "Replacements must be configured for use. To see which volumes are "
          + "currently in use, run 'accumulo admin volumes -l'. To use a comma or "
          + "other reserved characters in a URI use standard URI hex encoding. For "
          + "example replace commas with %2C.",
      "1.6.0"),
  @Experimental // interface uses unstable internal types, use with caution
  INSTANCE_SECURITY_AUTHENTICATOR("instance.security.authenticator",
      "org.apache.accumulo.server.security.handler.ZKAuthenticator", PropertyType.CLASSNAME,
      "The authenticator class that accumulo will use to determine if a user "
          + "has privilege to perform an action.",
      "1.5.0"),
  @Experimental // interface uses unstable internal types, use with caution
  INSTANCE_SECURITY_AUTHORIZOR("instance.security.authorizor",
      "org.apache.accumulo.server.security.handler.ZKAuthorizor", PropertyType.CLASSNAME,
      "The authorizor class that accumulo will use to determine what labels a "
          + "user has privilege to see.",
      "1.5.0"),
  @Experimental // interface uses unstable internal types, use with caution
  INSTANCE_SECURITY_PERMISSION_HANDLER("instance.security.permissionHandler",
      "org.apache.accumulo.server.security.handler.ZKPermHandler", PropertyType.CLASSNAME,
      "The permission handler class that accumulo will use to determine if a "
          + "user has privilege to perform an action.",
      "1.5.0"),
  INSTANCE_RPC_SSL_ENABLED("instance.rpc.ssl.enabled", "false", PropertyType.BOOLEAN,
      "Use SSL for socket connections from clients and among accumulo services. "
          + "Mutually exclusive with SASL RPC configuration.",
      "1.6.0"),
  INSTANCE_RPC_SSL_CLIENT_AUTH("instance.rpc.ssl.clientAuth", "false", PropertyType.BOOLEAN,
      "Require clients to present certs signed by a trusted root.", "1.6.0"),
  INSTANCE_RPC_SASL_ENABLED("instance.rpc.sasl.enabled", "false", PropertyType.BOOLEAN,
      "Configures Thrift RPCs to require SASL with GSSAPI which supports "
          + "Kerberos authentication. Mutually exclusive with SSL RPC configuration.",
      "1.7.0"),
  INSTANCE_RPC_SASL_ALLOWED_USER_IMPERSONATION("instance.rpc.sasl.allowed.user.impersonation", "",
      PropertyType.STRING,
      "One-line configuration property controlling what users are allowed to "
          + "impersonate other users.",
      "1.7.1"),
  INSTANCE_RPC_SASL_ALLOWED_HOST_IMPERSONATION("instance.rpc.sasl.allowed.host.impersonation", "",
      PropertyType.STRING,
      "One-line configuration property controlling the network locations "
          + "(hostnames) that are allowed to impersonate other users.",
      "1.7.1"),
  // Crypto-related properties
  @Experimental
  INSTANCE_CRYPTO_PREFIX("instance.crypto.opts.", null, PropertyType.PREFIX,
      "Properties related to on-disk file encryption.", "2.0.0"),
  @Experimental
  @Sensitive
  INSTANCE_CRYPTO_SENSITIVE_PREFIX("instance.crypto.opts.sensitive.", null, PropertyType.PREFIX,
      "Sensitive properties related to on-disk file encryption.", "2.0.0"),
  @Experimental
  INSTANCE_CRYPTO_FACTORY("instance.crypto.opts.factory",
      "org.apache.accumulo.core.spi.crypto.NoCryptoServiceFactory", PropertyType.CLASSNAME,
      "The class which provides crypto services for on-disk file encryption. The default does nothing. To enable "
          + "encryption, replace this classname with an implementation of the"
          + "org.apache.accumulo.core.spi.crypto.CryptoFactory interface.",
      "2.1.0"),
  // general properties
  GENERAL_PREFIX("general.", null, PropertyType.PREFIX,
      "Properties in this category affect the behavior of accumulo overall, but"
          + " do not have to be consistent throughout a cloud.",
      "1.3.5"),

  GENERAL_CONTEXT_CLASSLOADER_FACTORY("general.context.class.loader.factory", "",
      PropertyType.CLASSNAME,
      "Name of classloader factory to be used to create classloaders for named contexts,"
          + " such as per-table contexts set by `table.class.loader.context`.",
      "2.1.0"),
  GENERAL_FILE_NAME_ALLOCATION_BATCH_SIZE_MIN("general.file.name.allocation.batch.size.min", "100",
      PropertyType.COUNT,
      "The minimum number of filenames that will be allocated from ZooKeeper at a time.", "2.1.3"),
  GENERAL_FILE_NAME_ALLOCATION_BATCH_SIZE_MAX("general.file.name.allocation.batch.size.max", "200",
      PropertyType.COUNT,
      "The maximum number of filenames that will be allocated from ZooKeeper at a time.", "2.1.3"),
  GENERAL_RPC_TIMEOUT("general.rpc.timeout", "120s", PropertyType.TIMEDURATION,
      "Time to wait on I/O for simple, short RPC calls.", "1.3.5"),
  @Experimental
  GENERAL_RPC_SERVER_TYPE("general.rpc.server.type", "", PropertyType.STRING,
      "Type of Thrift server to instantiate, see "
          + "org.apache.accumulo.server.rpc.ThriftServerType for more information. "
          + "Only useful for benchmarking thrift servers.",
      "1.7.0"),
  GENERAL_KERBEROS_KEYTAB("general.kerberos.keytab", "", PropertyType.PATH,
      "Path to the kerberos keytab to use. Leave blank if not using kerberoized hdfs.", "1.4.1"),
  GENERAL_KERBEROS_PRINCIPAL("general.kerberos.principal", "", PropertyType.STRING,
      "Name of the kerberos principal to use. _HOST will automatically be "
          + "replaced by the machines hostname in the hostname portion of the "
          + "principal. Leave blank if not using kerberoized hdfs.",
      "1.4.1"),
  GENERAL_KERBEROS_RENEWAL_PERIOD("general.kerberos.renewal.period", "30s",
      PropertyType.TIMEDURATION,
      "The amount of time between attempts to perform Kerberos ticket renewals."
          + " This does not equate to how often tickets are actually renewed (which is"
          + " performed at 80% of the ticket lifetime).",
      "1.6.5"),
  @Experimental
  GENERAL_OPENTELEMETRY_ENABLED("general.opentelemetry.enabled", "false", PropertyType.BOOLEAN,
      "Enables tracing functionality using OpenTelemetry (assuming OpenTelemetry is configured).",
      "2.1.0"),
  GENERAL_THREADPOOL_SIZE("general.server.threadpool.size", "3", PropertyType.COUNT,
      "The number of threads to use for server-internal scheduled tasks.", "2.1.0"),
  // If you update the default type, be sure to update the default used for initialization failures
  // in VolumeManagerImpl
  @Experimental
  GENERAL_VOLUME_CHOOSER("general.volume.chooser", RandomVolumeChooser.class.getName(),
      PropertyType.CLASSNAME,
      "The class that will be used to select which volume will be used to create new files.",
      "1.6.0"),
  GENERAL_SECURITY_CREDENTIAL_PROVIDER_PATHS("general.security.credential.provider.paths", "",
      PropertyType.STRING, "Comma-separated list of paths to CredentialProviders.", "1.6.1"),
  GENERAL_ARBITRARY_PROP_PREFIX("general.custom.", null, PropertyType.PREFIX,
      "Prefix to be used for user defined system-wide properties. This may be"
          + " particularly useful for system-wide configuration for various"
          + " user-implementations of pluggable Accumulo features, such as the balancer"
          + " or volume chooser.",
      "2.0.0"),
  GENERAL_CACHE_MANAGER_IMPL("general.block.cache.manager.class",
      TinyLfuBlockCacheManager.class.getName(), PropertyType.STRING,
      "Specifies the class name of the block cache factory implementation.", "2.1.4"),
  GENERAL_DELEGATION_TOKEN_LIFETIME("general.delegation.token.lifetime", "7d",
      PropertyType.TIMEDURATION,
      "The length of time that delegation tokens and secret keys are valid.", "1.7.0"),
  GENERAL_DELEGATION_TOKEN_UPDATE_INTERVAL("general.delegation.token.update.interval", "1d",
      PropertyType.TIMEDURATION, "The length of time between generation of new secret keys.",
      "1.7.0"),
  GENERAL_IDLE_PROCESS_INTERVAL("general.metrics.process.idle", "5m", PropertyType.TIMEDURATION,
      "Amount of time a process must be idle before it is considered to be idle by the metrics system.",
      "2.1.3"),
  GENERAL_LOW_MEM_DETECTOR_INTERVAL("general.low.mem.detector.interval", "5s",
      PropertyType.TIMEDURATION, "The time interval between low memory checks.", "3.0.0"),
  GENERAL_LOW_MEM_DETECTOR_THRESHOLD("general.low.mem.detector.threshold", "0.05",
      PropertyType.FRACTION,
      "The LowMemoryDetector will report when free memory drops below this percentage of total memory.",
      "3.0.0"),
  GENERAL_LOW_MEM_SCAN_PROTECTION("general.low.mem.protection.scan", "false", PropertyType.BOOLEAN,
      "Scans may be paused or return results early when the server "
          + "is low on memory and this property is set to true. Enabling this property will incur a slight "
          + "scan performance penalty when the server is not low on memory.",
      "3.0.0"),
  GENERAL_LOW_MEM_MINC_PROTECTION("general.low.mem.protection.compaction.minc", "false",
      PropertyType.BOOLEAN,
      "Minor compactions may be paused when the server "
          + "is low on memory and this property is set to true. Enabling this property will incur a slight "
          + "compaction performance penalty when the server is not low on memory.",
      "3.0.0"),
  GENERAL_LOW_MEM_MAJC_PROTECTION("general.low.mem.protection.compaction.majc", "false",
      PropertyType.BOOLEAN,
      "Major compactions may be paused when the server "
          + "is low on memory and this property is set to true. Enabling this property will incur a slight "
          + "compaction performance penalty when the server is not low on memory.",
      "3.0.0"),
  GENERAL_MAX_SCANNER_RETRY_PERIOD("general.max.scanner.retry.period", "5s",
      PropertyType.TIMEDURATION,
      "The maximum amount of time that a Scanner should wait before retrying a failed RPC.",
      "1.7.3"),
  GENERAL_MICROMETER_CACHE_METRICS_ENABLED("general.micrometer.cache.metrics.enabled", "false",
      PropertyType.BOOLEAN, "Enables Caffeine Cache metrics functionality using Micrometer.",
      "4.0.0"),
  GENERAL_MICROMETER_ENABLED("general.micrometer.enabled", "false", PropertyType.BOOLEAN,
      "Enables metrics collection and reporting functionality using Micrometer.", "2.1.0"),
  GENERAL_MICROMETER_JVM_METRICS_ENABLED("general.micrometer.jvm.metrics.enabled", "false",
      PropertyType.BOOLEAN,
      "Enables additional JVM metrics collection and reporting using Micrometer. Requires "
          + "property 'general.micrometer.enabled' to be set to 'true' to take effect.",
      "2.1.0"),
  GENERAL_MICROMETER_LOG_METRICS("general.micrometer.log.metrics", "none", PropertyType.STRING,
      "Enables additional log metrics collection and reporting using Micrometer. Requires "
          + "property 'general.micrometer.enabled' to be set to 'true' to take effect. Micrometer "
          + "natively instruments Log4j2 and Logback. Valid values for this property are 'none',"
          + "'log4j2' or 'logback'.",
      "2.1.4"),
  GENERAL_MICROMETER_FACTORY("general.micrometer.factory",
      "org.apache.accumulo.core.spi.metrics.LoggingMeterRegistryFactory",
      PropertyType.CLASSNAMELIST,
      "A comma separated list of one or more class names that implements"
          + " org.apache.accumulo.core.spi.metrics.MeterRegistryFactory. Prior to"
          + " 2.1.3 this was a single value and the default was an empty string.  In 2.1.3 the default"
          + " was changed and it now can accept multiple class names. The metrics spi was introduced in 2.1.3,"
          + " the deprecated factory is org.apache.accumulo.core.metrics.MeterRegistryFactory.",
      "2.1.0"),
  GENERAL_MICROMETER_USER_TAGS("general.micrometer.user.tags", "", PropertyType.STRING,
      "A comma separated list of tags to emit with all metrics from the process. Example:"
          + "\"tag1=value1,tag2=value2\".",
      "4.0.0"),
  @Deprecated(since = "4.0.0")
  @ReplacedBy(property = RPC_PROCESS_BIND_ADDRESS)
  GENERAL_PROCESS_BIND_ADDRESS("general.process.bind.addr", "0.0.0.0", PropertyType.STRING,
      "The local IP address to which this server should bind for sending and receiving network traffic.",
      "3.0.0"),
  GENERAL_SERVER_ITERATOR_OPTIONS_COMPRESSION_ALGO("general.server.iter.opts.compression", "none",
      PropertyType.COMPRESSION_TYPE,
      "Compression algorithm name to use for server-side iterator options compression.", "2.1.4"),
  GENERAL_SERVER_LOCK_VERIFICATION_INTERVAL("general.server.lock.verification.interval", "2m",
      PropertyType.TIMEDURATION,
      "Interval at which the Manager and TabletServer should verify their server locks. A value of zero"
          + " disables this check. The default value changed from 0 to 2m in 4.0.0.",
      "2.1.4"),
  // properties that are specific to manager server behavior
  MANAGER_PREFIX("manager.", null, PropertyType.PREFIX,
      "Properties in this category affect the behavior of the manager server.", "2.1.0"),
  MANAGER_CLIENTPORT("manager.port.client", "9999", PropertyType.PORT,
      "The port used for handling client connections on the manager.", "1.3.5"),
  MANAGER_TABLET_BALANCER("manager.tablet.balancer",
      "org.apache.accumulo.core.spi.balancer.TableLoadBalancer", PropertyType.CLASSNAME,
      "The balancer class that accumulo will use to make tablet assignment and "
          + "migration decisions.",
      "1.3.5"),
  MANAGER_TABLET_BALANCER_TSERVER_THRESHOLD("manager.tablet.balancer.tserver.threshold", "0",
      PropertyType.COUNT,
      "Indicates the minimum number of tservers for assignment and balancing operations for user tables. A"
          + " value of zero (default) disables this threshold allowing assignment and balancing to always occur.",
      "2.1.4"),
  MANAGER_TABLET_GROUP_WATCHER_INTERVAL("manager.tablet.watcher.interval", "60s",
      PropertyType.TIMEDURATION,
      "Time to wait between scanning tablet states to identify tablets that need to be assigned, un-assigned, migrated, etc.",
      "2.1.2"),
  MANAGER_TABLET_GROUP_WATCHER_SCAN_THREADS("manager.tablet.watcher.scan.threads.max", "8",
      PropertyType.COUNT,
      "Maximum number of threads the TabletGroupWatcher will use in its BatchScanner to"
          + " look for tablets that need maintenance.",
      "2.1.4"),
  MANAGER_TABLET_REFRESH_MINTHREADS("manager.tablet.refresh.threads.minimum", "10",
      PropertyType.COUNT,
      "The Manager will notify TabletServers that a Tablet needs to be refreshed after certain operations"
          + " are performed (e.g. Bulk Import). This property specifies the number of core threads in a"
          + " ThreadPool in the Manager that will be used to request these refresh operations.",
      "4.0.0"),
  MANAGER_TABLET_REFRESH_MAXTHREADS("manager.tablet.refresh.threads.maximum", "10",
      PropertyType.COUNT,
      "The Manager will notify TabletServers that a Tablet needs to be refreshed after certain operations"
          + " are performed (e.g. Bulk Import). This property specifies the maximum number of threads in a"
          + " ThreadPool in the Manager that will be used to request these refresh operations.",
      "4.0.0"),
  MANAGER_TABLET_MERGEABILITY_INTERVAL("manager.tablet.mergeability.interval", "24h",
      PropertyType.TIMEDURATION,
      "Time to wait between scanning tables to identify ranges of tablets that can be "
          + " auto-merged. Valid ranges will be have merge fate ops submitted.",
      "4.0.0"),
  MANAGER_BULK_TIMEOUT("manager.bulk.timeout", "5m", PropertyType.TIMEDURATION,
      "The time to wait for a tablet server to process a bulk import request.", "1.4.3"),
  MANAGER_RENAME_THREADS("manager.rename.threadpool.size", "20", PropertyType.COUNT,
      "The number of threads to use when renaming user files during table import or bulk ingest.",
      "2.1.0"),
  MANAGER_MINTHREADS("manager.server.threads.minimum", "20", PropertyType.COUNT,
      "The minimum number of threads to use to handle incoming requests.", "1.4.0"),
  MANAGER_MINTHREADS_TIMEOUT("manager.server.threads.timeout", "0s", PropertyType.TIMEDURATION,
      "The time after which incoming request threads terminate with no work available.  Zero (0) will keep the threads alive indefinitely.",
      "2.1.0"),
  MANAGER_THREADCHECK("manager.server.threadcheck.time", "1s", PropertyType.TIMEDURATION,
      "The time between adjustments of the server thread pool.", "1.4.0"),
  MANAGER_RECOVERY_DELAY("manager.recovery.delay", "10s", PropertyType.TIMEDURATION,
      "When a tablet server's lock is deleted, it takes time for it to "
          + "completely quit. This delay gives it time before log recoveries begin.",
      "1.5.0"),
  MANAGER_RECOVERY_WAL_EXISTENCE_CACHE_TIME("manager.recovery.wal.cache.time", "15s",
      PropertyType.TIMEDURATION,
      "Amount of time that the existence of recovery write-ahead logs is cached.", "2.1.2"),
  MANAGER_LEASE_RECOVERY_WAITING_PERIOD("manager.lease.recovery.interval", "5s",
      PropertyType.TIMEDURATION,
      "The amount of time to wait after requesting a write-ahead log to be recovered.", "1.5.0"),
  MANAGER_WAL_CLOSER_IMPLEMENTATION("manager.wal.closer.implementation",
      "org.apache.accumulo.server.manager.recovery.HadoopLogCloser", PropertyType.CLASSNAME,
      "A class that implements a mechanism to steal write access to a write-ahead log.", "2.1.0"),
  MANAGER_FATE_CONDITIONAL_WRITER_THREADS_MAX("manager.fate.conditional.writer.threads.max", "3",
      PropertyType.COUNT,
      "Maximum number of threads to use for writing data to tablet servers of the FATE system table.",
      "4.0.0"),
  MANAGER_FATE_METRICS_MIN_UPDATE_INTERVAL("manager.fate.metrics.min.update.interval", "60s",
      PropertyType.TIMEDURATION, "Limit calls from metric sinks to zookeeper to update interval.",
      "1.9.3"),
  @Deprecated(since = "4.0.0")
  MANAGER_FATE_THREADPOOL_SIZE("manager.fate.threadpool.size", "64",
      PropertyType.FATE_THREADPOOL_SIZE,
      "Previously, the number of threads used to run fault-tolerant executions (FATE)."
          + " This is no longer used in 4.0+. MANAGER_FATE_USER_CONFIG and"
          + " MANAGER_FATE_META_CONFIG are the replacement and must be set instead.",
      "1.4.3"),
  MANAGER_FATE_USER_CONFIG("manager.fate.user.config",
      "{\"TABLE_CREATE,TABLE_DELETE,TABLE_RENAME,TABLE_ONLINE,TABLE_OFFLINE,NAMESPACE_CREATE,"
          + "NAMESPACE_DELETE,NAMESPACE_RENAME,TABLE_TABLET_AVAILABILITY,SHUTDOWN_TSERVER,"
          + "TABLE_BULK_IMPORT2,TABLE_COMPACT,TABLE_CANCEL_COMPACT,TABLE_MERGE,TABLE_DELETE_RANGE,"
          + "TABLE_SPLIT,TABLE_CLONE,TABLE_IMPORT,TABLE_EXPORT,SYSTEM_MERGE\": 4,"
          + "\"COMMIT_COMPACTION\": 4,\"SYSTEM_SPLIT\": 4}",
      PropertyType.FATE_USER_CONFIG,
      "The number of threads used to run fault-tolerant executions (FATE) on user"
          + "tables. These are primarily table operations like merge. Each key/value "
          + "of the provided JSON corresponds to one thread pool. Each key is a list of one or "
          + "more FATE operations and each value is the number of threads that will be assigned "
          + "to the pool.",
      "4.0.0"),
  MANAGER_FATE_META_CONFIG("manager.fate.meta.config",
      "{\"TABLE_CREATE,TABLE_DELETE,TABLE_RENAME,TABLE_ONLINE,TABLE_OFFLINE,NAMESPACE_CREATE,"
          + "NAMESPACE_DELETE,NAMESPACE_RENAME,TABLE_TABLET_AVAILABILITY,SHUTDOWN_TSERVER,"
          + "TABLE_BULK_IMPORT2,TABLE_COMPACT,TABLE_CANCEL_COMPACT,TABLE_MERGE,TABLE_DELETE_RANGE,"
          + "TABLE_SPLIT,TABLE_CLONE,TABLE_IMPORT,TABLE_EXPORT,SYSTEM_MERGE\": 4,"
          + "\"COMMIT_COMPACTION\": 4,\"SYSTEM_SPLIT\": 4}",
      PropertyType.FATE_META_CONFIG,
      "The number of threads used to run fault-tolerant executions (FATE) on Accumulo"
          + "system tables. These are primarily table operations like merge. Each key/value "
          + "of the provided JSON corresponds to one thread pool. Each key is a list of one or "
          + "more FATE operations and each value is the number of threads that will be assigned "
          + "to the pool.",
      "4.0.0"),
  MANAGER_FATE_IDLE_CHECK_INTERVAL("manager.fate.idle.check.interval", "60m",
      PropertyType.TIMEDURATION,
      "The interval at which to check if the number of idle Fate threads has consistently been zero."
          + " The way this is checked is an approximation. Logs a warning in the Manager log to change"
          + " MANAGER_FATE_USER_CONFIG or MANAGER_FATE_META_CONFIG. A value less than a minute disables"
          + " this check and has a maximum value of 60m.",
      "4.0.0"),
  MANAGER_STATUS_THREAD_POOL_SIZE("manager.status.threadpool.size", "0", PropertyType.COUNT,
      "The number of threads to use when fetching the tablet server status for balancing.  Zero "
          + "indicates an unlimited number of threads will be used.",
      "1.8.0"),
  MANAGER_METADATA_SUSPENDABLE("manager.metadata.suspendable", "false", PropertyType.BOOLEAN,
      "Allow tablets for the " + SystemTables.METADATA.tableName()
          + " table to be suspended via table.suspend.duration.",
      "1.8.0"),
  MANAGER_STARTUP_TSERVER_AVAIL_MIN_COUNT("manager.startup.tserver.avail.min.count", "0",
      PropertyType.COUNT,
      "Minimum number of tservers that need to be registered before manager will "
          + "start tablet assignment - checked at manager initialization, when manager gets lock. "
          + " When set to 0 or less, no blocking occurs. Default is 0 (disabled) to keep original "
          + " behaviour.",
      "1.10.0"),
  MANAGER_STARTUP_TSERVER_AVAIL_MAX_WAIT("manager.startup.tserver.avail.max.wait", "0",
      PropertyType.TIMEDURATION,
      "Maximum time manager will wait for tserver available threshold "
          + "to be reached before continuing. When set to 0 or less, will block "
          + "indefinitely. Default is 0 to block indefinitely. Only valid when tserver available "
          + "threshold is set greater than 0.",
      "1.10.0"),
  MANAGER_COMPACTION_SERVICE_PRIORITY_QUEUE_SIZE("manager.compaction.major.service.queue.size",
      "1M", PropertyType.MEMORY,
      "The data size of each resource groups compaction job priority queue.  The memory size of "
          + "each compaction job is estimated and the sum of these sizes per resource group will not "
          + "exceed this setting. When the size is exceeded the lowest priority jobs are dropped as "
          + "needed.",
      "4.0.0"),
  SPLIT_PREFIX("split.", null, PropertyType.PREFIX,
      "System wide properties related to splitting tablets.", "4.0.0"),
  SPLIT_MAXOPEN("split.files.max", "300", PropertyType.COUNT,
      "To find a tablets split points, all RFiles are opened and their indexes"
          + " are read. This setting determines how many RFiles can be opened at once."
          + " When there are more RFiles than this setting the tablet will be marked"
          + " as un-splittable.",
      "4.0.0"),
  // properties that are specific to scan server behavior
  SSERV_PREFIX("sserver.", null, PropertyType.PREFIX,
      "Properties in this category affect the behavior of the scan servers.", "2.1.0"),
  SSERV_DATACACHE_SIZE("sserver.cache.data.size", "10%", PropertyType.MEMORY,
      "Specifies the size of the cache for RFile data blocks on each scan server.", "2.1.0"),
  SSERV_INDEXCACHE_SIZE("sserver.cache.index.size", "25%", PropertyType.MEMORY,
      "Specifies the size of the cache for RFile index blocks on each scan server.", "2.1.0"),
  SSERV_SUMMARYCACHE_SIZE("sserver.cache.summary.size", "10%", PropertyType.MEMORY,
      "Specifies the size of the cache for summary data on each scan server.", "2.1.0"),
  SSERV_DEFAULT_BLOCKSIZE("sserver.default.blocksize", "1M", PropertyType.BYTES,
      "Specifies a default blocksize for the scan server caches.", "2.1.0"),
  SSERV_GROUP_NAME("sserver.group", ScanServerSelector.DEFAULT_SCAN_SERVER_GROUP_NAME,
      PropertyType.STRING,
      "Resource group name for this ScanServer. Resource groups support at least two use cases:"
          + " dedicating resources to scans and/or using different hardware for scans. Clients can"
          + " configure the ConfigurableScanServerSelector to specify the resource group to use for"
          + " eventual consistency scans.",
      "3.0.0"),
  SSERV_CACHED_TABLET_METADATA_EXPIRATION("sserver.cache.metadata.expiration", "5m",
      PropertyType.TIMEDURATION,
      "The time after which cached tablet metadata will be expired if not previously refreshed.",
      "2.1.0"),
  SSERV_CACHED_TABLET_METADATA_REFRESH_PERCENT("sserver.cache.metadata.refresh.percent", ".75",
      PropertyType.FRACTION,
      "The time after which cached tablet metadata will be refreshed, expressed as a "
          + "percentage of the expiration time. Cache hits after this time, but before the "
          + "expiration time, will trigger a background refresh for future hits. "
          + "Value must be less than 100%. Set to 0 will disable refresh.",
      "2.1.3"),
  SSERV_PORTSEARCH("sserver.port.search", "true", PropertyType.BOOLEAN,
      "if the sserver.port.client ports are in use, search higher ports until one is available.",
      "2.1.0"),
  SSERV_CLIENTPORT("sserver.port.client", "9996", PropertyType.PORT,
      "The port used for handling client connections on the tablet servers.", "2.1.0"),
  SSERV_MINTHREADS("sserver.server.threads.minimum", "20", PropertyType.COUNT,
      "The minimum number of threads to use to handle incoming requests.", "2.1.0"),
  SSERV_MINTHREADS_TIMEOUT("sserver.server.threads.timeout", "0s", PropertyType.TIMEDURATION,
      "The time after which incoming request threads terminate with no work available.  Zero (0) will keep the threads alive indefinitely.",
      "2.1.0"),
  SSERV_SCAN_EXECUTORS_PREFIX("sserver.scan.executors.", null, PropertyType.PREFIX,
      "Prefix for defining executors to service scans. See "
          + "[scan executors]({% durl administration/scan-executors %}) for an overview of why and"
          + " how to use this property. For each executor the number of threads, thread priority, "
          + "and an optional prioritizer can be configured. To configure a new executor, set "
          + "`sserver.scan.executors.<name>.threads=<number>`.  Optionally, can also set "
          + "`sserver.scan.executors.<name>.priority=<number 1 to 10>`, "
          + "`sserver.scan.executors.<name>.prioritizer=<class name>`, and "
          + "`sserver.scan.executors.<name>.prioritizer.opts.<key>=<value>`.",
      "2.1.0"),
  SSERV_SCAN_EXECUTORS_DEFAULT_THREADS("sserver.scan.executors.default.threads", "16",
      PropertyType.COUNT, "The number of threads for the scan executor that tables use by default.",
      "2.1.0"),
  SSERV_SCAN_EXECUTORS_DEFAULT_PRIORITIZER("sserver.scan.executors.default.prioritizer", "",
      PropertyType.STRING,
      "Prioritizer for the default scan executor.  Defaults to none which "
          + "results in FIFO priority.  Set to a class that implements "
          + ScanPrioritizer.class.getName() + " to configure one.",
      "2.1.0"),
  SSERV_SCAN_EXECUTORS_META_THREADS("sserver.scan.executors.meta.threads", "8", PropertyType.COUNT,
      "The number of threads for the metadata table scan executor.", "2.1.0"),
  SSERV_SCAN_REFERENCE_EXPIRATION_TIME("sserver.scan.reference.expiration", "5m",
      PropertyType.TIMEDURATION,
      "The amount of time a scan reference is unused before its deleted from metadata table.",
      "2.1.0"),
  SSERV_THREADCHECK("sserver.server.threadcheck.time", "1s", PropertyType.TIMEDURATION,
      "The time between adjustments of the thrift server thread pool.", "2.1.0"),
  SSERV_WAL_SORT_MAX_CONCURRENT("sserver.wal.sort.concurrent.max", "2", PropertyType.COUNT,
      "The maximum number of threads to use to sort logs during recovery.", "4.0.0"),
  // properties that are specific to tablet server behavior
  TSERV_PREFIX("tserver.", null, PropertyType.PREFIX,
      "Properties in this category affect the behavior of the tablet servers.", "1.3.5"),
  TSERV_CLIENT_TIMEOUT("tserver.client.timeout", "3s", PropertyType.TIMEDURATION,
      "Time to wait for clients to continue scans before closing a session.", "1.3.5"),
  TSERV_DEFAULT_BLOCKSIZE("tserver.default.blocksize", "1M", PropertyType.BYTES,
      "Specifies a default blocksize for the tserver caches.", "1.3.5"),
  TSERV_DATACACHE_SIZE("tserver.cache.data.size", "10%", PropertyType.MEMORY,
      "Specifies the size of the cache for RFile data blocks.", "1.3.5"),
  TSERV_INDEXCACHE_SIZE("tserver.cache.index.size", "25%", PropertyType.MEMORY,
      "Specifies the size of the cache for RFile index blocks.", "1.3.5"),
  TSERV_SUMMARYCACHE_SIZE("tserver.cache.summary.size", "10%", PropertyType.MEMORY,
      "Specifies the size of the cache for summary data on each tablet server.", "2.0.0"),
  TSERV_PORTSEARCH("tserver.port.search", "true", PropertyType.BOOLEAN,
      "if the tserver.port.client ports are in use, search higher ports until one is available.",
      "1.3.5"),
  TSERV_CLIENTPORT("tserver.port.client", "9997", PropertyType.PORT,
      "The port used for handling client connections on the tablet servers.", "1.3.5"),
  TSERV_TOTAL_MUTATION_QUEUE_MAX("tserver.total.mutation.queue.max", "5%", PropertyType.MEMORY,
      "The amount of memory used to store write-ahead-log mutations before flushing them.",
      "1.7.0"),
  TSERV_WAL_MAX_REFERENCED("tserver.wal.max.referenced", "3", PropertyType.COUNT,
      "When a tablet server has more than this many write ahead logs, any tablet referencing older "
          + "logs over this threshold is minor compacted.  Also any tablet referencing this many "
          + "logs or more will be compacted.",
      "2.1.0"),
  TSERV_WAL_MAX_SIZE("tserver.wal.max.size", "1G", PropertyType.BYTES,
      "The maximum size for each write-ahead log. See comment for property"
          + " `tserver.memory.maps.max`.",
      "2.1.0"),
  TSERV_WAL_MAX_AGE("tserver.wal.max.age", "24h", PropertyType.TIMEDURATION,
      "The maximum age for each write-ahead log.", "2.1.0"),
  TSERV_WAL_TOLERATED_CREATION_FAILURES("tserver.wal.tolerated.creation.failures", "50",
      PropertyType.COUNT,
      "The maximum number of failures tolerated when creating a new write-ahead"
          + " log. Negative values will allow unlimited creation failures. Exceeding this"
          + " number of failures consecutively trying to create a new write-ahead log"
          + " causes the TabletServer to exit.",
      "2.1.0"),
  TSERV_WAL_TOLERATED_WAIT_INCREMENT("tserver.wal.tolerated.wait.increment", "1000ms",
      PropertyType.TIMEDURATION,
      "The amount of time to wait between failures to create or write a write-ahead log.", "2.1.0"),
  // Never wait longer than 5 mins for a retry
  TSERV_WAL_TOLERATED_MAXIMUM_WAIT_DURATION("tserver.wal.maximum.wait.duration", "5m",
      PropertyType.TIMEDURATION,
      "The maximum amount of time to wait after a failure to create or write a write-ahead log.",
      "2.1.0"),
  TSERV_SCAN_MAX_OPENFILES("tserver.scan.files.open.max", "100", PropertyType.COUNT,
      "Maximum total RFiles that all tablets in a tablet server can open for scans.", "1.4.0"),
  TSERV_MAX_IDLE("tserver.files.open.idle", "1m", PropertyType.TIMEDURATION,
      "Tablet servers leave previously used RFiles open for future queries."
          + " This setting determines how much time an unused RFile should be kept open"
          + " until it is closed.",
      "1.3.5"),
  TSERV_NATIVEMAP_ENABLED("tserver.memory.maps.native.enabled", "true", PropertyType.BOOLEAN,
      "An off-heap in-memory data store for accumulo implemented in c++ that increases"
          + " the amount of data accumulo can hold in memory and avoids Java GC pauses.",
      "1.3.5"),
  TSERV_MAXMEM("tserver.memory.maps.max", "33%", PropertyType.MEMORY,
      "Maximum amount of memory that can be used to buffer data written to a"
          + " tablet server. There are two other properties that can effectively limit"
          + " memory usage `table.compaction.minor.logs.threshold` and"
          + " `tserver.wal.max.size`. Ensure that `table.compaction.minor.logs.threshold`"
          + " * `tserver.wal.max.size` >= this property. This map is created in off-heap"
          + " memory when " + TSERV_NATIVEMAP_ENABLED.name() + " is enabled.",
      "1.3.5"),
  TSERV_SESSION_MAXIDLE("tserver.session.idle.max", "1m", PropertyType.TIMEDURATION,
      "When a tablet server's SimpleTimer thread triggers to check idle"
          + " sessions, this configurable option will be used to evaluate scan sessions"
          + " to determine if they can be closed due to inactivity.",
      "1.3.5"),
  TSERV_UPDATE_SESSION_MAXIDLE("tserver.session.update.idle.max", "1m", PropertyType.TIMEDURATION,
      "When a tablet server's SimpleTimer thread triggers to check idle"
          + " sessions, this configurable option will be used to evaluate update"
          + " sessions to determine if they can be closed due to inactivity.",
      "1.6.5"),
  TSERV_SCAN_EXECUTORS_PREFIX("tserver.scan.executors.", null, PropertyType.PREFIX,
      "Prefix for defining executors to service scans. See "
          + "[scan executors]({% durl administration/scan-executors %}) for an overview of why and"
          + " how to use this property. For each executor the number of threads, thread priority, "
          + "and an optional prioritizer can be configured. To configure a new executor, set "
          + "`tserver.scan.executors.<name>.threads=<number>`.  Optionally, can also set "
          + "`tserver.scan.executors.<name>.priority=<number 1 to 10>`, "
          + "`tserver.scan.executors.<name>.prioritizer=<class name>`, and "
          + "`tserver.scan.executors.<name>.prioritizer.opts.<key>=<value>`.",
      "2.0.0"),
  TSERV_SCAN_EXECUTORS_DEFAULT_THREADS("tserver.scan.executors.default.threads", "16",
      PropertyType.COUNT, "The number of threads for the scan executor that tables use by default.",
      "2.0.0"),
  TSERV_SCAN_EXECUTORS_DEFAULT_PRIORITIZER("tserver.scan.executors.default.prioritizer", "",
      PropertyType.STRING,
      "Prioritizer for the default scan executor.  Defaults to none which "
          + "results in FIFO priority.  Set to a class that implements "
          + ScanPrioritizer.class.getName() + " to configure one.",
      "2.0.0"),
  TSERV_SCAN_EXECUTORS_META_THREADS("tserver.scan.executors.meta.threads", "8", PropertyType.COUNT,
      "The number of threads for the metadata table scan executor.", "2.0.0"),
  TSERV_SCAN_RESULTS_MAX_TIMEOUT("tserver.scan.results.max.timeout", "1s",
      PropertyType.TIMEDURATION,
      "Max time for the thrift client handler to wait for scan results before timing out.",
      "2.1.0"),
  TSERV_MIGRATE_MAXCONCURRENT("tserver.migrations.concurrent.max", "1", PropertyType.COUNT,
      "The maximum number of concurrent tablet migrations for a tablet server.", "1.3.5"),
  TSERV_MINC_MAXCONCURRENT("tserver.compaction.minor.concurrent.max", "4", PropertyType.COUNT,
      "The maximum number of concurrent minor compactions for a tablet server.", "1.3.5"),
  TSERV_BLOOM_LOAD_MAXCONCURRENT("tserver.bloom.load.concurrent.max", "4", PropertyType.COUNT,
      "The number of concurrent threads that will load bloom filters in the background. "
          + "Setting this to zero will make bloom filters load in the foreground.",
      "1.3.5"),
  TSERV_MEMDUMP_DIR("tserver.dir.memdump", "/tmp", PropertyType.PATH,
      "A long running scan could possibly hold memory that has been minor"
          + " compacted. To prevent this, the in memory map is dumped to a local file"
          + " and the scan is switched to that local file. We can not switch to the"
          + " minor compacted file because it may have been modified by iterators. The"
          + " file dumped to the local dir is an exact copy of what was in memory.",
      "1.3.5"),
  TSERV_MINTHREADS("tserver.server.threads.minimum", "20", PropertyType.COUNT,
      "The minimum number of threads to use to handle incoming requests.", "1.4.0"),
  TSERV_MINTHREADS_TIMEOUT("tserver.server.threads.timeout", "0s", PropertyType.TIMEDURATION,
      "The time after which incoming request threads terminate with no work available.  Zero (0) will keep the threads alive indefinitely.",
      "2.1.0"),
  TSERV_THREADCHECK("tserver.server.threadcheck.time", "1s", PropertyType.TIMEDURATION,
      "The time between adjustments of the server thread pool.", "1.4.0"),
  TSERV_LOG_BUSY_TABLETS_COUNT("tserver.log.busy.tablets.count", "0", PropertyType.COUNT,
      "Number of busiest tablets to log. Logged at interval controlled by "
          + "tserver.log.busy.tablets.interval. If <= 0, logging of busy tablets is disabled.",
      "1.10.0"),
  TSERV_LOG_BUSY_TABLETS_INTERVAL("tserver.log.busy.tablets.interval", "1h",
      PropertyType.TIMEDURATION, "Time interval between logging out busy tablets information.",
      "1.10.0"),
  TSERV_HOLD_TIME_SUICIDE("tserver.hold.time.max", "5m", PropertyType.TIMEDURATION,
      "The maximum time for a tablet server to be in the \"memory full\" state."
          + " If the tablet server cannot write out memory in this much time, it will"
          + " assume there is some failure local to its node, and quit. A value of zero"
          + " is equivalent to forever.",
      "1.4.0"),
  TSERV_WAL_BLOCKSIZE("tserver.wal.blocksize", "0", PropertyType.BYTES,
      "The size of the HDFS blocks used to write to the Write-Ahead log. If"
          + " zero, it will be 110% of `tserver.wal.max.size` (that is, try to use just"
          + " one block).",
      "1.5.0"),
  TSERV_WAL_REPLICATION("tserver.wal.replication", "0", PropertyType.COUNT,
      "The replication to use when writing the Write-Ahead log to HDFS. If"
          + " zero, it will use the HDFS default replication setting.",
      "1.5.0"),
  TSERV_WAL_SORT_MAX_CONCURRENT("tserver.wal.sort.concurrent.max", "2", PropertyType.COUNT,
      "The maximum number of threads to use to sort logs during recovery.", "2.1.0"),
  TSERV_WAL_SORT_BUFFER_SIZE("tserver.wal.sort.buffer.size", "10%", PropertyType.MEMORY,
      "The amount of memory to use when sorting logs during recovery.", "2.1.0"),
  TSERV_WAL_SORT_FILE_PREFIX("tserver.wal.sort.file.", null, PropertyType.PREFIX,
      "The rfile properties to use when sorting logs during recovery. Most of the properties"
          + " that begin with 'table.file' can be used here. For example, to set the compression"
          + " of the sorted recovery files to snappy use 'tserver.wal.sort.file.compress.type=snappy'.",
      "2.1.0"),
  TSERV_WAL_SYNC("tserver.wal.sync", "true", PropertyType.BOOLEAN,
      "Use the SYNC_BLOCK create flag to sync WAL writes to disk. Prevents"
          + " problems recovering from sudden system resets.",
      "1.5.0"),
  TSERV_ASSIGNMENT_DURATION_WARNING("tserver.assignment.duration.warning", "10m",
      PropertyType.TIMEDURATION,
      "The amount of time an assignment can run before the server will print a"
          + " warning along with the current stack trace. Meant to help debug stuck"
          + " assignments.",
      "1.6.2"),
  TSERV_ASSIGNMENT_MAXCONCURRENT("tserver.assignment.concurrent.max", "2", PropertyType.COUNT,
      "The number of threads available to load tablets. Recoveries are still performed serially.",
      "1.7.0"),
  TSERV_SLOW_FLUSH_MILLIS("tserver.slow.flush.time", "100ms", PropertyType.TIMEDURATION,
      "If a flush to the write-ahead log takes longer than this period of time,"
          + " debugging information will written, and may result in a log rollover.",
      "1.8.0"),
  TSERV_SLOW_FILEPERMIT_MILLIS("tserver.slow.filepermit.time", "100ms", PropertyType.TIMEDURATION,
      "If a thread blocks more than this period of time waiting to get file permits,"
          + " debugging information will be written.",
      "1.9.3"),
  TSERV_SUMMARY_PARTITION_THREADS("tserver.summary.partition.threads", "10", PropertyType.COUNT,
      "Summary data must be retrieved from RFiles. For a large number of"
          + " RFiles, the files are broken into partitions of 100k files. This setting"
          + " determines how many of these groups of 100k RFiles will be processed"
          + " concurrently.",
      "2.0.0"),
  TSERV_SUMMARY_REMOTE_THREADS("tserver.summary.remote.threads", "128", PropertyType.COUNT,
      "For a partitioned group of 100k RFiles, those files are grouped by"
          + " tablet server. Then a remote tablet server is asked to gather summary"
          + " data. This setting determines how many concurrent request are made per"
          + " partition.",
      "2.0.0"),
  TSERV_SUMMARY_RETRIEVAL_THREADS("tserver.summary.retrieval.threads", "10", PropertyType.COUNT,
      "The number of threads on each tablet server available to retrieve"
          + " summary data, that is not currently in cache, from RFiles.",
      "2.0.0"),
  TSERV_ONDEMAND_UNLOADER_INTERVAL("tserver.ondemand.tablet.unloader.interval", "10m",
      PropertyType.TIMEDURATION,
      "The interval at which the TabletServer will check if on-demand tablets can be unloaded.",
      "4.0.0"),
  TSERV_GROUP_NAME("tserver.group", Constants.DEFAULT_RESOURCE_GROUP_NAME, PropertyType.STRING,
      "Resource group name for this TabletServer. Resource groups can be defined to dedicate resources "
          + " to specific tables (e.g. balancing tablets for table(s) within a group, see TableLoadBalancer).",
      "4.0.0"),
  TSERV_CONDITIONAL_UPDATE_THREADS_ROOT("tserver.conditionalupdate.threads.root", "16",
      PropertyType.COUNT, "Numbers of threads for executing conditional updates on the root table.",
      "4.0.0"),
  TSERV_CONDITIONAL_UPDATE_THREADS_META("tserver.conditionalupdate.threads.meta", "64",
      PropertyType.COUNT,
      "Numbers of threads for executing conditional updates on the metadata table.", "4.0.0"),
  TSERV_CONDITIONAL_UPDATE_THREADS_USER("tserver.conditionalupdate.threads.user", "64",
      PropertyType.COUNT, "Numbers of threads for executing conditional updates on user tables.",
      "4.0.0"),

  // accumulo garbage collector properties
  GC_PREFIX("gc.", null, PropertyType.PREFIX,
      "Properties in this category affect the behavior of the accumulo garbage collector.",
      "1.3.5"),
  GC_CANDIDATE_BATCH_SIZE("gc.candidate.batch.size", "50%", PropertyType.MEMORY,
      "The amount of memory used as the batch size for garbage collection.", "2.1.0"),
  GC_CYCLE_START("gc.cycle.start", "30s", PropertyType.TIMEDURATION,
      "Time to wait before attempting to garbage collect any old RFiles or write-ahead logs.",
      "1.3.5"),
  GC_CYCLE_DELAY("gc.cycle.delay", "5m", PropertyType.TIMEDURATION,
      "Time between garbage collection cycles. In each cycle, old RFiles or write-ahead logs "
          + "no longer in use are removed from the filesystem.",
      "1.3.5"),
  GC_PORT("gc.port.client", "9998", PropertyType.PORT,
      "The listening port for the garbage collector's monitor service.", "1.3.5"),
  GC_DELETE_WAL_THREADS("gc.threads.delete.wal", "4", PropertyType.COUNT,
      "The number of threads used to delete write-ahead logs and recovery files.", "2.1.4"),
  GC_DELETE_THREADS("gc.threads.delete", "16", PropertyType.COUNT,
      "The number of threads used to delete RFiles.", "1.3.5"),
  GC_SAFEMODE("gc.safemode", "false", PropertyType.BOOLEAN,
      "Provides listing of files to be deleted but does not delete any files.", "2.1.0"),
  GC_USE_FULL_COMPACTION("gc.post.metadata.action", "flush", PropertyType.GC_POST_ACTION,
      "When the gc runs it can make a lot of changes to the metadata, on completion, "
          + " to force the changes to be written to disk, the metadata and root tables can be flushed"
          + " and possibly compacted. Legal values are: compact - which both flushes and compacts the"
          + " metadata; flush - which flushes only (compactions may be triggered if required); or none.",
      "1.10.0"),

  // properties that are specific to the monitor server behavior
  MONITOR_PREFIX("monitor.", null, PropertyType.PREFIX,
      "Properties in this category affect the behavior of the monitor web server.", "1.3.5"),
  MONITOR_PORT("monitor.port.client", "9995", PropertyType.PORT,
      "The listening port for the monitor's http service.", "1.3.5"),
  MONITOR_SSL_KEYSTORE("monitor.ssl.keyStore", "", PropertyType.PATH,
      "The keystore for enabling monitor SSL.", "1.5.0"),
  @Sensitive
  MONITOR_SSL_KEYSTOREPASS("monitor.ssl.keyStorePassword", "", PropertyType.STRING,
      "The keystore password for enabling monitor SSL.", "1.5.0"),
  MONITOR_SSL_KEYSTORETYPE("monitor.ssl.keyStoreType", "jks", PropertyType.STRING,
      "Type of SSL keystore.", "1.7.0"),
  @Sensitive
  MONITOR_SSL_KEYPASS("monitor.ssl.keyPassword", "", PropertyType.STRING,
      "Optional: the password for the private key in the keyStore. When not provided, this "
          + "defaults to the keystore password.",
      "1.9.3"),
  MONITOR_SSL_TRUSTSTORE("monitor.ssl.trustStore", "", PropertyType.PATH,
      "The truststore for enabling monitor SSL.", "1.5.0"),
  @Sensitive
  MONITOR_SSL_TRUSTSTOREPASS("monitor.ssl.trustStorePassword", "", PropertyType.STRING,
      "The truststore password for enabling monitor SSL.", "1.5.0"),
  MONITOR_SSL_TRUSTSTORETYPE("monitor.ssl.trustStoreType", "jks", PropertyType.STRING,
      "Type of SSL truststore.", "1.7.0"),
  MONITOR_SSL_INCLUDE_CIPHERS("monitor.ssl.include.ciphers", "", PropertyType.STRING,
      "A comma-separated list of allows SSL Ciphers, see"
          + " monitor.ssl.exclude.ciphers to disallow ciphers.",
      "1.6.1"),
  MONITOR_SSL_EXCLUDE_CIPHERS("monitor.ssl.exclude.ciphers", "", PropertyType.STRING,
      "A comma-separated list of disallowed SSL Ciphers, see"
          + " monitor.ssl.include.ciphers to allow ciphers.",
      "1.6.1"),
  MONITOR_SSL_INCLUDE_PROTOCOLS("monitor.ssl.include.protocols", "TLSv1.3", PropertyType.STRING,
      "A comma-separate list of allowed SSL protocols.", "1.5.3"),
  MONITOR_LOCK_CHECK_INTERVAL("monitor.lock.check.interval", "5s", PropertyType.TIMEDURATION,
      "The amount of time to sleep between checking for the Monitor ZooKeeper lock.", "1.5.1"),
  MONITOR_RESOURCES_EXTERNAL("monitor.resources.external", "", PropertyType.JSON,
      "A JSON Map of Strings. Each String should be an HTML tag of an external"
          + " resource (JS or CSS) to be imported by the Monitor. Be sure to wrap"
          + " with CDATA tags. If this value is set, all of the external resources"
          + " in the `<head>` tag of the Monitor will be replaced with the tags set here."
          + " Be sure the jquery tag is first since other scripts will depend on it."
          + " The resources that are used by default can be seen in"
          + " `accumulo/server/monitor/src/main/resources/templates/default.ftl`.",
      "2.0.0"),
<<<<<<< HEAD
  MONITOR_FETCH_TIMEOUT("monitor.fetch.timeout", "5m", PropertyType.TIMEDURATION,
      "The Monitor fetches information for display in a set of background threads. This property"
          + " controls the amount of time that process should wait before cancelling any remaining"
          + " tasks to fetch information. These background threads could end up waiting on servers"
          + " to respond or for scans to complete.",
      "4.0.0"),
  MONITOR_DEAD_LIST_RG_EXCLUSIONS("monitor.dead.server.rg.exclusions", "", PropertyType.STRING,
      "The Monitor displays information about servers that it believes have died recently."
          + " This property accepts a comma separated list of resource group names. If"
          + " the dead servers resource group matches a resource group in this list,"
          + " then it will be suppressed from the dead servers list in the monitor.",
      "4.0.0"),
=======
  MONITOR_ROOT_CONTEXT("monitor.root.context", "/", PropertyType.STRING,
      "The root context path of the monitor application. If this value is set, all paths for the"
          + " monitor application will be hosted using this context. As an example, setting this to `/accumulo/`"
          + " would cause all `/rest/` endpoints to be hosted at `/accumulo/rest/*`.",
      "2.1.4"),
  @Deprecated(since = "2.1.0")
  TRACE_PREFIX("trace.", null, PropertyType.PREFIX,
      "Properties in this category affect the behavior of distributed tracing.", "1.3.5"),
  @Deprecated(since = "2.1.0")
  TRACE_SPAN_RECEIVERS("trace.span.receivers", "org.apache.accumulo.tracer.ZooTraceClient",
      PropertyType.CLASSNAMELIST, "A list of span receiver classes to send trace spans.", "1.7.0"),
  @Deprecated(since = "2.1.0")
  TRACE_SPAN_RECEIVER_PREFIX("trace.span.receiver.", null, PropertyType.PREFIX,
      "Prefix for span receiver configuration properties.", "1.7.0"),
  @Deprecated(since = "2.1.0")
  TRACE_ZK_PATH("trace.zookeeper.path", Constants.ZTRACERS, PropertyType.STRING,
      "The zookeeper node where tracers are registered.", "1.7.0"),
  @Deprecated(since = "2.1.0")
  TRACE_PORT("trace.port.client", "12234", PropertyType.PORT,
      "The listening port for the trace server.", "1.3.5"),
  @Deprecated(since = "2.1.0")
  TRACE_TABLE("trace.table", "trace", PropertyType.STRING,
      "The name of the table to store distributed traces.", "1.3.5"),
  @Deprecated(since = "2.1.0")
  TRACE_USER("trace.user", "root", PropertyType.STRING,
      "The name of the user to store distributed traces.", "1.3.5"),
  @Sensitive
  @Deprecated(since = "2.1.0")
  TRACE_PASSWORD("trace.password", "secret", PropertyType.STRING,
      "The password for the user used to store distributed traces.", "1.3.5"),
  @Sensitive
  @Deprecated(since = "2.1.0")
  TRACE_TOKEN_PROPERTY_PREFIX("trace.token.property.", null, PropertyType.PREFIX,
      "The prefix used to create a token for storing distributed traces. For"
          + " each property required by trace.token.type, place this prefix in front of it.",
      "1.5.0"),
  @Deprecated(since = "2.1.0")
  TRACE_TOKEN_TYPE("trace.token.type", PasswordToken.class.getName(), PropertyType.CLASSNAME,
      "An AuthenticationToken type supported by the authorizer.", "1.5.0"),

>>>>>>> 8779467e
  // per table properties
  TABLE_PREFIX("table.", null, PropertyType.PREFIX,
      "Properties in this category affect tablet server treatment of tablets,"
          + " but can be configured on a per-table basis. Setting these properties in"
          + " accumulo.properties will override the default globally for all tables and not"
          + " any specific table. However, both the default and the global setting can"
          + " be overridden per table using the table operations API or in the shell,"
          + " which sets the overridden value in zookeeper. Restarting accumulo tablet"
          + " servers after setting these properties in accumulo.properties will cause the"
          + " global setting to take effect. However, you must use the API or the shell"
          + " to change properties in zookeeper that are set on a table.",
      "1.3.5"),
  TABLE_ARBITRARY_PROP_PREFIX("table.custom.", null, PropertyType.PREFIX,
      "Prefix to be used for user defined arbitrary properties.", "1.7.0"),
  TABLE_COMPACTION_INPUT_DROP_CACHE_BEHIND("table.compaction.input.drop.cache", "ALL",
      PropertyType.DROP_CACHE_SELECTION,
      "FSDataInputStream.setDropBehind(true) is set on compaction input streams"
          + " for the specified type of files. This tells the DataNode to advise the OS"
          + " that it does not need to keep blocks for the associated file in the page cache."
          + " 'ALL', the default, will call setDropBehind on all file types. 'NONE' will call"
          + " setDropBehind on none of the files, which can be useful when a table is cloned."
          + " 'NON-IMPORT' will call setDropBehind on all file types except those that are"
          + " bulk imported, which is useful when bulk import files are mapped to many tablets"
          + " and will be compacted at different times.",
      "2.1.4"),
  TABLE_MINC_OUTPUT_DROP_CACHE("table.compaction.minor.output.drop.cache", "false",
      PropertyType.BOOLEAN,
      "Setting this property to true will call"
          + "FSDataOutputStream.setDropBehind(true) on the minor compaction output stream.",
      "2.1.1"),
  TABLE_MAJC_OUTPUT_DROP_CACHE("table.compaction.major.output.drop.cache", "false",
      PropertyType.BOOLEAN,
      "Setting this property to true will call"
          + "FSDataOutputStream.setDropBehind(true) on the major compaction output stream.",
      "2.1.1"),
  TABLE_MAJC_RATIO("table.compaction.major.ratio", "3", PropertyType.FRACTION,
      "Minimum ratio of total input size to maximum input RFile size for"
          + " running a major compaction.",
      "1.3.5"),
  TABLE_SPLIT_THRESHOLD("table.split.threshold", "1G", PropertyType.BYTES,
      "A tablet is split when the combined size of RFiles exceeds this amount.", "1.3.5"),
  TABLE_MAX_END_ROW_SIZE("table.split.endrow.size.max", "10k", PropertyType.BYTES,
      "Maximum size of end row.", "1.7.0"),
  TABLE_MINC_COMPACT_MAXAGE("table.compaction.minor.age", "10m", PropertyType.TIMEDURATION,
      "Key values written to a tablet are temporarily stored in a per tablet in memory map.  When "
          + "the age of the oldest key value in a tablets in memory map exceeds this configuration, then  "
          + "a minor compaction may be initiated. This determines the maximum amount of time new data can "
          + "be buffered in memory before being flushed to a file.  This is useful when using scan servers "
          + "in conjunction with the property " + SSERV_CACHED_TABLET_METADATA_EXPIRATION.getKey()
          + ". These two properties together can be used to control that amount of time it takes for a scan "
          + "server to see a write to a tablet server. The default value of this property is set to such a "
          + "high value that is should never cause a minor compaction.",
      "4.0.0"),
  TABLE_COMPACTION_DISPATCHER("table.compaction.dispatcher",
      SimpleCompactionDispatcher.class.getName(), PropertyType.CLASSNAME,
      "A configurable dispatcher that decides what compaction service a table should use.",
      "2.1.0"),
  TABLE_COMPACTION_DISPATCHER_OPTS("table.compaction.dispatcher.opts.", null, PropertyType.PREFIX,
      "Options for the table compaction dispatcher.", "2.1.0"),
  TABLE_COMPACTION_SELECTION_EXPIRATION("table.compaction.selection.expiration.ms", "2m",
      PropertyType.TIMEDURATION,
      "User compactions select files and are then queued for compaction, preventing these files "
          + "from being used in system compactions.  This timeout allows system compactions to cancel "
          + "the hold queued user compactions have on files, when its queued for more than the "
          + "specified time.  If a system compaction cancels a hold and runs, then the user compaction"
          + " can reselect and hold files after the system compaction runs.",
      "2.1.0"),
  TABLE_COMPACTION_CONFIGURER("table.compaction.configurer", "", PropertyType.CLASSNAME,
      "A plugin that can dynamically configure compaction output files based on input files.",
      "2.1.0"),
  TABLE_COMPACTION_CONFIGURER_OPTS("table.compaction.configurer.opts.", null, PropertyType.PREFIX,
      "Options for the table compaction configuror.", "2.1.0"),
  TABLE_ONDEMAND_UNLOADER("tserver.ondemand.tablet.unloader",
      "org.apache.accumulo.core.spi.ondemand.DefaultOnDemandTabletUnloader", PropertyType.CLASSNAME,
      "The class that will be used to determine which on-demand Tablets to unload.", "4.0.0"),
  TABLE_MAX_MERGEABILITY_THRESHOLD("table.mergeability.threshold", ".25", PropertyType.FRACTION,
      "A range of tablets are eligible for automatic merging until the combined size of RFiles reaches this percentage of the split threshold.",
      "4.0.0"),

  // Crypto-related properties
  @Experimental
  TABLE_CRYPTO_PREFIX("table.crypto.opts.", null, PropertyType.PREFIX,
      "Properties related to on-disk file encryption.", "2.1.0"),
  @Experimental
  @Sensitive
  TABLE_CRYPTO_SENSITIVE_PREFIX("table.crypto.opts.sensitive.", null, PropertyType.PREFIX,
      "Sensitive properties related to on-disk file encryption.", "2.1.0"),
  TABLE_SCAN_DISPATCHER("table.scan.dispatcher", SimpleScanDispatcher.class.getName(),
      PropertyType.CLASSNAME,
      "This class is used to dynamically dispatch scans to configured scan executors.  Configured "
          + "classes must implement {% jlink " + ScanDispatcher.class.getName() + " %}. See "
          + "[scan executors]({% durl administration/scan-executors %}) for an overview of why"
          + " and how to use this property. This property is ignored for the root and metadata"
          + " table.  The metadata table always dispatches to a scan executor named `meta`.",
      "2.0.0"),
  TABLE_SCAN_DISPATCHER_OPTS("table.scan.dispatcher.opts.", null, PropertyType.PREFIX,
      "Options for the table scan dispatcher.", "2.0.0"),
  TABLE_SCAN_MAXMEM("table.scan.max.memory", "512k", PropertyType.BYTES,
      "The maximum amount of memory that will be used to cache results of a client query/scan. "
          + "Once this limit is reached, the buffered data is sent to the client.",
      "1.3.5"),
  TABLE_BULK_MAX_TABLETS("table.bulk.max.tablets", "100", PropertyType.COUNT,
      "The maximum number of tablets allowed for one bulk import file. Value of 0 is Unlimited.",
      "2.1.0"),
  TABLE_BULK_MAX_TABLET_FILES("table.bulk.max.tablet.files", "100", PropertyType.COUNT,
      "The maximum number of files a bulk import can add to a single tablet.  When this property "
          + "is exceeded for any tablet the entire bulk import operation will fail before making any "
          + "changes. Value of 0 is unlimited.",
      "4.0.0"),
  TABLE_FILE_TYPE("table.file.type", RFile.EXTENSION, PropertyType.FILENAME_EXT,
      "Change the type of file a table writes.", "1.3.5"),
  TABLE_LOAD_BALANCER("table.balancer", "org.apache.accumulo.core.spi.balancer.SimpleLoadBalancer",
      PropertyType.STRING,
      "This property can be set to allow the LoadBalanceByTable load balancer"
          + " to change the called Load Balancer for this table.",
      "1.3.5"),
  TABLE_FILE_COMPRESSION_TYPE("table.file.compress.type", "gz", PropertyType.STRING,
      "Compression algorithm used on index and data blocks before they are"
          + " written. Possible values: zstd, gz, snappy, bzip2, lzo, lz4, none.",
      "1.3.5"),
  TABLE_FILE_COMPRESSED_BLOCK_SIZE("table.file.compress.blocksize", "100k", PropertyType.BYTES,
      "The maximum size of data blocks in RFiles before they are compressed and written.", "1.3.5"),
  TABLE_FILE_COMPRESSED_BLOCK_SIZE_INDEX("table.file.compress.blocksize.index", "128k",
      PropertyType.BYTES,
      "The maximum size of index blocks in RFiles before they are compressed and written.",
      "1.4.0"),
  TABLE_FILE_BLOCK_SIZE("table.file.blocksize", "0B", PropertyType.BYTES,
      "The HDFS block size used when writing RFiles. When set to 0B, the"
          + " value/defaults of HDFS property 'dfs.block.size' will be used.",
      "1.3.5"),
  TABLE_FILE_REPLICATION("table.file.replication", "0", PropertyType.COUNT,
      "The number of replicas for a table's RFiles in HDFS. When set to 0, HDFS"
          + " defaults are used.",
      "1.3.5"),
  TABLE_FILE_MAX("table.file.max", "15", PropertyType.COUNT,
      "This property is used to signal to the compaction planner that it should be more "
          + "aggressive for compacting tablets that exceed this limit. The "
          + "RatioBasedCompactionPlanner will lower the compaction ratio and increase the "
          + "priority for tablets that exceed this limit. When  adjusting this property you may "
          + "want to consider adjusting table.compaction.major.ratio also. Setting this property "
          + "to 0 will make it default to tserver.scan.files.open.max-1, this will prevent a tablet"
          + " from having more RFiles than can be opened by a scan.",
      "1.4.0"),
  TABLE_FILE_PAUSE("table.file.pause", "100", PropertyType.COUNT,
      "When a tablet has more than this number of files, bulk imports and minor compactions "
          + "will wait until the tablet has less files before proceeding.  This will cause back "
          + "pressure on bulk imports and writes to tables when compactions are not keeping up. "
          + "Only the number of files a tablet currently has is considered for pausing, the "
          + "number of files a bulk import will add is not considered. This means a bulk import "
          + "can surge above this limit once causing future bulk imports or minor compactions to "
          + "pause until compactions can catch up.  This property plus "
          + TABLE_BULK_MAX_TABLET_FILES.getKey()
          + " determines the total number of files a tablet could temporarily surge to based on bulk "
          + "imports.  Ideally this property would be set higher than " + TABLE_FILE_MAX.getKey()
          + " so that compactions are more aggressive prior to reaching the pause point. Value of 0 is "
          + "unlimited.",
      "4.0.0"),
  TABLE_MERGE_FILE_MAX("table.merge.file.max", "10000", PropertyType.COUNT,
      "The maximum number of files that a merge operation will process.  Before "
          + "merging a sum of the number of files in the merge range is computed and if it "
          + "exceeds this configuration then the merge will error and fail.  For example if "
          + "there are 100 tablets each having 10 files in the merge range, then the sum would "
          + "be 1000 and the merge will only proceed if this property is greater than 1000.",
      "4.0.0"),
  TABLE_FILE_SUMMARY_MAX_SIZE("table.file.summary.maxSize", "256k", PropertyType.BYTES,
      "The maximum size summary that will be stored. The number of RFiles that"
          + " had summary data exceeding this threshold is reported by"
          + " Summary.getFileStatistics().getLarge(). When adjusting this consider the"
          + " expected number RFiles with summaries on each tablet server and the"
          + " summary cache size.",
      "2.0.0"),
  TABLE_BLOOM_ENABLED("table.bloom.enabled", "false", PropertyType.BOOLEAN,
      "Use bloom filters on this table.", "1.3.5"),
  TABLE_BLOOM_LOAD_THRESHOLD("table.bloom.load.threshold", "1", PropertyType.COUNT,
      "This number of seeks that would actually use a bloom filter must occur"
          + " before a RFile's bloom filter is loaded. Set this to zero to initiate"
          + " loading of bloom filters when a RFile is opened.",
      "1.3.5"),
  TABLE_BLOOM_SIZE("table.bloom.size", "1048576", PropertyType.COUNT,
      "Bloom filter size, as number of keys.", "1.3.5"),
  TABLE_BLOOM_ERRORRATE("table.bloom.error.rate", "0.5%", PropertyType.FRACTION,
      "Bloom filter error rate.", "1.3.5"),
  TABLE_BLOOM_KEY_FUNCTOR("table.bloom.key.functor",
      "org.apache.accumulo.core.file.keyfunctor.RowFunctor", PropertyType.CLASSNAME,
      "A function that can transform the key prior to insertion and check of"
          + " bloom filter. org.apache.accumulo.core.file.keyfunctor.RowFunctor,"
          + " org.apache.accumulo.core.file.keyfunctor.ColumnFamilyFunctor, and"
          + " org.apache.accumulo.core.file.keyfunctor.ColumnQualifierFunctor are"
          + " allowable values. One can extend any of the above mentioned classes to"
          + " perform specialized parsing of the key.",
      "1.3.5"),
  TABLE_BLOOM_HASHTYPE("table.bloom.hash.type", "murmur", PropertyType.STRING,
      "The bloom filter hash type.", "1.3.5"),
  TABLE_BULK_SKIP_THRESHOLD("table.bulk.metadata.skip.distance", "0", PropertyType.COUNT,
      "When performing bulk v2 imports to a table, the Manager iterates over the tables metadata"
          + " tablets sequentially. When importing files into a small table or into all or a majority"
          + " of tablets of a large table then the tablet metadata information for most tablets will be needed."
          + " However, when importing files into a small number of non-contiguous tablets in a large table, then"
          + " the Manager will look at each tablets metadata when it could be skipped. The value of this"
          + " property tells the Manager if, and when, it should set up a new scanner over the metadata"
          + " table instead of just iterating over tablet metadata to find the matching tablet. Setting up"
          + " a new scanner is analogous to performing a seek in an iterator, but it has a cost. A value of zero (default) disables"
          + " this feature. A non-zero value enables this feature and the Manager will setup a new scanner"
          + " when the tablet metadata distance is above the supplied value.",
      "2.1.4"),
  TABLE_DURABILITY("table.durability", "sync", PropertyType.DURABILITY,
      "The durability used to write to the write-ahead log. Legal values are:"
          + " none, which skips the write-ahead log; log, which sends the data to the"
          + " write-ahead log, but does nothing to make it durable; flush, which pushes"
          + " data to the file system; and sync, which ensures the data is written to disk.",
      "1.7.0"),

  TABLE_FAILURES_IGNORE("table.failures.ignore", "false", PropertyType.BOOLEAN,
      "If you want queries for your table to hang or fail when data is missing"
          + " from the system, then set this to false. When this set to true missing"
          + " data will be reported but queries will still run possibly returning a"
          + " subset of the data.",
      "1.3.5"),
  TABLE_DEFAULT_SCANTIME_VISIBILITY("table.security.scan.visibility.default", "",
      PropertyType.STRING,
      "The security label that will be assumed at scan time if an entry does"
          + " not have a visibility expression.\n"
          + "Note: An empty security label is displayed as []. The scan results"
          + " will show an empty visibility even if the visibility from this"
          + " setting is applied to the entry.\n"
          + "CAUTION: If a particular key has an empty security label AND its"
          + " table's default visibility is also empty, access will ALWAYS be"
          + " granted for users with permission to that table. Additionally, if this"
          + " field is changed, all existing data with an empty visibility label"
          + " will be interpreted with the new label on the next scan.",
      "1.3.5"),
  TABLE_LOCALITY_GROUPS("table.groups.enabled", "", PropertyType.STRING,
      "A comma separated list of locality group names to enable for this table.", "1.3.5"),
  TABLE_CONSTRAINT_PREFIX("table.constraint.", null, PropertyType.PREFIX,
      "Properties in this category are per-table properties that add"
          + " constraints to a table. These properties start with the category"
          + " prefix, followed by a number, and their values correspond to a fully"
          + " qualified Java class that implements the Constraint interface.\nFor example:\n"
          + "table.constraint.1 = org.apache.accumulo.core.constraints.MyCustomConstraint\n"
          + "and:\n table.constraint.2 = my.package.constraints.MySecondConstraint.",
      "1.3.5"),
  TABLE_INDEXCACHE_ENABLED("table.cache.index.enable", "true", PropertyType.BOOLEAN,
      "Determines whether index block cache is enabled for a table.", "1.3.5"),
  TABLE_BLOCKCACHE_ENABLED("table.cache.block.enable", "false", PropertyType.BOOLEAN,
      "Determines whether data block cache is enabled for a table.", "1.3.5"),
  TABLE_ITERATOR_PREFIX("table.iterator.", null, PropertyType.PREFIX,
      "Properties in this category specify iterators that are applied at"
          + " various stages (scopes) of interaction with a table. These properties"
          + " start with the category prefix, followed by a scope (minc, majc, scan,"
          + " etc.), followed by a period, followed by a name, as in"
          + " table.iterator.scan.vers, or table.iterator.scan.custom. The values for"
          + " these properties are a number indicating the ordering in which it is"
          + " applied, and a class name such as:\n"
          + "table.iterator.scan.vers = 10,org.apache.accumulo.core.iterators.VersioningIterator\n"
          + "These iterators can take options if additional properties are set that"
          + " look like this property, but are suffixed with a period, followed by 'opt'"
          + " followed by another period, and a property name.\n"
          + "For example, table.iterator.minc.vers.opt.maxVersions = 3.",
      "1.3.5"),
  TABLE_ITERATOR_SCAN_PREFIX(TABLE_ITERATOR_PREFIX.getKey() + IteratorScope.scan.name() + ".", null,
      PropertyType.PREFIX, "Convenience prefix to find options for the scan iterator scope.",
      "1.5.2"),
  TABLE_ITERATOR_MINC_PREFIX(TABLE_ITERATOR_PREFIX.getKey() + IteratorScope.minc.name() + ".", null,
      PropertyType.PREFIX, "Convenience prefix to find options for the minc iterator scope.",
      "1.5.2"),
  TABLE_ITERATOR_MAJC_PREFIX(TABLE_ITERATOR_PREFIX.getKey() + IteratorScope.majc.name() + ".", null,
      PropertyType.PREFIX, "Convenience prefix to find options for the majc iterator scope.",
      "1.5.2"),
  TABLE_LOCALITY_GROUP_PREFIX("table.group.", null, PropertyType.PREFIX,
      "Properties in this category are per-table properties that define"
          + " locality groups in a table. These properties start with the category"
          + " prefix, followed by a name, followed by a period, and followed by a"
          + " property for that group.\n"
          + "For example table.group.group1=x,y,z sets the column families for a"
          + " group called group1. Once configured, group1 can be enabled by adding"
          + " it to the list of groups in the " + TABLE_LOCALITY_GROUPS.getKey() + " property.\n"
          + "Additional group options may be specified for a named group by setting"
          + " `table.group.<name>.opt.<key>=<value>`.",
      "1.3.5"),
  TABLE_FORMATTER_CLASS("table.formatter", DefaultFormatter.class.getName(), PropertyType.STRING,
      "The Formatter class to apply on results in the shell.", "1.4.0"),
  TABLE_CLASSLOADER_CONTEXT("table.class.loader.context", "", PropertyType.STRING,
      "The context to use for loading per-table resources, such as iterators"
          + " from the configured factory in `general.context.class.loader.factory`.",
      "2.1.0"),
  TABLE_SAMPLER("table.sampler", "", PropertyType.CLASSNAME,
      "The name of a class that implements org.apache.accumulo.core.Sampler."
          + " Setting this option enables storing a sample of data which can be"
          + " scanned. Always having a current sample can useful for query optimization"
          + " and data comprehension. After enabling sampling for an existing table,"
          + " a compaction is needed to compute the sample for existing data. The"
          + " compact command in the shell has an option to only compact RFiles without"
          + " sample data.",
      "1.8.0"),
  TABLE_SAMPLER_OPTS("table.sampler.opt.", null, PropertyType.PREFIX,
      "The property is used to set options for a sampler. If a sample had two"
          + " options like hasher and modulous, then the two properties"
          + " table.sampler.opt.hasher=${hash algorithm} and"
          + " table.sampler.opt.modulous=${mod} would be set.",
      "1.8.0"),
  TABLE_SUSPEND_DURATION("table.suspend.duration", "0s", PropertyType.TIMEDURATION,
      "For tablets belonging to this table: When a tablet server dies, allow"
          + " the tablet server this duration to revive before reassigning its tablets"
          + " to other tablet servers.",
      "1.8.0"),
  TABLE_SUMMARIZER_PREFIX("table.summarizer.", null, PropertyType.PREFIX,
      "Prefix for configuring summarizers for a table. Using this prefix"
          + " multiple summarizers can be configured with options for each one. Each"
          + " summarizer configured should have a unique id, this id can be anything."
          + " To add a summarizer set "
          + "`table.summarizer.<unique id>=<summarizer class name>.` If the summarizer has options"
          + ", then for each option set `table.summarizer.<unique id>.opt.<key>=<value>`.",
      "2.0.0"),
  @Experimental
  TABLE_DELETE_BEHAVIOR("table.delete.behavior",
      DeletingIterator.Behavior.PROCESS.name().toLowerCase(), PropertyType.STRING,
      "This determines what action to take when a delete marker is seen."
          + " Valid values are `process` and `fail` with `process` being the default.  When set to "
          + "`process`, deletes will suppress data.  When set to `fail`, any deletes seen will cause"
          + " an exception. The purpose of `fail` is to support tables that never delete data and"
          + " need fast seeks within the timestamp range of a column. When setting this to fail, "
          + "also consider configuring the `" + NoDeleteConstraint.class.getName() + "` "
          + "constraint.",
      "2.0.0"),
  // Compactor properties
  COMPACTOR_PREFIX("compactor.", null, PropertyType.PREFIX,
      "Properties in this category affect the behavior of the accumulo compactor server.", "2.1.0"),
  COMPACTOR_CANCEL_CHECK_INTERVAL("compactor.cancel.check.interval", "5m",
      PropertyType.TIMEDURATION,
      "Interval at which Compactors will check to see if the currently executing compaction"
          + " should be cancelled. This checks for situations like was the tablet deleted (split "
          + " and merge do this), was the table deleted, was a user compaction canceled, etc.",
      "2.1.4"),
  COMPACTOR_PORTSEARCH("compactor.port.search", "true", PropertyType.BOOLEAN,
      "If the compactor.port.client ports are in use, search higher ports until one is available.",
      "2.1.0"),
  COMPACTOR_CLIENTPORT("compactor.port.client", "9133", PropertyType.PORT,
      "The port used for handling client connections on the compactor servers.", "2.1.0"),
  COMPACTOR_MIN_JOB_WAIT_TIME("compactor.wait.time.job.min", "1s", PropertyType.TIMEDURATION,
      "The minimum amount of time to wait between checks for the next compaction job, backing off"
          + "exponentially until COMPACTOR_MAX_JOB_WAIT_TIME is reached.",
      "2.1.3"),
  COMPACTOR_MAX_JOB_WAIT_TIME("compactor.wait.time.job.max", "5m", PropertyType.TIMEDURATION,
      "Compactors do exponential backoff when their request for work repeatedly come back empty. "
          + "This is the maximum amount of time to wait between checks for the next compaction job.",
      "2.1.3"),
  COMPACTOR_MINTHREADS("compactor.threads.minimum", "4", PropertyType.COUNT,
      "The minimum number of threads to use to handle incoming requests.", "2.1.0"),
  COMPACTOR_MINTHREADS_TIMEOUT("compactor.threads.timeout", "0s", PropertyType.TIMEDURATION,
      "The time after which incoming request threads terminate with no work available.  Zero (0) will keep the threads alive indefinitely.",
      "2.1.0"),
  COMPACTOR_THREADCHECK("compactor.threadcheck.time", "1s", PropertyType.TIMEDURATION,
      "The time between adjustments of the server thread pool.", "2.1.0"),
  COMPACTOR_GROUP_NAME("compactor.group", Constants.DEFAULT_RESOURCE_GROUP_NAME,
      PropertyType.STRING, "Resource group name for this Compactor.", "3.0.0"),
  // CompactionCoordinator properties
  COMPACTION_COORDINATOR_PREFIX("compaction.coordinator.", null, PropertyType.PREFIX,
      "Properties in this category affect the behavior of the accumulo compaction coordinator server.",
      "2.1.0"),
  COMPACTION_COORDINATOR_RESERVATION_THREADS_ROOT("compaction.coordinator.reservation.threads.root",
      "1", PropertyType.COUNT,
      "The number of threads used to reserve files for compaction in a tablet for the root tablet.",
      "4.0.0"),
  COMPACTION_COORDINATOR_RESERVATION_THREADS_META("compaction.coordinator.reservation.threads.meta",
      "1", PropertyType.COUNT,
      "The number of threads used to reserve files for compaction in a tablet for accumulo.metadata tablets.",
      "4.0.0"),
  COMPACTION_COORDINATOR_RESERVATION_THREADS_USER("compaction.coordinator.reservation.threads.user",
      "64", PropertyType.COUNT,
      "The number of threads used to reserve files for compaction in a tablet for user tables.",
      "4.0.0"),
  COMPACTION_COORDINATOR_DEAD_COMPACTOR_CHECK_INTERVAL(
      "compaction.coordinator.compactor.dead.check.interval", "5m", PropertyType.TIMEDURATION,
      "The interval at which to check for dead compactors.", "2.1.0");

  private final String key;
  private final String defaultValue;
  private final String description;
  private String deprecatedSince;
  private final String availableSince;
  private boolean annotationsComputed = false;
  private boolean isSensitive;
  private boolean isDeprecated;
  private boolean isExperimental;
  private boolean isReplaced;
  private Property replacedBy = null;
  private final PropertyType type;

  Property(String name, String defaultValue, PropertyType type, String description,
      String availableSince) {
    this.key = name;
    this.defaultValue = defaultValue;
    this.description = description;
    this.availableSince = availableSince;
    this.type = type;
  }

  @Override
  public String toString() {
    return this.key;
  }

  /**
   * Gets the key (string) for this property.
   *
   * @return key
   */
  public String getKey() {
    return this.key;
  }

  /**
   * Gets the default value for this property. System properties are interpolated into the value if
   * necessary.
   *
   * @return default value
   */
  public String getDefaultValue() {
    return this.defaultValue;
  }

  /**
   * Gets the type of this property.
   *
   * @return property type
   */
  public PropertyType getType() {
    return this.type;
  }

  /**
   * Gets the description of this property.
   *
   * @return description
   */
  public String getDescription() {
    return this.description;
  }

  /**
   * Checks if this property is experimental.
   *
   * @return true if this property is experimental
   */
  public boolean isExperimental() {
    Preconditions.checkState(annotationsComputed,
        "precomputeAnnotations() must be called before calling this method");
    return isExperimental;
  }

  /**
   * Checks if this property is deprecated.
   *
   * @return true if this property is deprecated
   */
  public boolean isDeprecated() {
    Preconditions.checkState(annotationsComputed,
        "precomputeAnnotations() must be called before calling this method");
    return isDeprecated;
  }

  /**
   * Gets the version in which the property was deprecated.
   *
   * @return Accumulo Version
   */
  public String deprecatedSince() {
    Preconditions.checkState(annotationsComputed,
        "precomputeAnnotations() must be called before calling this method");
    return deprecatedSince;
  }

  /**
   * Gets the version in which the property was introduced.
   *
   * @return Accumulo Version
   */
  public String availableSince() {
    return this.availableSince;
  }

  /**
   * Checks if this property is sensitive.
   *
   * @return true if this property is sensitive
   */
  public boolean isSensitive() {
    Preconditions.checkState(annotationsComputed,
        "precomputeAnnotations() must be called before calling this method");
    return isSensitive;
  }

  /**
   * Checks if this property is replaced.
   *
   * @return true if this property is replaced
   */
  public boolean isReplaced() {
    Preconditions.checkState(annotationsComputed,
        "precomputeAnnotations() must be called before calling this method");
    return isReplaced;
  }

  /**
   * Gets the property in which the tagged property is replaced by.
   *
   * @return replacedBy
   */
  public Property replacedBy() {
    Preconditions.checkState(annotationsComputed,
        "precomputeAnnotations() must be called before calling this method");
    return replacedBy;
  }

  private void precomputeAnnotations() {
    isSensitive =
        hasAnnotation(Sensitive.class) || hasPrefixWithAnnotation(getKey(), Sensitive.class);
    isDeprecated =
        hasAnnotation(Deprecated.class) || hasPrefixWithAnnotation(getKey(), Deprecated.class);
    Deprecated dep = getAnnotation(Deprecated.class);
    if (dep != null) {
      deprecatedSince = dep.since();
    }
    isExperimental =
        hasAnnotation(Experimental.class) || hasPrefixWithAnnotation(getKey(), Experimental.class);
    isReplaced =
        hasAnnotation(ReplacedBy.class) || hasPrefixWithAnnotation(getKey(), ReplacedBy.class);
    ReplacedBy rb = getAnnotation(ReplacedBy.class);
    if (rb != null) {
      replacedBy = rb.property();
    } else {
      isReplaced = false;
    }
    annotationsComputed = true;
  }

  /**
   * Checks if a property with the given key is sensitive. The key must be for a valid property, and
   * must either itself be annotated as sensitive or have a prefix annotated as sensitive.
   *
   * @param key property key
   * @return true if property is sensitive
   */
  public static boolean isSensitive(String key) {
    Property prop = propertiesByKey.get(key);
    if (prop != null) {
      return prop.isSensitive();
    }
    return validPrefixes.stream().filter(key::startsWith).map(propertiesByKey::get)
        .anyMatch(Property::isSensitive);
  }

  private <T extends Annotation> boolean hasAnnotation(Class<T> annotationType) {
    return getAnnotation(annotationType) != null;
  }

  private <T extends Annotation> T getAnnotation(Class<T> annotationType) {
    try {
      return getClass().getField(name()).getAnnotation(annotationType);
    } catch (SecurityException | NoSuchFieldException e) {
      LoggerFactory.getLogger(getClass()).error("{}", e.getMessage(), e);
    }
    return null;
  }

  private static <T extends Annotation> boolean hasPrefixWithAnnotation(String key,
      Class<T> annotationType) {
    Predicate<Property> hasIt = prop -> prop.hasAnnotation(annotationType);
    return validPrefixes.stream().filter(key::startsWith).map(propertiesByKey::get).anyMatch(hasIt);
  }

  private static final HashSet<String> validTableProperties = new HashSet<>();
  private static final HashSet<String> validProperties = new HashSet<>();
  private static final HashSet<String> validPrefixes = new HashSet<>();
  private static final HashMap<String,Property> propertiesByKey = new HashMap<>();

  /**
   * Checks if the given property and value are valid. A property is valid if the property key is
   * valid see {@link #isValidPropertyKey} and that the value is a valid format for the type see
   * {@link PropertyType#isValidFormat}.
   *
   * @param key property key
   * @param value property value
   * @return true if key is valid (recognized, or has a recognized prefix)
   */
  public static boolean isValidProperty(final String key, final String value) {
    Property p = getPropertyByKey(key);
    if (p == null) {
      // If a key doesn't exist yet, then check if it follows a valid prefix
      return validPrefixes.stream().anyMatch(key::startsWith);
    }
    return (isValidPropertyKey(key) && p.getType().isValidFormat(value));
  }

  /**
   * Checks if the given property key is valid. A valid property key is either equal to the key of
   * some defined property or has a prefix matching some prefix defined in this class.
   *
   * @param key property key
   * @return true if key is valid (recognized, or has a recognized prefix)
   */
  public static boolean isValidPropertyKey(String key) {
    return validProperties.contains(key) || validPrefixes.stream().anyMatch(key::startsWith);

  }

  /**
   * Checks if the given property key is a valid property and is of type boolean.
   *
   * @param key property key
   * @return true if key is valid and is of type boolean, false otherwise
   */
  public static boolean isValidBooleanPropertyKey(String key) {
    return validProperties.contains(key) && getPropertyByKey(key).getType() == PropertyType.BOOLEAN;
  }

  /**
   * Checks if the given property key is for a valid table property. A valid table property key is
   * either equal to the key of some defined table property (which each start with
   * {@link #TABLE_PREFIX}) or has a prefix matching {@link #TABLE_CONSTRAINT_PREFIX},
   * {@link #TABLE_ITERATOR_PREFIX}, or {@link #TABLE_LOCALITY_GROUP_PREFIX}.
   *
   * @param key property key
   * @return true if key is valid for a table property (recognized, or has a recognized prefix)
   */
  public static boolean isValidTablePropertyKey(String key) {
    return validTableProperties.contains(key) || (key.startsWith(Property.TABLE_PREFIX.getKey())
        && (key.startsWith(Property.TABLE_CONSTRAINT_PREFIX.getKey())
            || key.startsWith(Property.TABLE_ITERATOR_PREFIX.getKey())
            || key.startsWith(Property.TABLE_LOCALITY_GROUP_PREFIX.getKey())
            || key.startsWith(Property.TABLE_ARBITRARY_PROP_PREFIX.getKey())
            || key.startsWith(TABLE_SAMPLER_OPTS.getKey())
            || key.startsWith(TABLE_SUMMARIZER_PREFIX.getKey())
            || key.startsWith(TABLE_SCAN_DISPATCHER_OPTS.getKey())
            || key.startsWith(TABLE_COMPACTION_DISPATCHER_OPTS.getKey())
            || key.startsWith(TABLE_COMPACTION_CONFIGURER_OPTS.getKey()))
        || key.startsWith(TABLE_CRYPTO_PREFIX.getKey()));
  }

  // these properties are fixed to a specific value at startup and require a restart for changes to
  // take effect; these are always system-level properties, and not namespace or table properties
  public static final Set<Property> FIXED_PROPERTIES = Collections.unmodifiableSet(EnumSet.of(
      // RPC options
      RPC_BACKLOG, RPC_SSL_KEYSTORE_TYPE, RPC_SSL_TRUSTSTORE_TYPE, RPC_USE_JSSE,
      RPC_SSL_ENABLED_PROTOCOLS, RPC_SSL_CLIENT_PROTOCOL, RPC_SASL_QOP, RPC_MAX_MESSAGE_SIZE,

      // INSTANCE options
      INSTANCE_ZK_HOST, INSTANCE_ZK_TIMEOUT, INSTANCE_SECRET, INSTANCE_SECURITY_AUTHENTICATOR,
      INSTANCE_SECURITY_AUTHORIZOR, INSTANCE_SECURITY_PERMISSION_HANDLER, INSTANCE_RPC_SSL_ENABLED,
      INSTANCE_RPC_SSL_CLIENT_AUTH, INSTANCE_RPC_SASL_ENABLED, INSTANCE_CRYPTO_FACTORY,

      // GENERAL options
      GENERAL_KERBEROS_RENEWAL_PERIOD, GENERAL_OPENTELEMETRY_ENABLED, GENERAL_VOLUME_CHOOSER,
      GENERAL_DELEGATION_TOKEN_LIFETIME, GENERAL_DELEGATION_TOKEN_UPDATE_INTERVAL,
      GENERAL_IDLE_PROCESS_INTERVAL, GENERAL_MICROMETER_ENABLED,
      GENERAL_MICROMETER_JVM_METRICS_ENABLED, GENERAL_MICROMETER_LOG_METRICS,
      GENERAL_MICROMETER_FACTORY, GENERAL_SERVER_LOCK_VERIFICATION_INTERVAL,
      GENERAL_CACHE_MANAGER_IMPL, GENERAL_MICROMETER_CACHE_METRICS_ENABLED,
      GENERAL_LOW_MEM_DETECTOR_INTERVAL,

      // MANAGER options
      MANAGER_THREADCHECK, MANAGER_FATE_METRICS_MIN_UPDATE_INTERVAL, MANAGER_METADATA_SUSPENDABLE,
      MANAGER_STARTUP_TSERVER_AVAIL_MIN_COUNT, MANAGER_STARTUP_TSERVER_AVAIL_MAX_WAIT,
      MANAGER_CLIENTPORT, MANAGER_MINTHREADS, MANAGER_MINTHREADS_TIMEOUT,
      MANAGER_RECOVERY_WAL_EXISTENCE_CACHE_TIME, MANAGER_COMPACTION_SERVICE_PRIORITY_QUEUE_SIZE,
      MANAGER_TABLET_REFRESH_MINTHREADS, MANAGER_TABLET_REFRESH_MAXTHREADS,
      MANAGER_TABLET_MERGEABILITY_INTERVAL, MANAGER_FATE_CONDITIONAL_WRITER_THREADS_MAX,

      // SSERV options
      SSERV_CACHED_TABLET_METADATA_REFRESH_PERCENT, SSERV_THREADCHECK, SSERV_CLIENTPORT,
      SSERV_PORTSEARCH, SSERV_DATACACHE_SIZE, SSERV_INDEXCACHE_SIZE, SSERV_SUMMARYCACHE_SIZE,
      SSERV_DEFAULT_BLOCKSIZE, SSERV_SCAN_REFERENCE_EXPIRATION_TIME,
      SSERV_CACHED_TABLET_METADATA_EXPIRATION, SSERV_MINTHREADS, SSERV_MINTHREADS_TIMEOUT,
      SSERV_WAL_SORT_MAX_CONCURRENT, SSERV_GROUP_NAME,

      // TSERV options
      TSERV_TOTAL_MUTATION_QUEUE_MAX, TSERV_WAL_MAX_SIZE, TSERV_WAL_MAX_AGE,
      TSERV_WAL_TOLERATED_CREATION_FAILURES, TSERV_WAL_TOLERATED_WAIT_INCREMENT,
      TSERV_WAL_TOLERATED_MAXIMUM_WAIT_DURATION, TSERV_MAX_IDLE, TSERV_SESSION_MAXIDLE,
      TSERV_SCAN_RESULTS_MAX_TIMEOUT, TSERV_MINC_MAXCONCURRENT, TSERV_THREADCHECK,
      TSERV_LOG_BUSY_TABLETS_COUNT, TSERV_LOG_BUSY_TABLETS_INTERVAL, TSERV_WAL_SORT_MAX_CONCURRENT,
      TSERV_SLOW_FILEPERMIT_MILLIS, TSERV_WAL_BLOCKSIZE, TSERV_CLIENTPORT, TSERV_PORTSEARCH,
      TSERV_DATACACHE_SIZE, TSERV_INDEXCACHE_SIZE, TSERV_SUMMARYCACHE_SIZE, TSERV_DEFAULT_BLOCKSIZE,
      TSERV_MINTHREADS, TSERV_MINTHREADS_TIMEOUT, TSERV_NATIVEMAP_ENABLED, TSERV_MAXMEM,
      TSERV_SCAN_MAX_OPENFILES, TSERV_ONDEMAND_UNLOADER_INTERVAL, TSERV_GROUP_NAME,

      // GC options
      GC_CANDIDATE_BATCH_SIZE, GC_CYCLE_START, GC_PORT,

      // MONITOR options
      MONITOR_PORT, MONITOR_SSL_KEYSTORETYPE, MONITOR_SSL_TRUSTSTORETYPE,
      MONITOR_SSL_INCLUDE_PROTOCOLS, MONITOR_LOCK_CHECK_INTERVAL,

      // COMPACTOR options
      COMPACTOR_CANCEL_CHECK_INTERVAL, COMPACTOR_CLIENTPORT, COMPACTOR_THREADCHECK,
      COMPACTOR_PORTSEARCH, COMPACTOR_MINTHREADS, COMPACTOR_MINTHREADS_TIMEOUT,
      COMPACTOR_GROUP_NAME,

      // COMPACTION_COORDINATOR options
      COMPACTION_COORDINATOR_DEAD_COMPACTOR_CHECK_INTERVAL,

      // COMPACTION_SERVICE options
      COMPACTION_SERVICE_DEFAULT_PLANNER, COMPACTION_SERVICE_DEFAULT_MAX_OPEN,
      COMPACTION_SERVICE_DEFAULT_GROUPS));

  /**
   * Checks if the given property may be changed via Zookeeper, but not recognized until the restart
   * of some relevant daemon.
   *
   * @param key property key
   * @return true if property may be changed via Zookeeper but only heeded upon some restart
   */
  public static boolean isFixedZooPropertyKey(Property key) {
    return FIXED_PROPERTIES.contains(key);
  }

  /**
   * Checks if the given property key is valid for a property that may be changed via Zookeeper.
   *
   * @param key property key
   * @return true if key's property may be changed via Zookeeper
   */
  public static boolean isValidZooPropertyKey(String key) {
    // white list prefixes
    return key.startsWith(Property.TABLE_PREFIX.getKey())
        || key.startsWith(Property.TSERV_PREFIX.getKey())
        || key.startsWith(Property.COMPACTION_SERVICE_PREFIX.getKey())
        || key.startsWith(Property.SSERV_PREFIX.getKey())
        || key.startsWith(Property.COMPACTION_COORDINATOR_PREFIX.getKey())
        || key.startsWith(Property.MANAGER_PREFIX.getKey())
        || key.startsWith(Property.GC_PREFIX.getKey())
        || key.startsWith(Property.GENERAL_ARBITRARY_PROP_PREFIX.getKey())
        || key.equals(Property.COMPACTION_WARN_TIME.getKey())
        || key.equals(Property.GENERAL_FILE_NAME_ALLOCATION_BATCH_SIZE_MIN.getKey())
        || key.equals(Property.GENERAL_FILE_NAME_ALLOCATION_BATCH_SIZE_MAX.getKey());
  }

  /**
   * Gets a {@link Property} instance with the given key.
   *
   * @param key property key
   * @return property, or null if not found
   */
  public static Property getPropertyByKey(String key) {
    return propertiesByKey.get(key);
  }

  /**
   * Checks if this property is expected to have a Java class as a value.
   *
   * @return true if this is property is a class property
   */
  public static boolean isClassProperty(String key) {
    return (key.startsWith(Property.TABLE_CONSTRAINT_PREFIX.getKey())
        && key.substring(Property.TABLE_CONSTRAINT_PREFIX.getKey().length()).split("\\.").length
            == 1)
        || (key.startsWith(Property.TABLE_ITERATOR_PREFIX.getKey())
            && key.substring(Property.TABLE_ITERATOR_PREFIX.getKey().length()).split("\\.").length
                == 2)
        || key.equals(Property.TABLE_LOAD_BALANCER.getKey());
  }

  /**
   * Creates a new instance of a class specified in a configuration property. The table classpath
   * context is used if set.
   *
   * @param conf configuration containing property
   * @param property property specifying class name
   * @param base base class of type
   * @param defaultInstance instance to use if creation fails
   * @return new class instance, or default instance if creation failed
   */
  public static <T> T createTableInstanceFromPropertyName(AccumuloConfiguration conf,
      Property property, Class<T> base, T defaultInstance) {
    Objects.requireNonNull(conf, "configuration cannot be null");
    Objects.requireNonNull(property, "property cannot be null");
    Objects.requireNonNull(base, "base class cannot be null");
    String clazzName = conf.get(property);
    String context = ClassLoaderUtil.tableContext(conf);
    return ConfigurationTypeHelper.getClassInstance(context, clazzName, base, defaultInstance);
  }

  /**
   * Creates a new instance of a class specified in a configuration property.
   *
   * @param conf configuration containing property
   * @param property property specifying class name
   * @param base base class of type
   * @param defaultInstance instance to use if creation fails
   * @return new class instance, or default instance if creation failed
   */
  public static <T> T createInstanceFromPropertyName(AccumuloConfiguration conf, Property property,
      Class<T> base, T defaultInstance) {
    String clazzName = conf.get(property);
    return ConfigurationTypeHelper.getClassInstance(null, clazzName, base, defaultInstance);
  }

  static {
    // Precomputing information here avoids :
    // * Computing it each time a method is called
    // * Using synch to compute the first time a method is called
    Predicate<Property> isPrefix = p -> p.getType() == PropertyType.PREFIX;
    Arrays.stream(Property.values())
        // record all properties by key
        .peek(p -> propertiesByKey.put(p.getKey(), p))
        // save all the prefix properties
        .peek(p -> {
          if (isPrefix.test(p)) {
            validPrefixes.add(p.getKey());
          }
        })
        // only use the keys for the non-prefix properties from here on
        .filter(isPrefix.negate()).map(Property::getKey)
        // everything left is a valid property
        .peek(validProperties::add)
        // but some are also valid table properties
        .filter(k -> k.startsWith(Property.TABLE_PREFIX.getKey()))
        .forEach(validTableProperties::add);

    // order is very important here the following code relies on the maps and sets populated above
    Arrays.stream(Property.values()).forEach(Property::precomputeAnnotations);
  }
}<|MERGE_RESOLUTION|>--- conflicted
+++ resolved
@@ -885,7 +885,6 @@
           + " The resources that are used by default can be seen in"
           + " `accumulo/server/monitor/src/main/resources/templates/default.ftl`.",
       "2.0.0"),
-<<<<<<< HEAD
   MONITOR_FETCH_TIMEOUT("monitor.fetch.timeout", "5m", PropertyType.TIMEDURATION,
       "The Monitor fetches information for display in a set of background threads. This property"
           + " controls the amount of time that process should wait before cancelling any remaining"
@@ -898,48 +897,11 @@
           + " the dead servers resource group matches a resource group in this list,"
           + " then it will be suppressed from the dead servers list in the monitor.",
       "4.0.0"),
-=======
   MONITOR_ROOT_CONTEXT("monitor.root.context", "/", PropertyType.STRING,
-      "The root context path of the monitor application. If this value is set, all paths for the"
+      "The root context path of the monit   application. If this value is set, all paths for the"
           + " monitor application will be hosted using this context. As an example, setting this to `/accumulo/`"
           + " would cause all `/rest/` endpoints to be hosted at `/accumulo/rest/*`.",
       "2.1.4"),
-  @Deprecated(since = "2.1.0")
-  TRACE_PREFIX("trace.", null, PropertyType.PREFIX,
-      "Properties in this category affect the behavior of distributed tracing.", "1.3.5"),
-  @Deprecated(since = "2.1.0")
-  TRACE_SPAN_RECEIVERS("trace.span.receivers", "org.apache.accumulo.tracer.ZooTraceClient",
-      PropertyType.CLASSNAMELIST, "A list of span receiver classes to send trace spans.", "1.7.0"),
-  @Deprecated(since = "2.1.0")
-  TRACE_SPAN_RECEIVER_PREFIX("trace.span.receiver.", null, PropertyType.PREFIX,
-      "Prefix for span receiver configuration properties.", "1.7.0"),
-  @Deprecated(since = "2.1.0")
-  TRACE_ZK_PATH("trace.zookeeper.path", Constants.ZTRACERS, PropertyType.STRING,
-      "The zookeeper node where tracers are registered.", "1.7.0"),
-  @Deprecated(since = "2.1.0")
-  TRACE_PORT("trace.port.client", "12234", PropertyType.PORT,
-      "The listening port for the trace server.", "1.3.5"),
-  @Deprecated(since = "2.1.0")
-  TRACE_TABLE("trace.table", "trace", PropertyType.STRING,
-      "The name of the table to store distributed traces.", "1.3.5"),
-  @Deprecated(since = "2.1.0")
-  TRACE_USER("trace.user", "root", PropertyType.STRING,
-      "The name of the user to store distributed traces.", "1.3.5"),
-  @Sensitive
-  @Deprecated(since = "2.1.0")
-  TRACE_PASSWORD("trace.password", "secret", PropertyType.STRING,
-      "The password for the user used to store distributed traces.", "1.3.5"),
-  @Sensitive
-  @Deprecated(since = "2.1.0")
-  TRACE_TOKEN_PROPERTY_PREFIX("trace.token.property.", null, PropertyType.PREFIX,
-      "The prefix used to create a token for storing distributed traces. For"
-          + " each property required by trace.token.type, place this prefix in front of it.",
-      "1.5.0"),
-  @Deprecated(since = "2.1.0")
-  TRACE_TOKEN_TYPE("trace.token.type", PasswordToken.class.getName(), PropertyType.CLASSNAME,
-      "An AuthenticationToken type supported by the authorizer.", "1.5.0"),
-
->>>>>>> 8779467e
   // per table properties
   TABLE_PREFIX("table.", null, PropertyType.PREFIX,
       "Properties in this category affect tablet server treatment of tablets,"
