/*
 * Licensed to the Apache Software Foundation (ASF) under one
 * or more contributor license agreements.  See the NOTICE file
 * distributed with this work for additional information
 * regarding copyright ownership.  The ASF licenses this file
 * to you under the Apache License, Version 2.0 (the
 * "License"); you may not use this file except in compliance
 * with the License.  You may obtain a copy of the License at
 *
 *   https://www.apache.org/licenses/LICENSE-2.0
 *
 * Unless required by applicable law or agreed to in writing,
 * software distributed under the License is distributed on an
 * "AS IS" BASIS, WITHOUT WARRANTIES OR CONDITIONS OF ANY
 * KIND, either express or implied.  See the License for the
 * specific language governing permissions and limitations
 * under the License.
 */
package org.apache.accumulo.manager.tableOps.bulkVer2;

import static org.apache.accumulo.core.metadata.schema.TabletMetadata.ColumnType.LOADED;
import static org.apache.accumulo.core.metadata.schema.TabletMetadata.ColumnType.LOCATION;
import static org.apache.accumulo.core.metadata.schema.TabletMetadata.ColumnType.PREV_ROW;

import java.util.ArrayList;
import java.util.Comparator;
import java.util.HashMap;
import java.util.Iterator;
import java.util.List;
import java.util.Map;
import java.util.NoSuchElementException;
<<<<<<< HEAD
=======
import java.util.Set;
import java.util.stream.Collectors;
>>>>>>> 96814b81

import org.apache.accumulo.core.clientImpl.bulk.Bulk;
import org.apache.accumulo.core.clientImpl.bulk.Bulk.Files;
import org.apache.accumulo.core.clientImpl.bulk.BulkSerialize;
import org.apache.accumulo.core.clientImpl.bulk.LoadMappingIterator;
import org.apache.accumulo.core.data.TableId;
import org.apache.accumulo.core.dataImpl.KeyExtent;
import org.apache.accumulo.core.fate.FateTxId;
import org.apache.accumulo.core.fate.Repo;
import org.apache.accumulo.core.manager.thrift.BulkImportState;
<<<<<<< HEAD
import org.apache.accumulo.core.metadata.TabletFile;
import org.apache.accumulo.core.metadata.schema.Ample;
import org.apache.accumulo.core.metadata.schema.Ample.ConditionalResult.Status;
=======
import org.apache.accumulo.core.metadata.MetadataTable;
import org.apache.accumulo.core.metadata.ReferencedTabletFile;
import org.apache.accumulo.core.metadata.StoredTabletFile;
>>>>>>> 96814b81
import org.apache.accumulo.core.metadata.schema.DataFileValue;
import org.apache.accumulo.core.metadata.schema.MetadataSchema.TabletsSection.DataFileColumnFamily;
import org.apache.accumulo.core.metadata.schema.TabletMetadata;
import org.apache.accumulo.core.metadata.schema.TabletsMetadata;
import org.apache.accumulo.core.util.PeekingIterator;
import org.apache.accumulo.core.util.TextUtil;
import org.apache.accumulo.manager.Manager;
import org.apache.accumulo.manager.tableOps.ManagerRepo;
import org.apache.accumulo.server.fs.VolumeManager;
import org.apache.hadoop.fs.Path;
import org.apache.hadoop.io.Text;
import org.slf4j.Logger;
import org.slf4j.LoggerFactory;

import com.google.common.base.Preconditions;

/**
 * Make asynchronous load calls to each overlapping Tablet. This RepO does its work on the isReady
 * and will return a linear sleep value based on the largest number of Tablets on a TabletServer.
 */
class LoadFiles extends ManagerRepo {

  private static final long serialVersionUID = 1L;

  private static final Logger log = LoggerFactory.getLogger(LoadFiles.class);

  private final BulkInfo bulkInfo;

  public LoadFiles(BulkInfo bulkInfo) {
    this.bulkInfo = bulkInfo;
  }

  @Override
  public long isReady(long tid, Manager manager) throws Exception {
    if (manager.onlineTabletServers().isEmpty()) {
      log.warn("There are no tablet server to process bulkDir import, waiting (tid = "
          + FateTxId.formatTid(tid) + ")");
      return 100;
    }
    VolumeManager fs = manager.getVolumeManager();
    final Path bulkDir = new Path(bulkInfo.bulkDir);
    manager.updateBulkImportStatus(bulkInfo.sourceDir, BulkImportState.LOADING);
    try (LoadMappingIterator lmi =
        BulkSerialize.getUpdatedLoadMapping(bulkDir.toString(), bulkInfo.tableId, fs::open)) {
      return loadFiles(bulkInfo.tableId, bulkDir, lmi, manager, tid);
    }
  }

  @Override
  public Repo<Manager> call(final long tid, final Manager manager) {
    return new RefreshTablets(bulkInfo);
  }

  private static class Loader {
    protected Path bulkDir;
    protected Manager manager;
    protected long tid;
    protected boolean setTime;
    Ample.ConditionalTabletsMutator conditionalMutator;

    void start(Path bulkDir, Manager manager, long tid, boolean setTime) throws Exception {
      // ELASTICITY_TODO handle setting time... handle case where tablets are hosted and unhosted
      Preconditions.checkArgument(!setTime);
      this.bulkDir = bulkDir;
      this.manager = manager;
      this.tid = tid;
      this.setTime = setTime;
      conditionalMutator = manager.getContext().getAmple().conditionallyMutateTablets();
    }

    void load(List<TabletMetadata> tablets, Files files) {
<<<<<<< HEAD
      byte[] fam = TextUtil.getBytes(DataFileColumnFamily.NAME);
=======
      for (TabletMetadata tablet : tablets) {
        // send files to tablet sever
        // ideally there should only be one tablet location to send all the files

        Location location = tablet.getLocation();
        HostAndPort server = null;
        if (location == null) {
          locationLess++;
          continue;
        } else {
          server = location.getHostAndPort();
        }

        Set<ReferencedTabletFile> loadedFiles = tablet.getLoaded().keySet().stream()
            .map(StoredTabletFile::getTabletFile).collect(Collectors.toSet());
>>>>>>> 96814b81

      for (TabletMetadata tablet : tablets) {
        Map<TabletFile,DataFileValue> filesToLoad = new HashMap<>();

        for (final Bulk.FileInfo fileInfo : files) {
<<<<<<< HEAD
          filesToLoad.put(new TabletFile(new Path(bulkDir, fileInfo.getFileName())),
              new DataFileValue(fileInfo.getEstFileSize(), fileInfo.getEstNumEntries()));
=======
          Path fullPath = new Path(bulkDir, fileInfo.getFileName());
          ReferencedTabletFile bulkFile = new ReferencedTabletFile(fullPath);

          if (!loadedFiles.contains(bulkFile)) {
            thriftImports.put(fileInfo.getFileName(), new DataFileInfo(fileInfo.getEstFileSize()));
          }
>>>>>>> 96814b81
        }

        // remove any files that were already loaded
        filesToLoad.keySet().removeAll(tablet.getLoaded().keySet());

        if (!filesToLoad.isEmpty()) {
          // ELASTICITY_TODO lets automatically call require prev end row
          var tabletMutator = conditionalMutator.mutateTablet(tablet.getExtent())
              .requireAbsentOperation().requirePrevEndRow(tablet.getExtent().prevEndRow());

          filesToLoad.forEach((f, v) -> {
            // ELASTICITY_TODO should not expect to see the bulk files there (as long there is only
            // a single thread running this), not sure if the following require absent is needed
            tabletMutator.requireAbsentBulkFile(f);
            tabletMutator.putBulkFile(f, tid);
            tabletMutator.putFile(f, v);
          });

          tabletMutator.submit(tm -> false);
        }
      }
    }

    long finish() {
      var results = conditionalMutator.process();

      boolean allDone =
          results.values().stream().allMatch(result -> result.getStatus() == Status.ACCEPTED);

      long sleepTime = 0;
      if (!allDone) {
        sleepTime = 1000;

        results.forEach((extent, condResult) -> {
          if (condResult.getStatus() != Status.ACCEPTED) {
            var metadata = condResult.readMetadata();
            log.debug("Tablet update failed {} {} {} {} {} {}", FateTxId.formatTid(tid), extent,
                condResult.getStatus(), metadata.getOperationId(), metadata.getLocation(),
                metadata.getLoaded());
          }
        });
      }

      return sleepTime;
    }
  }

  /**
   * Make asynchronous load calls to each overlapping Tablet in the bulk mapping. Return a sleep
   * time to isReady based on a factor of the TabletServer with the most Tablets. This method will
   * scan the metadata table getting Tablet range and location information. It will return 0 when
   * all files have been loaded.
   */
  private long loadFiles(TableId tableId, Path bulkDir, LoadMappingIterator loadMapIter,
      Manager manager, long tid) throws Exception {
    PeekingIterator<Map.Entry<KeyExtent,Bulk.Files>> lmi = new PeekingIterator<>(loadMapIter);
    Map.Entry<KeyExtent,Bulk.Files> loadMapEntry = lmi.peek();

    Text startRow = loadMapEntry.getKey().prevEndRow();

    Iterator<TabletMetadata> tabletIter =
        TabletsMetadata.builder(manager.getContext()).forTable(tableId).overlapping(startRow, null)
            .checkConsistency().fetch(PREV_ROW, LOCATION, LOADED).build().iterator();

    Loader loader = new Loader();

    loader.start(bulkDir, manager, tid, bulkInfo.setTime);

    long t1 = System.currentTimeMillis();
    while (lmi.hasNext()) {
      loadMapEntry = lmi.next();
      List<TabletMetadata> tablets = findOverlappingTablets(loadMapEntry.getKey(), tabletIter);
      loader.load(tablets, loadMapEntry.getValue());
    }

    long sleepTime = loader.finish();
    if (sleepTime > 0) {
      long scanTime = Math.min(System.currentTimeMillis() - t1, 30000);
      sleepTime = Math.max(sleepTime, scanTime * 2);
    }
    return sleepTime;
  }

  private static final Comparator<Text> PREV_COMP = Comparator.nullsFirst(Text::compareTo);
  private static final Comparator<Text> END_COMP = Comparator.nullsLast(Text::compareTo);

  /**
   * Find all the tablets within the provided bulk load mapping range.
   */
  private List<TabletMetadata> findOverlappingTablets(KeyExtent loadRange,
      Iterator<TabletMetadata> tabletIter) {

    TabletMetadata currTablet = null;

    try {

      List<TabletMetadata> tablets = new ArrayList<>();
      currTablet = tabletIter.next();

      int cmp;

      // skip tablets until we find the prevEndRow of loadRange
      while ((cmp = PREV_COMP.compare(currTablet.getPrevEndRow(), loadRange.prevEndRow())) < 0) {
        currTablet = tabletIter.next();
      }

      if (cmp != 0) {
        throw new IllegalStateException(
            "Unexpected prev end row " + currTablet.getExtent() + " " + loadRange);
      }

      // we have found the first tablet in the range, add it to the list
      tablets.add(currTablet);

      // find the remaining tablets within the loadRange by
      // adding tablets to the list until the endRow matches the loadRange
      while ((cmp = END_COMP.compare(currTablet.getEndRow(), loadRange.endRow())) < 0) {
        currTablet = tabletIter.next();
        tablets.add(currTablet);
      }

      if (cmp != 0) {
        throw new IllegalStateException("Unexpected end row " + currTablet + " " + loadRange);
      }

      return tablets;
    } catch (NoSuchElementException e) {
      NoSuchElementException ne2 = new NoSuchElementException(
          "Failed to find overlapping tablets " + currTablet + " " + loadRange);
      ne2.initCause(e);
      throw ne2;
    }
  }
}<|MERGE_RESOLUTION|>--- conflicted
+++ resolved
@@ -29,11 +29,6 @@
 import java.util.List;
 import java.util.Map;
 import java.util.NoSuchElementException;
-<<<<<<< HEAD
-=======
-import java.util.Set;
-import java.util.stream.Collectors;
->>>>>>> 96814b81
 
 import org.apache.accumulo.core.clientImpl.bulk.Bulk;
 import org.apache.accumulo.core.clientImpl.bulk.Bulk.Files;
@@ -44,21 +39,13 @@
 import org.apache.accumulo.core.fate.FateTxId;
 import org.apache.accumulo.core.fate.Repo;
 import org.apache.accumulo.core.manager.thrift.BulkImportState;
-<<<<<<< HEAD
-import org.apache.accumulo.core.metadata.TabletFile;
+import org.apache.accumulo.core.metadata.ReferencedTabletFile;
 import org.apache.accumulo.core.metadata.schema.Ample;
 import org.apache.accumulo.core.metadata.schema.Ample.ConditionalResult.Status;
-=======
-import org.apache.accumulo.core.metadata.MetadataTable;
-import org.apache.accumulo.core.metadata.ReferencedTabletFile;
-import org.apache.accumulo.core.metadata.StoredTabletFile;
->>>>>>> 96814b81
 import org.apache.accumulo.core.metadata.schema.DataFileValue;
-import org.apache.accumulo.core.metadata.schema.MetadataSchema.TabletsSection.DataFileColumnFamily;
 import org.apache.accumulo.core.metadata.schema.TabletMetadata;
 import org.apache.accumulo.core.metadata.schema.TabletsMetadata;
 import org.apache.accumulo.core.util.PeekingIterator;
-import org.apache.accumulo.core.util.TextUtil;
 import org.apache.accumulo.manager.Manager;
 import org.apache.accumulo.manager.tableOps.ManagerRepo;
 import org.apache.accumulo.server.fs.VolumeManager;
@@ -124,45 +111,19 @@
     }
 
     void load(List<TabletMetadata> tablets, Files files) {
-<<<<<<< HEAD
-      byte[] fam = TextUtil.getBytes(DataFileColumnFamily.NAME);
-=======
+
       for (TabletMetadata tablet : tablets) {
-        // send files to tablet sever
-        // ideally there should only be one tablet location to send all the files
-
-        Location location = tablet.getLocation();
-        HostAndPort server = null;
-        if (location == null) {
-          locationLess++;
-          continue;
-        } else {
-          server = location.getHostAndPort();
+        Map<ReferencedTabletFile,DataFileValue> filesToLoad = new HashMap<>();
+
+        for (final Bulk.FileInfo fileInfo : files) {
+          filesToLoad.put(new ReferencedTabletFile(new Path(bulkDir, fileInfo.getFileName())),
+              new DataFileValue(fileInfo.getEstFileSize(), fileInfo.getEstNumEntries()));
         }
 
-        Set<ReferencedTabletFile> loadedFiles = tablet.getLoaded().keySet().stream()
-            .map(StoredTabletFile::getTabletFile).collect(Collectors.toSet());
->>>>>>> 96814b81
-
-      for (TabletMetadata tablet : tablets) {
-        Map<TabletFile,DataFileValue> filesToLoad = new HashMap<>();
-
-        for (final Bulk.FileInfo fileInfo : files) {
-<<<<<<< HEAD
-          filesToLoad.put(new TabletFile(new Path(bulkDir, fileInfo.getFileName())),
-              new DataFileValue(fileInfo.getEstFileSize(), fileInfo.getEstNumEntries()));
-=======
-          Path fullPath = new Path(bulkDir, fileInfo.getFileName());
-          ReferencedTabletFile bulkFile = new ReferencedTabletFile(fullPath);
-
-          if (!loadedFiles.contains(bulkFile)) {
-            thriftImports.put(fileInfo.getFileName(), new DataFileInfo(fileInfo.getEstFileSize()));
-          }
->>>>>>> 96814b81
-        }
-
         // remove any files that were already loaded
-        filesToLoad.keySet().removeAll(tablet.getLoaded().keySet());
+        tablet.getLoaded().keySet().forEach(stf -> {
+          filesToLoad.keySet().remove(stf.getTabletFile());
+        });
 
         if (!filesToLoad.isEmpty()) {
           // ELASTICITY_TODO lets automatically call require prev end row
