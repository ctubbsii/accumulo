--- conflicted
+++ resolved
@@ -616,16 +616,11 @@
       if (ss != null) {
         long t2 = System.currentTimeMillis();
 
-<<<<<<< HEAD
-        log.debug(String.format("ScanSess tid %s %s %,d entries in %.2f secs, nbTimes = [%s] ", TServerUtils.clientAddress.get(), ss.extent.getTableId(),
-            ss.entriesReturned, (t2 - ss.startTime) / 1000.0, ss.nbTimes.toString()));
-=======
         if (log.isDebugEnabled()) {
-          log.debug(String.format("ScanSess tid %s %s %,d entries in %.2f secs, nbTimes = [%s] ", TServerUtils.clientAddress.get(), ss.extent.getTableId()
-              .toString(), ss.entriesReturned, (t2 - ss.startTime) / 1000.0, ss.nbTimes.toString()));
-        }
-
->>>>>>> d99592c1
+          log.debug(String.format("ScanSess tid %s %s %,d entries in %.2f secs, nbTimes = [%s] ", TServerUtils.clientAddress.get(), ss.extent.getTableId(),
+              ss.entriesReturned, (t2 - ss.startTime) / 1000.0, ss.nbTimes.toString()));
+        }
+
         if (scanMetrics.isEnabled()) {
           scanMetrics.add(TabletServerScanMetrics.SCAN, t2 - ss.startTime);
           scanMetrics.add(TabletServerScanMetrics.RESULT_SIZE, ss.entriesReturned);
