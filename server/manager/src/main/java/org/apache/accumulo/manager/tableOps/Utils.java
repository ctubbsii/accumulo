--- conflicted
+++ resolved
@@ -31,7 +31,6 @@
 
 import org.apache.accumulo.core.Constants;
 import org.apache.accumulo.core.clientImpl.AcceptableThriftTableOperationException;
-import org.apache.accumulo.core.clientImpl.Namespaces;
 import org.apache.accumulo.core.clientImpl.thrift.TableOperation;
 import org.apache.accumulo.core.clientImpl.thrift.TableOperationExceptionType;
 import org.apache.accumulo.core.data.AbstractId;
@@ -75,43 +74,17 @@
 
         final String zTablePath = context.getZooKeeperRoot() + Constants.ZTABLES + "/" + tid;
         try {
-<<<<<<< HEAD
           final byte[] tname =
               context.getZooSession().asReader().getData(zTablePath + Constants.ZTABLE_NAME);
-          Preconditions.checkState(tname != null, "Malformed table entry in ZooKeeper at %s",
-              zTablePath);
-=======
-          final byte[] tname = context.getZooReader().getData(zTablePath + Constants.ZTABLE_NAME);
->>>>>>> 5657bc8c
 
           if (newTableName.equals(new String(tname, UTF_8))) {
             // only make RPCs to get the namespace when the table names are equal
             final byte[] nId =
-<<<<<<< HEAD
                 context.getZooSession().asReader().getData(zTablePath + Constants.ZTABLE_NAMESPACE);
-            if (nId != null) {
-              final NamespaceId namespaceId = NamespaceId.of(new String(nId, UTF_8));
-              if (!namespaceId.equals(Namespace.DEFAULT.id())) {
-                namespaceName = namespaces.get(namespaceId);
-                if (namespaceName == null) {
-                  try {
-                    namespaceName = Namespaces.getNamespaceName(context, namespaceId);
-                    namespaces.put(namespaceId, namespaceName);
-                  } catch (NamespaceNotFoundException e) {
-                    throw new AcceptableThriftTableOperationException(null, tableName,
-                        TableOperation.CREATE, TableOperationExceptionType.OTHER,
-                        "Table (" + tableId.canonical() + ") contains reference to namespace ("
-                            + namespaceId + ") that doesn't exist");
-                  }
-                }
-              }
-=======
-                context.getZooReader().getData(zTablePath + Constants.ZTABLE_NAMESPACE);
             if (destNamespaceId.canonical().equals(new String(nId, UTF_8))
                 && !tableId.canonical().equals(tid)) {
               throw new AcceptableThriftTableOperationException(tid, tableName, operation,
                   TableOperationExceptionType.EXISTS, null);
->>>>>>> 5657bc8c
             }
 
           }
