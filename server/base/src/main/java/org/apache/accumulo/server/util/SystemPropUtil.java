/*
 * Licensed to the Apache Software Foundation (ASF) under one
 * or more contributor license agreements.  See the NOTICE file
 * distributed with this work for additional information
 * regarding copyright ownership.  The ASF licenses this file
 * to you under the Apache License, Version 2.0 (the
 * "License"); you may not use this file except in compliance
 * with the License.  You may obtain a copy of the License at
 *
 *   https://www.apache.org/licenses/LICENSE-2.0
 *
 * Unless required by applicable law or agreed to in writing,
 * software distributed under the License is distributed on an
 * "AS IS" BASIS, WITHOUT WARRANTIES OR CONDITIONS OF ANY
 * KIND, either express or implied.  See the License for the
 * specific language governing permissions and limitations
 * under the License.
 */
package org.apache.accumulo.server.util;

import java.util.List;
import java.util.Map;
import java.util.stream.Collectors;

import org.apache.accumulo.core.conf.DeprecatedPropertyUtil;
import org.apache.accumulo.core.conf.Property;
import org.apache.accumulo.core.conf.PropertyType;
import org.apache.accumulo.server.ServerContext;
import org.apache.accumulo.server.conf.store.SystemPropKey;
import org.slf4j.Logger;
import org.slf4j.LoggerFactory;

public class SystemPropUtil {

  private static final Logger log = LoggerFactory.getLogger(SystemPropUtil.class);

  public static void setSystemProperty(ServerContext context, String property, String value)
      throws IllegalArgumentException {
    final SystemPropKey key = SystemPropKey.of();
    context.getPropStore().putAll(key,
        Map.of(validateSystemProperty(context, key, property, value), value));
  }

  public static void modifyProperties(ServerContext context, long version,
      Map<String,String> properties) throws IllegalArgumentException {
    final SystemPropKey key = SystemPropKey.of();
    final Map<String,
        String> checkedProperties = properties.entrySet().stream()
            .collect(Collectors.toMap(
                entry -> validateSystemProperty(context, key, entry.getKey(), entry.getValue()),
                Map.Entry::getValue));
    context.getPropStore().replaceAll(key, version, checkedProperties);
  }

  public static void removeSystemProperty(ServerContext context, String property) {
    String resolved =
        DeprecatedPropertyUtil
            .getReplacementName(property,
                (log, replacement) -> log.warn(
                    "{} was deprecated and will be removed in a future release; assuming user meant"
                        + " its replacement {} and will remove that instead",
                    property, replacement));
    removePropWithoutDeprecationWarning(context, resolved);
  }

<<<<<<< HEAD
  public static void removePropWithoutDeprecationWarning(ServerContext context, String property) {
    logIfFixed(property, null);
    context.getPropStore().removeProperties(SystemPropKey.of(), List.of(property));
=======
  private static void removePropWithoutDeprecationWarning(ServerContext context, String property) {
    logIfFixed(Property.getPropertyByKey(property), null);
    context.getPropStore().removeProperties(SystemPropKey.of(context), List.of(property));
>>>>>>> 9811a053
  }

  private static String validateSystemProperty(ServerContext context, SystemPropKey key,
      String property, final String value) throws IllegalArgumentException {
    // Retrieve the replacement name for this property, if there is one.
    // Do this before we check if the name is a valid zookeeper name.
    final var original = property;
    property = DeprecatedPropertyUtil.getReplacementName(property,
        (log, replacement) -> log.warn("{} was deprecated and will be removed in a future release;"
            + " setting its replacement {} instead", original, replacement));

    if (!Property.isValidZooPropertyKey(property)) {
      IllegalArgumentException iae =
          new IllegalArgumentException("Zookeeper property is not mutable: " + property);
      log.trace("Encountered error setting zookeeper property", iae);
      throw iae;
    }
    if (!Property.isValidProperty(property, value)) {
      IllegalArgumentException iae = new IllegalArgumentException(
          "Property " + property + " with value: " + value + " is not valid");
      log.trace("Encountered error setting zookeeper property", iae);
      throw iae;
    }
    if (Property.isValidTablePropertyKey(property)) {
      PropUtil.validateProperties(context, key, Map.of(property, value));
    }

    // Find the property taking prefix into account
    Property foundProp = null;
    for (Property prop : Property.values()) {
      if ((prop.getType() == PropertyType.PREFIX && property.startsWith(prop.getKey()))
          || prop.getKey().equals(property)) {
        foundProp = prop;
        break;
      }
    }

    if (foundProp == null || (foundProp.getType() != PropertyType.PREFIX
        && !foundProp.getType().isValidFormat(value))) {
      IllegalArgumentException iae = new IllegalArgumentException(
          "Ignoring property " + property + " it is either null or in an invalid format");
      log.trace("Attempted to set zookeeper property.  Value is either null or invalid", iae);
      throw iae;
    }

    logIfFixed(Property.getPropertyByKey(property), value);

    return property;
  }

  /**
   * Done as a last step before the property is finally changed (e.g., after validation). If the
   * property is fixed, logs a warning that the property change will not take effect until related
   * processes are restarted.
   */
  private static void logIfFixed(Property property, String value) {
    if (property != null && Property.isFixedZooPropertyKey(property)) {
      String s = value == null ? String.format("Removing a fixed property %s. ", property)
          : String.format("Setting a fixed property %s to value %s. ", property, value);
      log.warn(s + "Change will not take effect until related processes are restarted.");
    }
  }
}<|MERGE_RESOLUTION|>--- conflicted
+++ resolved
@@ -63,15 +63,9 @@
     removePropWithoutDeprecationWarning(context, resolved);
   }
 
-<<<<<<< HEAD
   public static void removePropWithoutDeprecationWarning(ServerContext context, String property) {
-    logIfFixed(property, null);
+    logIfFixed(Property.getPropertyByKey(property), null);
     context.getPropStore().removeProperties(SystemPropKey.of(), List.of(property));
-=======
-  private static void removePropWithoutDeprecationWarning(ServerContext context, String property) {
-    logIfFixed(Property.getPropertyByKey(property), null);
-    context.getPropStore().removeProperties(SystemPropKey.of(context), List.of(property));
->>>>>>> 9811a053
   }
 
   private static String validateSystemProperty(ServerContext context, SystemPropKey key,
