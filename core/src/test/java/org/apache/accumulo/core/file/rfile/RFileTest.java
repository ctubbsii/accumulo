--- conflicted
+++ resolved
@@ -48,11 +48,6 @@
 
 import org.apache.accumulo.core.client.sample.RowSampler;
 import org.apache.accumulo.core.client.sample.Sampler;
-<<<<<<< HEAD
-import org.apache.accumulo.core.client.sample.SamplerConfiguration;
-=======
-import org.apache.accumulo.core.conf.AccumuloConfiguration;
->>>>>>> ec5954ed
 import org.apache.accumulo.core.conf.ConfigurationCopy;
 import org.apache.accumulo.core.conf.DefaultConfiguration;
 import org.apache.accumulo.core.conf.Property;
@@ -103,34 +98,8 @@
 import edu.umd.cs.findbugs.annotations.SuppressFBWarnings;
 
 @SuppressFBWarnings(value = "PATH_TRAVERSAL_IN", justification = "paths not set by user input")
-<<<<<<< HEAD
 public class RFileTest extends AbstractRFileTest {
 
-  public static class SampleIE implements IteratorEnvironment {
-
-    private SamplerConfiguration samplerConfig;
-
-    SampleIE(SamplerConfiguration config) {
-      this.samplerConfig = config;
-    }
-
-    @Override
-    public boolean isSamplingEnabled() {
-      return samplerConfig != null;
-    }
-
-    @Override
-    public SamplerConfiguration getSamplerConfiguration() {
-      return samplerConfig;
-    }
-  }
-
-=======
-public class RFileTest {
-
-  private static final SecureRandom random = new SecureRandom();
-  private static final Collection<ByteSequence> EMPTY_COL_FAMS = new ArrayList<>();
->>>>>>> ec5954ed
   private static final Configuration hadoopConf = new Configuration();
 
   @TempDir
