--- conflicted
+++ resolved
@@ -16,11 +16,7 @@
  */
 package org.apache.accumulo.master.tableOps;
 
-<<<<<<< HEAD
-import java.nio.charset.StandardCharsets;
-=======
-import static com.google.common.base.Charsets.UTF_8;
->>>>>>> 9b20a9d4
+import static java.nio.charset.StandardCharsets.UTF_8;
 
 import org.apache.accumulo.core.Constants;
 import org.apache.accumulo.core.client.Instance;
@@ -84,32 +80,19 @@
 
     byte[] currentValue = zoo.getData(zCompactID, null);
 
-<<<<<<< HEAD
-    String cvs = new String(currentValue, StandardCharsets.UTF_8);
-=======
     String cvs = new String(currentValue, UTF_8);
->>>>>>> 9b20a9d4
     String[] tokens = cvs.split(",");
     final long flushID = Long.parseLong(tokens[0]);
 
     zoo.mutate(zCancelID, null, null, new Mutator() {
       @Override
       public byte[] mutate(byte[] currentValue) throws Exception {
-<<<<<<< HEAD
-        long cid = Long.parseLong(new String(currentValue, StandardCharsets.UTF_8));
-
-        if (cid < flushID)
-          return Long.toString(flushID).getBytes(StandardCharsets.UTF_8);
-        else
-          return Long.toString(cid).getBytes(StandardCharsets.UTF_8);
-=======
         long cid = Long.parseLong(new String(currentValue, UTF_8));
 
         if (cid < flushID)
           return Long.toString(flushID).getBytes(UTF_8);
         else
           return Long.toString(cid).getBytes(UTF_8);
->>>>>>> 9b20a9d4
       }
     });
 
