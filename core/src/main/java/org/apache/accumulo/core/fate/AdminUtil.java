/*
 * Licensed to the Apache Software Foundation (ASF) under one
 * or more contributor license agreements.  See the NOTICE file
 * distributed with this work for additional information
 * regarding copyright ownership.  The ASF licenses this file
 * to you under the Apache License, Version 2.0 (the
 * "License"); you may not use this file except in compliance
 * with the License.  You may obtain a copy of the License at
 *
 *   https://www.apache.org/licenses/LICENSE-2.0
 *
 * Unless required by applicable law or agreed to in writing,
 * software distributed under the License is distributed on an
 * "AS IS" BASIS, WITHOUT WARRANTIES OR CONDITIONS OF ANY
 * KIND, either express or implied.  See the License for the
 * specific language governing permissions and limitations
 * under the License.
 */
package org.apache.accumulo.core.fate;

import static java.nio.charset.StandardCharsets.UTF_8;

import java.time.Duration;
import java.time.ZoneOffset;
import java.time.format.DateTimeFormatter;
import java.util.ArrayList;
import java.util.Collections;
import java.util.Date;
import java.util.EnumSet;
import java.util.Formatter;
import java.util.HashMap;
import java.util.List;
import java.util.Map;
import java.util.Map.Entry;
import java.util.Set;
<<<<<<< HEAD
import java.util.concurrent.TimeUnit;
import java.util.stream.Stream;
=======
>>>>>>> ae6085c3

import org.apache.accumulo.core.fate.FateStore.FateTxStore;
import org.apache.accumulo.core.fate.ReadOnlyFateStore.FateIdStatus;
import org.apache.accumulo.core.fate.ReadOnlyFateStore.ReadOnlyFateTxStore;
import org.apache.accumulo.core.fate.ReadOnlyFateStore.TStatus;
import org.apache.accumulo.core.fate.zookeeper.FateLock;
import org.apache.accumulo.core.fate.zookeeper.FateLock.FateLockPath;
import org.apache.accumulo.core.fate.zookeeper.ZooReader;
import org.apache.accumulo.core.fate.zookeeper.ZooReaderWriter;
import org.apache.accumulo.core.fate.zookeeper.ZooUtil.NodeMissingPolicy;
import org.apache.accumulo.core.lock.ServiceLock;
import org.apache.accumulo.core.lock.ServiceLock.ServiceLockPath;
import org.apache.zookeeper.KeeperException;
import org.slf4j.Logger;
import org.slf4j.LoggerFactory;

import edu.umd.cs.findbugs.annotations.SuppressFBWarnings;

/**
 * A utility to administer FATE operations
 */
public class AdminUtil<T> {
  private static final Logger log = LoggerFactory.getLogger(AdminUtil.class);

  private final boolean exitOnError;

  /**
   * Constructor
   *
   * @param exitOnError <code>System.exit(1)</code> on error if true
   */
  public AdminUtil(boolean exitOnError) {
    this.exitOnError = exitOnError;
  }

  /**
   * FATE transaction status, including lock information.
   */
  public static class TransactionStatus {

    private final FateId fateId;
    private final FateInstanceType instanceType;
    private final TStatus status;
    private final String txName;
    private final List<String> hlocks;
    private final List<String> wlocks;
    private final String top;
    private final long timeCreated;

    private TransactionStatus(FateId fateId, FateInstanceType instanceType, TStatus status,
        String txName, List<String> hlocks, List<String> wlocks, String top, Long timeCreated) {

      this.fateId = fateId;
      this.instanceType = instanceType;
      this.status = status;
      this.txName = txName;
      this.hlocks = Collections.unmodifiableList(hlocks);
      this.wlocks = Collections.unmodifiableList(wlocks);
      this.top = top;
      this.timeCreated = timeCreated;

    }

    /**
     * @return This fate operations transaction id, formatted in the same way as FATE transactions
     *         are in the Accumulo logs.
     */
    public FateId getFateId() {
      return fateId;
    }

    public FateInstanceType getInstanceType() {
      return instanceType;
    }

    public TStatus getStatus() {
      return status;
    }

    /**
     * @return The name of the transaction running.
     */
    public String getTxName() {
      return txName;
    }

    /**
     * @return list of namespace and table ids locked
     */
    public List<String> getHeldLocks() {
      return hlocks;
    }

    /**
     * @return list of namespace and table ids locked
     */
    public List<String> getWaitingLocks() {
      return wlocks;
    }

    /**
     * @return The operation on the top of the stack for this Fate operation.
     */
    public String getTop() {
      return top;
    }

    /**
     * @return The timestamp of when the operation was created in ISO format with UTC timezone.
     */
    public String getTimeCreatedFormatted() {
      return timeCreated > 0 ? new Date(timeCreated).toInstant().atZone(ZoneOffset.UTC)
          .format(DateTimeFormatter.ISO_DATE_TIME) : "ERROR";
    }

    /**
     * @return The unformatted form of the timestamp.
     */
    public long getTimeCreated() {
      return timeCreated;
    }
  }

  public static class FateStatus {

    private final List<TransactionStatus> transactions;
    private final Map<FateId,List<String>> danglingHeldLocks;
    private final Map<FateId,List<String>> danglingWaitingLocks;

    private FateStatus(List<TransactionStatus> transactions,
        Map<FateId,List<String>> danglingHeldLocks, Map<FateId,List<String>> danglingWaitingLocks) {
      this.transactions = Collections.unmodifiableList(transactions);
      this.danglingHeldLocks = danglingHeldLocks;
      this.danglingWaitingLocks = danglingWaitingLocks;
    }

    public List<TransactionStatus> getTransactions() {
      return transactions;
    }

    /**
     * Get locks that are held by non-existent FATE transactions. These are table or namespace
     * locks.
     *
     * @return map where keys are transaction ids and values are a list of table IDs and/or
     *         namespace IDs. The transaction IDs are in the same format as transaction IDs in the
     *         Accumulo logs.
     */
    public Map<FateId,List<String>> getDanglingHeldLocks() {
      return danglingHeldLocks;
    }

    /**
     * Get locks that are waiting to be acquired by non-existent FATE transactions. These are table
     * or namespace locks.
     *
     * @return map where keys are transaction ids and values are a list of table IDs and/or
     *         namespace IDs. The transaction IDs are in the same format as transaction IDs in the
     *         Accumulo logs.
     */
    public Map<FateId,List<String>> getDanglingWaitingLocks() {
      return danglingWaitingLocks;
    }
  }

  /**
   * Returns a list of the FATE transactions, optionally filtered by fate id, status, and fate
   * instance type. This method does not process lock information, if lock information is desired,
   * use {@link #getStatus(ReadOnlyFateStore, ZooReader, ServiceLockPath, Set, EnumSet, EnumSet)}
   *
   * @param fateStores read-only fate stores
   * @param fateIdFilter filter results to include only provided fate transaction ids
   * @param statusFilter filter results to include only provided status types
   * @param typesFilter filter results to include only provided fate instance types
   * @return list of FATE transactions that match filter criteria
   */
  public List<TransactionStatus> getTransactionStatus(
      Map<FateInstanceType,ReadOnlyFateStore<T>> fateStores, Set<FateId> fateIdFilter,
      EnumSet<TStatus> statusFilter, EnumSet<FateInstanceType> typesFilter) {

    FateStatus status = getTransactionStatus(fateStores, fateIdFilter, statusFilter, typesFilter,
        Collections.<FateId,List<String>>emptyMap(), Collections.<FateId,List<String>>emptyMap());

    return status.getTransactions();
  }

  /**
   * Get the FATE transaction status and lock information stored in zookeeper, optionally filtered
   * by fate id, status, and fate instance type
   *
   * @param zs read-only zoostore
   * @param zk zookeeper reader.
   * @param lockPath the zookeeper path for locks
   * @param fateIdFilter filter results to include only provided fate transaction ids
   * @param statusFilter filter results to include only provided status types
   * @param typesFilter filter results to include only provided fate instance types
   * @return a summary container of the fate transactions.
   * @throws KeeperException if zookeeper exception occurs
   * @throws InterruptedException if process is interrupted.
   */
  public FateStatus getStatus(ReadOnlyFateStore<T> zs, ZooReader zk,
      ServiceLock.ServiceLockPath lockPath, Set<FateId> fateIdFilter, EnumSet<TStatus> statusFilter,
      EnumSet<FateInstanceType> typesFilter) throws KeeperException, InterruptedException {
    Map<FateId,List<String>> heldLocks = new HashMap<>();
    Map<FateId,List<String>> waitingLocks = new HashMap<>();

    findLocks(zk, lockPath, heldLocks, waitingLocks);

    return getTransactionStatus(Map.of(FateInstanceType.META, zs), fateIdFilter, statusFilter,
        typesFilter, heldLocks, waitingLocks);
  }

  public FateStatus getStatus(ReadOnlyFateStore<T> as, Set<FateId> fateIdFilter,
      EnumSet<TStatus> statusFilter, EnumSet<FateInstanceType> typesFilter)
      throws KeeperException, InterruptedException {

    return getTransactionStatus(Map.of(FateInstanceType.USER, as), fateIdFilter, statusFilter,
        typesFilter, new HashMap<>(), new HashMap<>());
  }

  public FateStatus getStatus(Map<FateInstanceType,ReadOnlyFateStore<T>> fateStores, ZooReader zk,
      ServiceLock.ServiceLockPath lockPath, Set<FateId> fateIdFilter, EnumSet<TStatus> statusFilter,
      EnumSet<FateInstanceType> typesFilter) throws KeeperException, InterruptedException {
    Map<FateId,List<String>> heldLocks = new HashMap<>();
    Map<FateId,List<String>> waitingLocks = new HashMap<>();

    findLocks(zk, lockPath, heldLocks, waitingLocks);

    return getTransactionStatus(fateStores, fateIdFilter, statusFilter, typesFilter, heldLocks,
        waitingLocks);
  }

  /**
   * Walk through the lock nodes in zookeeper to find and populate held locks and waiting locks.
   *
   * @param zk zookeeper reader
   * @param lockPath the zookeeper path for locks
   * @param heldLocks map for returning transactions with held locks
   * @param waitingLocks map for returning transactions with waiting locks
   * @throws KeeperException if initial lock list cannot be read.
   * @throws InterruptedException if thread interrupt detected while processing.
   */
  private void findLocks(ZooReader zk, final ServiceLock.ServiceLockPath lockPath,
      final Map<FateId,List<String>> heldLocks, final Map<FateId,List<String>> waitingLocks)
      throws KeeperException, InterruptedException {

    // stop with exception if lock ids cannot be retrieved from zookeeper
    List<String> lockedIds = zk.getChildren(lockPath.toString());

    for (String id : lockedIds) {

      try {

        FateLockPath fLockPath = FateLock.path(lockPath + "/" + id);
        List<String> lockNodes =
            FateLock.validateAndSort(fLockPath, zk.getChildren(fLockPath.toString()));

        int pos = 0;
        boolean sawWriteLock = false;

        for (String node : lockNodes) {
          try {
            byte[] data = zk.getData(lockPath + "/" + id + "/" + node);
            // Example data: "READ:<FateId>". FateId contains ':' hence the limit of 2
            String[] lda = new String(data, UTF_8).split(":", 2);
            FateId fateId = FateId.from(lda[1]);

            if (lda[0].charAt(0) == 'W') {
              sawWriteLock = true;
            }

            Map<FateId,List<String>> locks;

            if (pos == 0) {
              locks = heldLocks;
            } else if (lda[0].charAt(0) == 'R' && !sawWriteLock) {
              locks = heldLocks;
            } else {
              locks = waitingLocks;
            }

            locks.computeIfAbsent(fateId, k -> new ArrayList<>()).add(lda[0].charAt(0) + ":" + id);

          } catch (Exception e) {
            log.error("{}", e.getMessage(), e);
          }
          pos++;
        }

      } catch (KeeperException ex) {
        /*
         * could be transient zk error. Log, but try to process rest of list rather than throwing
         * exception here
         */
        log.error("Failed to read locks for " + id + " continuing.", ex);

      } catch (InterruptedException ex) {
        Thread.currentThread().interrupt();
        throw ex;
      }
    }
  }

  /**
   * Returns fate status, possibly filtered
   *
   * @param fateStores read-only access to populated transaction stores.
   * @param fateIdFilter Optional. List of transactions to filter results - if null, all
   *        transactions are returned
   * @param statusFilter Optional. List of status types to filter results - if null, all
   *        transactions are returned.
   * @param typesFilter Optional. List of fate instance types to filter results - if null, all
   *        transactions are returned
   * @param heldLocks populated list of locks held by transaction - or an empty map if none.
   * @param waitingLocks populated list of locks held by transaction - or an empty map if none.
   * @return current fate and lock status
   */
  private FateStatus getTransactionStatus(Map<FateInstanceType,ReadOnlyFateStore<T>> fateStores,
      Set<FateId> fateIdFilter, EnumSet<TStatus> statusFilter,
      EnumSet<FateInstanceType> typesFilter, Map<FateId,List<String>> heldLocks,
      Map<FateId,List<String>> waitingLocks) {
    final List<TransactionStatus> statuses = new ArrayList<>();

    fateStores.forEach((type, store) -> {
      try (Stream<FateId> fateIds = store.list().map(FateIdStatus::getFateId)) {
        fateIds.forEach(fateId -> {

          ReadOnlyFateTxStore<T> txStore = store.read(fateId);

          String txName = (String) txStore.getTransactionInfo(Fate.TxInfo.TX_NAME);

          List<String> hlocks = heldLocks.remove(fateId);

          if (hlocks == null) {
            hlocks = Collections.emptyList();
          }

          List<String> wlocks = waitingLocks.remove(fateId);

          if (wlocks == null) {
            wlocks = Collections.emptyList();
          }

          String top = null;
          ReadOnlyRepo<T> repo = txStore.top();
          if (repo != null) {
            top = repo.getName();
          }

          TStatus status = txStore.getStatus();

<<<<<<< HEAD
          long timeCreated = txStore.timeCreated();
=======
      zs.unreserve(tid, Duration.ZERO);
>>>>>>> ae6085c3

          if (includeByStatus(status, statusFilter) && includeByFateId(fateId, fateIdFilter)
              && includeByInstanceType(fateId.getType(), typesFilter)) {
            statuses.add(new TransactionStatus(fateId, type, status, txName, hlocks, wlocks, top,
                timeCreated));
          }
        });
      }
    });
    return new FateStatus(statuses, heldLocks, waitingLocks);
  }

  private boolean includeByStatus(TStatus status, EnumSet<TStatus> statusFilter) {
    return statusFilter == null || statusFilter.isEmpty() || statusFilter.contains(status);
  }

  private boolean includeByFateId(FateId fateId, Set<FateId> fateIdFilter) {
    return fateIdFilter == null || fateIdFilter.isEmpty() || fateIdFilter.contains(fateId);
  }

  private boolean includeByInstanceType(FateInstanceType type,
      EnumSet<FateInstanceType> typesFilter) {
    return typesFilter == null || typesFilter.isEmpty() || typesFilter.contains(type);
  }

  public void printAll(Map<FateInstanceType,ReadOnlyFateStore<T>> fateStores, ZooReader zk,
      ServiceLock.ServiceLockPath tableLocksPath) throws KeeperException, InterruptedException {
    print(fateStores, zk, tableLocksPath, new Formatter(System.out), null, null, null);
  }

  public void print(Map<FateInstanceType,ReadOnlyFateStore<T>> fateStores, ZooReader zk,
      ServiceLock.ServiceLockPath tableLocksPath, Formatter fmt, Set<FateId> fateIdFilter,
      EnumSet<TStatus> statusFilter, EnumSet<FateInstanceType> typesFilter)
      throws KeeperException, InterruptedException {
    FateStatus fateStatus =
        getStatus(fateStores, zk, tableLocksPath, fateIdFilter, statusFilter, typesFilter);

    for (TransactionStatus txStatus : fateStatus.getTransactions()) {
      fmt.format(
          "%-15s fateId: %s  status: %-18s locked: %-15s locking: %-15s op: %-15s created: %s%n",
          txStatus.getTxName(), txStatus.getFateId(), txStatus.getStatus(), txStatus.getHeldLocks(),
          txStatus.getWaitingLocks(), txStatus.getTop(), txStatus.getTimeCreatedFormatted());
    }
    fmt.format(" %s transactions", fateStatus.getTransactions().size());

    if (!fateStatus.getDanglingHeldLocks().isEmpty()
        || !fateStatus.getDanglingWaitingLocks().isEmpty()) {
      fmt.format("%nThe following locks did not have an associated FATE operation%n");
      for (Entry<FateId,List<String>> entry : fateStatus.getDanglingHeldLocks().entrySet()) {
        fmt.format("fateId: %s  locked: %s%n", entry.getKey(), entry.getValue());
      }

      for (Entry<FateId,List<String>> entry : fateStatus.getDanglingWaitingLocks().entrySet()) {
        fmt.format("fateId: %s  locking: %s%n", entry.getKey(), entry.getValue());
      }
    }
  }

  public boolean prepDelete(Map<FateInstanceType,FateStore<T>> stores, ZooReaderWriter zk,
      ServiceLockPath path, String fateIdStr) {
    if (!checkGlobalLock(zk, path)) {
      return false;
    }

    FateId fateId;
    try {
      fateId = FateId.from(fateIdStr);
    } catch (IllegalArgumentException e) {
      System.out.println(e.getMessage());
      return false;
    }
    boolean state = false;

<<<<<<< HEAD
    // determine which store to use
    FateStore<T> store = stores.get(fateId.getType());

    FateTxStore<T> txStore = store.reserve(fateId);
    try {
      TStatus ts = txStore.getStatus();
      switch (ts) {
        case UNKNOWN:
          System.out.println("Invalid transaction ID: " + fateId);
          break;

        case SUBMITTED:
        case IN_PROGRESS:
        case NEW:
        case FAILED:
        case FAILED_IN_PROGRESS:
        case SUCCESSFUL:
          System.out.printf("Deleting transaction: %s (%s)%n", fateIdStr, ts);
          txStore.delete();
          state = true;
          break;
      }
    } finally {
      txStore.unreserve(0, TimeUnit.MILLISECONDS);
    }
=======
    zs.unreserve(txid, Duration.ZERO);
>>>>>>> ae6085c3
    return state;
  }

  public boolean prepFail(Map<FateInstanceType,FateStore<T>> stores, ZooReaderWriter zk,
      ServiceLockPath zLockManagerPath, String fateIdStr) {
    if (!checkGlobalLock(zk, zLockManagerPath)) {
      return false;
    }

    FateId fateId;
    try {
      fateId = FateId.from(fateIdStr);
    } catch (IllegalArgumentException e) {
      System.out.println(e.getMessage());
      return false;
    }
    boolean state = false;

    // determine which store to use
    FateStore<T> store = stores.get(fateId.getType());

    FateTxStore<T> txStore = store.reserve(fateId);
    try {
      TStatus ts = txStore.getStatus();
      switch (ts) {
        case UNKNOWN:
          System.out.println("Invalid fate ID: " + fateId);
          break;

        case SUBMITTED:
        case IN_PROGRESS:
        case NEW:
          System.out.printf("Failing transaction: %s (%s)%n", fateId, ts);
          txStore.setStatus(TStatus.FAILED_IN_PROGRESS);
          state = true;
          break;

        case SUCCESSFUL:
          System.out.printf("Transaction already completed: %s (%s)%n", fateId, ts);
          break;

        case FAILED:
        case FAILED_IN_PROGRESS:
          System.out.printf("Transaction already failed: %s (%s)%n", fateId, ts);
          state = true;
          break;
      }
    } finally {
      txStore.unreserve(0, TimeUnit.MILLISECONDS);
    }

<<<<<<< HEAD
=======
    zs.unreserve(txid, Duration.ZERO);
>>>>>>> ae6085c3
    return state;
  }

  public void deleteLocks(ZooReaderWriter zk, ServiceLock.ServiceLockPath path, String fateIdStr)
      throws KeeperException, InterruptedException {
    // delete any locks assoc w/ fate operation
    List<String> lockedIds = zk.getChildren(path.toString());

    for (String id : lockedIds) {
      List<String> lockNodes = zk.getChildren(path + "/" + id);
      for (String node : lockNodes) {
        String lockPath = path + "/" + id + "/" + node;
        byte[] data = zk.getData(path + "/" + id + "/" + node);
        // Example data: "READ:<FateId>". FateId contains ':' hence the limit of 2
        String[] lda = new String(data, UTF_8).split(":", 2);
        if (lda[1].equals(fateIdStr)) {
          zk.recursiveDelete(lockPath, NodeMissingPolicy.SKIP);
        }
      }
    }
  }

  @SuppressFBWarnings(value = "DM_EXIT",
      justification = "TODO - should probably avoid System.exit here; "
          + "this code is used by the fate admin shell command")
  public boolean checkGlobalLock(ZooReaderWriter zk, ServiceLockPath zLockManagerPath) {
    try {
      if (ServiceLock.getLockData(zk.getZooKeeper(), zLockManagerPath).isPresent()) {
        System.err.println("ERROR: Manager lock is held, not running");
        if (this.exitOnError) {
          System.exit(1);
        } else {
          return false;
        }
      }
    } catch (KeeperException e) {
      System.err.println("ERROR: Could not read manager lock, not running " + e.getMessage());
      if (this.exitOnError) {
        System.exit(1);
      } else {
        return false;
      }
    } catch (InterruptedException e) {
      System.err.println("ERROR: Could not read manager lock, not running" + e.getMessage());
      if (this.exitOnError) {
        System.exit(1);
      } else {
        return false;
      }
    }
    return true;
  }
}<|MERGE_RESOLUTION|>--- conflicted
+++ resolved
@@ -33,11 +33,7 @@
 import java.util.Map;
 import java.util.Map.Entry;
 import java.util.Set;
-<<<<<<< HEAD
-import java.util.concurrent.TimeUnit;
 import java.util.stream.Stream;
-=======
->>>>>>> ae6085c3
 
 import org.apache.accumulo.core.fate.FateStore.FateTxStore;
 import org.apache.accumulo.core.fate.ReadOnlyFateStore.FateIdStatus;
@@ -389,11 +385,7 @@
 
           TStatus status = txStore.getStatus();
 
-<<<<<<< HEAD
           long timeCreated = txStore.timeCreated();
-=======
-      zs.unreserve(tid, Duration.ZERO);
->>>>>>> ae6085c3
 
           if (includeByStatus(status, statusFilter) && includeByFateId(fateId, fateIdFilter)
               && includeByInstanceType(fateId.getType(), typesFilter)) {
@@ -467,7 +459,6 @@
     }
     boolean state = false;
 
-<<<<<<< HEAD
     // determine which store to use
     FateStore<T> store = stores.get(fateId.getType());
 
@@ -491,11 +482,8 @@
           break;
       }
     } finally {
-      txStore.unreserve(0, TimeUnit.MILLISECONDS);
-    }
-=======
-    zs.unreserve(txid, Duration.ZERO);
->>>>>>> ae6085c3
+      txStore.unreserve(Duration.ZERO);
+    }
     return state;
   }
 
@@ -544,13 +532,9 @@
           break;
       }
     } finally {
-      txStore.unreserve(0, TimeUnit.MILLISECONDS);
-    }
-
-<<<<<<< HEAD
-=======
-    zs.unreserve(txid, Duration.ZERO);
->>>>>>> ae6085c3
+      txStore.unreserve(Duration.ZERO);
+    }
+
     return state;
   }
 
