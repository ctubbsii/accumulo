/*
 * Licensed to the Apache Software Foundation (ASF) under one
 * or more contributor license agreements.  See the NOTICE file
 * distributed with this work for additional information
 * regarding copyright ownership.  The ASF licenses this file
 * to you under the Apache License, Version 2.0 (the
 * "License"); you may not use this file except in compliance
 * with the License.  You may obtain a copy of the License at
 *
 *   https://www.apache.org/licenses/LICENSE-2.0
 *
 * Unless required by applicable law or agreed to in writing,
 * software distributed under the License is distributed on an
 * "AS IS" BASIS, WITHOUT WARRANTIES OR CONDITIONS OF ANY
 * KIND, either express or implied.  See the License for the
 * specific language governing permissions and limitations
 * under the License.
 */
package org.apache.accumulo.test.fate.zookeeper;

import static java.nio.charset.StandardCharsets.UTF_8;
import static org.apache.accumulo.core.fate.ReadOnlyFateStore.TStatus.FAILED;
import static org.apache.accumulo.core.fate.ReadOnlyFateStore.TStatus.FAILED_IN_PROGRESS;
import static org.apache.accumulo.core.fate.ReadOnlyFateStore.TStatus.IN_PROGRESS;
import static org.apache.accumulo.core.fate.ReadOnlyFateStore.TStatus.NEW;
import static org.apache.accumulo.core.fate.ReadOnlyFateStore.TStatus.SUBMITTED;
import static org.apache.accumulo.core.fate.ReadOnlyFateStore.TStatus.SUCCESSFUL;
import static org.apache.accumulo.harness.AccumuloITBase.ZOOKEEPER_TESTING_SERVER;
import static org.easymock.EasyMock.createMock;
import static org.easymock.EasyMock.expect;
import static org.easymock.EasyMock.replay;
import static org.junit.jupiter.api.Assertions.assertEquals;
import static org.junit.jupiter.api.Assertions.assertFalse;
import static org.junit.jupiter.api.Assertions.assertThrows;
import static org.junit.jupiter.api.Assertions.assertTrue;
import static org.junit.jupiter.api.Assertions.fail;

import java.io.File;
import java.util.UUID;
import java.util.concurrent.CountDownLatch;

import org.apache.accumulo.core.Constants;
import org.apache.accumulo.core.clientImpl.thrift.TableOperation;
import org.apache.accumulo.core.conf.ConfigurationCopy;
import org.apache.accumulo.core.conf.Property;
import org.apache.accumulo.core.data.NamespaceId;
import org.apache.accumulo.core.data.TableId;
import org.apache.accumulo.core.fate.AgeOffStore;
import org.apache.accumulo.core.fate.Fate;
import org.apache.accumulo.core.fate.FateTxId;
import org.apache.accumulo.core.fate.ReadOnlyFateStore.TStatus;
import org.apache.accumulo.core.fate.Repo;
import org.apache.accumulo.core.fate.ZooStore;
import org.apache.accumulo.core.fate.zookeeper.ZooReaderWriter;
import org.apache.accumulo.manager.Manager;
import org.apache.accumulo.manager.tableOps.ManagerRepo;
import org.apache.accumulo.manager.tableOps.TraceRepo;
import org.apache.accumulo.manager.tableOps.Utils;
import org.apache.accumulo.server.ServerContext;
import org.apache.accumulo.test.util.Wait;
import org.apache.accumulo.test.zookeeper.ZooKeeperTestingServer;
import org.apache.zookeeper.KeeperException;
import org.junit.jupiter.api.AfterAll;
import org.junit.jupiter.api.BeforeAll;
import org.junit.jupiter.api.Tag;
import org.junit.jupiter.api.Test;
import org.junit.jupiter.api.Timeout;
import org.junit.jupiter.api.io.TempDir;
import org.slf4j.Logger;
import org.slf4j.LoggerFactory;

@Tag(ZOOKEEPER_TESTING_SERVER)
public class FateIT {

  public static class TestOperation extends ManagerRepo {

    private static final Logger LOG = LoggerFactory.getLogger(TestOperation.class);

    private static final long serialVersionUID = 1L;

    private final TableId tableId;
    private final NamespaceId namespaceId;

    public TestOperation(NamespaceId namespaceId, TableId tableId) {
      this.namespaceId = namespaceId;
      this.tableId = tableId;
    }

    @Override
    public long isReady(long tid, Manager manager) throws Exception {
      return Utils.reserveNamespace(manager, namespaceId, tid, false, true, TableOperation.RENAME)
          + Utils.reserveTable(manager, tableId, tid, true, true, TableOperation.RENAME);
    }

    @Override
    public void undo(long tid, Manager manager) throws Exception {
      Utils.unreserveNamespace(manager, namespaceId, tid, false);
      Utils.unreserveTable(manager, tableId, tid, true);
    }

    @Override
    public Repo<Manager> call(long tid, Manager manager) throws Exception {
      LOG.debug("Entering call {}", FateTxId.formatTid(tid));
      try {
        FateIT.inCall();
        return null;
      } finally {
        Utils.unreserveNamespace(manager, namespaceId, tid, false);
        Utils.unreserveTable(manager, tableId, tid, true);
        LOG.debug("Leaving call {}", FateTxId.formatTid(tid));
      }

    }

  }

  private static final Logger LOG = LoggerFactory.getLogger(FateIT.class);

  @TempDir
  private static File tempDir;

  private static ZooKeeperTestingServer szk = null;
  private static ZooReaderWriter zk = null;
  private static final String ZK_ROOT = "/accumulo/" + UUID.randomUUID().toString();
  private static final NamespaceId NS = NamespaceId.of("testNameSpace");
  private static final TableId TID = TableId.of("testTable");

  private static CountDownLatch callStarted;
  private static CountDownLatch finishCall;

  @BeforeAll
  public static void setup() throws Exception {
    szk = new ZooKeeperTestingServer(tempDir);
    zk = szk.getZooReaderWriter();
    zk.mkdirs(ZK_ROOT + Constants.ZFATE);
    zk.mkdirs(ZK_ROOT + Constants.ZTABLE_LOCKS);
    zk.mkdirs(ZK_ROOT + Constants.ZNAMESPACES + "/" + NS.canonical());
    zk.mkdirs(ZK_ROOT + Constants.ZTABLE_STATE + "/" + TID.canonical());
    zk.mkdirs(ZK_ROOT + Constants.ZTABLES + "/" + TID.canonical());
  }

  @AfterAll
  public static void teardown() throws Exception {
    szk.close();
  }

  @Test
  @Timeout(30)
  public void testTransactionStatus() throws Exception {

    final ZooStore<Manager> zooStore = new ZooStore<Manager>(ZK_ROOT + Constants.ZFATE, zk);
    final AgeOffStore<Manager> store =
        new AgeOffStore<Manager>(zooStore, 3000, System::currentTimeMillis);

    Manager manager = createMock(Manager.class);
    ServerContext sctx = createMock(ServerContext.class);
    expect(manager.getContext()).andReturn(sctx).anyTimes();
    expect(sctx.getZooKeeperRoot()).andReturn(ZK_ROOT).anyTimes();
    expect(sctx.getZooReaderWriter()).andReturn(zk).anyTimes();
    replay(manager, sctx);

    ConfigurationCopy config = new ConfigurationCopy();
    config.set(Property.GENERAL_THREADPOOL_SIZE, "2");
    config.set(Property.MANAGER_FATE_THREADPOOL_SIZE, "1");
    Fate<Manager> fate = new Fate<Manager>(manager, store, TraceRepo::toLogString, config);
    try {

      // Wait for the transaction runner to be scheduled.
      Thread.sleep(3000);

      callStarted = new CountDownLatch(1);
      finishCall = new CountDownLatch(1);

      long txid = fate.startTransaction();
      assertEquals(TStatus.NEW, getTxStatus(zk, txid));
      fate.seedTransaction("TestOperation", txid, new TestOperation(NS, TID), true, "Test Op");
      assertEquals(TStatus.SUBMITTED, getTxStatus(zk, txid));
      // wait for call() to be called
      callStarted.await();
      assertEquals(IN_PROGRESS, getTxStatus(zk, txid));
      // tell the op to exit the method
      finishCall.countDown();
      // Check that it transitions to SUCCESSFUL
      TStatus s = getTxStatus(zk, txid);
      while (s != SUCCESSFUL) {
        s = getTxStatus(zk, txid);
        Thread.sleep(10);
      }
      // Check that it gets removed
      boolean errorSeen = false;
      while (!errorSeen) {
        try {
          s = getTxStatus(zk, txid);
          Thread.sleep(10);
        } catch (KeeperException e) {
          if (e.code() == KeeperException.Code.NONODE) {
            errorSeen = true;
          } else {
            fail("Unexpected error thrown: " + e.getMessage());
          }
        }
      }

    } finally {
      fate.shutdown();
    }
  }

  @Test
  public void testCancelWhileNew() throws Exception {
    final ZooStore<Manager> zooStore = new ZooStore<Manager>(ZK_ROOT + Constants.ZFATE, zk);
    final AgeOffStore<Manager> store =
        new AgeOffStore<Manager>(zooStore, 3000, System::currentTimeMillis);

    Manager manager = createMock(Manager.class);
    ServerContext sctx = createMock(ServerContext.class);
    expect(manager.getContext()).andReturn(sctx).anyTimes();
    expect(sctx.getZooKeeperRoot()).andReturn(ZK_ROOT).anyTimes();
    expect(sctx.getZooReaderWriter()).andReturn(zk).anyTimes();
    replay(manager, sctx);

    ConfigurationCopy config = new ConfigurationCopy();
    config.set(Property.GENERAL_THREADPOOL_SIZE, "2");
    config.set(Property.MANAGER_FATE_THREADPOOL_SIZE, "1");
    Fate<Manager> fate = new Fate<Manager>(manager, store, TraceRepo::toLogString, config);
    try {

      // Wait for the transaction runner to be scheduled.
      Thread.sleep(3000);

      callStarted = new CountDownLatch(1);
      finishCall = new CountDownLatch(1);

      long txid = fate.startTransaction();
      LOG.debug("Starting test testCancelWhileNew with {}", FateTxId.formatTid(txid));
      assertEquals(NEW, getTxStatus(zk, txid));
      // cancel the transaction
      assertTrue(fate.cancel(txid));
      assertTrue(FAILED_IN_PROGRESS == getTxStatus(zk, txid) || FAILED == getTxStatus(zk, txid));
      fate.seedTransaction("TestOperation", txid, new TestOperation(NS, TID), true, "Test Op");
      Wait.waitFor(() -> FAILED == getTxStatus(zk, txid));
<<<<<<< HEAD
=======
      // nothing should have run
      assertEquals(1, callStarted.getCount());
>>>>>>> 3061ff02
      fate.delete(txid);
      assertThrows(KeeperException.NoNodeException.class, () -> getTxStatus(zk, txid));
    } finally {
      fate.shutdown();
    }
  }

  @Test
  public void testCancelWhileSubmittedAndRunning() throws Exception {
    final ZooStore<Manager> zooStore = new ZooStore<Manager>(ZK_ROOT + Constants.ZFATE, zk);
    final AgeOffStore<Manager> store =
        new AgeOffStore<Manager>(zooStore, 3000, System::currentTimeMillis);

    Manager manager = createMock(Manager.class);
    ServerContext sctx = createMock(ServerContext.class);
    expect(manager.getContext()).andReturn(sctx).anyTimes();
    expect(sctx.getZooKeeperRoot()).andReturn(ZK_ROOT).anyTimes();
    expect(sctx.getZooReaderWriter()).andReturn(zk).anyTimes();
    replay(manager, sctx);

    ConfigurationCopy config = new ConfigurationCopy();
    config.set(Property.GENERAL_THREADPOOL_SIZE, "2");
    config.set(Property.MANAGER_FATE_THREADPOOL_SIZE, "1");
    Fate<Manager> fate = new Fate<Manager>(manager, store, TraceRepo::toLogString, config);
    try {

      // Wait for the transaction runner to be scheduled.
      Thread.sleep(3000);

      callStarted = new CountDownLatch(1);
      finishCall = new CountDownLatch(1);

      long txid = fate.startTransaction();
      LOG.debug("Starting test testCancelWhileSubmitted with {}", FateTxId.formatTid(txid));
      assertEquals(NEW, getTxStatus(zk, txid));
      fate.seedTransaction("TestOperation", txid, new TestOperation(NS, TID), false, "Test Op");
      Wait.waitFor(() -> IN_PROGRESS == getTxStatus(zk, txid));
      // This is false because the transaction runner has reserved the FaTe
      // transaction.
      Wait.waitFor(() -> IN_PROGRESS == getTxStatus(zk, txid));
      assertFalse(fate.cancel(txid));
      callStarted.await();
      finishCall.countDown();
      Wait.waitFor(() -> IN_PROGRESS != getTxStatus(zk, txid));
      fate.delete(txid);
      assertThrows(KeeperException.NoNodeException.class, () -> getTxStatus(zk, txid));
    } finally {
      fate.shutdown();
    }
  }

  @Test
  public void testCancelWhileInCall() throws Exception {
    final ZooStore<Manager> zooStore = new ZooStore<Manager>(ZK_ROOT + Constants.ZFATE, zk);
    final AgeOffStore<Manager> store =
        new AgeOffStore<Manager>(zooStore, 3000, System::currentTimeMillis);

    Manager manager = createMock(Manager.class);
    ServerContext sctx = createMock(ServerContext.class);
    expect(manager.getContext()).andReturn(sctx).anyTimes();
    expect(sctx.getZooKeeperRoot()).andReturn(ZK_ROOT).anyTimes();
    expect(sctx.getZooReaderWriter()).andReturn(zk).anyTimes();
    replay(manager, sctx);

    ConfigurationCopy config = new ConfigurationCopy();
    config.set(Property.GENERAL_THREADPOOL_SIZE, "2");
    config.set(Property.MANAGER_FATE_THREADPOOL_SIZE, "1");
    Fate<Manager> fate = new Fate<Manager>(manager, store, TraceRepo::toLogString, config);
    try {

      // Wait for the transaction runner to be scheduled.
      Thread.sleep(3000);

      callStarted = new CountDownLatch(1);
      finishCall = new CountDownLatch(1);

      long txid = fate.startTransaction();
      LOG.debug("Starting test testCancelWhileInCall with {}", FateTxId.formatTid(txid));
      assertEquals(NEW, getTxStatus(zk, txid));
      fate.seedTransaction("TestOperation", txid, new TestOperation(NS, TID), true, "Test Op");
      assertEquals(SUBMITTED, getTxStatus(zk, txid));
      // wait for call() to be called
      callStarted.await();
      // cancel the transaction
      assertFalse(fate.cancel(txid));
    } finally {
      fate.shutdown();
    }

  }

  private static void inCall() throws InterruptedException {
    // signal that call started
    callStarted.countDown();
    // wait for the signal to exit the method
    finishCall.await();
  }

  /*
   * Get the status of the TX from ZK directly. Unable to call ZooStore.getStatus because this test
   * thread does not have the reservation (the FaTE thread does)
   */
  private static TStatus getTxStatus(ZooReaderWriter zrw, long txid)
      throws KeeperException, InterruptedException {
    zrw.sync(ZK_ROOT);
    String txdir = String.format("%s%s/tx_%016x", ZK_ROOT, Constants.ZFATE, txid);
    return TStatus.valueOf(new String(zrw.getData(txdir), UTF_8));
  }

}<|MERGE_RESOLUTION|>--- conflicted
+++ resolved
@@ -239,11 +239,8 @@
       assertTrue(FAILED_IN_PROGRESS == getTxStatus(zk, txid) || FAILED == getTxStatus(zk, txid));
       fate.seedTransaction("TestOperation", txid, new TestOperation(NS, TID), true, "Test Op");
       Wait.waitFor(() -> FAILED == getTxStatus(zk, txid));
-<<<<<<< HEAD
-=======
       // nothing should have run
       assertEquals(1, callStarted.getCount());
->>>>>>> 3061ff02
       fate.delete(txid);
       assertThrows(KeeperException.NoNodeException.class, () -> getTxStatus(zk, txid));
     } finally {
