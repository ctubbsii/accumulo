# Licensed to the Apache Software Foundation (ASF) under one or more
# contributor license agreements.  See the NOTICE file distributed with
# this work for additional information regarding copyright ownership.
# The ASF licenses this file to You under the Apache License, Version 2.0
# (the "License"); you may not use this file except in compliance with
# the License.  You may obtain a copy of the License at
#
#     http://www.apache.org/licenses/LICENSE-2.0
#
# Unless required by applicable law or agreed to in writing, software
# distributed under the License is distributed on an "AS IS" BASIS,
# WITHOUT WARRANTIES OR CONDITIONS OF ANY KIND, either express or implied.
# See the License for the specific language governing permissions and
# limitations under the License.

SRCS=$(wildcard nativeMap/*.cc)
HDRS=$(wildcard nativeMap/*.h) $(wildcard javah/*.h)
TESTSRCS=$(wildcard testNativeMap/*.cc)
CXX=g++
MAVERICKFLAGS=
USERFLAGS=$(shell env | grep "^USERFLAGS=" | cut -d= -f2)

ifeq ($(shell uname),Linux)
	JAVA_HOME=$(shell env | grep "^JAVA_HOME=" | cut -d= -f2)
	ifeq ($(strip $(JAVA_HOME)),)
		JAVA_HOME=$(shell dirname "$$(dirname "$$(readlink -e "$$(which javah)")")")
	endif
	NATIVE_LIB := libaccumulo.so
	CXXFLAGS=-g -fPIC -shared -O3 -Wall -I'$(JAVA_HOME)'/include -I'$(JAVA_HOME)'/include/linux -Ijavah $(USERFLAGS)
endif

ifeq ($(shell uname),Darwin)
	JAVA_HOME=$(shell env | grep "^JAVA_HOME=" | cut -d= -f2)
	ifeq ($(strip $(JAVA_HOME)),)
		JAVA_HOME=$(shell /usr/libexec/java_home)
	endif
	NATIVE_LIB:= libaccumulo.dylib
ifneq (,$(findstring 10.9,$(shell sw_vers -productVersion)))
	MAVERICKFLAGS=-stdlib=libstdc++
endif
	CXXFLAGS=-dynamiclib -undefined dynamic_lookup -O3 -I/System/Library/Frameworks/JavaVM.framework/Headers -I'$(JAVA_HOME)'/include -I'$(JAVA_HOME)'/include/darwin -Ijavah $(USERFLAGS) $(MAVERICK_FLAGS)
endif

# escape space and parens in path for wildcard
JAVA_HOME_ESCAPED=$(shell echo '$(JAVA_HOME)' | sed 's/ /\\ /g' | sed 's/\([()]\)/\\\1/g')
ifeq (,$(wildcard $(JAVA_HOME_ESCAPED)/bin/javah))
$(error "JAVA_HOME does not point to a JDK. Exiting...")
endif

all : $(NATIVE_LIB)

$(NATIVE_LIB) : $(SRCS) $(HDRS)
	$(CXX) $(CXXFLAGS) -o $@ $(SRCS) 

test : $(NATIVE_LIB) testJavaHome runTests

testJavaHome :
	@echo 'JAVA_HOME is $(JAVA_HOME)'

runTests : $(NATIVE_LIB) $(TESTSRCS) $(OUTPUT_DIR)
<<<<<<< HEAD
	$(CXX) -g -Wall -I/System/Library/Frameworks/JavaVM.framework/Headers -I$(JAVA_HOME)/include -I$(JAVA_HOME)/include/linux -I$(JAVA_HOME)/include/darwin -InativeMap -o $@ $(TESTSRCS) $(NATIVE_LIB) $(MAVERICK_FLAGS)
	LD_LIBRARY_PATH=./ ./$@ 20 20 20 20 20 20 20 20 true
	if [ ! -z "$(OUTPUT_DIR)" ]; then cp $(NATIVE_LIB) $(OUTPUT_DIR); fi
=======
	$(CXX) -g -Wall -I/System/Library/Frameworks/JavaVM.framework/Headers -I'$(JAVA_HOME)'/include -I'$(JAVA_HOME)'/include/linux -I'$(JAVA_HOME)'/include/darwin -InativeMap -o $@ $(TESTSRCS) $(NATIVE_LIB) $(MAVERICK_FLAGS)
	LD_LIBRARY_PATH=./ ./$@ 20 20 20 20 20 20 20 20 true
	if [ ! -z "$(OUTPUT_DIR)" ]; then cp '$(NATIVE_LIB)' "$(OUTPUT_DIR)"; fi
>>>>>>> fc9bd071

clean :
	rm -f '$(NATIVE_LIB)' runTests<|MERGE_RESOLUTION|>--- conflicted
+++ resolved
@@ -58,15 +58,9 @@
 	@echo 'JAVA_HOME is $(JAVA_HOME)'
 
 runTests : $(NATIVE_LIB) $(TESTSRCS) $(OUTPUT_DIR)
-<<<<<<< HEAD
-	$(CXX) -g -Wall -I/System/Library/Frameworks/JavaVM.framework/Headers -I$(JAVA_HOME)/include -I$(JAVA_HOME)/include/linux -I$(JAVA_HOME)/include/darwin -InativeMap -o $@ $(TESTSRCS) $(NATIVE_LIB) $(MAVERICK_FLAGS)
-	LD_LIBRARY_PATH=./ ./$@ 20 20 20 20 20 20 20 20 true
-	if [ ! -z "$(OUTPUT_DIR)" ]; then cp $(NATIVE_LIB) $(OUTPUT_DIR); fi
-=======
 	$(CXX) -g -Wall -I/System/Library/Frameworks/JavaVM.framework/Headers -I'$(JAVA_HOME)'/include -I'$(JAVA_HOME)'/include/linux -I'$(JAVA_HOME)'/include/darwin -InativeMap -o $@ $(TESTSRCS) $(NATIVE_LIB) $(MAVERICK_FLAGS)
 	LD_LIBRARY_PATH=./ ./$@ 20 20 20 20 20 20 20 20 true
 	if [ ! -z "$(OUTPUT_DIR)" ]; then cp '$(NATIVE_LIB)' "$(OUTPUT_DIR)"; fi
->>>>>>> fc9bd071
 
 clean :
 	rm -f '$(NATIVE_LIB)' runTests