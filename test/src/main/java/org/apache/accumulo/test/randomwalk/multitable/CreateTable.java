--- conflicted
+++ resolved
@@ -47,13 +47,9 @@
     String tableName = String.format("%s_%d", state.getString("tableNamePrefix"), nextId);
     try {
       conn.tableOperations().create(tableName);
-<<<<<<< HEAD
       // Add some splits to make the server's life easier
       conn.tableOperations().addSplits(tableName, splits);
       String tableId = Tables.getNameToIdMap(env.getInstance()).get(tableName);
-=======
-      String tableId = Tables.getNameToIdMap(state.getInstance()).get(tableName);
->>>>>>> 1aa4784a
       log.debug("created " + tableName + " (id:" + tableId + ")");
       // Add some splits to make the server's life easier
       conn.tableOperations().addSplits(tableName, splits);
