/*
 * Licensed to the Apache Software Foundation (ASF) under one or more
 * contributor license agreements.  See the NOTICE file distributed with
 * this work for additional information regarding copyright ownership.
 * The ASF licenses this file to You under the Apache License, Version 2.0
 * (the "License"); you may not use this file except in compliance with
 * the License.  You may obtain a copy of the License at
 *
 *     http://www.apache.org/licenses/LICENSE-2.0
 *
 * Unless required by applicable law or agreed to in writing, software
 * distributed under the License is distributed on an "AS IS" BASIS,
 * WITHOUT WARRANTIES OR CONDITIONS OF ANY KIND, either express or implied.
 * See the License for the specific language governing permissions and
 * limitations under the License.
 */
package org.apache.accumulo.server.conf;

import static org.easymock.EasyMock.createMock;
import static org.easymock.EasyMock.expect;
import static org.easymock.EasyMock.replay;
import static org.easymock.EasyMock.verify;
import static org.junit.Assert.assertEquals;
import static org.junit.Assert.assertNull;
import static org.junit.Assert.assertSame;

<<<<<<< HEAD
import java.nio.charset.StandardCharsets;
import java.util.List;
import java.util.Map;

=======
import java.util.List;
import java.util.Map;

import org.apache.accumulo.core.Constants;
>>>>>>> 23c74cd4
import org.apache.accumulo.core.conf.AccumuloConfiguration;
import org.apache.accumulo.core.conf.AccumuloConfiguration.PropertyFilter;
import org.apache.accumulo.core.conf.Property;
import org.apache.accumulo.fate.zookeeper.ZooCache;
import org.junit.Before;
import org.junit.Test;

public class ZooCachePropertyAccessorTest {
  private static final String PATH = "/root/path/to/props";
  private static final Property PROP = Property.INSTANCE_SECRET;
  private static final String KEY = PROP.getKey();
  private static final String VALUE = "value";
  private static final byte[] VALUE_BYTES = VALUE.getBytes(StandardCharsets.UTF_8);

  private ZooCache zc;
  private ZooCachePropertyAccessor a;

  @Before
  public void setUp() {
    zc = createMock(ZooCache.class);
    a = new ZooCachePropertyAccessor(zc);
  }

  @Test
  public void testGetter() {
    assertSame(zc, a.getZooCache());
  }

  @Test
  public void testGet_Valid() {
    expect(zc.get(FULL_PATH)).andReturn(VALUE_BYTES);
    replay(zc);
    assertEquals(VALUE, a.get(PROP, PATH, null));
  }

  @Test
  public void testGet_Parent() {
    AccumuloConfiguration parent = createMock(AccumuloConfiguration.class);
    expect(parent.get(PROP)).andReturn(VALUE);
    replay(parent);
    expect(zc.get(FULL_PATH)).andReturn(null);
    replay(zc);
    assertEquals(VALUE, a.get(PROP, PATH, parent));
  }

  @Test
  public void testGet_Parent_Null() {
    AccumuloConfiguration parent = createMock(AccumuloConfiguration.class);
    expect(parent.get(PROP)).andReturn(null);
    replay(parent);
    expect(zc.get(FULL_PATH)).andReturn(null);
    replay(zc);
    assertNull(a.get(PROP, PATH, parent));
  }

  @Test
  public void testGet_Null_NoParent() {
    expect(zc.get(FULL_PATH)).andReturn(null);
    replay(zc);
    assertNull(a.get(PROP, PATH, null));
  }

  @Test
  public void testGet_InvalidFormat() {
    Property badProp = Property.MASTER_CLIENTPORT;
    expect(zc.get(PATH + "/" + badProp.getKey())).andReturn(VALUE_BYTES);
    replay(zc);
    AccumuloConfiguration parent = createMock(AccumuloConfiguration.class);
    expect(parent.get(badProp)).andReturn("12345");
    replay(parent);
    assertEquals("12345", a.get(badProp, PATH, parent));
  }

  @Test
  public void testGetProperties() {
    Map<String,String> props = new java.util.HashMap<String,String>();
    AccumuloConfiguration parent = createMock(AccumuloConfiguration.class);
    PropertyFilter filter = createMock(PropertyFilter.class);
    parent.getProperties(props, filter);
    replay(parent);
    String child1 = "child1";
    String child2 = "child2";
    List<String> children = new java.util.ArrayList<String>();
    children.add(child1);
    children.add(child2);
    expect(zc.getChildren(PATH)).andReturn(children);
    expect(zc.get(PATH + "/" + child1)).andReturn(VALUE_BYTES);
    expect(zc.get(PATH + "/" + child2)).andReturn(null);
    replay(zc);
    expect(filter.accept(child1)).andReturn(true);
    expect(filter.accept(child2)).andReturn(true);
    replay(filter);

    a.getProperties(props, PATH, filter, parent, null);
    assertEquals(1, props.size());
    assertEquals(VALUE, props.get(child1));
    verify(parent);
  }

  @Test
  public void testGetProperties_NoChildren() {
    Map<String,String> props = new java.util.HashMap<String,String>();
    AccumuloConfiguration parent = createMock(AccumuloConfiguration.class);
    PropertyFilter filter = createMock(PropertyFilter.class);
    parent.getProperties(props, filter);
    replay(parent);
    expect(zc.getChildren(PATH)).andReturn(null);
    replay(zc);

    a.getProperties(props, PATH, filter, parent, null);
    assertEquals(0, props.size());
  }

  @Test
  public void testGetProperties_Filter() {
    Map<String,String> props = new java.util.HashMap<String,String>();
    AccumuloConfiguration parent = createMock(AccumuloConfiguration.class);
    PropertyFilter filter = createMock(PropertyFilter.class);
    parent.getProperties(props, filter);
    replay(parent);
    String child1 = "child1";
    List<String> children = new java.util.ArrayList<String>();
    children.add(child1);
    expect(zc.getChildren(PATH)).andReturn(children);
    replay(zc);
    expect(filter.accept(child1)).andReturn(false);
    replay(filter);

    a.getProperties(props, PATH, filter, parent, null);
    assertEquals(0, props.size());
  }

  @Test
  public void testGetProperties_ParentFilter() {
    Map<String,String> props = new java.util.HashMap<String,String>();
    AccumuloConfiguration parent = createMock(AccumuloConfiguration.class);
    PropertyFilter filter = createMock(PropertyFilter.class);
    PropertyFilter parentFilter = createMock(PropertyFilter.class);
    parent.getProperties(props, parentFilter);
    replay(parent);
    expect(zc.getChildren(PATH)).andReturn(null);
    replay(zc);

    a.getProperties(props, PATH, filter, parent, parentFilter);
    verify(parent);
  }

  @Test
  public void testInvalidateCache() {
    zc.clear();
    replay(zc);
    a.invalidateCache();
    verify(zc);
  }
}<|MERGE_RESOLUTION|>--- conflicted
+++ resolved
@@ -24,17 +24,10 @@
 import static org.junit.Assert.assertNull;
 import static org.junit.Assert.assertSame;
 
-<<<<<<< HEAD
 import java.nio.charset.StandardCharsets;
 import java.util.List;
 import java.util.Map;
 
-=======
-import java.util.List;
-import java.util.Map;
-
-import org.apache.accumulo.core.Constants;
->>>>>>> 23c74cd4
 import org.apache.accumulo.core.conf.AccumuloConfiguration;
 import org.apache.accumulo.core.conf.AccumuloConfiguration.PropertyFilter;
 import org.apache.accumulo.core.conf.Property;
@@ -46,6 +39,7 @@
   private static final String PATH = "/root/path/to/props";
   private static final Property PROP = Property.INSTANCE_SECRET;
   private static final String KEY = PROP.getKey();
+  private static final String FULL_PATH = PATH + "/" + KEY;
   private static final String VALUE = "value";
   private static final byte[] VALUE_BYTES = VALUE.getBytes(StandardCharsets.UTF_8);
 
