/*
 * Licensed to the Apache Software Foundation (ASF) under one or more
 * contributor license agreements.  See the NOTICE file distributed with
 * this work for additional information regarding copyright ownership.
 * The ASF licenses this file to You under the Apache License, Version 2.0
 * (the "License"); you may not use this file except in compliance with
 * the License.  You may obtain a copy of the License at
 *
 *     http://www.apache.org/licenses/LICENSE-2.0
 *
 * Unless required by applicable law or agreed to in writing, software
 * distributed under the License is distributed on an "AS IS" BASIS,
 * WITHOUT WARRANTIES OR CONDITIONS OF ANY KIND, either express or implied.
 * See the License for the specific language governing permissions and
 * limitations under the License.
 */
package org.apache.accumulo.server.monitor.servlets.trace;

import java.util.Date;
import java.util.Map;
import java.util.Properties;

import javax.servlet.http.HttpServletRequest;

import org.apache.accumulo.core.client.AccumuloException;
import org.apache.accumulo.core.client.AccumuloSecurityException;
import org.apache.accumulo.core.client.Connector;
import org.apache.accumulo.core.client.Scanner;
import org.apache.accumulo.core.client.TableNotFoundException;
import org.apache.accumulo.core.client.security.tokens.AuthenticationToken;
import org.apache.accumulo.core.client.security.tokens.PasswordToken;
import org.apache.accumulo.core.conf.AccumuloConfiguration;
import org.apache.accumulo.core.conf.Property;
import org.apache.accumulo.core.trace.TraceFormatter;
import org.apache.accumulo.server.client.HdfsZooInstance;
import org.apache.accumulo.server.monitor.Monitor;
import org.apache.accumulo.server.monitor.servlets.BasicServlet;

abstract class Basic extends BasicServlet {

  private static final long serialVersionUID = 1L;

  public static String getStringParameter(HttpServletRequest req, String name, String defaultValue) {
    String result = req.getParameter(name);
    if (result == null) {
      return defaultValue;
    }
    return result;
  }

  public static int getIntParameter(HttpServletRequest req, String name, int defaultMinutes) {
    String valueString = req.getParameter(name);
    if (valueString == null)
      return defaultMinutes;
    int result = 0;
    try {
      result = Integer.parseInt(valueString);
    } catch (NumberFormatException ex) {
      return defaultMinutes;
    }
    return result;
  }

  public static String dateString(long millis) {
    return TraceFormatter.formatDate(new Date(millis));
  }
<<<<<<< HEAD

  protected Scanner getScanner(StringBuilder sb) throws AccumuloException {
=======
  
  protected Scanner getScanner(StringBuilder sb) throws AccumuloException, AccumuloSecurityException {
>>>>>>> 19875fc1
    AccumuloConfiguration conf = Monitor.getSystemConfiguration();
    String principal = conf.get(Property.TRACE_PRINCIPAL);
    if (principal == null)
      principal = conf.get(Property.TRACE_USER);
    AuthenticationToken at;
    Map<String, String> loginMap = conf.getAllPropertiesWithPrefix(Property.TRACE_LOGIN_PROPERTIES);
    if (loginMap == null)
      at = new PasswordToken(conf.get(Property.TRACE_PASSWORD).getBytes());
    else{
      Properties props = new Properties();
      props.putAll(loginMap);
      at = HdfsZooInstance.getInstance().getAuthenticator().login(props);
    }
    
    String table = conf.get(Property.TRACE_TABLE);
    try {
      Connector conn = HdfsZooInstance.getInstance().getConnector(principal, at);
      if (!conn.tableOperations().exists(table)) {
        return new NullScanner();
      }
      Scanner scanner = conn.createScanner(table, conn.securityOperations().getUserAuthorizations(principal));
      return scanner;
    } catch (AccumuloSecurityException ex) {
      sb.append("<h2>Unable to read trace table: check trace username and password configuration.</h2>\n");
      return null;
    } catch (TableNotFoundException ex) {
      return new NullScanner();
    }
  }
}<|MERGE_RESOLUTION|>--- conflicted
+++ resolved
@@ -64,13 +64,8 @@
   public static String dateString(long millis) {
     return TraceFormatter.formatDate(new Date(millis));
   }
-<<<<<<< HEAD
 
-  protected Scanner getScanner(StringBuilder sb) throws AccumuloException {
-=======
-  
   protected Scanner getScanner(StringBuilder sb) throws AccumuloException, AccumuloSecurityException {
->>>>>>> 19875fc1
     AccumuloConfiguration conf = Monitor.getSystemConfiguration();
     String principal = conf.get(Property.TRACE_PRINCIPAL);
     if (principal == null)
