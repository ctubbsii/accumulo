/*
 * Licensed to the Apache Software Foundation (ASF) under one or more
 * contributor license agreements.  See the NOTICE file distributed with
 * this work for additional information regarding copyright ownership.
 * The ASF licenses this file to You under the Apache License, Version 2.0
 * (the "License"); you may not use this file except in compliance with
 * the License.  You may obtain a copy of the License at
 *
 *     http://www.apache.org/licenses/LICENSE-2.0
 *
 * Unless required by applicable law or agreed to in writing, software
 * distributed under the License is distributed on an "AS IS" BASIS,
 * WITHOUT WARRANTIES OR CONDITIONS OF ANY KIND, either express or implied.
 * See the License for the specific language governing permissions and
 * limitations under the License.
 */
package org.apache.accumulo.server.security;

import java.nio.ByteBuffer;
import java.util.ArrayList;
import java.util.Collection;
import java.util.HashMap;
import java.util.List;
import java.util.Map;
import java.util.Map.Entry;

import org.apache.accumulo.core.client.TableNotFoundException;
import org.apache.accumulo.core.client.impl.Credentials;
import org.apache.accumulo.core.client.impl.Namespace;
import org.apache.accumulo.core.client.impl.Table;
import org.apache.accumulo.core.client.impl.Tables;
import org.apache.accumulo.core.client.impl.Translator;
import org.apache.accumulo.core.client.impl.thrift.ThriftSecurityException;
import org.apache.accumulo.core.data.Column;
import org.apache.accumulo.core.data.Range;
import org.apache.accumulo.core.data.impl.KeyExtent;
import org.apache.accumulo.core.data.thrift.IterInfo;
import org.apache.accumulo.core.data.thrift.TColumn;
import org.apache.accumulo.core.data.thrift.TKeyExtent;
import org.apache.accumulo.core.data.thrift.TRange;
import org.apache.accumulo.core.master.thrift.FateOperation;
import org.apache.accumulo.core.metadata.MetadataTable;
import org.apache.accumulo.core.security.Authorizations;
import org.apache.accumulo.core.security.SystemPermission;
import org.apache.accumulo.core.security.TablePermission;
import org.apache.accumulo.core.security.thrift.TCredentials;
import org.apache.accumulo.core.util.ByteBufferUtil;
import org.apache.accumulo.server.AccumuloServerContext;
import org.apache.accumulo.server.rpc.TServerUtils;
import org.apache.accumulo.server.security.handler.Authenticator;
import org.apache.accumulo.server.security.handler.Authorizor;
import org.apache.accumulo.server.security.handler.PermissionHandler;
import org.apache.hadoop.io.Text;
import org.slf4j.Logger;
import org.slf4j.LoggerFactory;

/**
 *
 */
public class AuditedSecurityOperation extends SecurityOperation {

  public static final String AUDITLOG = "org.apache.accumulo.audit";
  public static final Logger audit = LoggerFactory.getLogger(AUDITLOG);

  public AuditedSecurityOperation(AccumuloServerContext context, Authorizor author, Authenticator authent, PermissionHandler pm) {
    super(context, author, authent, pm);
  }

  public static synchronized SecurityOperation getInstance(AccumuloServerContext context) {
    return getInstance(context, false);
  }

  public static synchronized SecurityOperation getInstance(AccumuloServerContext context, boolean initialize) {
    if (instance == null) {
      String instanceId = context.getInstance().getInstanceID();
      instance = new AuditedSecurityOperation(context, getAuthorizor(instanceId, initialize), getAuthenticator(instanceId, initialize), getPermHandler(
          instanceId, initialize));
    }
    return instance;
  }

  private String getTableName(Table.ID tableId) {
    try {
      return Tables.getTableName(context.getInstance(), tableId);
    } catch (TableNotFoundException e) {
      return "Unknown Table with ID " + tableId;
    }
  }

  public static StringBuilder getAuthString(List<ByteBuffer> authorizations) {
    StringBuilder auths = new StringBuilder();
    for (ByteBuffer bb : authorizations) {
      auths.append(ByteBufferUtil.toString(bb)).append(",");
    }
    return auths;
  }

  private boolean shouldAudit(TCredentials credentials, Table.ID tableId) {
    return (audit.isInfoEnabled() || audit.isWarnEnabled()) && !tableId.equals(MetadataTable.ID) && shouldAudit(credentials);
  }

  // Is INFO the right level to check? Do we even need that check?
  private boolean shouldAudit(TCredentials credentials) {
    return !context.getCredentials().getToken().getClass().getName().equals(credentials.getTokenClassName());
  }

  /*
   * Three auditing methods try to capture the 4 states we might have here. audit is in response to a thrown exception, the operation failed (perhaps due to
   * insufficient privs, or some other reason) audit(credentials, template, args) is a successful operation audit(credentials, permitted, template, args) is a
   * privileges check that is either permitted or denied. We don't know if the operation went on to be successful or not at this point, we would have to go
   * digging through loads of other code to find it.
   */
  private void audit(TCredentials credentials, ThriftSecurityException ex, String template, Object... args) {
    audit.warn("operation: failed; user: {}; {}; exception: {}", credentials.getPrincipal(), String.format(template, args), ex.toString());
  }

  private void audit(TCredentials credentials, String template, Object... args) {
<<<<<<< HEAD
    if (shouldAudit(credentials)) {
      audit.info("operation: success; user: {}: {}", credentials.getPrincipal(), String.format(template, args));
=======
    if (audit.isInfoEnabled() && shouldAudit(credentials)) {
      audit.info("operation: success; user: " + credentials.getPrincipal() + ": " + String.format(template, args));
>>>>>>> 3a6f0d77
    }
  }

  private void audit(TCredentials credentials, boolean permitted, String template, Object... args) {
    if (audit.isInfoEnabled() && shouldAudit(credentials)) {
      String prefix = permitted ? "permitted" : "denied";
      audit
          .info("operation: {}; user: {}; client: {}; {}", prefix, credentials.getPrincipal(), TServerUtils.clientAddress.get(), String.format(template, args));
    }
  }

  public static final String CAN_SCAN_AUDIT_TEMPLATE = "action: scan; targetTable: %s; authorizations: %s; range: %s; columns: %s; iterators: %s; iteratorOptions: %s;";
  private static final int MAX_ELEMENTS_TO_LOG = 10;

  private static List<String> truncate(Collection<?> list) {
    List<String> result = new ArrayList<>();
    int i = 0;
    for (Object obj : list) {
      if (i++ > MAX_ELEMENTS_TO_LOG) {
        result.add(" and " + (list.size() - MAX_ELEMENTS_TO_LOG) + " more ");
        break;
      }
      result.add(obj.toString());
    }
    return result;
  }

  @Override
  public boolean canScan(TCredentials credentials, Table.ID tableId, Namespace.ID namespaceId, TRange range, List<TColumn> columns, List<IterInfo> ssiList,
      Map<String,Map<String,String>> ssio, List<ByteBuffer> authorizations) throws ThriftSecurityException {
    if (shouldAudit(credentials, tableId)) {
      Range convertedRange = new Range(range);
      List<String> convertedColumns = truncate(Translator.translate(columns, new Translator.TColumnTranslator()));
      String tableName = getTableName(tableId);

      try {
        boolean canScan = super.canScan(credentials, tableId, namespaceId);
        audit(credentials, canScan, CAN_SCAN_AUDIT_TEMPLATE, tableName, getAuthString(authorizations), convertedRange, convertedColumns, ssiList, ssio);

        return canScan;
      } catch (ThriftSecurityException ex) {
        audit(credentials, ex, CAN_SCAN_AUDIT_TEMPLATE, getAuthString(authorizations), tableId, convertedRange, convertedColumns, ssiList, ssio);
        throw ex;
      }
    } else {
      return super.canScan(credentials, tableId, namespaceId);
    }
  }

  public static final String CAN_SCAN_BATCH_AUDIT_TEMPLATE = "action: scan; targetTable: %s; authorizations: %s; range: %s; columns: %s; iterators: %s; iteratorOptions: %s;";

  @Override
  public boolean canScan(TCredentials credentials, Table.ID tableId, Namespace.ID namespaceId, Map<TKeyExtent,List<TRange>> tbatch, List<TColumn> tcolumns,
      List<IterInfo> ssiList, Map<String,Map<String,String>> ssio, List<ByteBuffer> authorizations) throws ThriftSecurityException {
    if (shouldAudit(credentials, tableId)) {
      @SuppressWarnings({"unchecked", "rawtypes"})
      Map<KeyExtent,List<Range>> convertedBatch = Translator.translate(tbatch, new Translator.TKeyExtentTranslator(), new Translator.ListTranslator(
          new Translator.TRangeTranslator()));
      Map<KeyExtent,List<String>> truncated = new HashMap<>();
      for (Entry<KeyExtent,List<Range>> entry : convertedBatch.entrySet()) {
        truncated.put(entry.getKey(), truncate(entry.getValue()));
      }
      List<Column> convertedColumns = Translator.translate(tcolumns, new Translator.TColumnTranslator());
      String tableName = getTableName(tableId);

      try {
        boolean canScan = super.canScan(credentials, tableId, namespaceId);
        audit(credentials, canScan, CAN_SCAN_BATCH_AUDIT_TEMPLATE, tableName, getAuthString(authorizations), truncated, convertedColumns, ssiList, ssio);

        return canScan;
      } catch (ThriftSecurityException ex) {
        audit(credentials, ex, CAN_SCAN_BATCH_AUDIT_TEMPLATE, getAuthString(authorizations), tableId, truncated, convertedColumns, ssiList, ssio);
        throw ex;
      }
    } else {
      return super.canScan(credentials, tableId, namespaceId);
    }
  }

  public static final String CHANGE_AUTHORIZATIONS_AUDIT_TEMPLATE = "action: changeAuthorizations; targetUser: %s; authorizations: %s";

  @Override
  public void changeAuthorizations(TCredentials credentials, String user, Authorizations authorizations) throws ThriftSecurityException {
    try {
      super.changeAuthorizations(credentials, user, authorizations);
      audit(credentials, CHANGE_AUTHORIZATIONS_AUDIT_TEMPLATE, user, authorizations);
    } catch (ThriftSecurityException ex) {
      audit(credentials, ex, CHANGE_AUTHORIZATIONS_AUDIT_TEMPLATE, user, authorizations);
      throw ex;
    }
  }

  public static final String CHANGE_PASSWORD_AUDIT_TEMPLATE = "action: changePassword; targetUser: %s;";

  @Override
  public void changePassword(TCredentials credentials, Credentials newInfo) throws ThriftSecurityException {
    try {
      super.changePassword(credentials, newInfo);
      audit(credentials, CHANGE_PASSWORD_AUDIT_TEMPLATE, newInfo.getPrincipal());
    } catch (ThriftSecurityException ex) {
      audit(credentials, ex, CHANGE_PASSWORD_AUDIT_TEMPLATE, newInfo.getPrincipal());
      throw ex;
    }
  }

  public static final String CREATE_USER_AUDIT_TEMPLATE = "action: createUser; targetUser: %s; Authorizations: %s;";

  @Override
  public void createUser(TCredentials credentials, Credentials newUser, Authorizations authorizations) throws ThriftSecurityException {
    try {
      super.createUser(credentials, newUser, authorizations);
      audit(credentials, CREATE_USER_AUDIT_TEMPLATE, newUser.getPrincipal(), authorizations);
    } catch (ThriftSecurityException ex) {
      audit(credentials, ex, CREATE_USER_AUDIT_TEMPLATE, newUser.getPrincipal(), authorizations);
      throw ex;
    }
  }

  public static final String CAN_CREATE_TABLE_AUDIT_TEMPLATE = "action: createTable; targetTable: %s;";

  @Override
  public boolean canCreateTable(TCredentials c, String tableName, Namespace.ID namespaceId) throws ThriftSecurityException {
    try {
      boolean result = super.canCreateTable(c, tableName, namespaceId);
      audit(c, result, CAN_CREATE_TABLE_AUDIT_TEMPLATE, tableName);
      return result;
    } catch (ThriftSecurityException ex) {
      audit(c, ex, CAN_CREATE_TABLE_AUDIT_TEMPLATE, tableName);
      throw ex;
    }
  }

  public static final String CAN_DELETE_TABLE_AUDIT_TEMPLATE = "action: deleteTable; targetTable: %s;";

  @Override
  public boolean canDeleteTable(TCredentials c, Table.ID tableId, Namespace.ID namespaceId) throws ThriftSecurityException {
    String tableName = getTableName(tableId);
    try {
      boolean result = super.canDeleteTable(c, tableId, namespaceId);
      audit(c, result, CAN_DELETE_TABLE_AUDIT_TEMPLATE, tableName, tableId);
      return result;
    } catch (ThriftSecurityException ex) {
      audit(c, ex, CAN_DELETE_TABLE_AUDIT_TEMPLATE, tableName, tableId);
      throw ex;
    }
  }

  public static final String CAN_RENAME_TABLE_AUDIT_TEMPLATE = "action: renameTable; targetTable: %s; newTableName: %s;";

  @Override
  public boolean canRenameTable(TCredentials c, Table.ID tableId, String oldTableName, String newTableName, Namespace.ID namespaceId)
      throws ThriftSecurityException {
    try {
      boolean result = super.canRenameTable(c, tableId, oldTableName, newTableName, namespaceId);
      audit(c, result, CAN_RENAME_TABLE_AUDIT_TEMPLATE, oldTableName, newTableName);
      return result;
    } catch (ThriftSecurityException ex) {
      audit(c, ex, CAN_RENAME_TABLE_AUDIT_TEMPLATE, oldTableName, newTableName);
      throw ex;
    }
  }

  public static final String CAN_SPLIT_TABLE_AUDIT_TEMPLATE = "action: splitTable; targetTable: %s; targetNamespace: %s;";

  @Override
  public boolean canSplitTablet(TCredentials credentials, Table.ID table, Namespace.ID namespaceId) throws ThriftSecurityException {
    try {
      boolean result = super.canSplitTablet(credentials, table, namespaceId);
      audit(credentials, result, CAN_SPLIT_TABLE_AUDIT_TEMPLATE, table, namespaceId);
      return result;
    } catch (ThriftSecurityException ex) {
      audit(credentials, ex, "split tablet on table %s denied", table);
      throw ex;
    }
  }

  public static final String CAN_PERFORM_SYSTEM_ACTION_AUDIT_TEMPLATE = "action: performSystemAction; principal: %s;";

  @Override
  public boolean canPerformSystemActions(TCredentials credentials) throws ThriftSecurityException {
    try {
      boolean result = super.canPerformSystemActions(credentials);
      audit(credentials, result, CAN_PERFORM_SYSTEM_ACTION_AUDIT_TEMPLATE, credentials.getPrincipal());
      return result;
    } catch (ThriftSecurityException ex) {
      audit(credentials, ex, "system action denied");
      throw ex;
    }
  }

  public static final String CAN_FLUSH_TABLE_AUDIT_TEMPLATE = "action: flushTable; targetTable: %s; targetNamespace: %s;";

  @Override
  public boolean canFlush(TCredentials c, Table.ID tableId, Namespace.ID namespaceId) throws ThriftSecurityException {
    try {
      boolean result = super.canFlush(c, tableId, namespaceId);
      audit(c, result, CAN_FLUSH_TABLE_AUDIT_TEMPLATE, tableId, namespaceId);
      return result;
    } catch (ThriftSecurityException ex) {
      audit(c, ex, "flush on tableId %s denied", tableId);
      throw ex;
    }
  }

  public static final String CAN_ALTER_TABLE_AUDIT_TEMPLATE = "action: alterTable; targetTable: %s; targetNamespace: %s;";

  @Override
  public boolean canAlterTable(TCredentials c, Table.ID tableId, Namespace.ID namespaceId) throws ThriftSecurityException {
    try {
      boolean result = super.canAlterTable(c, tableId, namespaceId);
      audit(c, result, CAN_ALTER_TABLE_AUDIT_TEMPLATE, tableId, namespaceId);
      return result;
    } catch (ThriftSecurityException ex) {
      audit(c, ex, "alter table on tableId %s denied", tableId);
      throw ex;
    }
  }

  public static final String CAN_CLONE_TABLE_AUDIT_TEMPLATE = "action: cloneTable; targetTable: %s; newTableName: %s";

  @Override
  public boolean canCloneTable(TCredentials c, Table.ID tableId, String tableName, Namespace.ID destinationNamespaceId, Namespace.ID sourceNamespaceId)
      throws ThriftSecurityException {
    String oldTableName = getTableName(tableId);
    try {
      boolean result = super.canCloneTable(c, tableId, tableName, destinationNamespaceId, sourceNamespaceId);
      audit(c, result, CAN_CLONE_TABLE_AUDIT_TEMPLATE, oldTableName, tableName);
      return result;
    } catch (ThriftSecurityException ex) {
      audit(c, ex, CAN_CLONE_TABLE_AUDIT_TEMPLATE, oldTableName, tableName);
      throw ex;
    }
  }

  public static final String CAN_DELETE_RANGE_AUDIT_TEMPLATE = "action: deleteData; targetTable: %s; startRange: %s; endRange: %s;";

  @Override
  public boolean canDeleteRange(TCredentials c, Table.ID tableId, String tableName, Text startRow, Text endRow, Namespace.ID namespaceId)
      throws ThriftSecurityException {
    try {
      boolean result = super.canDeleteRange(c, tableId, tableName, startRow, endRow, namespaceId);
      audit(c, result, CAN_DELETE_RANGE_AUDIT_TEMPLATE, tableName, startRow.toString(), endRow.toString());
      return result;
    } catch (ThriftSecurityException ex) {
      audit(c, ex, CAN_DELETE_RANGE_AUDIT_TEMPLATE, tableName, startRow.toString(), endRow.toString());
      throw ex;
    }
  }

  public static final String CAN_BULK_IMPORT_AUDIT_TEMPLATE = "action: bulkImport; targetTable: %s; dataDir: %s; failDir: %s;";

  @Override
  public boolean canBulkImport(TCredentials c, Table.ID tableId, String tableName, String dir, String failDir, Namespace.ID namespaceId)
      throws ThriftSecurityException {
    try {
      boolean result = super.canBulkImport(c, tableId, namespaceId);
      audit(c, result, CAN_BULK_IMPORT_AUDIT_TEMPLATE, tableName, dir, failDir);
      return result;
    } catch (ThriftSecurityException ex) {
      audit(c, ex, CAN_BULK_IMPORT_AUDIT_TEMPLATE, tableName, dir, failDir);
      throw ex;
    }
  }

  public static final String CAN_COMPACT_TABLE_AUDIT_TEMPLATE = "action: compactTable; targetTable: %s; targetNamespace: %s;";

  @Override
  public boolean canCompact(TCredentials c, Table.ID tableId, Namespace.ID namespaceId) throws ThriftSecurityException {
    try {
      boolean result = super.canCompact(c, tableId, namespaceId);
      audit(c, result, CAN_COMPACT_TABLE_AUDIT_TEMPLATE, tableId, namespaceId);
      return result;
    } catch (ThriftSecurityException ex) {
      audit(c, ex, "compact on tableId %s denied", tableId);
      throw ex;
    }
  }

  public static final String CAN_CHANGE_AUTHORIZATIONS_AUDIT_TEMPLATE = "action: changeAuthorizations; targetUser: %s;";

  @Override
  public boolean canChangeAuthorizations(TCredentials c, String user) throws ThriftSecurityException {
    try {
      boolean result = super.canChangeAuthorizations(c, user);
      audit(c, result, CAN_CHANGE_AUTHORIZATIONS_AUDIT_TEMPLATE, user);
      return result;
    } catch (ThriftSecurityException ex) {
      audit(c, ex, "change authorizations on user %s denied", user);
      throw ex;
    }
  }

  public static final String CAN_CHANGE_PASSWORD_AUDIT_TEMPLATE = "action: changePassword; targetUser: %s;";

  @Override
  public boolean canChangePassword(TCredentials c, String user) throws ThriftSecurityException {
    try {
      boolean result = super.canChangePassword(c, user);
      audit(c, result, CAN_CHANGE_PASSWORD_AUDIT_TEMPLATE, user);
      return result;
    } catch (ThriftSecurityException ex) {
      audit(c, ex, "change password on user %s denied", user);
      throw ex;
    }
  }

  public static final String CAN_CREATE_USER_AUDIT_TEMPLATE = "action: createUser; targetUser: %s;";

  @Override
  public boolean canCreateUser(TCredentials c, String user) throws ThriftSecurityException {
    try {
      boolean result = super.canCreateUser(c, user);
      audit(c, result, CAN_CREATE_USER_AUDIT_TEMPLATE, user);
      return result;
    } catch (ThriftSecurityException ex) {
      audit(c, ex, "create user on user %s denied", user);
      throw ex;
    }
  }

  public static final String CAN_DROP_USER_AUDIT_TEMPLATE = "action: dropUser; targetUser: %s;";

  @Override
  public boolean canDropUser(TCredentials c, String user) throws ThriftSecurityException {
    try {
      boolean result = super.canDropUser(c, user);
      audit(c, result, CAN_DROP_USER_AUDIT_TEMPLATE, user);
      return result;
    } catch (ThriftSecurityException ex) {
      audit(c, ex, "drop user on user %s denied", user);

      throw ex;
    }
  }

  public static final String CAN_GRANT_SYSTEM_AUDIT_TEMPLATE = "action: grantSystem; targetUser: %s; targetPermission: %s;";

  @Override
  public boolean canGrantSystem(TCredentials c, String user, SystemPermission sysPerm) throws ThriftSecurityException {
    try {
      boolean result = super.canGrantSystem(c, user, sysPerm);
      audit(c, result, CAN_GRANT_SYSTEM_AUDIT_TEMPLATE, user, sysPerm);
      return result;

    } catch (ThriftSecurityException ex) {
      audit(c, ex, "grant system permission %s for user %s denied", sysPerm, user);

      throw ex;
    }
  }

  public static final String CAN_GRANT_TABLE_AUDIT_TEMPLATE = "action: grantTable; targetUser: %s; targetTable: %s; targetNamespace: %s;";

  @Override
  public boolean canGrantTable(TCredentials c, String user, Table.ID table, Namespace.ID namespaceId) throws ThriftSecurityException {
    try {
      boolean result = super.canGrantTable(c, user, table, namespaceId);
      audit(c, result, CAN_GRANT_TABLE_AUDIT_TEMPLATE, user, table, namespaceId);
      return result;
    } catch (ThriftSecurityException ex) {
      audit(c, ex, "grant table on table %s for user %s denied", table, user);
      throw ex;
    }
  }

  public static final String CAN_REVOKE_SYSTEM_AUDIT_TEMPLATE = "action: revokeSystem; targetUser: %s;, targetPermission: %s;";

  @Override
  public boolean canRevokeSystem(TCredentials c, String user, SystemPermission sysPerm) throws ThriftSecurityException {
    try {
      boolean result = super.canRevokeSystem(c, user, sysPerm);
      audit(c, result, CAN_REVOKE_SYSTEM_AUDIT_TEMPLATE, user, sysPerm);
      return result;
    } catch (ThriftSecurityException ex) {
      audit(c, ex, "revoke system permission %s for user %s denied", sysPerm, user);
      throw ex;
    }
  }

  public static final String CAN_REVOKE_TABLE_AUDIT_TEMPLATE = "action: revokeTable; targetUser: %s; targetTable %s; targetNamespace: %s;";

  @Override
  public boolean canRevokeTable(TCredentials c, String user, Table.ID table, Namespace.ID namespaceId) throws ThriftSecurityException {
    try {
      boolean result = super.canRevokeTable(c, user, table, namespaceId);
      audit(c, result, CAN_REVOKE_TABLE_AUDIT_TEMPLATE, user, table, namespaceId);
      return result;
    } catch (ThriftSecurityException ex) {
      audit(c, ex, "revoke table on table %s for user %s denied", table, user);
      throw ex;
    }
  }

  public static final String CAN_IMPORT_AUDIT_TEMPLATE = "action: import; targetTable: %s; dataDir: %s;";

  @Override
  public boolean canImport(TCredentials credentials, String tableName, String importDir, Namespace.ID namespaceId) throws ThriftSecurityException {

    try {
      boolean result = super.canImport(credentials, tableName, importDir, namespaceId);
      audit(credentials, result, CAN_IMPORT_AUDIT_TEMPLATE, tableName, importDir);
      return result;
    } catch (ThriftSecurityException ex) {
      audit(credentials, ex, CAN_IMPORT_AUDIT_TEMPLATE, tableName, importDir);
      throw ex;
    }
  }

  public static final String CAN_EXPORT_AUDIT_TEMPLATE = "action: export; targetTable: %s; dataDir: %s;";

  @Override
  public boolean canExport(TCredentials credentials, Table.ID tableId, String tableName, String exportDir, Namespace.ID namespaceId)
      throws ThriftSecurityException {

    try {
      boolean result = super.canExport(credentials, tableId, tableName, exportDir, namespaceId);
      audit(credentials, result, CAN_EXPORT_AUDIT_TEMPLATE, tableName, exportDir);
      return result;
    } catch (ThriftSecurityException ex) {
      audit(credentials, ex, CAN_EXPORT_AUDIT_TEMPLATE, tableName, exportDir);
      throw ex;
    }
  }

  public static final String DROP_USER_AUDIT_TEMPLATE = "action: dropUser; targetUser: %s;";

  @Override
  public void dropUser(TCredentials credentials, String user) throws ThriftSecurityException {
    try {
      super.dropUser(credentials, user);
      audit(credentials, DROP_USER_AUDIT_TEMPLATE, user);
    } catch (ThriftSecurityException ex) {
      audit(credentials, ex, DROP_USER_AUDIT_TEMPLATE, user);
      throw ex;
    }
  }

  public static final String GRANT_SYSTEM_PERMISSION_AUDIT_TEMPLATE = "action: grantSystemPermission; permission: %s; targetUser: %s;";

  @Override
  public void grantSystemPermission(TCredentials credentials, String user, SystemPermission permission) throws ThriftSecurityException {
    try {
      super.grantSystemPermission(credentials, user, permission);
      audit(credentials, GRANT_SYSTEM_PERMISSION_AUDIT_TEMPLATE, permission, user);
    } catch (ThriftSecurityException ex) {
      audit(credentials, ex, GRANT_SYSTEM_PERMISSION_AUDIT_TEMPLATE, permission, user);
      throw ex;
    }
  }

  public static final String GRANT_TABLE_PERMISSION_AUDIT_TEMPLATE = "action: grantTablePermission; permission: %s; targetTable: %s; targetUser: %s;";

  @Override
  public void grantTablePermission(TCredentials credentials, String user, Table.ID tableId, TablePermission permission, Namespace.ID namespaceId)
      throws ThriftSecurityException {
    String tableName = getTableName(tableId);
    try {
      super.grantTablePermission(credentials, user, tableId, permission, namespaceId);
      audit(credentials, GRANT_TABLE_PERMISSION_AUDIT_TEMPLATE, permission, tableName, user);
    } catch (ThriftSecurityException ex) {
      audit(credentials, ex, GRANT_TABLE_PERMISSION_AUDIT_TEMPLATE, permission, tableName, user);
      throw ex;
    }
  }

  public static final String REVOKE_SYSTEM_PERMISSION_AUDIT_TEMPLATE = "action: revokeSystemPermission; permission: %s; targetUser: %s;";

  @Override
  public void revokeSystemPermission(TCredentials credentials, String user, SystemPermission permission) throws ThriftSecurityException {

    try {
      super.revokeSystemPermission(credentials, user, permission);
      audit(credentials, REVOKE_SYSTEM_PERMISSION_AUDIT_TEMPLATE, permission, user);
    } catch (ThriftSecurityException ex) {
      audit(credentials, ex, REVOKE_SYSTEM_PERMISSION_AUDIT_TEMPLATE, permission, user);
      throw ex;
    }
  }

  public static final String REVOKE_TABLE_PERMISSION_AUDIT_TEMPLATE = "action: revokeTablePermission; permission: %s; targetTable: %s; targetUser: %s;";

  @Override
  public void revokeTablePermission(TCredentials credentials, String user, Table.ID tableId, TablePermission permission, Namespace.ID namespaceId)
      throws ThriftSecurityException {
    String tableName = getTableName(tableId);
    try {
      super.revokeTablePermission(credentials, user, tableId, permission, namespaceId);
      audit(credentials, REVOKE_TABLE_PERMISSION_AUDIT_TEMPLATE, permission, tableName, user);
    } catch (ThriftSecurityException ex) {
      audit(credentials, ex, REVOKE_TABLE_PERMISSION_AUDIT_TEMPLATE, permission, tableName, user);
      throw ex;
    }
  }

  public static final String HAS_SYSTEM_PERMISSION_AUDIT_TEMPLATE = "action: hasSystemPermission; permission: %s; targetUser: %s;";

  @Override
  public boolean hasSystemPermission(TCredentials credentials, String user, SystemPermission permission) throws ThriftSecurityException {
    try {
      boolean result = super.hasSystemPermission(credentials, user, permission);
      audit(credentials, result, HAS_SYSTEM_PERMISSION_AUDIT_TEMPLATE, permission, user);
      return result;
    } catch (ThriftSecurityException ex) {
      audit(credentials, ex, "checking permission %s on %s denied", permission, user);
      throw ex;
    }
  }

  public static final String CAN_ONLINE_OFFLINE_TABLE_AUDIT_TEMPLATE = "action: %s; targetTable: %s;";

  @Override
  public boolean canOnlineOfflineTable(TCredentials credentials, Table.ID tableId, FateOperation op, Namespace.ID namespaceId) throws ThriftSecurityException {
    String tableName = getTableName(tableId);
    String operation = null;
    if (op == FateOperation.TABLE_ONLINE)
      operation = "onlineTable";
    if (op == FateOperation.TABLE_OFFLINE)
      operation = "offlineTable";
    try {
      boolean result = super.canOnlineOfflineTable(credentials, tableId, op, namespaceId);
      audit(credentials, result, CAN_ONLINE_OFFLINE_TABLE_AUDIT_TEMPLATE, operation, tableName, tableId);
      return result;
    } catch (ThriftSecurityException ex) {
      audit(credentials, ex, CAN_ONLINE_OFFLINE_TABLE_AUDIT_TEMPLATE, operation, tableName, tableId);
      throw ex;
    }
  }

  public static final String CAN_MERGE_TABLE_AUDIT_TEMPLATE = "action: mergeTable; targetTable: %s; targetNamespace: %s;";

  @Override
  public boolean canMerge(TCredentials c, Table.ID tableId, Namespace.ID namespaceId) throws ThriftSecurityException {
    try {
      boolean result = super.canMerge(c, tableId, namespaceId);
      audit(c, result, CAN_MERGE_TABLE_AUDIT_TEMPLATE, tableId, namespaceId);
      return result;
    } catch (ThriftSecurityException ex) {
      audit(c, ex, "merge table on tableId %s denied", tableId);
      throw ex;
    }
  }

  // The audit log is already logging the principal, so we don't have anything else to audit
  public static final String AUTHENICATE_AUDIT_TEMPLATE = "action: authenticate;";

  @Override
  protected void authenticate(TCredentials credentials) throws ThriftSecurityException {
    try {
      super.authenticate(credentials);
      audit(credentials, true, AUTHENICATE_AUDIT_TEMPLATE);
    } catch (ThriftSecurityException e) {
      audit(credentials, false, AUTHENICATE_AUDIT_TEMPLATE);
      throw e;
    }
  }

  public static final String DELEGATION_TOKEN_AUDIT_TEMPLATE = "requested delegation token";

  @Override
  public boolean canObtainDelegationToken(TCredentials credentials) throws ThriftSecurityException {
    try {
      boolean result = super.canObtainDelegationToken(credentials);
      audit(credentials, result, DELEGATION_TOKEN_AUDIT_TEMPLATE);
      return result;
    } catch (ThriftSecurityException e) {
      audit(credentials, false, DELEGATION_TOKEN_AUDIT_TEMPLATE);
      throw e;
    }
  }
}<|MERGE_RESOLUTION|>--- conflicted
+++ resolved
@@ -115,13 +115,8 @@
   }
 
   private void audit(TCredentials credentials, String template, Object... args) {
-<<<<<<< HEAD
-    if (shouldAudit(credentials)) {
+    if (audit.isInfoEnabled() && shouldAudit(credentials)) {
       audit.info("operation: success; user: {}: {}", credentials.getPrincipal(), String.format(template, args));
-=======
-    if (audit.isInfoEnabled() && shouldAudit(credentials)) {
-      audit.info("operation: success; user: " + credentials.getPrincipal() + ": " + String.format(template, args));
->>>>>>> 3a6f0d77
     }
   }
 
