--- conflicted
+++ resolved
@@ -53,13 +53,9 @@
   public static void main(String[] args) throws Exception {
     ClientOpts opts = new ClientOpts();
     opts.parseArgs(FindOfflineTablets.class.getName(), args);
-<<<<<<< HEAD
     Instance instance = opts.getInstance();
-    AccumuloServerContext context = new AccumuloServerContext(instance, new ServerConfigurationFactory(opts.getInstance()));
-=======
-    AccumuloServerContext context = new AccumuloServerContext(
+    AccumuloServerContext context = new AccumuloServerContext(instance,
         new ServerConfigurationFactory(opts.getInstance()));
->>>>>>> f4f43feb
     findOffline(context, null);
   }
 
@@ -114,7 +110,8 @@
       range = new KeyExtent(tableId, null, null).toMetadataRange();
     }
 
-    try (MetaDataTableScanner metaScanner = new MetaDataTableScanner(context, range, MetadataTable.NAME)) {
+    try (MetaDataTableScanner metaScanner = new MetaDataTableScanner(context, range,
+        MetadataTable.NAME)) {
       return checkTablets(metaScanner, tservers);
     }
   }
