/*
 * Licensed to the Apache Software Foundation (ASF) under one or more
 * contributor license agreements.  See the NOTICE file distributed with
 * this work for additional information regarding copyright ownership.
 * The ASF licenses this file to You under the Apache License, Version 2.0
 * (the "License"); you may not use this file except in compliance with
 * the License.  You may obtain a copy of the License at
 *
 *     http://www.apache.org/licenses/LICENSE-2.0
 *
 * Unless required by applicable law or agreed to in writing, software
 * distributed under the License is distributed on an "AS IS" BASIS,
 * WITHOUT WARRANTIES OR CONDITIONS OF ANY KIND, either express or implied.
 * See the License for the specific language governing permissions and
 * limitations under the License.
 */

package org.apache.accumulo.test;

import org.apache.accumulo.core.client.impl.Writer;
import org.apache.accumulo.core.data.KeyExtent;
import org.apache.accumulo.core.data.Mutation;
import org.apache.accumulo.core.metadata.MetadataTable;
import org.apache.accumulo.core.security.Credentials;
import org.apache.accumulo.core.security.TablePermission;
import org.apache.accumulo.core.tabletserver.thrift.ConstraintViolationException;
import org.apache.accumulo.harness.AccumuloClusterIT;
import org.apache.accumulo.server.util.MetadataTableUtil;
import org.apache.hadoop.io.Text;
import org.junit.Test;

<<<<<<< HEAD
public class MetaConstraintRetryIT extends SimpleMacIT {
=======
public class MetaConstraintRetryIT extends AccumuloClusterIT {
>>>>>>> 7ca9c2d3

  @Override
  public int defaultTimeoutSeconds() {
    return 30;
  }

  // a test for ACCUMULO-3096
  @Test(expected = ConstraintViolationException.class)
  public void test() throws Exception {

    getConnector().securityOperations().grantTablePermission("root", MetadataTable.NAME, TablePermission.WRITE);

    Credentials credentials = new Credentials(getPrincipal(), getToken());
    Writer w = new Writer(super.getConnector().getInstance(), credentials, MetadataTable.ID);
    KeyExtent extent = new KeyExtent(new Text("5"), null, null);

    Mutation m = new Mutation(extent.getMetadataEntry());
    // unknown columns should cause contraint violation
    m.put("badcolfam", "badcolqual", "3");

    try {
      MetadataTableUtil.update(w, null, m);
    } catch (RuntimeException e) {
      if (e.getCause().getClass().equals(ConstraintViolationException.class)) {
        throw (ConstraintViolationException) e.getCause();
      }
    }
  }
}<|MERGE_RESOLUTION|>--- conflicted
+++ resolved
@@ -29,11 +29,7 @@
 import org.apache.hadoop.io.Text;
 import org.junit.Test;
 
-<<<<<<< HEAD
-public class MetaConstraintRetryIT extends SimpleMacIT {
-=======
 public class MetaConstraintRetryIT extends AccumuloClusterIT {
->>>>>>> 7ca9c2d3
 
   @Override
   public int defaultTimeoutSeconds() {
