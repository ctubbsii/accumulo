--- conflicted
+++ resolved
@@ -98,12 +98,8 @@
   }
 
   @Override
-<<<<<<< HEAD
-  public List<TabletStats> getOnlineTabletsForTable(TServerInstance tserver, Table.ID tableId) throws ThriftSecurityException, TException {
-=======
-  public List<TabletStats> getOnlineTabletsForTable(TServerInstance tserver, String tableId)
+  public List<TabletStats> getOnlineTabletsForTable(TServerInstance tserver, Table.ID tableId)
       throws ThriftSecurityException, TException {
->>>>>>> f4f43feb
     List<TabletStats> tablets = new ArrayList<>();
     // Report assignment information
     for (Entry<KeyExtent,TServerInstance> e : this.assignments.entrySet()) {
