--- conflicted
+++ resolved
@@ -1279,13 +1279,8 @@
     try {
       TabletLogger.compacting(getExtent(), job, cInfo.localCompactionCfg);
       tablet.incrementStatusMajor();
-<<<<<<< HEAD
-      var check = new CompactionCheck(service, kind, cInfo.checkCompactionId);
+      var check = new CompactionCheck(service, kind, keepRunning, cInfo.checkCompactionId);
       ReferencedTabletFile tmpFileName = tablet.getNextDataFilenameForMajc(cInfo.propagateDeletes);
-=======
-      var check = new CompactionCheck(service, kind, keepRunning, cInfo.checkCompactionId);
-      TabletFile tmpFileName = tablet.getNextMapFilenameForMajc(cInfo.propagateDeletes);
->>>>>>> de0cf9f7
       var compactEnv = new MajCEnv(kind, check, readLimiter, writeLimiter, cInfo.propagateDeletes);
 
       SortedMap<StoredTabletFile,DataFileValue> allFiles = tablet.getDatafiles();
