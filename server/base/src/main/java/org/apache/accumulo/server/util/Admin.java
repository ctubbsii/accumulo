--- conflicted
+++ resolved
@@ -533,11 +533,8 @@
       } else if (cl.getParsedCommand().equals("serviceStatus")) {
         ServiceStatusCmd ssc = new ServiceStatusCmd();
         ssc.execute(context, serviceStatusCommandOpts.json, serviceStatusCommandOpts.showHosts);
-<<<<<<< HEAD
       } else if (cl.getParsedCommand().equals("check")) {
         executeCheckCommand(context, checkCommand, opts);
-=======
->>>>>>> 53925f57
       } else if (cl.getParsedCommand().equals("stopManager")
           || cl.getParsedCommand().equals("stopAll")) {
         boolean everything = cl.getParsedCommand().equals("stopAll");
